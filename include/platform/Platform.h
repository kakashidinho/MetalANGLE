//
// Copyright 2015 The ANGLE Project Authors. All rights reserved.
// Use of this source code is governed by a BSD-style license that can be
// found in the LICENSE file.

// Platform.h: The public interface ANGLE exposes to the API layer, for
//   doing platform-specific tasks like gathering data, or for tracing.

#ifndef ANGLE_PLATFORM_H
#define ANGLE_PLATFORM_H

#include <stdint.h>
#include <array>

#define EGL_PLATFORM_ANGLE_PLATFORM_METHODS_ANGLEX 0x3482

#if defined(_WIN32)
#    if !defined(LIBANGLE_IMPLEMENTATION)
#        define ANGLE_PLATFORM_EXPORT __declspec(dllimport)
#    else
#        define ANGLE_PLATFORM_EXPORT __declspec(dllexport)
#    endif
#elif defined(__GNUC__) || defined(__clang__)
#    define ANGLE_PLATFORM_EXPORT __attribute__((visibility("default")))
#endif
#if !defined(ANGLE_PLATFORM_EXPORT)
#    define ANGLE_PLATFORM_EXPORT
#endif

#if defined(_WIN32)
#    define ANGLE_APIENTRY __stdcall
#else
#    define ANGLE_APIENTRY
#endif

namespace angle
{
struct FeaturesD3D;
struct FeaturesVk;
struct FeaturesMtl;
using TraceEventHandle = uint64_t;
using EGLDisplayType   = void *;
struct PlatformMethods;

// Use a C-like API to not trigger undefined calling behaviour.
// Avoid using decltype here to work around sanitizer limitations.
// TODO(jmadill): Use decltype here if/when UBSAN is fixed.

// System --------------------------------------------------------------

// Wall clock time in seconds since the epoch.
// TODO(jmadill): investigate using an ANGLE internal time library
using CurrentTimeFunc = double (*)(PlatformMethods *platform);
inline double DefaultCurrentTime(PlatformMethods *platform)
{
    return 0.0;
}

// Monotonically increasing time in seconds from an arbitrary fixed point in the past.
// This function is expected to return at least millisecond-precision values. For this reason,
// it is recommended that the fixed point be no further in the past than the epoch.
using MonotonicallyIncreasingTimeFunc = double (*)(PlatformMethods *platform);
inline double DefaultMonotonicallyIncreasingTime(PlatformMethods *platform)
{
    return 0.0;
}

// Logging ------------------------------------------------------------

// Log an error message within the platform implementation.
using LogErrorFunc = void (*)(PlatformMethods *platform, const char *errorMessage);
inline void DefaultLogError(PlatformMethods *platform, const char *errorMessage) {}

// Log a warning message within the platform implementation.
using LogWarningFunc = void (*)(PlatformMethods *platform, const char *warningMessage);
inline void DefaultLogWarning(PlatformMethods *platform, const char *warningMessage) {}

// Log an info message within the platform implementation.
using LogInfoFunc = void (*)(PlatformMethods *platform, const char *infoMessage);
inline void DefaultLogInfo(PlatformMethods *platform, const char *infoMessage) {}

// Tracing --------

// Get a pointer to the enabled state of the given trace category. The
// embedder can dynamically change the enabled state as trace event
// recording is started and stopped by the application. Only long-lived
// literal strings should be given as the category name. The implementation
// expects the returned pointer to be held permanently in a local static. If
// the unsigned char is non-zero, tracing is enabled. If tracing is enabled,
// addTraceEvent is expected to be called by the trace event macros.
using GetTraceCategoryEnabledFlagFunc = const unsigned char *(*)(PlatformMethods *platform,
                                                                 const char *categoryName);
inline const unsigned char *DefaultGetTraceCategoryEnabledFlag(PlatformMethods *platform,
                                                               const char *categoryName)
{
    return nullptr;
}

//
// Add a trace event to the platform tracing system. Depending on the actual
// enabled state, this event may be recorded or dropped.
// - phase specifies the type of event:
//   - BEGIN ('B'): Marks the beginning of a scoped event.
//   - END ('E'): Marks the end of a scoped event.
//   - COMPLETE ('X'): Marks the beginning of a scoped event, but doesn't
//     need a matching END event. Instead, at the end of the scope,
//     updateTraceEventDuration() must be called with the TraceEventHandle
//     returned from addTraceEvent().
//   - INSTANT ('I'): Standalone, instantaneous event.
//   - START ('S'): Marks the beginning of an asynchronous event (the end
//     event can occur in a different scope or thread). The id parameter is
//     used to match START/FINISH pairs.
//   - FINISH ('F'): Marks the end of an asynchronous event.
//   - COUNTER ('C'): Used to trace integer quantities that change over
//     time. The argument values are expected to be of type int.
//   - METADATA ('M'): Reserved for internal use.
// - categoryEnabled is the pointer returned by getTraceCategoryEnabledFlag.
// - name is the name of the event. Also used to match BEGIN/END and
//   START/FINISH pairs.
// - id optionally allows events of the same name to be distinguished from
//   each other. For example, to trace the construction and destruction of
//   objects, specify the pointer as the id parameter.
// - timestamp should be a time value returned from monotonicallyIncreasingTime.
// - numArgs specifies the number of elements in argNames, argTypes, and
//   argValues.
// - argNames is the array of argument names. Use long-lived literal strings
//   or specify the COPY flag.
// - argTypes is the array of argument types:
//   - BOOL (1): bool
//   - UINT (2): unsigned long long
//   - INT (3): long long
//   - DOUBLE (4): double
//   - POINTER (5): void*
//   - STRING (6): char* (long-lived null-terminated char* string)
//   - COPY_STRING (7): char* (temporary null-terminated char* string)
//   - CONVERTABLE (8): WebConvertableToTraceFormat
// - argValues is the array of argument values. Each value is the unsigned
//   long long member of a union of all supported types.
// - flags can be 0 or one or more of the following, ORed together:
//   - COPY (0x1): treat all strings (name, argNames and argValues of type
//     string) as temporary so that they will be copied by addTraceEvent.
//   - HAS_ID (0x2): use the id argument to uniquely identify the event for
//     matching with other events of the same name.
//   - MANGLE_ID (0x4): specify this flag if the id parameter is the value
//     of a pointer.
using AddTraceEventFunc = angle::TraceEventHandle (*)(PlatformMethods *platform,
                                                      char phase,
                                                      const unsigned char *categoryEnabledFlag,
                                                      const char *name,
                                                      unsigned long long id,
                                                      double timestamp,
                                                      int numArgs,
                                                      const char **argNames,
                                                      const unsigned char *argTypes,
                                                      const unsigned long long *argValues,
                                                      unsigned char flags);
inline angle::TraceEventHandle DefaultAddTraceEvent(PlatformMethods *platform,
                                                    char phase,
                                                    const unsigned char *categoryEnabledFlag,
                                                    const char *name,
                                                    unsigned long long id,
                                                    double timestamp,
                                                    int numArgs,
                                                    const char **argNames,
                                                    const unsigned char *argTypes,
                                                    const unsigned long long *argValues,
                                                    unsigned char flags)
{
    return 0;
}

// Set the duration field of a COMPLETE trace event.
using UpdateTraceEventDurationFunc = void (*)(PlatformMethods *platform,
                                              const unsigned char *categoryEnabledFlag,
                                              const char *name,
                                              angle::TraceEventHandle eventHandle);
inline void DefaultUpdateTraceEventDuration(PlatformMethods *platform,
                                            const unsigned char *categoryEnabledFlag,
                                            const char *name,
                                            angle::TraceEventHandle eventHandle)
{}

// Callbacks for reporting histogram data.
// CustomCounts histogram has exponential bucket sizes, so that min=1, max=1000000, bucketCount=50
// would do.
using HistogramCustomCountsFunc = void (*)(PlatformMethods *platform,
                                           const char *name,
                                           int sample,
                                           int min,
                                           int max,
                                           int bucketCount);
inline void DefaultHistogramCustomCounts(PlatformMethods *platform,
                                         const char *name,
                                         int sample,
                                         int min,
                                         int max,
                                         int bucketCount)
{}
// Enumeration histogram buckets are linear, boundaryValue should be larger than any possible sample
// value.
using HistogramEnumerationFunc = void (*)(PlatformMethods *platform,
                                          const char *name,
                                          int sample,
                                          int boundaryValue);
inline void DefaultHistogramEnumeration(PlatformMethods *platform,
                                        const char *name,
                                        int sample,
                                        int boundaryValue)
{}
// Unlike enumeration histograms, sparse histograms only allocate memory for non-empty buckets.
using HistogramSparseFunc = void (*)(PlatformMethods *platform, const char *name, int sample);
inline void DefaultHistogramSparse(PlatformMethods *platform, const char *name, int sample) {}
// Boolean histograms track two-state variables.
using HistogramBooleanFunc = void (*)(PlatformMethods *platform, const char *name, bool sample);
inline void DefaultHistogramBoolean(PlatformMethods *platform, const char *name, bool sample) {}

// Allows us to programatically override ANGLE's default workarounds for testing purposes.
using OverrideWorkaroundsD3DFunc = void (*)(PlatformMethods *platform,
                                            angle::FeaturesD3D *featuresD3D);
inline void DefaultOverrideWorkaroundsD3D(PlatformMethods *platform,
                                          angle::FeaturesD3D *featuresD3D)
{}

using OverrideFeaturesVkFunc = void (*)(PlatformMethods *platform,
                                        angle::FeaturesVk *featuresVulkan);
inline void DefaultOverrideFeaturesVk(PlatformMethods *platform, angle::FeaturesVk *featuresVulkan)
{}

using OverrideFeaturesMtlFunc = void (*)(PlatformMethods *platform,
                                         angle::FeaturesMtl *featuresMetal);
inline void DefaultOverrideFeaturesMtl(PlatformMethods *platform, angle::FeaturesMtl *featuresMetal)
{}

// Callback on a successful program link with the program binary. Can be used to store
// shaders to disk. Keys are a 160-bit SHA-1 hash.
using ProgramKeyType   = std::array<uint8_t, 20>;
using CacheProgramFunc = void (*)(PlatformMethods *platform,
                                  const ProgramKeyType &key,
                                  size_t programSize,
                                  const uint8_t *programBytes);
inline void DefaultCacheProgram(PlatformMethods *platform,
                                const ProgramKeyType &key,
                                size_t programSize,
                                const uint8_t *programBytes)
{}

// Platform methods are enumerated here once.
#define ANGLE_PLATFORM_OP(OP)                                    \
    OP(currentTime, CurrentTime)                                 \
    OP(monotonicallyIncreasingTime, MonotonicallyIncreasingTime) \
    OP(logError, LogError)                                       \
    OP(logWarning, LogWarning)                                   \
    OP(logInfo, LogInfo)                                         \
    OP(getTraceCategoryEnabledFlag, GetTraceCategoryEnabledFlag) \
    OP(addTraceEvent, AddTraceEvent)                             \
    OP(updateTraceEventDuration, UpdateTraceEventDuration)       \
    OP(histogramCustomCounts, HistogramCustomCounts)             \
    OP(histogramEnumeration, HistogramEnumeration)               \
    OP(histogramSparse, HistogramSparse)                         \
    OP(histogramBoolean, HistogramBoolean)                       \
    OP(overrideWorkaroundsD3D, OverrideWorkaroundsD3D)           \
    OP(overrideFeaturesVk, OverrideFeaturesVk)                   \
<<<<<<< HEAD
    OP(overrideFeaturesMtl, OverrideFeaturesMtl)                 \
    OP(cacheProgram, CacheProgram)
=======
    OP(cacheProgram, CacheProgram)                               \
    OP(overrideFeaturesMtl, OverrideFeaturesMtl)
>>>>>>> 0bb42e09

#define ANGLE_PLATFORM_METHOD_DEF(Name, CapsName) CapsName##Func Name = Default##CapsName;

struct ANGLE_PLATFORM_EXPORT PlatformMethods
{
    inline PlatformMethods();

    // User data pointer for any implementation specific members. Put it at the start of the
    // platform structure so it doesn't become overwritten if one version of the platform
    // adds or removes new members.
    void *context = 0;

    ANGLE_PLATFORM_OP(ANGLE_PLATFORM_METHOD_DEF)
};

inline PlatformMethods::PlatformMethods() = default;

#undef ANGLE_PLATFORM_METHOD_DEF

// Subtract one to account for the context pointer.
constexpr unsigned int g_NumPlatformMethods = (sizeof(PlatformMethods) / sizeof(uintptr_t)) - 1;

#define ANGLE_PLATFORM_METHOD_STRING(Name) #Name
#define ANGLE_PLATFORM_METHOD_STRING2(Name, CapsName) ANGLE_PLATFORM_METHOD_STRING(Name),

constexpr const char *const g_PlatformMethodNames[g_NumPlatformMethods] = {
    ANGLE_PLATFORM_OP(ANGLE_PLATFORM_METHOD_STRING2)};

#undef ANGLE_PLATFORM_METHOD_STRING2
#undef ANGLE_PLATFORM_METHOD_STRING

}  // namespace angle

extern "C" {

// Gets the platform methods on the passed-in EGL display. If the method name signature does not
// match the compiled signature for this ANGLE, false is returned. On success true is returned.
// The application should set any platform methods it cares about on the returned pointer.
// If display is not valid, behaviour is undefined.

ANGLE_PLATFORM_EXPORT bool ANGLE_APIENTRY ANGLEGetDisplayPlatform(angle::EGLDisplayType display,
                                                                  const char *const methodNames[],
                                                                  unsigned int methodNameCount,
                                                                  void *context,
                                                                  void *platformMethodsOut);

// Sets the platform methods back to their defaults.
// If display is not valid, behaviour is undefined.
ANGLE_PLATFORM_EXPORT void ANGLE_APIENTRY ANGLEResetDisplayPlatform(angle::EGLDisplayType display);

}  // extern "C"

namespace angle
{
typedef bool(ANGLE_APIENTRY *GetDisplayPlatformFunc)(angle::EGLDisplayType,
                                                     const char *const *,
                                                     unsigned int,
                                                     void *,
                                                     void *);
typedef void(ANGLE_APIENTRY *ResetDisplayPlatformFunc)(angle::EGLDisplayType);
}  // namespace angle

// This function is not exported
angle::PlatformMethods *ANGLEPlatformCurrent();

#endif  // ANGLE_PLATFORM_H<|MERGE_RESOLUTION|>--- conflicted
+++ resolved
@@ -260,13 +260,8 @@
     OP(histogramBoolean, HistogramBoolean)                       \
     OP(overrideWorkaroundsD3D, OverrideWorkaroundsD3D)           \
     OP(overrideFeaturesVk, OverrideFeaturesVk)                   \
-<<<<<<< HEAD
-    OP(overrideFeaturesMtl, OverrideFeaturesMtl)                 \
-    OP(cacheProgram, CacheProgram)
-=======
     OP(cacheProgram, CacheProgram)                               \
     OP(overrideFeaturesMtl, OverrideFeaturesMtl)
->>>>>>> 0bb42e09
 
 #define ANGLE_PLATFORM_METHOD_DEF(Name, CapsName) CapsName##Func Name = Default##CapsName;
 
