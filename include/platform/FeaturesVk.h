--- conflicted
+++ resolved
@@ -237,8 +237,6 @@
         "RewriteStructSamplers behavior, which produces fewer.",
         &members, "http://anglebug.com/2703"};
 
-<<<<<<< HEAD
-=======
     // Vulkan considers vertex attribute accesses to count up to the last multiple of the stride.
     // This additional access supports AMD's robust buffer access implementation.
     // AMDVLK in particular will return incorrect values when the vertex access extends into the
@@ -256,15 +254,12 @@
         "pads up every buffer allocation size to be a multiple of the maximum stride.",
         &members, "http://anglebug.com/4428"};
 
->>>>>>> 21c5af31
     // Whether the VkDevice supports the VK_EXT_swapchain_colorspace extension
     // http://anglebug.com/2514
     Feature supportsSwapchainColorspace = {
         "supports_swapchain_colorspace", FeatureCategory::VulkanFeatures,
         "VkDevice supports the VK_EXT_swapchain_colorspace extension", &members,
         "http://anglebug.com/2514"};
-<<<<<<< HEAD
-=======
 
     // Whether the VkDevice supports the VK_EXT_external_memory_host extension, on which the
     // ANGLE_iosurface_client_buffer extension can be layered.
@@ -309,7 +304,6 @@
     Feature supportDepthStencilRenderingFeedbackLoops = {
         "support_depth_stencil_rendering_feedback_loops", FeatureCategory::VulkanFeatures,
         "Suport depth/stencil rendering feedback loops", &members, "http://anglebug.com/4490"};
->>>>>>> 21c5af31
 };
 
 inline FeaturesVk::FeaturesVk()  = default;
