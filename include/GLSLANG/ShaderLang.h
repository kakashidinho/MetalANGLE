--- conflicted
+++ resolved
@@ -397,10 +397,7 @@
     int ANGLE_texture_multisample;
     int ANGLE_multi_draw;
     int ANGLE_base_vertex_base_instance;
-<<<<<<< HEAD
-=======
     int WEBGL_video_texture;
->>>>>>> 21c5af31
     int APPLE_clip_distance;
 
     // Set to 1 to enable replacing GL_EXT_draw_buffers #extension directives
