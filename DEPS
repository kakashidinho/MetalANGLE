# This file is used to manage the dependencies of the ANGLE git repo. It is
# used by gclient to determine what version of each dependency to check out, and
# where.

# Avoids the need for a custom root variable.
use_relative_paths = True
use_relative_hooks = True

vars = {
  'android_git': 'https://android.googlesource.com',
  'chromium_git': 'https://chromium.googlesource.com',
  'chrome_internal_git': 'https://chrome-internal.googlesource.com',
  'swiftshader_git': 'https://swiftshader.googlesource.com',

  # This variable is overrided in Chromium's DEPS file.
  'build_with_chromium': False,

  # Only check out public sources by default. This can be overridden with custom_vars.
  'checkout_angle_internal': False,

  # Version of Chromium our Chromium-based DEPS are mirrored from.
  'chromium_revision': 'fa9d5805c421133e9d13cf698c4502d13398b2ce',

  # Current revision of VK-GL-CTS (a.k.a dEQP).
  'vk_gl_cts_revision': 'a6b249819f7177821d4b7eefff36af07fef71825',

  # Current revision of glslang, the Khronos SPIRV compiler.
  'glslang_revision': '7d65f09b83112c1ec9e29313cb9913ed2b850aa0',

  # Current revision of googletest.
  # Note: this dep cannot be auto-rolled b/c of nesting.
  'googletest_revision': 'f2fb48c3b3d79a75a88a99fba6576b25d42ec528',

  # Current revision of jsoncpp.
  # Note: this dep cannot be auto-rolled b/c of nesting.
  'jsoncpp_revision': '645250b6690785be60ab6780ce4b58698d884d11',

  # Current revision of patched-yasm.
  # Note: this dep cannot be auto-rolled b/c of nesting.
  'patched_yasm_revision': '720b70524a4424b15fc57e82263568c8ba0496ad',

  # Current revision of spirv-cross, the Khronos SPIRV cross compiler.
<<<<<<< HEAD
  'spirv_cross_revision': 'e58e8d5dbe03ea2cc755dbaf43ffefa1b8d77bef',
=======
  'spirv_cross_revision': 'fd5aa3ad51ece55a1b51fe6bfb271db6844ae291',
>>>>>>> 21c5af31

  # Current revision fo the SPIRV-Headers Vulkan support library.
  'spirv_headers_revision': 'f8bf11a0253a32375c32cad92c841237b96696c0',

  # Current revision of SPIRV-Tools for Vulkan.
  'spirv_tools_revision': '67f4838659f475d618c120e13d1a196d7e00ba4b',

  # Current revision of Khronos Vulkan-Headers.
  'vulkan_headers_revision': '382bf3de06fc8c8961055afc37957fe65846c33b',

  # Current revision of Khronos Vulkan-Loader.
  'vulkan_loader_revision': '4fb0e0374a3912263606d9ed0243bbef22e23597',

  # Current revision of Khronos Vulkan-Tools.
  'vulkan_tools_revision': '7774c964d3df8b127e8d1814526f4447a27446c2',

  # Current revision of Khronos Vulkan-ValidationLayers.
  'vulkan_validation_revision': '260a7c82e98850c5e19bfb75e1cca2b67b11a20e',

  # Three lines of non-changing comments so that
  # the commit queue can handle CLs rolling catapult
  # and whatever else without interference from each other.
  'catapult_revision': '1b3fb455bf1849f1e6187e1eaeaef32b9f30d3c5',
}

deps = {

  'build': {
    'url': '{chromium_git}/chromium/src/build.git@a1cbf6469a5400f2b455ffba2e95ea47a1b47c94',
    'condition': 'not build_with_chromium',
  },

  'buildtools': {
    'url': '{chromium_git}/chromium/src/buildtools.git@4164a305626786b1912d467003acf4c4995bec7d',
    'condition': 'not build_with_chromium',
  },

  'testing': {
    'url': '{chromium_git}/chromium/src/testing@3e21eec53c1688302ebc26e975d0163256bd1a15',
    'condition': 'not build_with_chromium',
  },

  # Cherry is a dEQP/VK-GL-CTS management GUI written in Go. We use it for viewing test results.
  'third_party/cherry': {
    'url': '{android_git}/platform/external/cherry@4f8fb08d33ca5ff05a1c638f04c85bbb8d8b52cc',
    'condition': 'not build_with_chromium',
  },

  'third_party/VulkanMemoryAllocator': {
    'url': '{chromium_git}/external/github.com/GPUOpen-LibrariesAndSDKs/VulkanMemoryAllocator@ec44c3121c73ae243fe59acfcc0ce1ba19e43947',
  },

  'third_party/VK-GL-CTS/src': {
    'url': '{chromium_git}/external/github.com/KhronosGroup/VK-GL-CTS@{vk_gl_cts_revision}',
  },

  'third_party/fuchsia-sdk': {
    'url': '{chromium_git}/chromium/src/third_party/fuchsia-sdk.git@1785f0ac8e1fe81cb25e260acbe7de8f62fa3e44',
    'condition': 'checkout_fuchsia and not build_with_chromium',
  },

  # Closed-source OpenGL ES 1.1 Conformance tests.
  'third_party/gles1_conform': {
    'url': '{chrome_internal_git}/angle/es-cts.git@dc9f502f709c9cd88d7f8d3974f1c77aa246958e',
    'condition': 'checkout_angle_internal',
  },

  # glmark2 is a GPL3-licensed OpenGL ES 2.0 benchmark. We use it for testing.
  'third_party/glmark2/src': {
    'url': '{chromium_git}/external/github.com/glmark2/glmark2@9e01aef1a786b28aca73135a5b00f85c357e8f5e',
  },

  'third_party/glslang/src': {
    'url': '{chromium_git}/external/github.com/KhronosGroup/glslang@{glslang_revision}',
    'condition': 'not build_with_chromium',
  },

  'third_party/googletest': {
    'url': '{chromium_git}/chromium/src/third_party/googletest@c96dc321101e7c9f5ba16d957afd49ee4db30548',
    'condition': 'not build_with_chromium',
  },

  # libjpeg_turbo is used by glmark2.
  'third_party/libjpeg_turbo': {
    'url': '{chromium_git}/chromium/deps/libjpeg_turbo.git@ce0e57e8e636f5132fe6f0590a4dba91f92fd935',
    'condition': 'not build_with_chromium',
  },

  'third_party/libpng/src': {
    'url': '{android_git}/platform/external/libpng@094e181e79a3d6c23fd005679025058b7df1ad6c',
    'condition': 'not build_with_chromium',
  },

  'third_party/jsoncpp': {
    'url': '{chromium_git}/chromium/src/third_party/jsoncpp@493c9385c91023c3819b51ee0de552d52229a1e5',
    'condition': 'not build_with_chromium',
   },

  'third_party/Python-Markdown': {
    'url': '{chromium_git}/chromium/src/third_party/Python-Markdown@36657c103ce5964733bbbb29377085e9cc1a9472',
    'condition': 'not build_with_chromium',
  },

  'third_party/qemu-linux-x64': {
      'packages': [
          {
              'package': 'fuchsia/qemu/linux-amd64',
              'version': '9cc486c5b18a0be515c39a280ca9a309c54cf994'
          },
      ],
      'condition': 'not build_with_chromium and (host_os == "linux" and checkout_fuchsia)',
      'dep_type': 'cipd',
  },

  'third_party/qemu-mac-x64': {
      'packages': [
          {
              'package': 'fuchsia/qemu/mac-amd64',
              'version': '2d3358ae9a569b2d4a474f498b32b202a152134f'
          },
      ],
      'condition': 'not build_with_chromium and (host_os == "mac" and checkout_fuchsia)',
      'dep_type': 'cipd',
  },

  'third_party/rapidjson/src': {
    'url': '{chromium_git}/external/github.com/Tencent/rapidjson@7484e06c589873e1ed80382d262087e4fa80fb63',
  },

  'third_party/spirv-cross/src': {
    'url': '{chromium_git}/external/github.com/KhronosGroup/SPIRV-Cross@{spirv_cross_revision}',
    'condition': 'not build_with_chromium',
  },

  'third_party/spirv-headers/src': {
    'url': '{chromium_git}/external/github.com/KhronosGroup/SPIRV-Headers@{spirv_headers_revision}',
    'condition': 'not build_with_chromium',
  },

  'third_party/spirv-tools/src': {
    'url': '{chromium_git}/external/github.com/KhronosGroup/SPIRV-Tools@{spirv_tools_revision}',
    'condition': 'not build_with_chromium',
  },

  'third_party/SwiftShader': {
    'url': '{swiftshader_git}/SwiftShader@5ab1f36a38aa987d25271a6a58523ef7866ea1c5',
    'condition': 'not build_with_chromium',
  },

  'third_party/vulkan-headers/src': {
    'url': '{chromium_git}/external/github.com/KhronosGroup/Vulkan-Headers@{vulkan_headers_revision}',
  },

  'third_party/vulkan-loader/src': {
    'url': '{chromium_git}/external/github.com/KhronosGroup/Vulkan-Loader@{vulkan_loader_revision}',
  },

  'third_party/vulkan-tools/src': {
    'url': '{chromium_git}/external/github.com/KhronosGroup/Vulkan-Tools@{vulkan_tools_revision}',
  },

  'third_party/vulkan-validation-layers/src': {
    'url': '{chromium_git}/external/github.com/KhronosGroup/Vulkan-ValidationLayers@{vulkan_validation_revision}',
  },

  'third_party/yasm': {
    'url': '{chromium_git}/chromium/src/third_party/yasm@8e4e548d0b199df58740336024c1b3baf7c0abd7',
    'condition': 'not build_with_chromium',
  },

  'third_party/zlib': {
    'url': '{chromium_git}/chromium/src/third_party/zlib@156be8c52f80cde343088b4a69a80579101b6e67',
    'condition': 'not build_with_chromium',
  },

  'tools/clang': {
    'url': '{chromium_git}/chromium/src/tools/clang.git@d60a6a8084300eb8de99e56b559369dcde4cffa4',
    'condition': 'not build_with_chromium',
  },

  'tools/clang/dsymutil': {
    'packages': [
      {
        'package': 'chromium/llvm-build-tools/dsymutil',
        'version': 'M56jPzDv1620Rnm__jTMYS62Zi8rxHVq7yw0qeBFEgkC',
      }
    ],
    'condition': 'checkout_mac and not build_with_chromium',
    'dep_type': 'cipd',
  },

  'tools/md_browser': {
    'url': '{chromium_git}/chromium/src/tools/md_browser@0bfd826f8566a99923e64a782908faca72bc457c',
    'condition': 'not build_with_chromium',
  },

  'tools/clang/dsymutil': {
    'packages': [
      {
        'package': 'chromium/llvm-build-tools/dsymutil',
        'version': 'M56jPzDv1620Rnm__jTMYS62Zi8rxHVq7yw0qeBFEgkC',
      }
    ],
    'condition': 'checkout_mac and not build_with_chromium',
    'dep_type': 'cipd',
  },

  'tools/memory': {
    'url': '{chromium_git}/chromium/src/tools/memory@89552acb6e60f528fe3c98eac7b445d4c34183ee',
    'condition': 'not build_with_chromium',
  },

  'third_party/catapult': {
    'url': '{chromium_git}/catapult.git@{catapult_revision}',
    'condition': 'not build_with_chromium',
  },

  'third_party/android_ndk': {
    'url': '{chromium_git}/android_ndk.git@27c0a8d090c666a50e40fceb4ee5b40b1a2d3f87',
    'condition': 'not build_with_chromium',
  },
}

hooks = [
  # Pull clang-format binaries using checked-in hashes.
  {
    'name': 'clang_format_win',
    'pattern': '.',
    'condition': 'host_os == "win" and not build_with_chromium',
    'action': [ 'download_from_google_storage',
                '--no_resume',
                '--platform=win32',
                '--no_auth',
                '--bucket', 'chromium-clang-format',
                '-s', 'buildtools/win/clang-format.exe.sha1',
    ],
  },
  {
    'name': 'clang_format_mac',
    'pattern': '.',
    'condition': 'host_os == "mac" and not build_with_chromium',
    'action': [ 'download_from_google_storage',
                '--no_resume',
                '--platform=darwin',
                '--no_auth',
                '--bucket', 'chromium-clang-format',
                '-s', 'buildtools/mac/clang-format.sha1',
    ],
  },
  {
    'name': 'clang_format_linux',
    'pattern': '.',
    'condition': 'host_os == "linux" and not build_with_chromium',
    'action': [ 'download_from_google_storage',
                '--no_resume',
                '--platform=linux*',
                '--no_auth',
                '--bucket', 'chromium-clang-format',
                '-s', 'buildtools/linux64/clang-format.sha1',
    ],
  },
  {
    'name': 'sysroot_x86',
    'pattern': '.',
    'condition': 'checkout_linux and ((checkout_x86 or checkout_x64) and not build_with_chromium)',
    'action': ['python', 'build/linux/sysroot_scripts/install-sysroot.py',
               '--arch=x86'],
  },
  {
    'name': 'sysroot_x64',
    'pattern': '.',
    'condition': 'checkout_linux and (checkout_x64 and not build_with_chromium)',
    'action': ['python', 'build/linux/sysroot_scripts/install-sysroot.py',
               '--arch=x64'],
  },
  {
    # Update the Windows toolchain if necessary.  Must run before 'clang' below.
    'name': 'win_toolchain',
    'pattern': '.',
    'condition': 'checkout_win and not build_with_chromium',
    'action': ['python', 'build/vs_toolchain.py', 'update', '--force'],
  },
  {
    # Update the Mac toolchain if necessary.
    'name': 'mac_toolchain',
    'pattern': '.',
    'condition': 'checkout_mac and not build_with_chromium',
    'action': ['python', 'build/mac_toolchain.py'],
  },

  {
    # Note: On Win, this should run after win_toolchain, as it may use it.
    'name': 'clang',
    'pattern': '.',
    'action': ['python', 'tools/clang/scripts/update.py'],
    'condition': 'not build_with_chromium',
  },

  {
    # Update LASTCHANGE.
    'name': 'lastchange',
    'pattern': '.',
    'condition': 'not build_with_chromium',
    'action': ['python', 'build/util/lastchange.py',
               '-o', 'build/util/LASTCHANGE'],
  },

  # Pull rc binaries using checked-in hashes.
  {
    'name': 'rc_win',
    'pattern': '.',
    'condition': 'checkout_win and (host_os == "win" and not build_with_chromium)',
    'action': [ 'download_from_google_storage',
                '--no_resume',
                '--no_auth',
                '--bucket', 'chromium-browser-clang/rc',
                '-s', 'build/toolchain/win/rc/win/rc.exe.sha1',
    ],
  },

  {
    'name': 'fuchsia_sdk',
    'pattern': '.',
    'condition': 'checkout_fuchsia and not build_with_chromium',
    'action': [
      'python',
      'build/fuchsia/update_sdk.py',
    ],
  },

  # Download glslang validator binary for Linux.
  {
    'name': 'linux_glslang_validator',
    'pattern': '.',
    'condition': 'checkout_linux and not build_with_chromium',
    'action': [ 'download_from_google_storage',
                '--no_resume',
                '--platform=linux*',
                '--no_auth',
                '--bucket', 'angle-glslang-validator',
                '-s', 'tools/glslang/glslang_validator.sha1',
    ],
  },

  # Download glslang validator binary for Windows.
  {
    'name': 'win_glslang_validator',
    'pattern': '.',
    'condition': 'checkout_win and not build_with_chromium',
    'action': [ 'download_from_google_storage',
                '--no_resume',
                '--platform=win32*',
                '--no_auth',
                '--bucket', 'angle-glslang-validator',
                '-s', 'tools/glslang/glslang_validator.exe.sha1',
    ],
  },

  # Download flex/bison binaries for Linux.
  {
    'name': 'linux_flex_bison',
    'pattern': '.',
    'condition': 'checkout_linux and not build_with_chromium',
    'action': [ 'download_from_google_storage',
                '--no_resume',
                '--platform=linux*',
                '--no_auth',
                '--bucket', 'angle-flex-bison',
                '-d', 'tools/flex-bison/linux/',
    ],
  },

  # Download flex/bison binaries for Windows.
  {
    'name': 'win_flex_bison',
    'pattern': '.',
    'condition': 'checkout_win and not build_with_chromium',
    'action': [ 'download_from_google_storage',
                '--no_resume',
                '--platform=win32*',
                '--no_auth',
                '--bucket', 'angle-flex-bison',
                '-d', 'tools/flex-bison/windows/',
    ],
  },

  # Download internal captures for perf tests
  {
    'name': 'restricted_traces',
    'pattern': '\\.sha1',
    'condition': 'checkout_angle_internal',
    'action': [ 'download_from_google_storage',
                '--directory',
                '--recursive',
                '--extract',
                '--bucket', 'chrome-angle-capture-binaries',
                'src/tests/perf_tests/restricted_traces',
    ]
  }
]

recursedeps = [
  # buildtools provides clang_format.
  'buildtools',
  'third_party/googletest',
  'third_party/jsoncpp',
  'third_party/yasm',
]<|MERGE_RESOLUTION|>--- conflicted
+++ resolved
@@ -40,11 +40,7 @@
   'patched_yasm_revision': '720b70524a4424b15fc57e82263568c8ba0496ad',
 
   # Current revision of spirv-cross, the Khronos SPIRV cross compiler.
-<<<<<<< HEAD
   'spirv_cross_revision': 'e58e8d5dbe03ea2cc755dbaf43ffefa1b8d77bef',
-=======
-  'spirv_cross_revision': 'fd5aa3ad51ece55a1b51fe6bfb271db6844ae291',
->>>>>>> 21c5af31
 
   # Current revision fo the SPIRV-Headers Vulkan support library.
   'spirv_headers_revision': 'f8bf11a0253a32375c32cad92c841237b96696c0',
@@ -241,17 +237,6 @@
     'condition': 'not build_with_chromium',
   },
 
-  'tools/clang/dsymutil': {
-    'packages': [
-      {
-        'package': 'chromium/llvm-build-tools/dsymutil',
-        'version': 'M56jPzDv1620Rnm__jTMYS62Zi8rxHVq7yw0qeBFEgkC',
-      }
-    ],
-    'condition': 'checkout_mac and not build_with_chromium',
-    'dep_type': 'cipd',
-  },
-
   'tools/memory': {
     'url': '{chromium_git}/chromium/src/tools/memory@89552acb6e60f528fe3c98eac7b445d4c34183ee',
     'condition': 'not build_with_chromium',
@@ -264,7 +249,7 @@
 
   'third_party/android_ndk': {
     'url': '{chromium_git}/android_ndk.git@27c0a8d090c666a50e40fceb4ee5b40b1a2d3f87',
-    'condition': 'not build_with_chromium',
+    'condition': 'checkout_android and not build_with_chromium',
   },
 }
 
