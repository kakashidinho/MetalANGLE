# This file is used to manage the dependencies of the ANGLE git repo. It is
# used by gclient to determine what version of each dependency to check out, and
# where.

# Avoids the need for a custom root variable.
use_relative_paths = True
use_relative_hooks = True

vars = {
  'android_git': 'https://android.googlesource.com',
  'chromium_git': 'https://chromium.googlesource.com',
  'chrome_internal_git': 'https://chrome-internal.googlesource.com',
  'swiftshader_git': 'https://swiftshader.googlesource.com',

  # This variable is overrided in Chromium's DEPS file.
  'build_with_chromium': False,

  # Only check out public sources by default. This can be overridden with custom_vars.
  'checkout_angle_internal': False,

  # Version of Chromium our Chromium-based DEPS are mirrored from.
  'chromium_revision': 'fa9d5805c421133e9d13cf698c4502d13398b2ce',

  # Current revision of VK-GL-CTS (a.k.a dEQP).
  'vk_gl_cts_revision': 'a6b249819f7177821d4b7eefff36af07fef71825',

  # Current revision of glslang, the Khronos SPIRV compiler.
  'glslang_revision': '7d65f09b83112c1ec9e29313cb9913ed2b850aa0',

  # Current revision of googletest.
  # Note: this dep cannot be auto-rolled b/c of nesting.
  'googletest_revision': 'f2fb48c3b3d79a75a88a99fba6576b25d42ec528',

  # Current revision of jsoncpp.
  # Note: this dep cannot be auto-rolled b/c of nesting.
  'jsoncpp_revision': '645250b6690785be60ab6780ce4b58698d884d11',

  # Current revision of patched-yasm.
  # Note: this dep cannot be auto-rolled b/c of nesting.
  'patched_yasm_revision': '720b70524a4424b15fc57e82263568c8ba0496ad',

  # Current revision of spirv-cross, the Khronos SPIRV cross compiler.
  'spirv_cross_revision': 'f38cbeb814c73510b85697adbe5e894f9eac978f',

  # Current revision fo the SPIRV-Headers Vulkan support library.
  'spirv_headers_revision': 'f8bf11a0253a32375c32cad92c841237b96696c0',

  # Current revision of SPIRV-Tools for Vulkan.
  'spirv_tools_revision': '67f4838659f475d618c120e13d1a196d7e00ba4b',

  # Current revision of Khronos Vulkan-Headers.
  'vulkan_headers_revision': '382bf3de06fc8c8961055afc37957fe65846c33b',

  # Current revision of Khronos Vulkan-Loader.
  'vulkan_loader_revision': '4fb0e0374a3912263606d9ed0243bbef22e23597',

  # Current revision of Khronos Vulkan-Tools.
  'vulkan_tools_revision': '7774c964d3df8b127e8d1814526f4447a27446c2',

  # Current revision of Khronos Vulkan-ValidationLayers.
  'vulkan_validation_revision': '260a7c82e98850c5e19bfb75e1cca2b67b11a20e',

  # Three lines of non-changing comments so that
  # the commit queue can handle CLs rolling catapult
  # and whatever else without interference from each other.
  'catapult_revision': '1b3fb455bf1849f1e6187e1eaeaef32b9f30d3c5',
}

deps = {

<<<<<<< HEAD
  'build': {
    'url': '{chromium_git}/chromium/src/build.git@a1cbf6469a5400f2b455ffba2e95ea47a1b47c94',
=======
  '{angle_root}/angle-internal': {
    'url': 'https://chrome-internal.googlesource.com/angle/angle-internal.git@f682552d8131422e91f45661a7af83e885ff70ce',
    'condition': 'checkout_src_internal',
  },

  '{angle_root}/build': {
    'url': 'https://github.com/kakashidinho/chromium_build.git@7b75d3a6f831f97ede498ea40f3276db0d8f0171',
>>>>>>> 5b6c10b0
    'condition': 'not build_with_chromium',
  },

  'buildtools': {
    'url': '{chromium_git}/chromium/src/buildtools.git@4164a305626786b1912d467003acf4c4995bec7d',
    'condition': 'not build_with_chromium',
  },

  'testing': {
    'url': '{chromium_git}/chromium/src/testing@3e21eec53c1688302ebc26e975d0163256bd1a15',
    'condition': 'not build_with_chromium',
  },

  # Cherry is a dEQP/VK-GL-CTS management GUI written in Go. We use it for viewing test results.
  'third_party/cherry': {
    'url': '{android_git}/platform/external/cherry@4f8fb08d33ca5ff05a1c638f04c85bbb8d8b52cc',
    'condition': 'not build_with_chromium',
  },

  'third_party/VulkanMemoryAllocator': {
    'url': '{chromium_git}/external/github.com/GPUOpen-LibrariesAndSDKs/VulkanMemoryAllocator@ec44c3121c73ae243fe59acfcc0ce1ba19e43947',
  },

  'third_party/VK-GL-CTS/src': {
    'url': '{chromium_git}/external/github.com/KhronosGroup/VK-GL-CTS@{vk_gl_cts_revision}',
  },

  'third_party/fuchsia-sdk': {
    'url': '{chromium_git}/chromium/src/third_party/fuchsia-sdk.git@1785f0ac8e1fe81cb25e260acbe7de8f62fa3e44',
    'condition': 'checkout_fuchsia and not build_with_chromium',
  },

  # Closed-source OpenGL ES 1.1 Conformance tests.
  'third_party/gles1_conform': {
    'url': '{chrome_internal_git}/angle/es-cts.git@dc9f502f709c9cd88d7f8d3974f1c77aa246958e',
    'condition': 'checkout_angle_internal',
  },

  # glmark2 is a GPL3-licensed OpenGL ES 2.0 benchmark. We use it for testing.
  'third_party/glmark2/src': {
    'url': '{chromium_git}/external/github.com/glmark2/glmark2@9e01aef1a786b28aca73135a5b00f85c357e8f5e',
  },

  'third_party/glslang/src': {
    'url': '{chromium_git}/external/github.com/KhronosGroup/glslang@{glslang_revision}',
    'condition': 'not build_with_chromium',
  },

  'third_party/googletest': {
    'url': '{chromium_git}/chromium/src/third_party/googletest@c96dc321101e7c9f5ba16d957afd49ee4db30548',
    'condition': 'not build_with_chromium',
  },

  # libjpeg_turbo is used by glmark2.
  'third_party/libjpeg_turbo': {
    'url': '{chromium_git}/chromium/deps/libjpeg_turbo.git@ce0e57e8e636f5132fe6f0590a4dba91f92fd935',
    'condition': 'not build_with_chromium',
  },

  'third_party/libpng/src': {
    'url': '{android_git}/platform/external/libpng@094e181e79a3d6c23fd005679025058b7df1ad6c',
    'condition': 'not build_with_chromium',
  },

  'third_party/jsoncpp': {
    'url': '{chromium_git}/chromium/src/third_party/jsoncpp@493c9385c91023c3819b51ee0de552d52229a1e5',
    'condition': 'not build_with_chromium',
   },

  'third_party/Python-Markdown': {
    'url': '{chromium_git}/chromium/src/third_party/Python-Markdown@36657c103ce5964733bbbb29377085e9cc1a9472',
    'condition': 'not build_with_chromium',
  },

  'third_party/qemu-linux-x64': {
      'packages': [
          {
              'package': 'fuchsia/qemu/linux-amd64',
              'version': '9cc486c5b18a0be515c39a280ca9a309c54cf994'
          },
      ],
      'condition': 'not build_with_chromium and (host_os == "linux" and checkout_fuchsia)',
      'dep_type': 'cipd',
  },

  'third_party/qemu-mac-x64': {
      'packages': [
          {
              'package': 'fuchsia/qemu/mac-amd64',
              'version': '2d3358ae9a569b2d4a474f498b32b202a152134f'
          },
      ],
      'condition': 'not build_with_chromium and (host_os == "mac" and checkout_fuchsia)',
      'dep_type': 'cipd',
  },

  'third_party/rapidjson/src': {
    'url': '{chromium_git}/external/github.com/Tencent/rapidjson@7484e06c589873e1ed80382d262087e4fa80fb63',
  },

  'third_party/spirv-cross/src': {
    'url': '{chromium_git}/external/github.com/KhronosGroup/SPIRV-Cross@{spirv_cross_revision}',
    'condition': 'not build_with_chromium',
  },

  'third_party/spirv-headers/src': {
    'url': '{chromium_git}/external/github.com/KhronosGroup/SPIRV-Headers@{spirv_headers_revision}',
    'condition': 'not build_with_chromium',
  },

  'third_party/spirv-tools/src': {
    'url': '{chromium_git}/external/github.com/KhronosGroup/SPIRV-Tools@{spirv_tools_revision}',
    'condition': 'not build_with_chromium',
  },

  'third_party/SwiftShader': {
    'url': '{swiftshader_git}/SwiftShader@5ab1f36a38aa987d25271a6a58523ef7866ea1c5',
    'condition': 'not build_with_chromium',
  },

  'third_party/vulkan-headers/src': {
    'url': '{chromium_git}/external/github.com/KhronosGroup/Vulkan-Headers@{vulkan_headers_revision}',
  },

  'third_party/vulkan-loader/src': {
    'url': '{chromium_git}/external/github.com/KhronosGroup/Vulkan-Loader@{vulkan_loader_revision}',
  },

  'third_party/vulkan-tools/src': {
    'url': '{chromium_git}/external/github.com/KhronosGroup/Vulkan-Tools@{vulkan_tools_revision}',
  },

  'third_party/vulkan-validation-layers/src': {
    'url': '{chromium_git}/external/github.com/KhronosGroup/Vulkan-ValidationLayers@{vulkan_validation_revision}',
  },

  'third_party/yasm': {
    'url': '{chromium_git}/chromium/src/third_party/yasm@8e4e548d0b199df58740336024c1b3baf7c0abd7',
    'condition': 'not build_with_chromium',
  },

  'third_party/zlib': {
    'url': '{chromium_git}/chromium/src/third_party/zlib@156be8c52f80cde343088b4a69a80579101b6e67',
    'condition': 'not build_with_chromium',
  },

  'tools/clang': {
    'url': '{chromium_git}/chromium/src/tools/clang.git@d60a6a8084300eb8de99e56b559369dcde4cffa4',
    'condition': 'not build_with_chromium',
  },

  'tools/clang/dsymutil': {
    'packages': [
      {
        'package': 'chromium/llvm-build-tools/dsymutil',
        'version': 'M56jPzDv1620Rnm__jTMYS62Zi8rxHVq7yw0qeBFEgkC',
      }
    ],
    'condition': 'checkout_mac and not build_with_chromium',
    'dep_type': 'cipd',
  },

  'tools/md_browser': {
    'url': '{chromium_git}/chromium/src/tools/md_browser@0bfd826f8566a99923e64a782908faca72bc457c',
    'condition': 'not build_with_chromium',
  },

  'tools/memory': {
    'url': '{chromium_git}/chromium/src/tools/memory@89552acb6e60f528fe3c98eac7b445d4c34183ee',
    'condition': 'not build_with_chromium',
  },

  'third_party/catapult': {
    'url': '{chromium_git}/catapult.git@{catapult_revision}',
    'condition': 'not build_with_chromium',
  },

  'third_party/android_ndk': {
    'url': '{chromium_git}/android_ndk.git@27c0a8d090c666a50e40fceb4ee5b40b1a2d3f87',
    'condition': 'checkout_android and not build_with_chromium',
  },
}

hooks = [
  # Pull clang-format binaries using checked-in hashes.
  {
    'name': 'clang_format_win',
    'pattern': '.',
    'condition': 'host_os == "win" and not build_with_chromium',
    'action': [ 'download_from_google_storage',
                '--no_resume',
                '--platform=win32',
                '--no_auth',
                '--bucket', 'chromium-clang-format',
                '-s', 'buildtools/win/clang-format.exe.sha1',
    ],
  },
  {
    'name': 'clang_format_mac',
    'pattern': '.',
    'condition': 'host_os == "mac" and not build_with_chromium',
    'action': [ 'download_from_google_storage',
                '--no_resume',
                '--platform=darwin',
                '--no_auth',
                '--bucket', 'chromium-clang-format',
                '-s', 'buildtools/mac/clang-format.sha1',
    ],
  },
  {
    'name': 'clang_format_linux',
    'pattern': '.',
    'condition': 'host_os == "linux" and not build_with_chromium',
    'action': [ 'download_from_google_storage',
                '--no_resume',
                '--platform=linux*',
                '--no_auth',
                '--bucket', 'chromium-clang-format',
                '-s', 'buildtools/linux64/clang-format.sha1',
    ],
  },
  {
    'name': 'sysroot_x86',
    'pattern': '.',
    'condition': 'checkout_linux and ((checkout_x86 or checkout_x64) and not build_with_chromium)',
    'action': ['python', 'build/linux/sysroot_scripts/install-sysroot.py',
               '--arch=x86'],
  },
  {
    'name': 'sysroot_x64',
    'pattern': '.',
    'condition': 'checkout_linux and (checkout_x64 and not build_with_chromium)',
    'action': ['python', 'build/linux/sysroot_scripts/install-sysroot.py',
               '--arch=x64'],
  },
  {
    # Update the Windows toolchain if necessary.  Must run before 'clang' below.
    'name': 'win_toolchain',
    'pattern': '.',
    'condition': 'checkout_win and not build_with_chromium',
    'action': ['python', 'build/vs_toolchain.py', 'update', '--force'],
  },
  {
    # Update the Mac toolchain if necessary.
    'name': 'mac_toolchain',
    'pattern': '.',
    'condition': 'checkout_mac and not build_with_chromium',
    'action': ['python', 'build/mac_toolchain.py'],
  },

  {
    # Note: On Win, this should run after win_toolchain, as it may use it.
    'name': 'clang',
    'pattern': '.',
    'action': ['python', 'tools/clang/scripts/update.py'],
    'condition': 'not build_with_chromium',
  },

  {
    # Update LASTCHANGE.
    'name': 'lastchange',
    'pattern': '.',
    'condition': 'not build_with_chromium',
    'action': ['python', 'build/util/lastchange.py',
               '-o', 'build/util/LASTCHANGE'],
  },

  # Pull rc binaries using checked-in hashes.
  {
    'name': 'rc_win',
    'pattern': '.',
    'condition': 'checkout_win and (host_os == "win" and not build_with_chromium)',
    'action': [ 'download_from_google_storage',
                '--no_resume',
                '--no_auth',
                '--bucket', 'chromium-browser-clang/rc',
                '-s', 'build/toolchain/win/rc/win/rc.exe.sha1',
    ],
  },

  {
    'name': 'fuchsia_sdk',
    'pattern': '.',
    'condition': 'checkout_fuchsia and not build_with_chromium',
    'action': [
      'python',
      'build/fuchsia/update_sdk.py',
    ],
  },

  # Download glslang validator binary for Linux.
  {
    'name': 'linux_glslang_validator',
    'pattern': '.',
    'condition': 'checkout_linux and not build_with_chromium',
    'action': [ 'download_from_google_storage',
                '--no_resume',
                '--platform=linux*',
                '--no_auth',
                '--bucket', 'angle-glslang-validator',
                '-s', 'tools/glslang/glslang_validator.sha1',
    ],
  },

  # Download glslang validator binary for Windows.
  {
    'name': 'win_glslang_validator',
    'pattern': '.',
    'condition': 'checkout_win and not build_with_chromium',
    'action': [ 'download_from_google_storage',
                '--no_resume',
                '--platform=win32*',
                '--no_auth',
                '--bucket', 'angle-glslang-validator',
                '-s', 'tools/glslang/glslang_validator.exe.sha1',
    ],
  },

  # Download flex/bison binaries for Linux.
  {
    'name': 'linux_flex_bison',
    'pattern': '.',
    'condition': 'checkout_linux and not build_with_chromium',
    'action': [ 'download_from_google_storage',
                '--no_resume',
                '--platform=linux*',
                '--no_auth',
                '--bucket', 'angle-flex-bison',
                '-d', 'tools/flex-bison/linux/',
    ],
  },

  # Download flex/bison binaries for Windows.
  {
    'name': 'win_flex_bison',
    'pattern': '.',
    'condition': 'checkout_win and not build_with_chromium',
    'action': [ 'download_from_google_storage',
                '--no_resume',
                '--platform=win32*',
                '--no_auth',
                '--bucket', 'angle-flex-bison',
                '-d', 'tools/flex-bison/windows/',
    ],
  },

  # Download internal captures for perf tests
  {
    'name': 'restricted_traces',
    'pattern': '\\.sha1',
    'condition': 'checkout_angle_internal',
    'action': [ 'download_from_google_storage',
                '--directory',
                '--recursive',
                '--extract',
                '--bucket', 'chrome-angle-capture-binaries',
                'src/tests/perf_tests/restricted_traces',
    ]
  }
]

recursedeps = [
  # buildtools provides clang_format.
  'buildtools',
  'third_party/googletest',
  'third_party/jsoncpp',
  'third_party/yasm',
]<|MERGE_RESOLUTION|>--- conflicted
+++ resolved
@@ -68,18 +68,8 @@
 
 deps = {
 
-<<<<<<< HEAD
   'build': {
-    'url': '{chromium_git}/chromium/src/build.git@a1cbf6469a5400f2b455ffba2e95ea47a1b47c94',
-=======
-  '{angle_root}/angle-internal': {
-    'url': 'https://chrome-internal.googlesource.com/angle/angle-internal.git@f682552d8131422e91f45661a7af83e885ff70ce',
-    'condition': 'checkout_src_internal',
-  },
-
-  '{angle_root}/build': {
     'url': 'https://github.com/kakashidinho/chromium_build.git@7b75d3a6f831f97ede498ea40f3276db0d8f0171',
->>>>>>> 5b6c10b0
     'condition': 'not build_with_chromium',
   },
 
