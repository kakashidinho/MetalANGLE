--- conflicted
+++ resolved
@@ -40,9 +40,6 @@
   # Current revision of patched-yasm.
   # Note: this dep cannot be auto-rolled b/c of nesting.
   'patched_yasm_revision': '720b70524a4424b15fc57e82263568c8ba0496ad',
-
-  # Current revision of spirv-cross, the Khronos SPIRV cross compiler.
-  'spirv_cross_revision': 'd253f41e17e27285756d031d8ba43bf370264e1f',
 
   # Current revision of spirv-cross, the Khronos SPIRV cross compiler.
   'spirv_cross_revision': 'e58e8d5dbe03ea2cc755dbaf43ffefa1b8d77bef',
@@ -171,20 +168,12 @@
     'url': '{chromium_git}/external/github.com/Tencent/rapidjson@7484e06c589873e1ed80382d262087e4fa80fb63',
   },
 
-<<<<<<< HEAD
-  '{angle_root}/third_party/spirv-cross/src': {
-=======
   'third_party/spirv-cross/src': {
->>>>>>> 0bb42e09
     'url': '{chromium_git}/external/github.com/KhronosGroup/SPIRV-Cross@{spirv_cross_revision}',
     'condition': 'not build_with_chromium',
   },
 
-<<<<<<< HEAD
-  '{angle_root}/third_party/spirv-headers/src': {
-=======
   'third_party/spirv-headers/src': {
->>>>>>> 0bb42e09
     'url': '{chromium_git}/external/github.com/KhronosGroup/SPIRV-Headers@{spirv_headers_revision}',
     'condition': 'not build_with_chromium',
   },
@@ -235,8 +224,7 @@
     'condition': 'not build_with_chromium',
   },
 
-<<<<<<< HEAD
-  '{angle_root}/tools/clang/dsymutil': {
+  'tools/clang/dsymutil': {
     'packages': [
       {
         'package': 'chromium/llvm-build-tools/dsymutil',
@@ -247,12 +235,8 @@
     'dep_type': 'cipd',
   },
 
-  '{angle_root}/tools/md_browser': {
-    'url': '{chromium_git}/chromium/src/tools/md_browser@0bfd826f8566a99923e64a782908faca72bc457c',
-=======
   'tools/memory': {
     'url': '{chromium_git}/chromium/src/tools/memory@89552acb6e60f528fe3c98eac7b445d4c34183ee',
->>>>>>> 0bb42e09
     'condition': 'not build_with_chromium',
   },
 
