# Copyright 2015 The ANGLE Project Authors. All rights reserved.
# Use of this source code is governed by a BSD-style license that can be
# found in the LICENSE file.

import("//build/config/chromecast_build.gni")
import("//testing/test.gni")
import("../../gni/angle.gni")
import("angle_unittests.gni")

declare_args() {
  # Don't build dEQP by default.
  build_angle_deqp_tests = false
  build_angle_gles1_conform_tests = false
  build_angle_trace_perf_tests = false
}

angle_test("test_utils_unittest_helper") {
  standalone_harness = true

  sources = [
    "../../util/test_utils_unittest_helper.cpp",
    "../../util/test_utils_unittest_helper.h",
    "test_utils/angle_test_instantiate.h",
    "test_utils/runner/TestSuite_unittest.cpp",
  ]

  deps = [ "$angle_root:angle_common" ]
}

test_expectations_sources = [
  "test_expectations/GPUTestConfig.cpp",
  "test_expectations/GPUTestConfig.h",
  "test_expectations/GPUTestExpectationsParser.cpp",
  "test_expectations/GPUTestExpectationsParser.h",
]
if (is_mac) {
  test_expectations_sources_mac = [
    "test_expectations/GPUTestConfig_mac.mm",
    "test_expectations/GPUTestConfig_mac.h",
  ]
}

config("angle_test_expectations_config") {
  include_dirs = [ "${angle_root}:angle_common" ]
}

angle_static_library("angle_test_expectations") {
  public_configs += [ ":angle_test_expectations_config" ]
  public_deps = [
    "$angle_root:angle_common",
    "$angle_root:angle_gpu_info_util",
  ]
  sources = test_expectations_sources
  if (is_mac) {
    sources += test_expectations_sources_mac
    libs = [ "Cocoa.framework" ]
  }
}

config("angle_common_test_utils_config") {
  include_dirs = [ "." ]
}

template("angle_common_test_utils") {
  assert(defined(invoker.angle_util))
  angle_source_set(target_name) {
    testonly = true
    public_configs = [
      ":angle_common_test_utils_config",
      "$angle_root:library_name_config",
    ]
    public_deps = [
      "$angle_root:angle_common",
      "$angle_root:angle_gpu_info_util",
      "$angle_root/util:${invoker.angle_util}",
      "//testing/gmock",
      "//testing/gtest",
      "//third_party/googletest:gmock",
      "//third_party/googletest:gtest",
    ]
    sources = [
      "test_utils/angle_test_configs.cpp",
      "test_utils/angle_test_configs.h",
      "test_utils/angle_test_instantiate.cpp",
      "test_utils/angle_test_instantiate.h",
      "test_utils/angle_test_platform.cpp",
      "test_utils/angle_test_platform.h",
      "test_utils/gl_raii.h",
    ]
    if (is_mac) {
      sources += [
        "test_utils/angle_test_instantiate_apple.h",
        "test_utils/angle_test_instantiate_apple.mm",
      ]
    }
  }
}

angle_common_test_utils("angle_common_test_utils_shared") {
  angle_util = "angle_util"
}

angle_common_test_utils("angle_common_test_utils_static") {
  angle_util = "angle_util_static"
}

angle_test("angle_unittests") {
  sources = angle_unittests_sources
  main = "angle_unittest_main"

  if (angle_enable_hlsl) {
    sources += angle_unittests_hlsl_sources
    defines = [ "ANGLE_ENABLE_HLSL" ]
  }

  deps = [
    ":angle_test_expectations",
    "$angle_root:libANGLE",
    "$angle_root:libEGL_static",
    "$angle_root:libGLESv2_static",
    "$angle_root:libfeature_support",
    "$angle_root:preprocessor",
    "$angle_root:translator",
    "$angle_root/util:angle_util_static",
  ]
  if (!is_android && !is_fuchsia) {
    # SystemUtils.RunApp, the only unittest using a helper binary, is not supported on these
    # platforms yet.
    data_deps = [ ":test_utils_unittest_helper" ]
  }
}

if (is_win || is_linux || is_mac || is_android || is_fuchsia) {
  import("angle_end2end_tests.gni")

  angle_test("angle_end2end_tests") {
    include_dirs = [ "." ]

    sources = angle_end2end_tests_sources
    main = "angle_end2end_tests_main"
    libs = []

    if (is_mac) {
      sources += angle_end2end_tests_mac_sources
      libs += [
        "CoreFoundation.framework",
        "IOSurface.framework",
      ]
    }
    if (is_win) {
      sources += angle_end2end_tests_win_sources
    }
    if (angle_use_x11) {
      sources += angle_end2end_tests_x11_sources
    }

    configs += [ "${angle_root}:libANGLE_config" ]

    deps = [
      ":angle_common_test_utils_shared",
      ":angle_test_expectations",
      "$angle_root:angle_image_util",
    ]

    data_deps = [
      "$angle_root:libEGL",
      "$angle_root:libGLESv1_CM",
      "$angle_root:libGLESv2",
    ]

    if (angle_enable_vulkan) {
      sources += [
        "gl_tests/VulkanExternalImageTest.cpp",
        "test_utils/VulkanExternalHelper.cpp",
        "test_utils/VulkanExternalHelper.h",
      ]
      deps += [
        "$angle_root/src/libANGLE/renderer/vulkan:angle_vulkan_entry_points",
      ]
    }

    if (is_fuchsia) {
      manifest = "//build/config/fuchsia/gfx_tests.cmx"
    }
  }
}

if (is_win || is_linux || is_mac || is_android) {
  import("angle_white_box_tests.gni")

  angle_test("angle_white_box_tests") {
    include_dirs = [ "." ]
    sources = angle_white_box_tests_sources
    main = "angle_end2end_tests_main"

    if (is_win) {
      sources += angle_white_box_tests_win_sources
    }

    configs += [ "${angle_root}:libANGLE_config" ]

    deps = [
      ":angle_common_test_utils_static",
      "$angle_root:libANGLE",
      "$angle_root:libEGL_static",
      "$angle_root:libGLESv2_static",
      "$angle_root:preprocessor",
      "$angle_root:translator",
    ]

    deps += [ "${angle_root}:angle_gl_enum_utils" ]

    if (angle_enable_vulkan) {
      sources += angle_white_box_tests_vulkan_sources
      deps += [
        "$angle_root/src/libANGLE/renderer/vulkan:angle_vulkan_entry_points",
      ]
    }
  }
}

<<<<<<< HEAD
    if (is_mac) {
      sources += angle_white_box_tests_mac_sources
    }

    configs += [
      "${angle_root}:libANGLE_config",
      "${angle_root}:library_name_config",
    ]
=======
template("angle_perftests_common") {
  assert(defined(invoker.test_utils))
>>>>>>> 21c5af31

  angle_source_set(target_name) {
    testonly = true
    sources = [
      "../third_party/trace_event/trace_event.h",
      "perf_tests/ANGLEPerfTest.cpp",
      "perf_tests/ANGLEPerfTest.h",
      "perf_tests/ANGLEPerfTestArgs.cpp",
      "perf_tests/ANGLEPerfTestArgs.h",
      "perf_tests/DrawCallPerfParams.cpp",
      "perf_tests/DrawCallPerfParams.h",
      "perf_tests/third_party/perf/perf_result_reporter.cc",
      "perf_tests/third_party/perf/perf_result_reporter.h",
      "perf_tests/third_party/perf/perf_test.cc",
      "perf_tests/third_party/perf/perf_test.h",
    ]
    deps = [ "$angle_jsoncpp_dir:jsoncpp" ]
    public_deps = [ "${invoker.test_utils}" ]
    public_configs += [ "${angle_root}:libANGLE_config" ]
  }
}

angle_perftests_common("angle_perftests_shared") {
  test_utils = ":angle_common_test_utils_shared"
}

angle_perftests_common("angle_perftests_static") {
  test_utils = ":angle_common_test_utils_static"
}

if (is_win || is_linux || is_android || is_mac) {
  import("angle_perftests.gni")

  # This test suite is for perf tests that use ANGLE's internals in some direct way.
  angle_test("angle_white_box_perftests") {
    include_dirs = [ "." ]
    sources = angle_white_box_perf_tests_sources
    main = "angle_perftests_main"

    deps = [
      ":angle_perftests_static",
      "$angle_root:libANGLE",
      "$angle_root:libEGL_static",
      "$angle_root:libGLESv2_static",
    ]

    # These tests depend on vulkan_command_buffer_utils, which is
    # not yet compatible with mac
    if (angle_enable_vulkan && !is_mac) {
      sources += angle_white_box_perf_tests_vulkan_sources
      deps += [
        "$angle_glslang_dir:glslang_sources",
        "$angle_root/src/libANGLE/renderer/vulkan:angle_vulkan_entry_points",
      ]
    }
  }
}

if (is_win || is_linux || is_android || is_mac || is_fuchsia) {
  import("angle_perftests.gni")

  angle_source_set("angle_trace_perftests") {
    testonly = true
    if (build_angle_trace_perf_tests) {
      import("perf_tests/restricted_traces/angle_trace_perf_tests.gni")
      sources = angle_trace_perf_sources
      defines = angle_trace_perf_defines
      data = angle_trace_perf_data
      deps = [
        ":angle_perftests_shared",
        "$angle_root:angle_compression",
      ]
      suppressed_configs +=
          [ "$angle_root:constructor_and_destructor_warnings" ]

      # Disable optimization in the trace perf tests to avoid optimizing huge files.
      if (!is_debug) {
        suppressed_configs += [ "//build/config/compiler:default_optimization" ]
        configs += [ "//build/config/compiler:no_optimize" ]
      }

      # TODO(jmadill/cnorthrop): Lift after traces updated. http://anglebug.com/3630
      if (is_win && current_cpu == "x86") {
        if (is_clang) {
          cflags_cc = [ "-Wno-shorten-64-to-32" ]
        } else {
          cflags_cc = [ "/wd4244" ]
        }
      }
    }
  }

  # This test suite is designed to run against a generic GL implementation.
  angle_test("angle_perftests") {
    include_dirs = [ "." ]
    sources = angle_perf_tests_sources
    main = "angle_perftests_main"

    deps = [
      ":angle_perftests_shared",
      ":angle_trace_perftests",
      "$angle_spirv_tools_dir:spvtools_val",
    ]

    data_deps = [
      "${angle_root}:libEGL",
      "${angle_root}:libGLESv2",
    ]

    if (is_win || is_linux) {
      data_deps += [ "${angle_root}/third_party/glmark2:glmark2_angle" ]
    }
    if (is_win && target_cpu != "arm64") {
      data_deps += [ "${angle_root}/third_party/glmark2:glmark2_wgl" ]
    }
    if (is_linux) {
      data_deps += [ "${angle_root}/third_party/glmark2:glmark2_glx" ]
    }

    if (is_clang) {
      # Allows us to edit traces and remove chunks of code without compile warnings.
      cflags_cc = [ "-Wno-unused-const-variable" ]
    }
  }
}

###-----------------------------------------------------
### ES 1 conformance tests
###-----------------------------------------------------

if (build_angle_gles1_conform_tests) {
  gles1_conform_root = "$angle_root/third_party/gles1_conform"

  config("angle_gles1_conform_support") {
    include_dirs = [
      "$gles1_conform_root",
      "$gles1_conform_root/conform/conform",
      "$gles1_conform_root/conform/conformshell",
      "$gles1_conform_root/ctk",
      "$gles1_conform_root/fixed",
      "$gles1_conform_root/include",
      "$gles1_conform_root/platform",
    ]

    defines = [
      "COMMON",
      "CONFORM_ALTERNATE_MAIN",
      "NULLWS",
    ]

    # This is used by the tests to typedef uint32_t. For some reason only needed on mac.
    if (is_mac) {
      defines += [ "__linux" ]
    }

    cflags = []
    if (is_clang) {
      # Remove when crbug.com/428099 is resolved.
      cflags += [
        "-Wno-implicit-function-declaration",
        "-Wno-int-to-pointer-cast",
        "-Wno-self-assign",
        "-Wno-sign-compare",
        "-Wno-unused-const-variable",
        "-Wno-unused-result",
        "-Wno-unused-variable",

        # Upstream tests do null pointer arithmetic, so disable those warnings.
        "-Wno-null-pointer-arithmetic",
      ]
    } else {
      cflags += [ "/wd4101" ]  # unreferenced local variable
    }
  }

  # This source set is a bit special so we don't use angle_source_set.
  angle_gles1_conform_common_source = [
    "$gles1_conform_root/ctk/ctk.h",
    "$gles1_conform_root/ctk/ctkn.c",
    "$gles1_conform_root/ctk/glext.c",
    "$gles1_conform_root/fixed/fixed.c",
    "$gles1_conform_root/fixed/float64.c",
    "$gles1_conform_root/fixed/int32.c",
    "$gles1_conform_root/fixed/int64.c",
    "$gles1_conform_root/platform/gl_fixed_point.h",
    "$gles1_conform_root/platform/gl_single_precision.h",
    "$gles1_conform_root/platform/math_fixed.h",
    "$gles1_conform_root/platform/math_float.h",
    "$gles1_conform_root/platform/platform.h",
    "$gles1_conform_root/platform/platform_gl.h",
    "$gles1_conform_root/platform/platform_random.h",
    "$gles1_conform_root/platform/platform_stdlib.h",
    "$gles1_conform_root/platform/platform_types.h",
    "$gles1_conform_root/platform/printf_fixed.h",
    "$gles1_conform_root/platform/printf_float.h",
    "$gles1_conform_root/platform/random.c",
    "$gles1_conform_root/platform/stdlib_ansi.h",
  ]

  source_set("angle_gles1_conformance_no_gtest") {
    configs += [
      ":angle_gles1_conform_support",
      "$angle_root:internal_config",
    ]

    public_configs = [
      "$angle_root/util:angle_util_config",
      "$angle_root:angle_static",
      "$angle_root:gl_prototypes",
    ]

    testonly = true

    public_deps = [
      "$angle_root:angle_common",
      "$angle_root:libEGL_static",
      "$angle_root:libGLESv1_CM_static",
      "$angle_root:libGLESv2_static",
      "$angle_root:preprocessor",
      "$angle_root:translator",
      "$angle_root/util:angle_util_static",
    ]

    sources = [
      "$gles1_conform_root/conform/conform/apfunc.c",
      "$gles1_conform_root/conform/conform/appl.c",
      "$gles1_conform_root/conform/conform/bclear.c",
      "$gles1_conform_root/conform/conform/bcolor.c",
      "$gles1_conform_root/conform/conform/bcorner.c",
      "$gles1_conform_root/conform/conform/blend.c",
      "$gles1_conform_root/conform/conform/bufobj.c",
      "$gles1_conform_root/conform/conform/clip.c",
      "$gles1_conform_root/conform/conform/colramp.c",
      "$gles1_conform_root/conform/conform/copytex.c",
      "$gles1_conform_root/conform/conform/dither.c",
      "$gles1_conform_root/conform/conform/divzero.c",
      "$gles1_conform_root/conform/conform/drawtex.c",
      "$gles1_conform_root/conform/conform/fogexp.c",
      "$gles1_conform_root/conform/conform/foglin.c",
      "$gles1_conform_root/conform/conform/gets.c",
      "$gles1_conform_root/conform/conform/l_ac.c",
      "$gles1_conform_root/conform/conform/l_al.c",
      "$gles1_conform_root/conform/conform/l_am.c",
      "$gles1_conform_root/conform/conform/l_ap.c",
      "$gles1_conform_root/conform/conform/l_as.c",
      "$gles1_conform_root/conform/conform/l_dl.c",
      "$gles1_conform_root/conform/conform/l_dm.c",
      "$gles1_conform_root/conform/conform/l_dmn.c",
      "$gles1_conform_root/conform/conform/l_dmp.c",
      "$gles1_conform_root/conform/conform/l_em.c",
      "$gles1_conform_root/conform/conform/l_se.c",
      "$gles1_conform_root/conform/conform/l_sed.c",
      "$gles1_conform_root/conform/conform/l_sen.c",
      "$gles1_conform_root/conform/conform/l_sep.c",
      "$gles1_conform_root/conform/conform/l_sl.c",
      "$gles1_conform_root/conform/conform/l_sm.c",
      "$gles1_conform_root/conform/conform/l_sn.c",
      "$gles1_conform_root/conform/conform/l_sp.c",
      "$gles1_conform_root/conform/conform/lineaa.c",
      "$gles1_conform_root/conform/conform/linehv.c",
      "$gles1_conform_root/conform/conform/linerast.c",
      "$gles1_conform_root/conform/conform/logicop.c",
      "$gles1_conform_root/conform/conform/mask.c",
      "$gles1_conform_root/conform/conform/mget.c",
      "$gles1_conform_root/conform/conform/mipgen.c",
      "$gles1_conform_root/conform/conform/miplevels.c",
      "$gles1_conform_root/conform/conform/miplin.c",
      "$gles1_conform_root/conform/conform/mipsel.c",
      "$gles1_conform_root/conform/conform/mpalette.c",
      "$gles1_conform_root/conform/conform/mquery.c",
      "$gles1_conform_root/conform/conform/mstack.c",
      "$gles1_conform_root/conform/conform/multitex.c",
      "$gles1_conform_root/conform/conform/mustpass.c",
      "$gles1_conform_root/conform/conform/packpix.c",
      "$gles1_conform_root/conform/conform/pntaa.c",
      "$gles1_conform_root/conform/conform/pntrast.c",
      "$gles1_conform_root/conform/conform/pntsprt.c",
      "$gles1_conform_root/conform/conform/pntszary.c",
      "$gles1_conform_root/conform/conform/polycull.c",
      "$gles1_conform_root/conform/conform/readfmt.c",
      "$gles1_conform_root/conform/conform/rescalen.c",
      "$gles1_conform_root/conform/conform/scissor.c",
      "$gles1_conform_root/conform/conform/spclear.c",
      "$gles1_conform_root/conform/conform/spcorner.c",
      "$gles1_conform_root/conform/conform/spfunc.c",
      "$gles1_conform_root/conform/conform/spop.c",
      "$gles1_conform_root/conform/conform/tests.c",
      "$gles1_conform_root/conform/conform/texcombine.c",
      "$gles1_conform_root/conform/conform/texdecal.c",
      "$gles1_conform_root/conform/conform/texedge.c",
      "$gles1_conform_root/conform/conform/texpalet.c",
      "$gles1_conform_root/conform/conform/trirast.c",
      "$gles1_conform_root/conform/conform/tritile.c",
      "$gles1_conform_root/conform/conform/userclip.c",
      "$gles1_conform_root/conform/conform/vorder.c",
      "$gles1_conform_root/conform/conform/vpclamp.c",
      "$gles1_conform_root/conform/conform/xform.c",
      "$gles1_conform_root/conform/conform/xformmix.c",
      "$gles1_conform_root/conform/conform/xformn.c",
      "$gles1_conform_root/conform/conform/xformvp.c",
      "$gles1_conform_root/conform/conform/xformw.c",
      "$gles1_conform_root/conform/conform/zbclear.c",
      "$gles1_conform_root/conform/conform/zbfunc.c",
      "$gles1_conform_root/conform/conformshell/conform.h",
      "$gles1_conform_root/conform/conformshell/driver.c",
      "$gles1_conform_root/conform/conformshell/driver.h",
      "$gles1_conform_root/conform/conformshell/path.c",
      "$gles1_conform_root/conform/conformshell/path.h",
      "$gles1_conform_root/conform/conformshell/pathdata.c",
      "$gles1_conform_root/conform/conformshell/pathdata.h",
      "$gles1_conform_root/conform/conformshell/paths.c",
      "$gles1_conform_root/conform/conformshell/shell.c",
      "$gles1_conform_root/conform/conformshell/util.c",
      "$gles1_conform_root/conform/conformshell/util.h",
      "$gles1_conform_root/conform/conformshell/utilg.c",
      "$gles1_conform_root/conform/conformshell/utilg.h",
      "$gles1_conform_root/conform/conformshell/utilm.c",
      "$gles1_conform_root/conform/conformshell/utilm.h",
      "$gles1_conform_root/conform/conformshell/utilp.c",
      "$gles1_conform_root/conform/conformshell/utilp.h",
      "$gles1_conform_root/conform/conformshell/utilru.c",
      "$gles1_conform_root/conform/conformshell/utilru.h",
      "$gles1_conform_root/conform/conformshell/utils.c",
      "$gles1_conform_root/conform/conformshell/utils.h",
      "$gles1_conform_root/conform/conformshell/utilt.c",
      "$gles1_conform_root/conform/conformshell/utilt.h",
    ]

    sources += angle_gles1_conform_common_source
  }

  angle_test("angle_gles1_conformance_tests") {
    deps = [
      ":angle_common_test_utils_static",
      ":angle_gles1_conformance_no_gtest",
    ]

    include_dirs = [ "." ]

    sources = [
      "gles1_conformance_tests/ConformanceTests.cpp",
      "test_utils/ANGLETest.cpp",
      "test_utils/ANGLETest.h",
    ]
    if (is_mac) {
      sources += [
        "test_utils/angle_test_instantiate_apple.h",
        "test_utils/angle_test_instantiate_apple.mm",
      ]
    }
    main = "angle_end2end_tests_main"

    configs += [
      "${angle_root}:libANGLE_config",
      "${angle_root}:angle_backend_config",
    ]
  }

  if (!is_win && !is_mac) {
    source_set("angle_gles1_covgl_no_gtest") {
      configs += [
        ":angle_gles1_conform_support",
        "$angle_root:internal_config",
      ]

      public_configs = [
        "$angle_root/util:angle_util_config",
        "$angle_root:angle_static",
        "$angle_root:gl_prototypes",
      ]

      testonly = true

      public_deps = [
        "$angle_root:angle_common",
        "$angle_root:libEGL_static",
        "$angle_root:libGLESv1_CM_static",
        "$angle_root:libGLESv2_static",
        "$angle_root:preprocessor",
        "$angle_root:translator",
        "$angle_root/util:angle_util_static",
      ]

      sources = [
        "$gles1_conform_root/conform/covgl/a.c",
        "$gles1_conform_root/conform/covgl/b.c",
        "$gles1_conform_root/conform/covgl/c.c",
        "$gles1_conform_root/conform/covgl/d.c",
        "$gles1_conform_root/conform/covgl/data.c",
        "$gles1_conform_root/conform/covgl/e.c",
        "$gles1_conform_root/conform/covgl/enum.c",
        "$gles1_conform_root/conform/covgl/f.c",
        "$gles1_conform_root/conform/covgl/g.c",
        "$gles1_conform_root/conform/covgl/h.c",
        "$gles1_conform_root/conform/covgl/i.c",
        "$gles1_conform_root/conform/covgl/l.c",
        "$gles1_conform_root/conform/covgl/m.c",
        "$gles1_conform_root/conform/covgl/n.c",
        "$gles1_conform_root/conform/covgl/o.c",
        "$gles1_conform_root/conform/covgl/p.c",
        "$gles1_conform_root/conform/covgl/q.c",
        "$gles1_conform_root/conform/covgl/r.c",
        "$gles1_conform_root/conform/covgl/s.c",
        "$gles1_conform_root/conform/covgl/shell.h",
        "$gles1_conform_root/conform/covgl/t.c",
        "$gles1_conform_root/conform/covgl/v.c",
        "$gles1_conform_root/conform/covgl/w.c",
      ]

      sources += angle_gles1_conform_common_source

      defines = [ "ProbeEnum=ProbeEnumANGLE" ]
    }

    angle_test("angle_gles1_covgl_tests") {
      deps = [
        ":angle_common_test_utils_static",
        ":angle_gles1_covgl_no_gtest",
      ]

      include_dirs = [ "." ]

      sources = [
        "$gles1_conform_root/conform/covgl/shell.c",
        "gles1_conformance_tests/CovglTests.cpp",
        "test_utils/ANGLETest.cpp",
        "test_utils/ANGLETest.h",
      ]
      main = "angle_end2end_tests_main"

      configs += [
        ":angle_gles1_conform_support",
        "${angle_root}:libANGLE_config",
        "${angle_root}:angle_backend_config",
      ]
    }
  }
  source_set("angle_gles1_primtest_no_gtest") {
    configs += [
      ":angle_gles1_conform_support",
      "$angle_root:internal_config",
    ]

    public_configs = [
      "$angle_root/util:angle_util_config",
      "$angle_root:angle_static",
      "$angle_root:gl_prototypes",
    ]

    testonly = true

    public_deps = [
      "$angle_root:angle_common",
      "$angle_root:libEGL_static",
      "$angle_root:libGLESv1_CM_static",
      "$angle_root:libGLESv2_static",
      "$angle_root:preprocessor",
      "$angle_root:translator",
      "$angle_root/util:angle_util_static",
    ]

    sources = [
      "$gles1_conform_root/conform/primtest/alias.c",
      "$gles1_conform_root/conform/primtest/alpha.c",
      "$gles1_conform_root/conform/primtest/blend.c",
      "$gles1_conform_root/conform/primtest/depth.c",
      "$gles1_conform_root/conform/primtest/dither.c",
      "$gles1_conform_root/conform/primtest/driver.c",
      "$gles1_conform_root/conform/primtest/driver.h",
      "$gles1_conform_root/conform/primtest/fog.c",
      "$gles1_conform_root/conform/primtest/hint.c",
      "$gles1_conform_root/conform/primtest/light.c",
      "$gles1_conform_root/conform/primtest/logic.c",
      "$gles1_conform_root/conform/primtest/prim.c",
      "$gles1_conform_root/conform/primtest/scissor.c",
      "$gles1_conform_root/conform/primtest/shade.c",
      "$gles1_conform_root/conform/primtest/shell.c",
      "$gles1_conform_root/conform/primtest/shell.h",
      "$gles1_conform_root/conform/primtest/stencil.c",
      "$gles1_conform_root/conform/primtest/texture.c",
      "$gles1_conform_root/conform/primtest/tproto.h",
    ]

    sources += angle_gles1_conform_common_source
  }

  angle_test("angle_gles1_primtest_tests") {
    deps = [
      ":angle_common_test_utils_static",
      ":angle_gles1_primtest_no_gtest",
    ]

    include_dirs = [
      ".",
      "$gles1_conform_root/conform",
    ]

    sources = [
      "gles1_conformance_tests/PrimtestTests.cpp",
      "test_utils/ANGLETest.cpp",
      "test_utils/ANGLETest.h",
    ]
    main = "angle_end2end_tests_main"

    configs += [
      ":angle_gles1_conform_support",
      "${angle_root}:libANGLE_config",
      "${angle_root}:angle_backend_config",
    ]
  }
}

###-----------------------------------------------------
### dEQP tests
###-----------------------------------------------------

if (build_angle_deqp_tests && !is_fuchsia) {
  import("deqp_support/deqp.gni")
  import("deqp_support/deqp_data_autogen.gni")

  config("angle_deqp_support") {
    include_dirs = deqp_include_dirs
    if (is_win && !is_clang) {
      include_dirs += [ "$deqp_path/framework/platform/win32" ]
      cflags = [
        "/EHsc",  # dEQP requires exceptions
        "/wd4091",  # typedef ignored when no variable is declared
        "/wd4100",
        "/wd4101",  # unreferenced local variable
        "/wd4125",  # decimal digit terminates octal escape sequence
        "/wd4127",  # conditional expression constant
        "/wd4244",  # possible loss of data
        "/wd4245",  # argument signed/unsigned mismatch
        "/wd4297",  # function assumed not to throw an exception but does
        "/wd4302",  # truncation
        "/wd4311",  # pointer truncation
        "/wd4389",  # signed/unsigned mismatch
        "/wd4510",  # default constructor could not be generated
        "/wd4512",
        "/wd4610",  # cannot be instantiated
        "/wd4611",  # setjmp interaction non-portable
        "/wd4701",  # potentially uninit used
        "/wd4702",  # unreachable code
        "/wd4706",  # assignment within conditional expression
        "/wd4834",  # discarding return value of function with 'nodiscard'
                    # attribute
        "/wd4838",  # conversion requires a narrowing conversion
        "/wd4996",  # deprecated
      ]
    }
    if (is_android) {
      include_dirs += [ "$deqp_path/framework/platform/android" ]
    }
    defines = [
      "DEQP_SUPPORT_GLES31=1",
      "DEQP_SUPPORT_GLES3=1",
      "DEQP_SUPPORT_GLES2=1",
      "DEQP_SUPPORT_EGL=1",
      "DEQP_TARGET_NAME=\"angle\"",
      "DEQP_GLES31_RUNTIME_LOAD=1",
      "DEQP_GLES3_RUNTIME_LOAD=1",
      "DEQP_GLES2_RUNTIME_LOAD=1",
      "QP_SUPPORT_PNG=1",
      "_HAS_EXCEPTIONS=1",
      "_MBCS",
      "ANGLE_DEQP_DATA_DIR=\"gen/vk_gl_cts_data/data\"",
    ]

    if (is_clang) {
      # TODO(jmadill): Remove this once we fix dEQP.
      cflags_c = [ "-Wno-unused-local-typedef" ]
      cflags_cc = [
        "-Wno-sizeof-array-div",  # https://gitlab.khronos.org/Tracker/vk-gl-cts/issues/2127
        "-Wno-string-conversion",  # implicit conversion turns string literal
                                   # into bool
        "-Wno-unused-function",
        "-Wno-unused-local-typedef",
        "-Wno-unused-result",  # ignoring return value of function declared with
                               # 'nodiscard' attribute
      ]
    }

    # Ask the system headers to expose all the regular function otherwise
    # dEQP doesn't compile and produces warnings about implicitly defined
    # functions.
    if (is_linux) {
      # This has to be GNU_SOURCE as on Linux dEQP uses syscall()
      defines += [ "_GNU_SOURCE" ]
    }
    if (is_android || is_mac) {
      # _XOPEN_SOURCE=600 is what is used in deqp/src/Android.mk
      defines += [ "_XOPEN_SOURCE=600" ]
    }
  }

  deqp_undefine_configs = [
    "//build/config/compiler:chromium_code",
    "//build/config/compiler:no_exceptions",
    "//build/config/compiler:no_rtti",
    "${angle_root}:constructor_and_destructor_warnings",
    "${angle_root}:extra_warnings",
  ]

  if (is_win) {
    deqp_undefine_configs += [
      "//build/config/win:lean_and_mean",
      "//build/config/win:nominmax",
      "//build/config/win:unicode",
    ]
  }

  set_defaults("angle_deqp_source_set") {
    public_configs = []
    configs = angle_common_configs
    cflags = []
  }

  template("angle_deqp_source_set") {
    angle_source_set(target_name) {
      testonly = true
      forward_variables_from(invoker, "*")
      suppressed_configs += deqp_undefine_configs

      if (is_clang) {
        cflags += [
          # Suppress a spurious header warning. http://crbug.com/995046
          "-Wno-nonportable-include-path",
        ]
      }
    }
  }

  config("angle_deqp_framework_debase_config") {
    include_dirs = [ "$deqp_path/framework/delibs/debase" ]
  }

  angle_deqp_source_set("angle_deqp_framework_debase") {
    public_configs += [ ":angle_deqp_framework_debase_config" ]
    sources = deqp_framework_debase_sources
  }

  config("angle_deqp_framework_decpp_config") {
    include_dirs = [ "$deqp_path/framework/delibs/decpp" ]
  }

  angle_deqp_source_set("angle_deqp_framework_decpp") {
    public_configs += [
      ":angle_deqp_support",
      ":angle_deqp_framework_decpp_config",
      "//build/config/compiler:exceptions",
      "//build/config/compiler:no_chromium_code",
    ]
    if (is_clang) {
      cflags_cc = [
        # Supresses self assign warnings in SharedPtr_selfTest
        # Can be removed if dEQP or clang are fixed
        "-Wno-self-assign",
      ]
    }

    public_deps = [
      ":angle_deqp_framework_debase",
      ":angle_deqp_framework_delibs",
    ]
    sources = deqp_framework_decpp_sources
  }

  config("angle_deqp_libtester_config") {
    defines = [ "ANGLE_DEQP_LIBTESTER_IMPLEMENTATION" ]

    if (is_clang) {
      # TODO(jmadill): Remove this once we fix dEQP.
      cflags_cc = [
        "-Wno-delete-non-virtual-dtor",
        "-Wno-deprecated",

        # Supresses self assign warning in setLumSat
        # Can be removed if dEQP or clang are fixed
        "-Wno-self-assign",
      ]
    }
  }

  config("angle_deqp_framework_delibs_config") {
    include_dirs = [
      "$deqp_path/framework/delibs/debase",
      "$deqp_path/framework/delibs/depool",
      "$deqp_path/framework/delibs/dethread",
      "$deqp_path/framework/delibs/deutil",
      "$deqp_path/framework/delibs/destream",
    ]
  }

  angle_deqp_source_set("angle_deqp_framework_delibs") {
    sources = deqp_framework_delibs_sources

    if (is_win) {
      sources += deqp_framework_delibs_sources_win
    }
    if (is_linux || is_android || is_mac) {
      sources += deqp_framework_delibs_sources_unix
    }

    public_configs = [
      ":angle_deqp_framework_delibs_config",
      ":angle_deqp_support",
    ]

    public_deps = [ ":angle_deqp_framework_debase" ]
  }

  config("angle_deqp_framework_common_config") {
    include_dirs = [
      "$deqp_path/framework/common",
      "$deqp_path/framework/randomshaders",
      "$deqp_path/framework/referencerenderer",
    ]
  }

  angle_deqp_source_set("angle_deqp_framework_common") {
    sources = deqp_framework_common_sources
    public_configs = [ ":angle_deqp_framework_common_config" ]
    public_deps = [
      ":angle_deqp_framework_decpp",
      ":angle_deqp_framework_qphelper",
    ]
  }

  config("angle_deqp_framework_opengl_config") {
    include_dirs = [
      "$deqp_path/framework/opengl",
      "$deqp_path/framework/opengl/simplereference",
      "$deqp_path/framework/opengl/wrapper",
    ]
  }

  angle_deqp_source_set("angle_deqp_framework_opengl") {
    sources = deqp_framework_opengl_sources
    public_configs = [ ":angle_deqp_framework_opengl_config" ]
    public_deps = [ ":angle_deqp_framework_common" ]
  }

  config("angle_deqp_framework_egl_config") {
    include_dirs = [
      "$deqp_path/framework/egl",
      "$deqp_path/framework/egl/wrapper",
    ]
  }

  angle_deqp_source_set("angle_deqp_framework_egl") {
    sources = deqp_framework_egl_sources
    public_configs = [ ":angle_deqp_framework_egl_config" ]
    public_deps = [ ":angle_deqp_framework_opengl" ]
  }

  config("angle_deqp_framework_qphelper_config") {
    include_dirs = [ "$deqp_path/framework/qphelper" ]
  }

  angle_deqp_source_set("angle_deqp_framework_qphelper") {
    sources = deqp_framework_qphelper_sources
    public_deps = [
      ":angle_deqp_framework_delibs",
      "${angle_libpng_dir}:libpng",
    ]
    public_configs = [ ":angle_deqp_framework_qphelper_config" ]
  }

  config("angle_deqp_glshared_config") {
    include_dirs = [ "$deqp_path/modules/glshared" ]
  }

  angle_deqp_source_set("angle_deqp_glshared") {
    sources = deqp_glshared_sources
    public_deps = [ ":angle_deqp_framework_opengl" ]
    public_configs = [ ":angle_deqp_glshared_config" ]
  }

  angle_deqp_source_set("angle_deqp_libtester") {
    public_deps = [
      ":angle_deqp_framework_common",
      ":angle_deqp_framework_egl",
      ":angle_deqp_glshared",
      "$angle_root:angle_common",
      "$angle_root/util:angle_util",
    ]

    data_deps = [
      "${angle_root}:libEGL",
      "${angle_root}:libGLESv2",
    ]

    configs += [ "${angle_root}:library_name_config" ]
    public_configs += [
      ":angle_deqp_libtester_config",
      "${angle_root}:libANGLE_config",
    ]
    sources = deqp_libtester_sources
    if (is_android) {
      sources += deqp_libtester_sources_android
      libs = [ "log" ]
    }
  }

  set_defaults("angle_deqp_gtest") {
    deps = []
    sources = []
    data = []
    data_deps = []
  }

  template("angle_deqp_gtest") {
    _api = target_name

    config_name = "angle_deqp_${_api}_config"
    config(config_name) {
      defines = invoker.defines
    }

    shared_library_name = "angle_deqp_lib${_api}"
    angle_shared_library(shared_library_name) {
      forward_variables_from(invoker,
                             [
                               "sources",
                               "deps",
                               "data",
                               "data_deps",
                             ])

      testonly = true

      deps += [
        ":angle_deqp_libtester",
        "$angle_root/util:angle_test_utils",
        "$angle_root/util:angle_util",
      ]

      suppressed_configs += deqp_undefine_configs
      public_configs += [ ":$config_name" ]

      sources += [
        "deqp_support/angle_deqp_libtester.h",
        "deqp_support/angle_deqp_libtester_main.cpp",
        "deqp_support/tcuANGLEPlatform.cpp",
        "deqp_support/tcuANGLEPlatform.h",
      ]
    }

    if (!build_with_chromium) {
      angle_executable("angle_deqp_${_api}_no_gtest") {
        testonly = true
        sources = [ "deqp_support/angle_deqp_tests_main.cpp" ]
        deps = [ ":$shared_library_name" ]
      }
    }

    angle_test("angle_deqp_${_api}_tests") {
      deps = [
        ":${shared_library_name}",
        ":angle_test_expectations",
        "$angle_root:angle_common",
        "$angle_root/util:angle_util",
      ]

      # Must be included outside of the source set for the define
      sources = [ "deqp_support/angle_deqp_gtest.cpp" ]
      main = "angle_deqp_tests_main"

      data = [
        "deqp_support/deqp_${_api}_test_expectations.txt",
        "${invoker.mustpass_dir}/${invoker.mustpass_name}",
      ]
    }
  }

  _android_mustpass = "$deqp_path/android/cts/master"
  _aosp_mustpass =
      "$deqp_path/external/openglcts/data/mustpass/gles/aosp_mustpass/master"
  _khronos_mustpass =
      "$deqp_path/external/openglcts/data/mustpass/gles/khronos_mustpass/master"

  template("angle_deqp_core_gtest") {
    _api = target_name
    angle_deqp_gtest(target_name) {
      forward_variables_from(invoker, "*")

      mustpass_name = "${_api}-master.txt"

      deps = angle_deqp_data_copy_targets

      data = []
      if (_api == "gles2") {
        data = angle_deqp_data_gles2
      } else if (_api == "gles3") {
        data = angle_deqp_data_gles3
      } else if (_api == "gles31") {
        data = angle_deqp_data_gles31
      } else {
        # Make sure we include something so that angle_deqp_libtester_main.cpp can find something.
        data = [ "$root_gen_dir/vk_gl_cts_data/data/gles2/shaders/misc.test" ]
      }
    }
  }

  angle_deqp_core_gtest("gles2") {
    defines = [ "ANGLE_DEQP_GLES2_TESTS" ]
    sources = deqp_gles2_sources
    mustpass_dir = _aosp_mustpass
  }

  angle_deqp_core_gtest("gles3") {
    defines = [ "ANGLE_DEQP_GLES3_TESTS" ]
    sources = deqp_gles3_sources
    mustpass_dir = _aosp_mustpass
  }

  angle_deqp_core_gtest("gles31") {
    defines = [ "ANGLE_DEQP_GLES31_TESTS" ]
    sources = deqp_gles31_sources
    mustpass_dir = _aosp_mustpass
  }

  angle_deqp_core_gtest("egl") {
    defines = [ "ANGLE_DEQP_EGL_TESTS" ]
    sources = deqp_egl_sources
    mustpass_dir = _android_mustpass
  }

  # The CTS also includes a set of "KHR" tests that are separate from the main body of dEQP tests.

  config("angle_deqp_khr_common_config") {
    include_dirs = [
      "$deqp_path/external/openglcts/modules/common",
      "$deqp_path/external/openglcts/modules/gl",
      "$deqp_path/external/openglcts/modules/gles2",
      "$deqp_path/external/openglcts/modules/gles3",
      "$deqp_path/external/openglcts/modules/gles31",
      "$deqp_path/external/openglcts/modules/gles32",
      "$deqp_path/external/openglcts/modules/glesext",
    ]
    if (is_clang) {
      cflags = [ "-Wno-header-hygiene" ]  # using namespace directive in global
                                          # context in header
    }
  }

  angle_deqp_source_set("angle_deqp_khr_common") {
    sources = deqp_khr_common_sources + deqp_khr_test_module_headers +
              deqp_khr_gl_sources + deqp_khr_gles2_sources +
              deqp_khr_gles3_sources + deqp_khr_gles31_sources +
              deqp_khr_gles32_sources + deqp_khr_glesext_sources +
              [ "deqp_support/glcTestPackageEntry_override.cpp" ]
    public_deps = [
      ":angle_deqp_framework_egl",
      ":angle_deqp_glshared",
      "${angle_glslang_dir}:glslang_sources",
      "${angle_spirv_tools_dir}:spvtools_val",
    ]
    public_configs = [ ":angle_deqp_khr_common_config" ]

    # This is a bit of a hack so one test can capture memory limits.
    include_dirs = [ "$deqp_path/external/vulkancts/framework/vulkan" ]
  }

  template("angle_deqp_khr_gtest") {
    angle_deqp_gtest(target_name) {
      forward_variables_from(invoker, "*")
      deps = [ ":angle_deqp_khr_common" ]
      deps += angle_deqp_data_copy_targets
      data = angle_deqp_external_openglcts_data_gles3
      mustpass_dir = _khronos_mustpass
    }
  }

  angle_deqp_khr_gtest("khr_gles2") {
    defines = [ "ANGLE_DEQP_KHR_GLES2_TESTS" ]
    mustpass_name = "gles2-khr-master.txt"
  }

  angle_deqp_khr_gtest("khr_gles3") {
    defines = [ "ANGLE_DEQP_KHR_GLES3_TESTS" ]
    mustpass_name = "gles3-khr-master.txt"
  }

  angle_deqp_khr_gtest("khr_gles31") {
    defines = [ "ANGLE_DEQP_KHR_GLES31_TESTS" ]
    mustpass_name = "gles31-khr-master.txt"
  }
}

group("angle_tests") {
  testonly = true
  deps = [
    ":angle_end2end_tests",
    ":angle_perftests",
    ":angle_unittests",
  ]
  if (!is_fuchsia) {
    deps += [
      ":angle_white_box_perftests",
      ":angle_white_box_tests",
    ]
  }
  if (build_angle_deqp_tests && !is_fuchsia) {
    deps += [
      ":angle_deqp_egl_tests",
      ":angle_deqp_gles2_tests",
      ":angle_deqp_gles31_tests",
      ":angle_deqp_gles3_tests",
    ]
    if (!build_with_chromium) {
      deps += [
        ":angle_deqp_egl_no_gtest",
        ":angle_deqp_gles2_no_gtest",
        ":angle_deqp_gles31_no_gtest",
        ":angle_deqp_gles3_no_gtest",
      ]
    }
  }
  if (build_angle_gles1_conform_tests) {
    deps += [
      ":angle_gles1_conformance_tests",
      ":angle_gles1_primtest_tests",
    ]
    if (!is_win && !is_mac) {
      deps += [ ":angle_gles1_covgl_tests" ]
    }
  }
}<|MERGE_RESOLUTION|>--- conflicted
+++ resolved
@@ -219,19 +219,8 @@
   }
 }
 
-<<<<<<< HEAD
-    if (is_mac) {
-      sources += angle_white_box_tests_mac_sources
-    }
-
-    configs += [
-      "${angle_root}:libANGLE_config",
-      "${angle_root}:library_name_config",
-    ]
-=======
 template("angle_perftests_common") {
   assert(defined(invoker.test_utils))
->>>>>>> 21c5af31
 
   angle_source_set(target_name) {
     testonly = true
@@ -576,12 +565,6 @@
       "test_utils/ANGLETest.cpp",
       "test_utils/ANGLETest.h",
     ]
-    if (is_mac) {
-      sources += [
-        "test_utils/angle_test_instantiate_apple.h",
-        "test_utils/angle_test_instantiate_apple.mm",
-      ]
-    }
     main = "angle_end2end_tests_main"
 
     configs += [
@@ -778,6 +761,7 @@
         "/wd4706",  # assignment within conditional expression
         "/wd4834",  # discarding return value of function with 'nodiscard'
                     # attribute
+
         "/wd4838",  # conversion requires a narrowing conversion
         "/wd4996",  # deprecated
       ]
@@ -807,6 +791,7 @@
         "-Wno-sizeof-array-div",  # https://gitlab.khronos.org/Tracker/vk-gl-cts/issues/2127
         "-Wno-string-conversion",  # implicit conversion turns string literal
                                    # into bool
+
         "-Wno-unused-function",
         "-Wno-unused-local-typedef",
         "-Wno-unused-result",  # ignoring return value of function declared with
