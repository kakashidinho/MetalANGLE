--- conflicted
+++ resolved
@@ -953,17 +953,14 @@
                        WithNoFixture(ES3_OPENGLES()),
                        WithNoFixture(ES2_VULKAN()),
                        WithNoFixture(ES3_VULKAN()),
-<<<<<<< HEAD
                        WithNoFixture(ES2_VULKAN_SWIFTSHADER()),
-                       WithNoFixture(ES3_VULKAN_SWIFTSHADER()));
+                       WithNoFixture(ES3_VULKAN_SWIFTSHADER()),
+                       WithNoFixture(ES2_METAL()));
 ANGLE_INSTANTIATE_TEST(EGLFloatSurfaceTest,
                        WithNoFixture(ES2_OPENGL()),
                        WithNoFixture(ES3_OPENGL()),
                        WithNoFixture(ES2_VULKAN()),
                        WithNoFixture(ES3_VULKAN()));
-=======
-                       WithNoFixture(ES2_METAL()));
->>>>>>> 0708a750
 ANGLE_INSTANTIATE_TEST(EGLSurfaceTest3, WithNoFixture(ES3_VULKAN()));
 
 #if defined(ANGLE_ENABLE_D3D11)
