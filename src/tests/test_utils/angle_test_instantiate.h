//
// Copyright 2014 The ANGLE Project Authors. All rights reserved.
// Use of this source code is governed by a BSD-style license that can be
// found in the LICENSE file.
//

// angle_test_instantiate.h: Adds support for filtering parameterized
// tests by platform, so we skip unsupported configs.

#ifndef ANGLE_TEST_INSTANTIATE_H_
#define ANGLE_TEST_INSTANTIATE_H_

#include <gtest/gtest.h>

#include "common/platform.h"

namespace angle
{
struct SystemInfo;
struct PlatformParameters;

// Operating systems
bool IsAndroid();
bool IsLinux();
bool IsOSX();
bool IsOzone();
bool IsWindows();
bool IsWindows7();
bool IsFuchsia();

// Android devices
bool IsNexus5X();
bool IsNexus6P();
bool IsNexus9();
bool IsPixelXL();
bool IsPixel2();
bool IsPixel2XL();
bool IsNVIDIAShield();

// GPU vendors.
bool IsIntel();
bool IsAMD();
bool IsNVIDIA();
bool IsARM();
bool IsARM64();

inline bool IsASan()
{
#if defined(ANGLE_WITH_ASAN)
    return true;
#else
    return false;
#endif  // defined(ANGLE_WITH_ASAN)
}

bool IsPlatformAvailable(const PlatformParameters &param);

// This functions is used to filter which tests should be registered,
// T must be or inherit from angle::PlatformParameters.
template <typename T>
std::vector<T> FilterTestParams(const T *params, size_t numParams)
{
    std::vector<T> filtered;

    for (size_t i = 0; i < numParams; i++)
    {
        if (IsPlatformAvailable(params[i]))
        {
            filtered.push_back(params[i]);
        }
    }

    return filtered;
}

template <typename T>
std::vector<T> FilterTestParams(const std::vector<T> &params)
{
    return FilterTestParams(params.data(), params.size());
}

// Used to generate valid test names out of testing::PrintToStringParamName used in combined tests.
struct CombinedPrintToStringParamName
{
    template <class ParamType>
    std::string operator()(const testing::TestParamInfo<ParamType> &info) const
    {
        std::string name = testing::PrintToStringParamName()(info);
        std::string sanitized;
        for (const char c : name)
        {
            if (c == ',')
            {
                sanitized += '_';
            }
            else if (isalnum(c) || c == '_')
            {
                sanitized += c;
            }
        }
        return sanitized;
    }
};

#define ANGLE_INSTANTIATE_TEST_PLATFORMS(testName, ...)                        \
    testing::ValuesIn(::angle::FilterTestParams(testName##__VA_ARGS__##params, \
                                                ArraySize(testName##__VA_ARGS__##params)))

// Instantiate the test once for each extra argument. The types of all the
// arguments must match, and getRenderer must be implemented for that type.
#define ANGLE_INSTANTIATE_TEST(testName, first, ...)                                 \
    const decltype(first) testName##params[] = {first, ##__VA_ARGS__};               \
    INSTANTIATE_TEST_SUITE_P(, testName, ANGLE_INSTANTIATE_TEST_PLATFORMS(testName), \
                             testing::PrintToStringParamName())

#define ANGLE_INSTANTIATE_TEST_ARRAY(testName, valuesin)                                         \
    INSTANTIATE_TEST_SUITE_P(, testName, testing::ValuesIn(::angle::FilterTestParams(valuesin)), \
                             testing::PrintToStringParamName())

#define ANGLE_ALL_TEST_PLATFORMS_ES1 \
    ES1_D3D11(), ES1_OPENGL(), ES1_OPENGLES(), ES1_VULKAN(), ES1_VULKAN_SWIFTSHADER()

<<<<<<< HEAD
#define ANGLE_ALL_TEST_PLATFORMS_ES3 \
    ES3_D3D11(), ES3_OPENGL(), ES3_OPENGLES(), ES3_VULKAN(), ES3_METAL()
=======
#define ANGLE_ALL_TEST_PLATFORMS_ES2                                                               \
    ES2_D3D9(), ES2_D3D11(), ES2_OPENGL(), ES2_OPENGLES(), ES2_VULKAN(), ES2_VULKAN_SWIFTSHADER(), \
        ES2_METAL()
>>>>>>> 21c5af31

#define ANGLE_ALL_TEST_PLATFORMS_ES3 \
    ES3_D3D11(), ES3_OPENGL(), ES3_OPENGLES(), ES3_VULKAN(), ES3_VULKAN_SWIFTSHADER()

#define ANGLE_ALL_TEST_PLATFORMS_ES31 \
    ES31_D3D11(), ES31_OPENGL(), ES31_OPENGLES(), ES31_VULKAN(), ES31_VULKAN_SWIFTSHADER()

#define ANGLE_ALL_TEST_PLATFORMS_NULL ES2_NULL(), ES3_NULL(), ES31_NULL()

// Instantiate the test once for each GLES1 platform
#define ANGLE_INSTANTIATE_TEST_ES1(testName)                                         \
    const PlatformParameters testName##params[] = {ANGLE_ALL_TEST_PLATFORMS_ES1};    \
    INSTANTIATE_TEST_SUITE_P(, testName, ANGLE_INSTANTIATE_TEST_PLATFORMS(testName), \
                             testing::PrintToStringParamName())

// Instantiate the test once for each GLES2 platform
#define ANGLE_INSTANTIATE_TEST_ES2(testName)                                         \
    const PlatformParameters testName##params[] = {ANGLE_ALL_TEST_PLATFORMS_ES2};    \
    INSTANTIATE_TEST_SUITE_P(, testName, ANGLE_INSTANTIATE_TEST_PLATFORMS(testName), \
                             testing::PrintToStringParamName())

// Instantiate the test once for each GLES3 platform
#define ANGLE_INSTANTIATE_TEST_ES3(testName)                                         \
    const PlatformParameters testName##params[] = {ANGLE_ALL_TEST_PLATFORMS_ES3};    \
    INSTANTIATE_TEST_SUITE_P(, testName, ANGLE_INSTANTIATE_TEST_PLATFORMS(testName), \
                             testing::PrintToStringParamName())

#define ANGLE_INSTANTIATE_TEST_ES3_AND(testName, extra)                                  \
    const PlatformParameters testName##params[] = {ANGLE_ALL_TEST_PLATFORMS_ES3, extra}; \
    INSTANTIATE_TEST_SUITE_P(, testName, ANGLE_INSTANTIATE_TEST_PLATFORMS(testName),     \
                             testing::PrintToStringParamName())

// Instantiate the test once for each GLES31 platform
#define ANGLE_INSTANTIATE_TEST_ES31(testName)                                        \
    const PlatformParameters testName##params[] = {ANGLE_ALL_TEST_PLATFORMS_ES31};   \
    INSTANTIATE_TEST_SUITE_P(, testName, ANGLE_INSTANTIATE_TEST_PLATFORMS(testName), \
                             testing::PrintToStringParamName())

#define ANGLE_INSTANTIATE_TEST_ES31_AND(testName, extra)                                  \
    const PlatformParameters testName##params[] = {ANGLE_ALL_TEST_PLATFORMS_ES31, extra}; \
    INSTANTIATE_TEST_SUITE_P(, testName, ANGLE_INSTANTIATE_TEST_PLATFORMS(testName),      \
                             testing::PrintToStringParamName())

// Multiple ES Version macros
#define ANGLE_INSTANTIATE_TEST_ES2_AND_ES3(testName)                                 \
    const PlatformParameters testName##params[] = {ANGLE_ALL_TEST_PLATFORMS_ES2,     \
                                                   ANGLE_ALL_TEST_PLATFORMS_ES3};    \
    INSTANTIATE_TEST_SUITE_P(, testName, ANGLE_INSTANTIATE_TEST_PLATFORMS(testName), \
                             testing::PrintToStringParamName())

#define ANGLE_INSTANTIATE_TEST_ES2_AND_ES3_AND(testName, extra)                          \
    const PlatformParameters testName##params[] = {ANGLE_ALL_TEST_PLATFORMS_ES2,         \
                                                   ANGLE_ALL_TEST_PLATFORMS_ES3, extra}; \
    INSTANTIATE_TEST_SUITE_P(, testName, ANGLE_INSTANTIATE_TEST_PLATFORMS(testName),     \
                             testing::PrintToStringParamName())

#define ANGLE_INSTANTIATE_TEST_ES2_AND_ES3_AND_ES31(testName)                        \
    const PlatformParameters testName##params[] = {ANGLE_ALL_TEST_PLATFORMS_ES2,     \
                                                   ANGLE_ALL_TEST_PLATFORMS_ES3,     \
                                                   ANGLE_ALL_TEST_PLATFORMS_ES31};   \
    INSTANTIATE_TEST_SUITE_P(, testName, ANGLE_INSTANTIATE_TEST_PLATFORMS(testName), \
                             testing::PrintToStringParamName())

#define ANGLE_INSTANTIATE_TEST_ES2_AND_ES3_AND_ES31_AND_NULL(testName)                             \
    const PlatformParameters testName##params[] = {                                                \
        ANGLE_ALL_TEST_PLATFORMS_ES2, ANGLE_ALL_TEST_PLATFORMS_ES3, ANGLE_ALL_TEST_PLATFORMS_ES31, \
        ANGLE_ALL_TEST_PLATFORMS_NULL};                                                            \
    INSTANTIATE_TEST_SUITE_P(, testName, ANGLE_INSTANTIATE_TEST_PLATFORMS(testName),               \
                             testing::PrintToStringParamName())

#define ANGLE_INSTANTIATE_TEST_ES3_AND_ES31(testName)                                \
    const PlatformParameters testName##params[] = {ANGLE_ALL_TEST_PLATFORMS_ES3,     \
                                                   ANGLE_ALL_TEST_PLATFORMS_ES31};   \
    INSTANTIATE_TEST_SUITE_P(, testName, ANGLE_INSTANTIATE_TEST_PLATFORMS(testName), \
                             testing::PrintToStringParamName())

// Instantiate the test for a combination of N parameters and the
// enumeration of platforms in the extra args, similar to
// ANGLE_INSTANTIATE_TEST.  The macros are defined only for the Ns
// currently in use, and can be expanded as necessary.
#define ANGLE_INSTANTIATE_TEST_COMBINE_4(testName, print, combine1, combine2, combine3, combine4, \
                                         first, ...)                                              \
    const decltype(first) testName##params[] = {first, ##__VA_ARGS__};                            \
    INSTANTIATE_TEST_SUITE_P(, testName,                                                          \
                             testing::Combine(ANGLE_INSTANTIATE_TEST_PLATFORMS(testName),         \
                                              combine1, combine2, combine3, combine4),            \
                             print)
#define ANGLE_INSTANTIATE_TEST_COMBINE_5(testName, print, combine1, combine2, combine3, combine4, \
                                         combine5, first, ...)                                    \
    const decltype(first) testName##params[] = {first, ##__VA_ARGS__};                            \
    INSTANTIATE_TEST_SUITE_P(, testName,                                                          \
                             testing::Combine(ANGLE_INSTANTIATE_TEST_PLATFORMS(testName),         \
                                              combine1, combine2, combine3, combine4, combine5),  \
                             print)

// Checks if a config is expected to be supported by checking a system-based white list.
bool IsConfigWhitelisted(const SystemInfo &systemInfo, const PlatformParameters &param);

// Determines if a config is supported by trying to initialize it. Does
// not require SystemInfo.
bool IsConfigSupported(const PlatformParameters &param);

// Returns shared test system information. Can be used globally in the
// tests.
SystemInfo *GetTestSystemInfo();

// Returns a list of all enabled test platform names. For use in
// configuration enumeration.
std::vector<std::string> GetAvailableTestPlatformNames();

// Active config (e.g. ES2_Vulkan).
void SetSelectedConfig(const char *selectedConfig);
bool IsConfigSelected();

// Use a separate isolated process per test config. This works around
// driver flakiness when using multiple APIs/windows/etc in the same
// process.
extern bool gSeparateProcessPerConfig;

// For use with ANGLE_INSTANTIATE_TEST_ARRAY
template <typename ParamsT>
using ModifierFunc = std::function<ParamsT(const ParamsT &)>;

template <typename ParamsT>
std::vector<ParamsT> CombineWithFuncs(const std::vector<ParamsT> &in,
                                      const std::vector<ModifierFunc<ParamsT>> &modifiers)
{
    std::vector<ParamsT> out;
    for (const ParamsT &paramsIn : in)
    {
        for (ModifierFunc<ParamsT> modifier : modifiers)
        {
            out.push_back(modifier(paramsIn));
        }
    }
    return out;
}

template <typename ParamT, typename RangeT, typename ModifierT>
std::vector<ParamT> CombineWithValues(const std::vector<ParamT> &in,
                                      RangeT begin,
                                      RangeT end,
                                      ParamT combine(const ParamT &, ModifierT))
{
    std::vector<ParamT> out;
    for (const ParamT &paramsIn : in)
    {
        for (auto iter = begin; iter != end; ++iter)
        {
            out.push_back(combine(paramsIn, *iter));
        }
    }
    return out;
}

template <typename ParamT, typename ModifierT>
std::vector<ParamT> CombineWithValues(const std::vector<ParamT> &in,
                                      const std::initializer_list<ModifierT> &modifiers,
                                      ParamT combine(const ParamT &, ModifierT))
{
    return CombineWithValues(in, modifiers.begin(), modifiers.end(), combine);
}

template <typename ParamT, typename ModifiersT, typename ModifierT>
std::vector<ParamT> CombineWithValues(const std::vector<ParamT> &in,
                                      const ModifiersT &modifiers,
                                      ParamT combine(const ParamT &, ModifierT))
{
    return CombineWithValues(in, std::begin(modifiers), std::end(modifiers), combine);
}
}  // namespace angle

#define ANGLE_SKIP_TEST_IF(COND)                                  \
    do                                                            \
    {                                                             \
        if (COND)                                                 \
        {                                                         \
            std::cout << "Test skipped: " #COND "." << std::endl; \
            return;                                               \
        }                                                         \
    } while (0)

#endif  // ANGLE_TEST_INSTANTIATE_H_<|MERGE_RESOLUTION|>--- conflicted
+++ resolved
@@ -120,17 +120,12 @@
 #define ANGLE_ALL_TEST_PLATFORMS_ES1 \
     ES1_D3D11(), ES1_OPENGL(), ES1_OPENGLES(), ES1_VULKAN(), ES1_VULKAN_SWIFTSHADER()
 
-<<<<<<< HEAD
-#define ANGLE_ALL_TEST_PLATFORMS_ES3 \
-    ES3_D3D11(), ES3_OPENGL(), ES3_OPENGLES(), ES3_VULKAN(), ES3_METAL()
-=======
 #define ANGLE_ALL_TEST_PLATFORMS_ES2                                                               \
     ES2_D3D9(), ES2_D3D11(), ES2_OPENGL(), ES2_OPENGLES(), ES2_VULKAN(), ES2_VULKAN_SWIFTSHADER(), \
         ES2_METAL()
->>>>>>> 21c5af31
 
 #define ANGLE_ALL_TEST_PLATFORMS_ES3 \
-    ES3_D3D11(), ES3_OPENGL(), ES3_OPENGLES(), ES3_VULKAN(), ES3_VULKAN_SWIFTSHADER()
+    ES3_D3D11(), ES3_OPENGL(), ES3_OPENGLES(), ES3_VULKAN(), ES3_VULKAN_SWIFTSHADER(), ES3_METAL()
 
 #define ANGLE_ALL_TEST_PLATFORMS_ES31 \
     ES31_D3D11(), ES31_OPENGL(), ES31_OPENGLES(), ES31_VULKAN(), ES31_VULKAN_SWIFTSHADER()
