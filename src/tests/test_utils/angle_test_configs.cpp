//
// Copyright 2014 The ANGLE Project Authors. All rights reserved.
// Use of this source code is governed by a BSD-style license that can be
// found in the LICENSE file.
//

#include "test_utils/angle_test_configs.h"

#include "common/platform.h"
#include "util/util_gl.h"

namespace angle
{

PlatformParameters::PlatformParameters() : PlatformParameters(2, 0, GLESDriverType::AngleEGL) {}

PlatformParameters::PlatformParameters(EGLint majorVersion,
                                       EGLint minorVersion,
                                       const EGLPlatformParameters &eglPlatformParameters)
    : driver(GLESDriverType::AngleEGL),
      noFixture(false),
      eglParameters(eglPlatformParameters),
      majorVersion(majorVersion),
      minorVersion(minorVersion)
{
    initDefaultParameters();
}

PlatformParameters::PlatformParameters(EGLint majorVersion,
                                       EGLint minorVersion,
                                       GLESDriverType driver)
    : driver(driver), noFixture(false), majorVersion(majorVersion), minorVersion(minorVersion)
{
    initDefaultParameters();
}

EGLint PlatformParameters::getRenderer() const
{
    return eglParameters.renderer;
}

void PlatformParameters::initDefaultParameters()
{
#if defined(ANGLE_ENABLE_VULKAN_VALIDATION_LAYERS_BY_DEFAULT)
    // Default debug layers to enabled in tests.
    eglParameters.debugLayersEnabled = EGL_TRUE;
#else
    eglParameters.debugLayersEnabled = EGL_FALSE;
#endif  // defined(ANGLE_ENABLE_VULKAN_VALIDATION_LAYERS_BY_DEFAULT)
}

bool operator<(const PlatformParameters &a, const PlatformParameters &b)
{
    return a.tie() < b.tie();
}

bool operator==(const PlatformParameters &a, const PlatformParameters &b)
{
    return a.tie() == b.tie();
}

bool operator!=(const PlatformParameters &a, const PlatformParameters &b)
{
    return a.tie() != b.tie();
}

std::ostream &operator<<(std::ostream &stream, const PlatformParameters &pp)
{
    stream << "ES" << pp.majorVersion << "_";
    if (pp.minorVersion != 0)
    {
        stream << pp.minorVersion << "_";
    }

    switch (pp.driver)
    {
        case GLESDriverType::AngleEGL:
        {
            switch (pp.eglParameters.renderer)
            {
                case EGL_PLATFORM_ANGLE_TYPE_DEFAULT_ANGLE:
                    stream << "Default";
                    break;
                case EGL_PLATFORM_ANGLE_TYPE_D3D9_ANGLE:
                    stream << "D3D9";
                    break;
                case EGL_PLATFORM_ANGLE_TYPE_D3D11_ANGLE:
                    stream << "D3D11";
                    break;
                case EGL_PLATFORM_ANGLE_TYPE_METAL_ANGLE:
                    stream << "Metal";
                    break;
                case EGL_PLATFORM_ANGLE_TYPE_NULL_ANGLE:
                    stream << "Null";
                    break;
                case EGL_PLATFORM_ANGLE_TYPE_OPENGL_ANGLE:
                    stream << "OpenGL";
                    break;
                case EGL_PLATFORM_ANGLE_TYPE_OPENGLES_ANGLE:
                    stream << "OpenGLES";
                    break;
                case EGL_PLATFORM_ANGLE_TYPE_VULKAN_ANGLE:
                    stream << "Vulkan";
                    break;
                default:
                    stream << "Undefined";
                    break;
            }
            break;
        }
        case GLESDriverType::SystemWGL:
            stream << "WGL";
            break;
        case GLESDriverType::SystemEGL:
            stream << "GLES";
            break;
        default:
            stream << "Error";
            break;
    }

    if (pp.eglParameters.majorVersion != EGL_DONT_CARE)
    {
        stream << "_" << pp.eglParameters.majorVersion;
    }

    if (pp.eglParameters.minorVersion != EGL_DONT_CARE)
    {
        stream << "_" << pp.eglParameters.minorVersion;
    }

    switch (pp.eglParameters.deviceType)
    {
        case EGL_DONT_CARE:
        case EGL_PLATFORM_ANGLE_DEVICE_TYPE_HARDWARE_ANGLE:
            // default
            break;

        case EGL_PLATFORM_ANGLE_DEVICE_TYPE_NULL_ANGLE:
            stream << "_Null";
            break;

        case EGL_PLATFORM_ANGLE_DEVICE_TYPE_D3D_REFERENCE_ANGLE:
            stream << "_Reference";
            break;

        case EGL_PLATFORM_ANGLE_DEVICE_TYPE_D3D_WARP_ANGLE:
            stream << "_Warp";
            break;

        case EGL_PLATFORM_ANGLE_DEVICE_TYPE_SWIFTSHADER_ANGLE:
            stream << "_SwiftShader";
            break;

        default:
            stream << "_Error";
            break;
    }

    switch (pp.eglParameters.presentPath)
    {
        case EGL_EXPERIMENTAL_PRESENT_PATH_COPY_ANGLE:
            stream << "_PresentPathCopy";
            break;

        case EGL_EXPERIMENTAL_PRESENT_PATH_FAST_ANGLE:
            stream << "_PresentPathFast";
            break;

        case EGL_DONT_CARE:
            // default
            break;

        default:
            stream << "_Error";
            break;
    }

    if (pp.noFixture)
    {
        stream << "_NoFixture";
    }

    if (pp.eglParameters.contextVirtualization == EGL_FALSE)
    {
        stream << "_NoVirtual";
    }

    return stream;
}

// EGL platforms
namespace egl_platform
{

EGLPlatformParameters DEFAULT()
{
    return EGLPlatformParameters(EGL_PLATFORM_ANGLE_TYPE_DEFAULT_ANGLE);
}

EGLPlatformParameters DEFAULT_NULL()
{
    return EGLPlatformParameters(EGL_PLATFORM_ANGLE_TYPE_DEFAULT_ANGLE, EGL_DONT_CARE,
                                 EGL_DONT_CARE, EGL_PLATFORM_ANGLE_DEVICE_TYPE_NULL_ANGLE);
}

EGLPlatformParameters D3D9()
{
    return EGLPlatformParameters(EGL_PLATFORM_ANGLE_TYPE_D3D9_ANGLE, EGL_DONT_CARE, EGL_DONT_CARE,
                                 EGL_PLATFORM_ANGLE_DEVICE_TYPE_HARDWARE_ANGLE);
}

EGLPlatformParameters D3D9_NULL()
{
    return EGLPlatformParameters(EGL_PLATFORM_ANGLE_TYPE_D3D9_ANGLE, EGL_DONT_CARE, EGL_DONT_CARE,
                                 EGL_PLATFORM_ANGLE_DEVICE_TYPE_NULL_ANGLE);
}

EGLPlatformParameters D3D9_REFERENCE()
{
    return EGLPlatformParameters(EGL_PLATFORM_ANGLE_TYPE_D3D9_ANGLE, EGL_DONT_CARE, EGL_DONT_CARE,
                                 EGL_PLATFORM_ANGLE_DEVICE_TYPE_D3D_REFERENCE_ANGLE);
}

EGLPlatformParameters D3D11()
{
    return EGLPlatformParameters(EGL_PLATFORM_ANGLE_TYPE_D3D11_ANGLE, EGL_DONT_CARE, EGL_DONT_CARE,
                                 EGL_PLATFORM_ANGLE_DEVICE_TYPE_HARDWARE_ANGLE);
}

EGLPlatformParameters D3D11_PRESENT_PATH_FAST()
{
    return EGLPlatformParameters(EGL_PLATFORM_ANGLE_TYPE_D3D11_ANGLE, EGL_DONT_CARE, EGL_DONT_CARE,
                                 EGL_PLATFORM_ANGLE_DEVICE_TYPE_HARDWARE_ANGLE,
                                 EGL_EXPERIMENTAL_PRESENT_PATH_FAST_ANGLE);
}

EGLPlatformParameters D3D11_FL11_1()
{
    return EGLPlatformParameters(EGL_PLATFORM_ANGLE_TYPE_D3D11_ANGLE, 11, 1,
                                 EGL_PLATFORM_ANGLE_DEVICE_TYPE_HARDWARE_ANGLE);
}

EGLPlatformParameters D3D11_FL11_0()
{
    return EGLPlatformParameters(EGL_PLATFORM_ANGLE_TYPE_D3D11_ANGLE, 11, 0,
                                 EGL_PLATFORM_ANGLE_DEVICE_TYPE_HARDWARE_ANGLE);
}

EGLPlatformParameters D3D11_FL10_1()
{
    return EGLPlatformParameters(EGL_PLATFORM_ANGLE_TYPE_D3D11_ANGLE, 10, 1,
                                 EGL_PLATFORM_ANGLE_DEVICE_TYPE_HARDWARE_ANGLE);
}

EGLPlatformParameters D3D11_FL10_0()
{
    return EGLPlatformParameters(EGL_PLATFORM_ANGLE_TYPE_D3D11_ANGLE, 10, 0,
                                 EGL_PLATFORM_ANGLE_DEVICE_TYPE_HARDWARE_ANGLE);
}

EGLPlatformParameters D3D11_FL9_3()
{
    return EGLPlatformParameters(EGL_PLATFORM_ANGLE_TYPE_D3D11_ANGLE, 9, 3,
                                 EGL_PLATFORM_ANGLE_DEVICE_TYPE_HARDWARE_ANGLE);
}

EGLPlatformParameters D3D11_NULL()
{
    return EGLPlatformParameters(EGL_PLATFORM_ANGLE_TYPE_D3D11_ANGLE, EGL_DONT_CARE, EGL_DONT_CARE,
                                 EGL_PLATFORM_ANGLE_DEVICE_TYPE_NULL_ANGLE);
}

EGLPlatformParameters D3D11_WARP()
{
    return EGLPlatformParameters(EGL_PLATFORM_ANGLE_TYPE_D3D11_ANGLE, EGL_DONT_CARE, EGL_DONT_CARE,
                                 EGL_PLATFORM_ANGLE_DEVICE_TYPE_D3D_WARP_ANGLE);
}

EGLPlatformParameters D3D11_FL11_1_WARP()
{
    return EGLPlatformParameters(EGL_PLATFORM_ANGLE_TYPE_D3D11_ANGLE, 11, 1,
                                 EGL_PLATFORM_ANGLE_DEVICE_TYPE_D3D_WARP_ANGLE);
}

EGLPlatformParameters D3D11_FL11_0_WARP()
{
    return EGLPlatformParameters(EGL_PLATFORM_ANGLE_TYPE_D3D11_ANGLE, 11, 0,
                                 EGL_PLATFORM_ANGLE_DEVICE_TYPE_D3D_WARP_ANGLE);
}

EGLPlatformParameters D3D11_FL10_1_WARP()
{
    return EGLPlatformParameters(EGL_PLATFORM_ANGLE_TYPE_D3D11_ANGLE, 10, 1,
                                 EGL_PLATFORM_ANGLE_DEVICE_TYPE_D3D_WARP_ANGLE);
}

EGLPlatformParameters D3D11_FL10_0_WARP()
{
    return EGLPlatformParameters(EGL_PLATFORM_ANGLE_TYPE_D3D11_ANGLE, 10, 0,
                                 EGL_PLATFORM_ANGLE_DEVICE_TYPE_D3D_WARP_ANGLE);
}

EGLPlatformParameters D3D11_FL9_3_WARP()
{
    return EGLPlatformParameters(EGL_PLATFORM_ANGLE_TYPE_D3D11_ANGLE, 9, 3,
                                 EGL_PLATFORM_ANGLE_DEVICE_TYPE_D3D_WARP_ANGLE);
}

EGLPlatformParameters D3D11_REFERENCE()
{
    return EGLPlatformParameters(EGL_PLATFORM_ANGLE_TYPE_D3D11_ANGLE, EGL_DONT_CARE, EGL_DONT_CARE,
                                 EGL_PLATFORM_ANGLE_DEVICE_TYPE_D3D_REFERENCE_ANGLE);
}

EGLPlatformParameters D3D11_FL11_1_REFERENCE()
{
    return EGLPlatformParameters(EGL_PLATFORM_ANGLE_TYPE_D3D11_ANGLE, 11, 1,
                                 EGL_PLATFORM_ANGLE_DEVICE_TYPE_D3D_REFERENCE_ANGLE);
}

EGLPlatformParameters D3D11_FL11_0_REFERENCE()
{
    return EGLPlatformParameters(EGL_PLATFORM_ANGLE_TYPE_D3D11_ANGLE, 11, 0,
                                 EGL_PLATFORM_ANGLE_DEVICE_TYPE_D3D_REFERENCE_ANGLE);
}

EGLPlatformParameters D3D11_FL10_1_REFERENCE()
{
    return EGLPlatformParameters(EGL_PLATFORM_ANGLE_TYPE_D3D11_ANGLE, 10, 1,
                                 EGL_PLATFORM_ANGLE_DEVICE_TYPE_D3D_REFERENCE_ANGLE);
}

EGLPlatformParameters D3D11_FL10_0_REFERENCE()
{
    return EGLPlatformParameters(EGL_PLATFORM_ANGLE_TYPE_D3D11_ANGLE, 10, 0,
                                 EGL_PLATFORM_ANGLE_DEVICE_TYPE_D3D_REFERENCE_ANGLE);
}

EGLPlatformParameters D3D11_FL9_3_REFERENCE()
{
    return EGLPlatformParameters(EGL_PLATFORM_ANGLE_TYPE_D3D11_ANGLE, 9, 3,
                                 EGL_PLATFORM_ANGLE_DEVICE_TYPE_D3D_REFERENCE_ANGLE);
}

EGLPlatformParameters OPENGL()
{
    return EGLPlatformParameters(EGL_PLATFORM_ANGLE_TYPE_OPENGL_ANGLE);
}

EGLPlatformParameters OPENGL(EGLint major, EGLint minor)
{
    return EGLPlatformParameters(EGL_PLATFORM_ANGLE_TYPE_OPENGL_ANGLE, major, minor, EGL_DONT_CARE);
}

EGLPlatformParameters OPENGL_NULL()
{
    return EGLPlatformParameters(EGL_PLATFORM_ANGLE_TYPE_OPENGL_ANGLE, EGL_DONT_CARE, EGL_DONT_CARE,
                                 EGL_PLATFORM_ANGLE_DEVICE_TYPE_NULL_ANGLE);
}

EGLPlatformParameters OPENGLES()
{
    return EGLPlatformParameters(EGL_PLATFORM_ANGLE_TYPE_OPENGLES_ANGLE);
}

EGLPlatformParameters OPENGLES(EGLint major, EGLint minor)
{
    return EGLPlatformParameters(EGL_PLATFORM_ANGLE_TYPE_OPENGLES_ANGLE, major, minor,
                                 EGL_DONT_CARE);
}

EGLPlatformParameters OPENGLES_NULL()
{
    return EGLPlatformParameters(EGL_PLATFORM_ANGLE_TYPE_OPENGLES_ANGLE, EGL_DONT_CARE,
                                 EGL_DONT_CARE, EGL_PLATFORM_ANGLE_DEVICE_TYPE_NULL_ANGLE);
}

EGLPlatformParameters OPENGL_OR_GLES()
{
#if defined(ANGLE_PLATFORM_ANDROID)
    return OPENGLES();
#else
    return OPENGL();
#endif
}

EGLPlatformParameters OPENGL_OR_GLES_NULL()
{
#if defined(ANGLE_PLATFORM_ANDROID)
    return OPENGLES_NULL();
#else
    return OPENGL_NULL();
#endif
}

EGLPlatformParameters VULKAN()
{
    return EGLPlatformParameters(EGL_PLATFORM_ANGLE_TYPE_VULKAN_ANGLE);
}

EGLPlatformParameters VULKAN_NULL()
{
    return EGLPlatformParameters(EGL_PLATFORM_ANGLE_TYPE_VULKAN_ANGLE, EGL_DONT_CARE, EGL_DONT_CARE,
                                 EGL_PLATFORM_ANGLE_DEVICE_TYPE_NULL_ANGLE);
}

EGLPlatformParameters VULKAN_SWIFTSHADER()
{
    return EGLPlatformParameters(EGL_PLATFORM_ANGLE_TYPE_VULKAN_ANGLE, EGL_DONT_CARE, EGL_DONT_CARE,
                                 EGL_PLATFORM_ANGLE_DEVICE_TYPE_SWIFTSHADER_ANGLE);
}
EGLPlatformParameters METAL()
{
    return EGLPlatformParameters(EGL_PLATFORM_ANGLE_TYPE_METAL_ANGLE);
}

<<<<<<< HEAD
EGLPlatformParameters METAL_NULL()
{
    return EGLPlatformParameters(EGL_PLATFORM_ANGLE_TYPE_METAL_ANGLE, EGL_DONT_CARE, EGL_DONT_CARE,
                                 EGL_PLATFORM_ANGLE_DEVICE_TYPE_NULL_ANGLE);
}

=======
>>>>>>> 0bb42e09
}  // namespace egl_platform

// ANGLE tests platforms
PlatformParameters ES1_D3D9()
{
    return PlatformParameters(1, 0, egl_platform::D3D9());
}

PlatformParameters ES2_D3D9()
{
    return PlatformParameters(2, 0, egl_platform::D3D9());
}

PlatformParameters ES1_D3D11()
{
    return PlatformParameters(1, 0, egl_platform::D3D11());
}

PlatformParameters ES2_D3D11()
{
    return PlatformParameters(2, 0, egl_platform::D3D11());
}

PlatformParameters ES2_D3D11_PRESENT_PATH_FAST()
{
    return PlatformParameters(2, 0, egl_platform::D3D11_PRESENT_PATH_FAST());
}

PlatformParameters ES2_D3D11_FL11_0()
{
    return PlatformParameters(2, 0, egl_platform::D3D11_FL11_0());
}

PlatformParameters ES2_D3D11_FL10_1()
{
    return PlatformParameters(2, 0, egl_platform::D3D11_FL10_1());
}

PlatformParameters ES2_D3D11_FL10_0()
{
    return PlatformParameters(2, 0, egl_platform::D3D11_FL10_0());
}

PlatformParameters ES2_D3D11_FL9_3()
{
    return PlatformParameters(2, 0, egl_platform::D3D11_FL9_3());
}

PlatformParameters ES2_D3D11_WARP()
{
    return PlatformParameters(2, 0, egl_platform::D3D11_WARP());
}

PlatformParameters ES2_D3D11_FL11_0_WARP()
{
    return PlatformParameters(2, 0, egl_platform::D3D11_FL11_0_WARP());
}

PlatformParameters ES2_D3D11_FL10_1_WARP()
{
    return PlatformParameters(2, 0, egl_platform::D3D11_FL10_1_WARP());
}

PlatformParameters ES2_D3D11_FL10_0_WARP()
{
    return PlatformParameters(2, 0, egl_platform::D3D11_FL10_0_WARP());
}

PlatformParameters ES2_D3D11_FL9_3_WARP()
{
    return PlatformParameters(2, 0, egl_platform::D3D11_FL9_3_WARP());
}

PlatformParameters ES2_D3D11_REFERENCE()
{
    return PlatformParameters(2, 0, egl_platform::D3D11_REFERENCE());
}

PlatformParameters ES2_D3D11_FL11_0_REFERENCE()
{
    return PlatformParameters(2, 0, egl_platform::D3D11_FL11_0_REFERENCE());
}

PlatformParameters ES2_D3D11_FL10_1_REFERENCE()
{
    return PlatformParameters(2, 0, egl_platform::D3D11_FL10_1_REFERENCE());
}

PlatformParameters ES2_D3D11_FL10_0_REFERENCE()
{
    return PlatformParameters(2, 0, egl_platform::D3D11_FL10_0_REFERENCE());
}

PlatformParameters ES2_D3D11_FL9_3_REFERENCE()
{
    return PlatformParameters(2, 0, egl_platform::D3D11_FL9_3_REFERENCE());
}

PlatformParameters ES3_D3D11()
{
    return PlatformParameters(3, 0, egl_platform::D3D11());
}

PlatformParameters ES3_D3D11_FL11_1()
{
    return PlatformParameters(3, 0, egl_platform::D3D11_FL11_1());
}

PlatformParameters ES3_D3D11_FL11_0()
{
    return PlatformParameters(3, 0, egl_platform::D3D11_FL11_0());
}

PlatformParameters ES3_D3D11_FL10_1()
{
    return PlatformParameters(3, 0, egl_platform::D3D11_FL10_1());
}

PlatformParameters ES31_D3D11()
{
    return PlatformParameters(3, 1, egl_platform::D3D11());
}

PlatformParameters ES31_D3D11_FL11_1()
{
    return PlatformParameters(3, 1, egl_platform::D3D11_FL11_1());
}

PlatformParameters ES31_D3D11_FL11_0()
{
    return PlatformParameters(3, 1, egl_platform::D3D11_FL11_0());
}

PlatformParameters ES3_D3D11_WARP()
{
    return PlatformParameters(3, 0, egl_platform::D3D11_WARP());
}

PlatformParameters ES3_D3D11_FL11_1_WARP()
{
    return PlatformParameters(3, 0, egl_platform::D3D11_FL11_1_WARP());
}

PlatformParameters ES3_D3D11_FL11_0_WARP()
{
    return PlatformParameters(3, 0, egl_platform::D3D11_FL11_0_WARP());
}

PlatformParameters ES3_D3D11_FL10_1_WARP()
{
    return PlatformParameters(3, 0, egl_platform::D3D11_FL10_1_WARP());
}

PlatformParameters ES1_OPENGLES()
{
    return PlatformParameters(1, 0, egl_platform::OPENGLES());
}

PlatformParameters ES2_OPENGLES()
{
    return PlatformParameters(2, 0, egl_platform::OPENGLES());
}

PlatformParameters ES2_OPENGLES(EGLint major, EGLint minor)
{
    return PlatformParameters(2, 0, egl_platform::OPENGLES(major, minor));
}

PlatformParameters ES3_OPENGLES()
{
    return PlatformParameters(3, 0, egl_platform::OPENGLES());
}

PlatformParameters ES3_OPENGLES(EGLint major, EGLint minor)
{
    return PlatformParameters(3, 0, egl_platform::OPENGLES(major, minor));
}

PlatformParameters ES31_OPENGLES()
{
    return PlatformParameters(3, 1, egl_platform::OPENGLES());
}

PlatformParameters ES31_OPENGLES(EGLint major, EGLint minor)
{
    return PlatformParameters(3, 1, egl_platform::OPENGLES(major, minor));
}

PlatformParameters ES1_OPENGL()
{
    return PlatformParameters(1, 0, egl_platform::OPENGL());
}

PlatformParameters ES2_OPENGL()
{
    return PlatformParameters(2, 0, egl_platform::OPENGL());
}

PlatformParameters ES2_OPENGL(EGLint major, EGLint minor)
{
    return PlatformParameters(2, 0, egl_platform::OPENGL(major, minor));
}

PlatformParameters ES3_OPENGL()
{
    return PlatformParameters(3, 0, egl_platform::OPENGL());
}

PlatformParameters ES3_OPENGL(EGLint major, EGLint minor)
{
    return PlatformParameters(3, 0, egl_platform::OPENGL(major, minor));
}

PlatformParameters ES31_OPENGL()
{
    return PlatformParameters(3, 1, egl_platform::OPENGL());
}

PlatformParameters ES31_OPENGL(EGLint major, EGLint minor)
{
    return PlatformParameters(3, 1, egl_platform::OPENGL(major, minor));
}

PlatformParameters ES1_NULL()
{
    return PlatformParameters(1, 0, EGLPlatformParameters(EGL_PLATFORM_ANGLE_TYPE_NULL_ANGLE));
}

PlatformParameters ES2_NULL()
{
    return PlatformParameters(2, 0, EGLPlatformParameters(EGL_PLATFORM_ANGLE_TYPE_NULL_ANGLE));
}

PlatformParameters ES3_NULL()
{
    return PlatformParameters(3, 0, EGLPlatformParameters(EGL_PLATFORM_ANGLE_TYPE_NULL_ANGLE));
}

PlatformParameters ES31_NULL()
{
    return PlatformParameters(3, 1, EGLPlatformParameters(EGL_PLATFORM_ANGLE_TYPE_NULL_ANGLE));
}

PlatformParameters ES1_VULKAN()
{
    return PlatformParameters(1, 0, egl_platform::VULKAN());
}

PlatformParameters ES1_VULKAN_NULL()
{
    return PlatformParameters(1, 0, egl_platform::VULKAN_NULL());
}

PlatformParameters ES2_VULKAN()
{
    return PlatformParameters(2, 0, egl_platform::VULKAN());
}

PlatformParameters ES2_VULKAN_NULL()
{
    return PlatformParameters(2, 0, egl_platform::VULKAN_NULL());
}

PlatformParameters ES3_VULKAN()
{
    return PlatformParameters(3, 0, egl_platform::VULKAN());
}

PlatformParameters ES3_VULKAN_NULL()
{
    return PlatformParameters(3, 0, egl_platform::VULKAN_NULL());
}

PlatformParameters ES31_VULKAN()
{
    return PlatformParameters(3, 1, egl_platform::VULKAN());
}

PlatformParameters ES31_VULKAN_NULL()
{
    return PlatformParameters(3, 1, egl_platform::VULKAN_NULL());
}

PlatformParameters ES1_METAL()
{
    return PlatformParameters(1, 0, egl_platform::METAL());
}

<<<<<<< HEAD
PlatformParameters ES1_METAL_NULL()
{
    return PlatformParameters(1, 0, egl_platform::METAL_NULL());
}

=======
>>>>>>> 0bb42e09
PlatformParameters ES2_METAL()
{
    return PlatformParameters(2, 0, egl_platform::METAL());
}

<<<<<<< HEAD
PlatformParameters ES2_METAL_NULL()
{
    return PlatformParameters(2, 0, egl_platform::METAL_NULL());
}

=======
>>>>>>> 0bb42e09
PlatformParameters ES3_METAL()
{
    return PlatformParameters(3, 0, egl_platform::METAL());
}

<<<<<<< HEAD
PlatformParameters ES3_METAL_NULL()
{
    return PlatformParameters(3, 0, egl_platform::METAL_NULL());
}

PlatformParameters ES31_METAL()
{
    return PlatformParameters(3, 1, egl_platform::METAL());
}

PlatformParameters ES31_METAL_NULL()
{
    return PlatformParameters(3, 1, egl_platform::METAL_NULL());
}

=======
>>>>>>> 0bb42e09
PlatformParameters ES2_WGL()
{
    return PlatformParameters(2, 0, GLESDriverType::SystemWGL);
}

PlatformParameters ES3_WGL()
{
    return PlatformParameters(3, 0, GLESDriverType::SystemWGL);
}
}  // namespace angle<|MERGE_RESOLUTION|>--- conflicted
+++ resolved
@@ -415,15 +415,12 @@
     return EGLPlatformParameters(EGL_PLATFORM_ANGLE_TYPE_METAL_ANGLE);
 }
 
-<<<<<<< HEAD
 EGLPlatformParameters METAL_NULL()
 {
     return EGLPlatformParameters(EGL_PLATFORM_ANGLE_TYPE_METAL_ANGLE, EGL_DONT_CARE, EGL_DONT_CARE,
                                  EGL_PLATFORM_ANGLE_DEVICE_TYPE_NULL_ANGLE);
 }
 
-=======
->>>>>>> 0bb42e09
 }  // namespace egl_platform
 
 // ANGLE tests platforms
@@ -712,50 +709,16 @@
     return PlatformParameters(1, 0, egl_platform::METAL());
 }
 
-<<<<<<< HEAD
-PlatformParameters ES1_METAL_NULL()
-{
-    return PlatformParameters(1, 0, egl_platform::METAL_NULL());
-}
-
-=======
->>>>>>> 0bb42e09
 PlatformParameters ES2_METAL()
 {
     return PlatformParameters(2, 0, egl_platform::METAL());
 }
 
-<<<<<<< HEAD
-PlatformParameters ES2_METAL_NULL()
-{
-    return PlatformParameters(2, 0, egl_platform::METAL_NULL());
-}
-
-=======
->>>>>>> 0bb42e09
 PlatformParameters ES3_METAL()
 {
     return PlatformParameters(3, 0, egl_platform::METAL());
 }
 
-<<<<<<< HEAD
-PlatformParameters ES3_METAL_NULL()
-{
-    return PlatformParameters(3, 0, egl_platform::METAL_NULL());
-}
-
-PlatformParameters ES31_METAL()
-{
-    return PlatformParameters(3, 1, egl_platform::METAL());
-}
-
-PlatformParameters ES31_METAL_NULL()
-{
-    return PlatformParameters(3, 1, egl_platform::METAL_NULL());
-}
-
-=======
->>>>>>> 0bb42e09
 PlatformParameters ES2_WGL()
 {
     return PlatformParameters(2, 0, GLESDriverType::SystemWGL);
