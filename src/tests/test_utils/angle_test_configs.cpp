//
// Copyright 2014 The ANGLE Project Authors. All rights reserved.
// Use of this source code is governed by a BSD-style license that can be
// found in the LICENSE file.
//

#include "test_utils/angle_test_configs.h"

#include "common/platform.h"
#include "util/util_gl.h"

namespace angle
{

PlatformParameters::PlatformParameters() : PlatformParameters(2, 0, GLESDriverType::AngleEGL) {}

PlatformParameters::PlatformParameters(EGLint majorVersion,
                                       EGLint minorVersion,
                                       const EGLPlatformParameters &eglPlatformParameters)
    : driver(GLESDriverType::AngleEGL),
      noFixture(false),
      eglParameters(eglPlatformParameters),
      majorVersion(majorVersion),
      minorVersion(minorVersion)
{
    initDefaultParameters();
}

PlatformParameters::PlatformParameters(EGLint majorVersion,
                                       EGLint minorVersion,
                                       GLESDriverType driver)
    : driver(driver), noFixture(false), majorVersion(majorVersion), minorVersion(minorVersion)
{
    initDefaultParameters();
}

EGLint PlatformParameters::getRenderer() const
{
    return eglParameters.renderer;
}

void PlatformParameters::initDefaultParameters()
{
#if defined(ANGLE_ENABLE_VULKAN_VALIDATION_LAYERS_BY_DEFAULT)
    // Default debug layers to enabled in tests.
    eglParameters.debugLayersEnabled = EGL_TRUE;
#else
    eglParameters.debugLayersEnabled = EGL_FALSE;
#endif  // defined(ANGLE_ENABLE_VULKAN_VALIDATION_LAYERS_BY_DEFAULT)
}

bool operator<(const PlatformParameters &a, const PlatformParameters &b)
{
    return a.tie() < b.tie();
}

bool operator==(const PlatformParameters &a, const PlatformParameters &b)
{
    return a.tie() == b.tie();
}

bool operator!=(const PlatformParameters &a, const PlatformParameters &b)
{
    return a.tie() != b.tie();
}

std::ostream &operator<<(std::ostream &stream, const PlatformParameters &pp)
{
    stream << "ES" << pp.majorVersion << "_";
    if (pp.minorVersion != 0)
    {
        stream << pp.minorVersion << "_";
    }

    switch (pp.driver)
    {
        case GLESDriverType::AngleEGL:
        {
            switch (pp.eglParameters.renderer)
            {
                case EGL_PLATFORM_ANGLE_TYPE_DEFAULT_ANGLE:
                    stream << "Default";
                    break;
                case EGL_PLATFORM_ANGLE_TYPE_D3D9_ANGLE:
                    stream << "D3D9";
                    break;
                case EGL_PLATFORM_ANGLE_TYPE_D3D11_ANGLE:
                    stream << "D3D11";
                    break;
                case EGL_PLATFORM_ANGLE_TYPE_NULL_ANGLE:
                    stream << "Null";
                    break;
                case EGL_PLATFORM_ANGLE_TYPE_OPENGL_ANGLE:
                    stream << "OpenGL";
                    break;
                case EGL_PLATFORM_ANGLE_TYPE_OPENGLES_ANGLE:
                    stream << "OpenGLES";
                    break;
                case EGL_PLATFORM_ANGLE_TYPE_VULKAN_ANGLE:
                    stream << "Vulkan";
                    break;
                default:
                    stream << "Undefined";
                    break;
            }
            break;
        }
        case GLESDriverType::SystemWGL:
            stream << "WGL";
            break;
        case GLESDriverType::SystemEGL:
            stream << "GLES";
            break;
        default:
            stream << "Error";
            break;
    }

    if (pp.eglParameters.majorVersion != EGL_DONT_CARE)
    {
        stream << "_" << pp.eglParameters.majorVersion;
    }

    if (pp.eglParameters.minorVersion != EGL_DONT_CARE)
    {
        stream << "_" << pp.eglParameters.minorVersion;
    }

    switch (pp.eglParameters.deviceType)
    {
        case EGL_DONT_CARE:
        case EGL_PLATFORM_ANGLE_DEVICE_TYPE_HARDWARE_ANGLE:
            // default
            break;

        case EGL_PLATFORM_ANGLE_DEVICE_TYPE_NULL_ANGLE:
            stream << "_Null";
            break;

        case EGL_PLATFORM_ANGLE_DEVICE_TYPE_D3D_REFERENCE_ANGLE:
            stream << "_Reference";
            break;

        case EGL_PLATFORM_ANGLE_DEVICE_TYPE_D3D_WARP_ANGLE:
            stream << "_Warp";
            break;

        case EGL_PLATFORM_ANGLE_DEVICE_TYPE_SWIFTSHADER_ANGLE:
            stream << "_SwiftShader";
            break;

        default:
            stream << "_Error";
            break;
    }

    switch (pp.eglParameters.presentPath)
    {
        case EGL_EXPERIMENTAL_PRESENT_PATH_COPY_ANGLE:
            stream << "_PresentPathCopy";
            break;

        case EGL_EXPERIMENTAL_PRESENT_PATH_FAST_ANGLE:
            stream << "_PresentPathFast";
            break;

        case EGL_DONT_CARE:
            // default
            break;

        default:
            stream << "_Error";
            break;
    }

    if (pp.noFixture)
    {
        stream << "_NoFixture";
    }

    if (pp.eglParameters.contextVirtualization == EGL_FALSE)
    {
        stream << "_NoVirtual";
    }

    return stream;
}

// EGL platforms
namespace egl_platform
{

EGLPlatformParameters DEFAULT()
{
    return EGLPlatformParameters(EGL_PLATFORM_ANGLE_TYPE_DEFAULT_ANGLE);
}

EGLPlatformParameters DEFAULT_NULL()
{
    return EGLPlatformParameters(EGL_PLATFORM_ANGLE_TYPE_DEFAULT_ANGLE, EGL_DONT_CARE,
                                 EGL_DONT_CARE, EGL_PLATFORM_ANGLE_DEVICE_TYPE_NULL_ANGLE);
}

EGLPlatformParameters D3D9()
{
    return EGLPlatformParameters(EGL_PLATFORM_ANGLE_TYPE_D3D9_ANGLE, EGL_DONT_CARE, EGL_DONT_CARE,
                                 EGL_PLATFORM_ANGLE_DEVICE_TYPE_HARDWARE_ANGLE);
}

EGLPlatformParameters D3D9_NULL()
{
    return EGLPlatformParameters(EGL_PLATFORM_ANGLE_TYPE_D3D9_ANGLE, EGL_DONT_CARE, EGL_DONT_CARE,
                                 EGL_PLATFORM_ANGLE_DEVICE_TYPE_NULL_ANGLE);
}

EGLPlatformParameters D3D9_REFERENCE()
{
    return EGLPlatformParameters(EGL_PLATFORM_ANGLE_TYPE_D3D9_ANGLE, EGL_DONT_CARE, EGL_DONT_CARE,
                                 EGL_PLATFORM_ANGLE_DEVICE_TYPE_D3D_REFERENCE_ANGLE);
}

EGLPlatformParameters D3D11()
{
    return EGLPlatformParameters(EGL_PLATFORM_ANGLE_TYPE_D3D11_ANGLE, EGL_DONT_CARE, EGL_DONT_CARE,
                                 EGL_PLATFORM_ANGLE_DEVICE_TYPE_HARDWARE_ANGLE);
}

EGLPlatformParameters D3D11_PRESENT_PATH_FAST()
{
    return EGLPlatformParameters(EGL_PLATFORM_ANGLE_TYPE_D3D11_ANGLE, EGL_DONT_CARE, EGL_DONT_CARE,
                                 EGL_PLATFORM_ANGLE_DEVICE_TYPE_HARDWARE_ANGLE,
                                 EGL_EXPERIMENTAL_PRESENT_PATH_FAST_ANGLE);
}

EGLPlatformParameters D3D11_FL11_1()
{
    return EGLPlatformParameters(EGL_PLATFORM_ANGLE_TYPE_D3D11_ANGLE, 11, 1,
                                 EGL_PLATFORM_ANGLE_DEVICE_TYPE_HARDWARE_ANGLE);
}

EGLPlatformParameters D3D11_FL11_0()
{
    return EGLPlatformParameters(EGL_PLATFORM_ANGLE_TYPE_D3D11_ANGLE, 11, 0,
                                 EGL_PLATFORM_ANGLE_DEVICE_TYPE_HARDWARE_ANGLE);
}

EGLPlatformParameters D3D11_FL10_1()
{
    return EGLPlatformParameters(EGL_PLATFORM_ANGLE_TYPE_D3D11_ANGLE, 10, 1,
                                 EGL_PLATFORM_ANGLE_DEVICE_TYPE_HARDWARE_ANGLE);
}

EGLPlatformParameters D3D11_FL10_0()
{
    return EGLPlatformParameters(EGL_PLATFORM_ANGLE_TYPE_D3D11_ANGLE, 10, 0,
                                 EGL_PLATFORM_ANGLE_DEVICE_TYPE_HARDWARE_ANGLE);
}

EGLPlatformParameters D3D11_FL9_3()
{
    return EGLPlatformParameters(EGL_PLATFORM_ANGLE_TYPE_D3D11_ANGLE, 9, 3,
                                 EGL_PLATFORM_ANGLE_DEVICE_TYPE_HARDWARE_ANGLE);
}

EGLPlatformParameters D3D11_NULL()
{
    return EGLPlatformParameters(EGL_PLATFORM_ANGLE_TYPE_D3D11_ANGLE, EGL_DONT_CARE, EGL_DONT_CARE,
                                 EGL_PLATFORM_ANGLE_DEVICE_TYPE_NULL_ANGLE);
}

EGLPlatformParameters D3D11_WARP()
{
    return EGLPlatformParameters(EGL_PLATFORM_ANGLE_TYPE_D3D11_ANGLE, EGL_DONT_CARE, EGL_DONT_CARE,
                                 EGL_PLATFORM_ANGLE_DEVICE_TYPE_D3D_WARP_ANGLE);
}

EGLPlatformParameters D3D11_FL11_1_WARP()
{
    return EGLPlatformParameters(EGL_PLATFORM_ANGLE_TYPE_D3D11_ANGLE, 11, 1,
                                 EGL_PLATFORM_ANGLE_DEVICE_TYPE_D3D_WARP_ANGLE);
}

EGLPlatformParameters D3D11_FL11_0_WARP()
{
    return EGLPlatformParameters(EGL_PLATFORM_ANGLE_TYPE_D3D11_ANGLE, 11, 0,
                                 EGL_PLATFORM_ANGLE_DEVICE_TYPE_D3D_WARP_ANGLE);
}

EGLPlatformParameters D3D11_FL10_1_WARP()
{
    return EGLPlatformParameters(EGL_PLATFORM_ANGLE_TYPE_D3D11_ANGLE, 10, 1,
                                 EGL_PLATFORM_ANGLE_DEVICE_TYPE_D3D_WARP_ANGLE);
}

EGLPlatformParameters D3D11_FL10_0_WARP()
{
    return EGLPlatformParameters(EGL_PLATFORM_ANGLE_TYPE_D3D11_ANGLE, 10, 0,
                                 EGL_PLATFORM_ANGLE_DEVICE_TYPE_D3D_WARP_ANGLE);
}

EGLPlatformParameters D3D11_FL9_3_WARP()
{
    return EGLPlatformParameters(EGL_PLATFORM_ANGLE_TYPE_D3D11_ANGLE, 9, 3,
                                 EGL_PLATFORM_ANGLE_DEVICE_TYPE_D3D_WARP_ANGLE);
}

EGLPlatformParameters D3D11_REFERENCE()
{
    return EGLPlatformParameters(EGL_PLATFORM_ANGLE_TYPE_D3D11_ANGLE, EGL_DONT_CARE, EGL_DONT_CARE,
                                 EGL_PLATFORM_ANGLE_DEVICE_TYPE_D3D_REFERENCE_ANGLE);
}

EGLPlatformParameters D3D11_FL11_1_REFERENCE()
{
    return EGLPlatformParameters(EGL_PLATFORM_ANGLE_TYPE_D3D11_ANGLE, 11, 1,
                                 EGL_PLATFORM_ANGLE_DEVICE_TYPE_D3D_REFERENCE_ANGLE);
}

EGLPlatformParameters D3D11_FL11_0_REFERENCE()
{
    return EGLPlatformParameters(EGL_PLATFORM_ANGLE_TYPE_D3D11_ANGLE, 11, 0,
                                 EGL_PLATFORM_ANGLE_DEVICE_TYPE_D3D_REFERENCE_ANGLE);
}

EGLPlatformParameters D3D11_FL10_1_REFERENCE()
{
    return EGLPlatformParameters(EGL_PLATFORM_ANGLE_TYPE_D3D11_ANGLE, 10, 1,
                                 EGL_PLATFORM_ANGLE_DEVICE_TYPE_D3D_REFERENCE_ANGLE);
}

EGLPlatformParameters D3D11_FL10_0_REFERENCE()
{
    return EGLPlatformParameters(EGL_PLATFORM_ANGLE_TYPE_D3D11_ANGLE, 10, 0,
                                 EGL_PLATFORM_ANGLE_DEVICE_TYPE_D3D_REFERENCE_ANGLE);
}

EGLPlatformParameters D3D11_FL9_3_REFERENCE()
{
    return EGLPlatformParameters(EGL_PLATFORM_ANGLE_TYPE_D3D11_ANGLE, 9, 3,
                                 EGL_PLATFORM_ANGLE_DEVICE_TYPE_D3D_REFERENCE_ANGLE);
}

EGLPlatformParameters OPENGL()
{
    return EGLPlatformParameters(EGL_PLATFORM_ANGLE_TYPE_OPENGL_ANGLE);
}

EGLPlatformParameters OPENGL(EGLint major, EGLint minor)
{
    return EGLPlatformParameters(EGL_PLATFORM_ANGLE_TYPE_OPENGL_ANGLE, major, minor, EGL_DONT_CARE);
}

EGLPlatformParameters OPENGL_NULL()
{
    return EGLPlatformParameters(EGL_PLATFORM_ANGLE_TYPE_OPENGL_ANGLE, EGL_DONT_CARE, EGL_DONT_CARE,
                                 EGL_PLATFORM_ANGLE_DEVICE_TYPE_NULL_ANGLE);
}

EGLPlatformParameters OPENGLES()
{
    return EGLPlatformParameters(EGL_PLATFORM_ANGLE_TYPE_OPENGLES_ANGLE);
}

EGLPlatformParameters OPENGLES(EGLint major, EGLint minor)
{
    return EGLPlatformParameters(EGL_PLATFORM_ANGLE_TYPE_OPENGLES_ANGLE, major, minor,
                                 EGL_DONT_CARE);
}

EGLPlatformParameters OPENGLES_NULL()
{
    return EGLPlatformParameters(EGL_PLATFORM_ANGLE_TYPE_OPENGLES_ANGLE, EGL_DONT_CARE,
                                 EGL_DONT_CARE, EGL_PLATFORM_ANGLE_DEVICE_TYPE_NULL_ANGLE);
}

EGLPlatformParameters OPENGL_OR_GLES()
{
#if defined(ANGLE_PLATFORM_ANDROID)
    return OPENGLES();
#else
    return OPENGL();
#endif
}

EGLPlatformParameters OPENGL_OR_GLES_NULL()
{
#if defined(ANGLE_PLATFORM_ANDROID)
    return OPENGLES_NULL();
#else
    return OPENGL_NULL();
#endif
}

EGLPlatformParameters VULKAN()
{
    return EGLPlatformParameters(EGL_PLATFORM_ANGLE_TYPE_VULKAN_ANGLE);
}

EGLPlatformParameters VULKAN_NULL()
{
    return EGLPlatformParameters(EGL_PLATFORM_ANGLE_TYPE_VULKAN_ANGLE, EGL_DONT_CARE, EGL_DONT_CARE,
                                 EGL_PLATFORM_ANGLE_DEVICE_TYPE_NULL_ANGLE);
}

<<<<<<< HEAD
EGLPlatformParameters METAL()
{
    // TODO(hqle): Metal platform doesn't have enum value yet, so use default enum.
    return EGLPlatformParameters(EGL_PLATFORM_ANGLE_TYPE_DEFAULT_ANGLE);
}

EGLPlatformParameters METAL_NULL()
{
    return EGLPlatformParameters(EGL_PLATFORM_ANGLE_TYPE_DEFAULT_ANGLE, EGL_DONT_CARE,
                                 EGL_DONT_CARE, EGL_PLATFORM_ANGLE_DEVICE_TYPE_NULL_ANGLE);
}

=======
EGLPlatformParameters VULKAN_SWIFTSHADER()
{
    return EGLPlatformParameters(EGL_PLATFORM_ANGLE_TYPE_VULKAN_ANGLE, EGL_DONT_CARE, EGL_DONT_CARE,
                                 EGL_PLATFORM_ANGLE_DEVICE_TYPE_SWIFTSHADER_ANGLE);
}
>>>>>>> 44be08d2
}  // namespace egl_platform

// ANGLE tests platforms
PlatformParameters ES1_D3D9()
{
    return PlatformParameters(1, 0, egl_platform::D3D9());
}

PlatformParameters ES2_D3D9()
{
    return PlatformParameters(2, 0, egl_platform::D3D9());
}

PlatformParameters ES1_D3D11()
{
    return PlatformParameters(1, 0, egl_platform::D3D11());
}

PlatformParameters ES2_D3D11()
{
    return PlatformParameters(2, 0, egl_platform::D3D11());
}

PlatformParameters ES2_D3D11_PRESENT_PATH_FAST()
{
    return PlatformParameters(2, 0, egl_platform::D3D11_PRESENT_PATH_FAST());
}

PlatformParameters ES2_D3D11_FL11_0()
{
    return PlatformParameters(2, 0, egl_platform::D3D11_FL11_0());
}

PlatformParameters ES2_D3D11_FL10_1()
{
    return PlatformParameters(2, 0, egl_platform::D3D11_FL10_1());
}

PlatformParameters ES2_D3D11_FL10_0()
{
    return PlatformParameters(2, 0, egl_platform::D3D11_FL10_0());
}

PlatformParameters ES2_D3D11_FL9_3()
{
    return PlatformParameters(2, 0, egl_platform::D3D11_FL9_3());
}

PlatformParameters ES2_D3D11_WARP()
{
    return PlatformParameters(2, 0, egl_platform::D3D11_WARP());
}

PlatformParameters ES2_D3D11_FL11_0_WARP()
{
    return PlatformParameters(2, 0, egl_platform::D3D11_FL11_0_WARP());
}

PlatformParameters ES2_D3D11_FL10_1_WARP()
{
    return PlatformParameters(2, 0, egl_platform::D3D11_FL10_1_WARP());
}

PlatformParameters ES2_D3D11_FL10_0_WARP()
{
    return PlatformParameters(2, 0, egl_platform::D3D11_FL10_0_WARP());
}

PlatformParameters ES2_D3D11_FL9_3_WARP()
{
    return PlatformParameters(2, 0, egl_platform::D3D11_FL9_3_WARP());
}

PlatformParameters ES2_D3D11_REFERENCE()
{
    return PlatformParameters(2, 0, egl_platform::D3D11_REFERENCE());
}

PlatformParameters ES2_D3D11_FL11_0_REFERENCE()
{
    return PlatformParameters(2, 0, egl_platform::D3D11_FL11_0_REFERENCE());
}

PlatformParameters ES2_D3D11_FL10_1_REFERENCE()
{
    return PlatformParameters(2, 0, egl_platform::D3D11_FL10_1_REFERENCE());
}

PlatformParameters ES2_D3D11_FL10_0_REFERENCE()
{
    return PlatformParameters(2, 0, egl_platform::D3D11_FL10_0_REFERENCE());
}

PlatformParameters ES2_D3D11_FL9_3_REFERENCE()
{
    return PlatformParameters(2, 0, egl_platform::D3D11_FL9_3_REFERENCE());
}

PlatformParameters ES3_D3D11()
{
    return PlatformParameters(3, 0, egl_platform::D3D11());
}

PlatformParameters ES3_D3D11_FL11_1()
{
    return PlatformParameters(3, 0, egl_platform::D3D11_FL11_1());
}

PlatformParameters ES3_D3D11_FL11_0()
{
    return PlatformParameters(3, 0, egl_platform::D3D11_FL11_0());
}

PlatformParameters ES3_D3D11_FL10_1()
{
    return PlatformParameters(3, 0, egl_platform::D3D11_FL10_1());
}

PlatformParameters ES31_D3D11()
{
    return PlatformParameters(3, 1, egl_platform::D3D11());
}

PlatformParameters ES31_D3D11_FL11_1()
{
    return PlatformParameters(3, 1, egl_platform::D3D11_FL11_1());
}

PlatformParameters ES31_D3D11_FL11_0()
{
    return PlatformParameters(3, 1, egl_platform::D3D11_FL11_0());
}

PlatformParameters ES3_D3D11_WARP()
{
    return PlatformParameters(3, 0, egl_platform::D3D11_WARP());
}

PlatformParameters ES3_D3D11_FL11_1_WARP()
{
    return PlatformParameters(3, 0, egl_platform::D3D11_FL11_1_WARP());
}

PlatformParameters ES3_D3D11_FL11_0_WARP()
{
    return PlatformParameters(3, 0, egl_platform::D3D11_FL11_0_WARP());
}

PlatformParameters ES3_D3D11_FL10_1_WARP()
{
    return PlatformParameters(3, 0, egl_platform::D3D11_FL10_1_WARP());
}

PlatformParameters ES1_OPENGLES()
{
    return PlatformParameters(1, 0, egl_platform::OPENGLES());
}

PlatformParameters ES2_OPENGLES()
{
    return PlatformParameters(2, 0, egl_platform::OPENGLES());
}

PlatformParameters ES2_OPENGLES(EGLint major, EGLint minor)
{
    return PlatformParameters(2, 0, egl_platform::OPENGLES(major, minor));
}

PlatformParameters ES3_OPENGLES()
{
    return PlatformParameters(3, 0, egl_platform::OPENGLES());
}

PlatformParameters ES3_OPENGLES(EGLint major, EGLint minor)
{
    return PlatformParameters(3, 0, egl_platform::OPENGLES(major, minor));
}

PlatformParameters ES31_OPENGLES()
{
    return PlatformParameters(3, 1, egl_platform::OPENGLES());
}

PlatformParameters ES31_OPENGLES(EGLint major, EGLint minor)
{
    return PlatformParameters(3, 1, egl_platform::OPENGLES(major, minor));
}

PlatformParameters ES1_OPENGL()
{
    return PlatformParameters(1, 0, egl_platform::OPENGL());
}

PlatformParameters ES2_OPENGL()
{
    return PlatformParameters(2, 0, egl_platform::OPENGL());
}

PlatformParameters ES2_OPENGL(EGLint major, EGLint minor)
{
    return PlatformParameters(2, 0, egl_platform::OPENGL(major, minor));
}

PlatformParameters ES3_OPENGL()
{
    return PlatformParameters(3, 0, egl_platform::OPENGL());
}

PlatformParameters ES3_OPENGL(EGLint major, EGLint minor)
{
    return PlatformParameters(3, 0, egl_platform::OPENGL(major, minor));
}

PlatformParameters ES31_OPENGL()
{
    return PlatformParameters(3, 1, egl_platform::OPENGL());
}

PlatformParameters ES31_OPENGL(EGLint major, EGLint minor)
{
    return PlatformParameters(3, 1, egl_platform::OPENGL(major, minor));
}

PlatformParameters ES1_NULL()
{
    return PlatformParameters(1, 0, EGLPlatformParameters(EGL_PLATFORM_ANGLE_TYPE_NULL_ANGLE));
}

PlatformParameters ES2_NULL()
{
    return PlatformParameters(2, 0, EGLPlatformParameters(EGL_PLATFORM_ANGLE_TYPE_NULL_ANGLE));
}

PlatformParameters ES3_NULL()
{
    return PlatformParameters(3, 0, EGLPlatformParameters(EGL_PLATFORM_ANGLE_TYPE_NULL_ANGLE));
}

PlatformParameters ES31_NULL()
{
    return PlatformParameters(3, 1, EGLPlatformParameters(EGL_PLATFORM_ANGLE_TYPE_NULL_ANGLE));
}

PlatformParameters ES1_VULKAN()
{
    return PlatformParameters(1, 0, egl_platform::VULKAN());
}

PlatformParameters ES1_VULKAN_NULL()
{
    return PlatformParameters(1, 0, egl_platform::VULKAN_NULL());
}

PlatformParameters ES2_VULKAN()
{
    return PlatformParameters(2, 0, egl_platform::VULKAN());
}

PlatformParameters ES2_VULKAN_NULL()
{
    return PlatformParameters(2, 0, egl_platform::VULKAN_NULL());
}

PlatformParameters ES2_VULKAN_SWIFTSHADER()
{
    return PlatformParameters(2, 0, egl_platform::VULKAN_SWIFTSHADER());
}

PlatformParameters ES3_VULKAN()
{
    return PlatformParameters(3, 0, egl_platform::VULKAN());
}

PlatformParameters ES3_VULKAN_NULL()
{
    return PlatformParameters(3, 0, egl_platform::VULKAN_NULL());
}

PlatformParameters ES31_VULKAN()
{
    return PlatformParameters(3, 1, egl_platform::VULKAN());
}

PlatformParameters ES31_VULKAN_NULL()
{
    return PlatformParameters(3, 1, egl_platform::VULKAN_NULL());
}

PlatformParameters ES1_METAL()
{
    return PlatformParameters(1, 0, egl_platform::METAL());
}

PlatformParameters ES1_METAL_NULL()
{
    return PlatformParameters(1, 0, egl_platform::METAL_NULL());
}

PlatformParameters ES2_METAL()
{
    return PlatformParameters(2, 0, egl_platform::METAL());
}

PlatformParameters ES2_METAL_NULL()
{
    return PlatformParameters(2, 0, egl_platform::METAL_NULL());
}

PlatformParameters ES3_METAL()
{
    return PlatformParameters(3, 0, egl_platform::METAL());
}

PlatformParameters ES3_METAL_NULL()
{
    return PlatformParameters(3, 0, egl_platform::METAL_NULL());
}

PlatformParameters ES31_METAL()
{
    return PlatformParameters(3, 1, egl_platform::METAL());
}

PlatformParameters ES31_METAL_NULL()
{
    return PlatformParameters(3, 1, egl_platform::METAL_NULL());
}

PlatformParameters ES2_WGL()
{
    return PlatformParameters(2, 0, GLESDriverType::SystemWGL);
}

PlatformParameters ES3_WGL()
{
    return PlatformParameters(3, 0, GLESDriverType::SystemWGL);
}
}  // namespace angle<|MERGE_RESOLUTION|>--- conflicted
+++ resolved
@@ -402,7 +402,11 @@
                                  EGL_PLATFORM_ANGLE_DEVICE_TYPE_NULL_ANGLE);
 }
 
-<<<<<<< HEAD
+EGLPlatformParameters VULKAN_SWIFTSHADER()
+{
+    return EGLPlatformParameters(EGL_PLATFORM_ANGLE_TYPE_VULKAN_ANGLE, EGL_DONT_CARE, EGL_DONT_CARE,
+                                 EGL_PLATFORM_ANGLE_DEVICE_TYPE_SWIFTSHADER_ANGLE);
+}
 EGLPlatformParameters METAL()
 {
     // TODO(hqle): Metal platform doesn't have enum value yet, so use default enum.
@@ -415,13 +419,6 @@
                                  EGL_DONT_CARE, EGL_PLATFORM_ANGLE_DEVICE_TYPE_NULL_ANGLE);
 }
 
-=======
-EGLPlatformParameters VULKAN_SWIFTSHADER()
-{
-    return EGLPlatformParameters(EGL_PLATFORM_ANGLE_TYPE_VULKAN_ANGLE, EGL_DONT_CARE, EGL_DONT_CARE,
-                                 EGL_PLATFORM_ANGLE_DEVICE_TYPE_SWIFTSHADER_ANGLE);
-}
->>>>>>> 44be08d2
 }  // namespace egl_platform
 
 // ANGLE tests platforms
