//
// Copyright 2014 The ANGLE Project Authors. All rights reserved.
// Use of this source code is governed by a BSD-style license that can be
// found in the LICENSE file.
//

// angle_test_instantiate.cpp: Adds support for filtering parameterized
// tests by platform, so we skip unsupported configs.

#include "test_utils/angle_test_instantiate.h"

#include <array>
#include <iostream>
#include <map>

#include "angle_gl.h"
#include "common/platform.h"
#include "common/system_utils.h"
#include "common/third_party/base/anglebase/no_destructor.h"
#include "gpu_info_util/SystemInfo.h"
#include "test_utils/angle_test_configs.h"
#include "util/EGLWindow.h"
#include "util/OSWindow.h"
#include "util/test_utils.h"

#if defined(ANGLE_PLATFORM_WINDOWS)
#    include <VersionHelpers.h>
#    include "util/windows/WGLWindow.h"
#endif  // defined(ANGLE_PLATFORM_WINDOWS)

#if defined(ANGLE_PLATFORM_APPLE)
#    include "test_utils/angle_test_instantiate_apple.h"
#endif

namespace angle
{
namespace
{
bool IsANGLEConfigSupported(const PlatformParameters &param, OSWindow *osWindow)
{
    std::unique_ptr<angle::Library> eglLibrary;

#if defined(ANGLE_USE_UTIL_LOADER)
    eglLibrary.reset(
        angle::OpenSharedLibrary(ANGLE_EGL_LIBRARY_NAME, angle::SearchType::ApplicationDir));
#endif

    EGLWindow *eglWindow = EGLWindow::New(param.majorVersion, param.minorVersion);
    ConfigParameters configParams;
    bool result =
        eglWindow->initializeGL(osWindow, eglLibrary.get(), param.eglParameters, configParams);
    eglWindow->destroyGL();
    EGLWindow::Delete(&eglWindow);
    return result;
}

bool IsWGLConfigSupported(const PlatformParameters &param, OSWindow *osWindow)
{
#if defined(ANGLE_PLATFORM_WINDOWS) && defined(ANGLE_USE_UTIL_LOADER)
    std::unique_ptr<angle::Library> openglLibrary(
        angle::OpenSharedLibrary("opengl32", angle::SearchType::SystemDir));

    WGLWindow *wglWindow = WGLWindow::New(param.majorVersion, param.minorVersion);
    ConfigParameters configParams;
    bool result =
        wglWindow->initializeGL(osWindow, openglLibrary.get(), param.eglParameters, configParams);
    wglWindow->destroyGL();
    WGLWindow::Delete(&wglWindow);
    return result;
#else
    return false;
#endif  // defined(ANGLE_PLATFORM_WINDOWS) && defined(ANGLE_USE_UTIL_LOADER)
}

bool IsNativeConfigSupported(const PlatformParameters &param, OSWindow *osWindow)
{
    // Not yet implemented.
    return false;
}

bool IsAndroidDevice(const std::string &deviceName)
{
    if (!IsAndroid())
    {
        return false;
    }
    SystemInfo *systemInfo = GetTestSystemInfo();
    if (systemInfo->machineModelName == deviceName)
    {
        return true;
    }
    return false;
}

bool HasSystemVendorID(VendorID vendorID)
{
    SystemInfo *systemInfo = GetTestSystemInfo();
    // Unfortunately sometimes GPU info collection can fail.
    if (systemInfo->gpus.empty())
    {
        return false;
    }
    return systemInfo->gpus[systemInfo->activeGPUIndex].vendorId == vendorID;
}

using ParamAvailabilityCache = std::map<PlatformParameters, bool>;

ParamAvailabilityCache &GetAvailabilityCache()
{
    static angle::base::NoDestructor<std::unique_ptr<ParamAvailabilityCache>>
        sParamAvailabilityCache(new ParamAvailabilityCache());
    return **sParamAvailabilityCache;
}

constexpr size_t kMaxConfigNameLen = 100;
std::array<char, kMaxConfigNameLen> gSelectedConfig;
}  // namespace

bool gSeparateProcessPerConfig = false;

bool IsConfigSelected()
{
    return gSelectedConfig[0] != 0;
}

SystemInfo *GetTestSystemInfo()
{
    static SystemInfo *sSystemInfo = nullptr;
    if (sSystemInfo == nullptr)
    {
        sSystemInfo = new SystemInfo;
        if (!GetSystemInfo(sSystemInfo))
        {
            std::cerr << "Warning: incomplete system info collection.\n";
        }

        // On dual-GPU Macs we want the active GPU to always appear to be the
        // high-performance GPU for tests.
        // We can call the generic GPU info collector which selects the
        // non-Intel GPU as the active one on dual-GPU machines.
        if (IsOSX())
        {
            GetDualGPUInfo(sSystemInfo);
        }

        // Print complete system info when available.
        // Seems to trip up Android test expectation parsing.
        // Also don't print info when a config is selected to prevent test spam.
        if (!IsAndroid() && !IsConfigSelected())
        {
            PrintSystemInfo(*sSystemInfo);
        }
    }
    return sSystemInfo;
}

bool IsAndroid()
{
#if defined(ANGLE_PLATFORM_ANDROID)
    return true;
#else
    return false;
#endif
}

bool IsLinux()
{
#if defined(ANGLE_PLATFORM_LINUX)
    return true;
#else
    return false;
#endif
}

bool IsOSX()
{
#if defined(ANGLE_PLATFORM_APPLE)
    return true;
#else
    return false;
#endif
}

bool IsOzone()
{
#if defined(USE_OZONE)
    return true;
#else
    return false;
#endif
}

bool IsWindows()
{
#if defined(ANGLE_PLATFORM_WINDOWS)
    return true;
#else
    return false;
#endif
}

bool IsWindows7()
{
#if defined(ANGLE_PLATFORM_WINDOWS)
    return ::IsWindows7OrGreater() && !::IsWindows8OrGreater();
#else
    return false;
#endif
}

bool IsFuchsia()
{
#if defined(ANGLE_PLATFORM_FUCHSIA)
    return true;
#else
    return false;
#endif
}

bool IsNexus5X()
{
    return IsAndroidDevice("Nexus 5X");
}

bool IsNexus6P()
{
    return IsAndroidDevice("Nexus 6P");
}

bool IsNexus9()
{
    return IsAndroidDevice("Nexus 9");
}

bool IsPixelXL()
{
    return IsAndroidDevice("Pixel XL");
}

bool IsPixel2()
{
    return IsAndroidDevice("Pixel 2");
}

bool IsPixel2XL()
{
    return IsAndroidDevice("Pixel 2 XL");
}

bool IsNVIDIAShield()
{
    return IsAndroidDevice("SHIELD Android TV");
}

bool IsIntel()
{
    return HasSystemVendorID(kVendorID_Intel);
}

bool IsAMD()
{
    return HasSystemVendorID(kVendorID_AMD);
}

bool IsARM()
{
    return HasSystemVendorID(kVendorID_ARM);
}

bool IsNVIDIA()
{
#if defined(ANGLE_PLATFORM_ANDROID)
    // NVIDIA Shield cannot detect vendor ID (http://anglebug.com/3541)
    if (IsNVIDIAShield())
    {
        return true;
    }
#endif
    return HasSystemVendorID(kVendorID_NVIDIA);
}

bool IsARM64()
{
#if defined(_M_ARM64)
    return true;
#else
    return false;
#endif
}

bool IsConfigWhitelisted(const SystemInfo &systemInfo, const PlatformParameters &param)
{
    VendorID vendorID =
        systemInfo.gpus.empty() ? 0 : systemInfo.gpus[systemInfo.activeGPUIndex].vendorId;

    // We support the default and null back-ends on every platform.
    if (param.driver == GLESDriverType::AngleEGL)
    {
        if (param.getRenderer() == EGL_PLATFORM_ANGLE_TYPE_DEFAULT_ANGLE)
            return true;
        if (param.getRenderer() == EGL_PLATFORM_ANGLE_TYPE_NULL_ANGLE)
            return true;
    }

    if (IsWindows())
    {
        switch (param.driver)
        {
            case GLESDriverType::AngleEGL:
                switch (param.getRenderer())
                {
                    case EGL_PLATFORM_ANGLE_TYPE_D3D9_ANGLE:
                    case EGL_PLATFORM_ANGLE_TYPE_D3D11_ANGLE:
                    case EGL_PLATFORM_ANGLE_TYPE_OPENGL_ANGLE:
                        return true;
                    case EGL_PLATFORM_ANGLE_TYPE_VULKAN_ANGLE:
                        if (IsARM64())
                        {
                            return param.getDeviceType() ==
                                   EGL_PLATFORM_ANGLE_DEVICE_TYPE_SWIFTSHADER_ANGLE;
                        }
                        return true;
                    case EGL_PLATFORM_ANGLE_TYPE_OPENGLES_ANGLE:
                        // ES 3.1+ back-end is not supported properly.
                        if (param.eglParameters.majorVersion == 3 &&
                            param.eglParameters.minorVersion > 0)
                        {
                            return false;
                        }

                        // Win ES emulation is currently only supported on NVIDIA.
                        return IsNVIDIA(vendorID);
                    default:
                        return false;
                }
            case GLESDriverType::SystemWGL:
                // AMD does not support the ES compatibility extensions.
                return !IsAMD(vendorID);
            default:
                return false;
        }
    }

#if defined(ANGLE_PLATFORM_APPLE)
    if (IsOSX())
    {
        // We do not support non-ANGLE bindings on OSX.
        if (param.driver != GLESDriverType::AngleEGL)
        {
            return false;
        }

<<<<<<< HEAD
        // OSX does not support ES 3.1 features.
        if (param.majorVersion == 3 && param.minorVersion > 0)
        {
            return false;
        }

        if (param.getRenderer() == EGL_PLATFORM_ANGLE_TYPE_METAL_ANGLE &&
            (!IsMetalRendererAvailable() || IsIntel(vendorID)))
=======
        switch (param.getRenderer())
>>>>>>> 21c5af31
        {
            case EGL_PLATFORM_ANGLE_TYPE_OPENGL_ANGLE:
                // ES 3.1+ back-end is not supported properly.
                if (param.majorVersion == 3 && param.minorVersion > 0)
                {
                    return false;
                }
                return true;
            case EGL_PLATFORM_ANGLE_TYPE_METAL_ANGLE:
                if (!IsMetalRendererAvailable() || IsIntel(vendorID))
                {
                    // TODO(hqle): Intel metal tests seem to have problems. Disable for now.
                    // http://anglebug.com/4133
                    return false;
                }
                return true;
            case EGL_PLATFORM_ANGLE_TYPE_VULKAN_ANGLE:
                // OSX does not support native vulkan
                return param.getDeviceType() == EGL_PLATFORM_ANGLE_DEVICE_TYPE_SWIFTSHADER_ANGLE;
            default:
                return false;
        }
    }
#endif  // #if defined(ANGLE_PLATFORM_APPLE)

    if (IsFuchsia())
    {
        // We do not support non-ANGLE bindings on Fuchsia.
        if (param.driver != GLESDriverType::AngleEGL)
        {
            return false;
        }

        // ES 3 configs do not work properly on Fuchsia ARM.
        // TODO(anglebug.com/4352): Investigate missing features.
        if (param.majorVersion > 2 && IsARM())
            return false;

        // Loading swiftshader is not brought up on Fuchsia.
        // TODO(anglebug.com/4353): Support loading swiftshader vulkan ICD.
        if (param.getDeviceType() == EGL_PLATFORM_ANGLE_DEVICE_TYPE_SWIFTSHADER_ANGLE)
            return false;

        // Currently we only support the Vulkan back-end on Fuchsia.
        return (param.getRenderer() == EGL_PLATFORM_ANGLE_TYPE_VULKAN_ANGLE);
    }

    if (IsOzone())
    {
        // We do not support non-ANGLE bindings on Ozone.
        if (param.driver != GLESDriverType::AngleEGL)
            return false;

        // ES 3 configs do not work properly on Ozone.
        if (param.majorVersion > 2)
            return false;

        // Currently we only support the GLES back-end on Ozone.
        return (param.getRenderer() == EGL_PLATFORM_ANGLE_TYPE_OPENGLES_ANGLE);
    }

    if (IsLinux())
    {
        // We do not support non-ANGLE bindings on Linux.
        if (param.driver != GLESDriverType::AngleEGL)
        {
            return false;
        }

        // Currently we support the OpenGL and Vulkan back-ends on Linux.
        switch (param.getRenderer())
        {
            case EGL_PLATFORM_ANGLE_TYPE_OPENGL_ANGLE:
            case EGL_PLATFORM_ANGLE_TYPE_VULKAN_ANGLE:
                // Note that system info collection depends on Vulkan support.
                return true;
            default:
                return false;
        }
    }

    if (IsAndroid())
    {
        // We do not support non-ANGLE bindings on Android.
        if (param.driver != GLESDriverType::AngleEGL)
        {
            return false;
        }

        // Nexus Android devices don't support backing 3.2 contexts
        if (param.eglParameters.majorVersion == 3 && param.eglParameters.minorVersion == 2)
        {
            if (IsNexus5X() || IsNexus6P())
            {
                return false;
            }
        }

        // TODO: http://crbug.com/swiftshader/145
        // Swiftshader does not currently have all the robustness features
        // we need for ANGLE. In particular, it is unable to detect and recover
        // from infinitely looping shaders. That bug is the tracker for fixing
        // that and when resolved we can remove the following code.
        // This test will disable tests marked with the config WithRobustness
        // when run with the swiftshader Vulkan driver and on Android.
        DeviceID deviceID =
            systemInfo.gpus.empty() ? 0 : systemInfo.gpus[systemInfo.activeGPUIndex].deviceId;
        if ((param.isSwiftshader() || (IsGoogle(vendorID) && deviceID == kDeviceID_Swiftshader)) &&
            param.eglParameters.robustness)
        {
            return false;
        }

        // Currently we support the GLES and Vulkan back-ends on Android.
        switch (param.getRenderer())
        {
            case EGL_PLATFORM_ANGLE_TYPE_OPENGLES_ANGLE:
            case EGL_PLATFORM_ANGLE_TYPE_VULKAN_ANGLE:
                // Swiftshader's vulkan frontend doesn't build on Android.
                if (param.getDeviceType() == EGL_PLATFORM_ANGLE_DEVICE_TYPE_SWIFTSHADER_ANGLE)
                {
                    return false;
                }
                return true;
            default:
                return false;
        }
    }

    // Unknown platform.
    return false;
}

bool IsConfigSupported(const PlatformParameters &param)
{
    OSWindow *osWindow = OSWindow::New();
    bool result        = false;
    if (osWindow->initialize("CONFIG_TESTER", 1, 1))
    {
        switch (param.driver)
        {
            case GLESDriverType::AngleEGL:
                result = IsANGLEConfigSupported(param, osWindow);
                break;
            case GLESDriverType::SystemEGL:
                result = IsNativeConfigSupported(param, osWindow);
                break;
            case GLESDriverType::SystemWGL:
                result = IsWGLConfigSupported(param, osWindow);
                break;
        }

        osWindow->destroy();
    }

    OSWindow::Delete(&osWindow);
    return result;
}

bool IsPlatformAvailable(const PlatformParameters &param)
{
    // Disable "null" device when not on ANGLE or in D3D9.
    if (param.getDeviceType() == EGL_PLATFORM_ANGLE_DEVICE_TYPE_NULL_ANGLE)
    {
        if (param.driver != GLESDriverType::AngleEGL)
            return false;
        if (param.getRenderer() == EGL_PLATFORM_ANGLE_TYPE_D3D9_ANGLE)
            return false;
    }

    switch (param.getRenderer())
    {
        case EGL_PLATFORM_ANGLE_TYPE_DEFAULT_ANGLE:
            break;

        case EGL_PLATFORM_ANGLE_TYPE_D3D9_ANGLE:
#if !defined(ANGLE_ENABLE_D3D9)
            return false;
#else
            break;
#endif

        case EGL_PLATFORM_ANGLE_TYPE_D3D11_ANGLE:
#if !defined(ANGLE_ENABLE_D3D11)
            return false;
#else
            break;
#endif

        case EGL_PLATFORM_ANGLE_TYPE_OPENGL_ANGLE:
        case EGL_PLATFORM_ANGLE_TYPE_OPENGLES_ANGLE:
#if !defined(ANGLE_ENABLE_OPENGL)
            return false;
#else
            break;
#endif

        case EGL_PLATFORM_ANGLE_TYPE_VULKAN_ANGLE:
#if !defined(ANGLE_ENABLE_VULKAN)
            return false;
#else
            break;
#endif

        case EGL_PLATFORM_ANGLE_TYPE_METAL_ANGLE:
#if !defined(ANGLE_ENABLE_METAL)
            return false;
#else
            break;
#endif

        case EGL_PLATFORM_ANGLE_TYPE_NULL_ANGLE:
#ifndef ANGLE_ENABLE_NULL
            return false;
#endif
            break;

        default:
            std::cout << "Unknown test platform: " << param << std::endl;
            return false;
    }

    bool result = false;

    auto iter = GetAvailabilityCache().find(param);
    if (iter != GetAvailabilityCache().end())
    {
        result = iter->second;
    }
    else
    {
        if (IsConfigSelected())
        {
            std::stringstream strstr;
            strstr << param;
            if (strstr.str() == std::string(gSelectedConfig.data()))
            {
                result = true;
            }
        }
        else
        {
            const SystemInfo *systemInfo = GetTestSystemInfo();

            if (systemInfo)
            {
                result = IsConfigWhitelisted(*systemInfo, param);
            }
            else
            {
                result = IsConfigSupported(param);
            }
        }

        GetAvailabilityCache()[param] = result;

        // Enable this unconditionally to print available platforms.
        if (IsConfigSelected())
        {
            if (result)
            {
                std::cout << "Test Config: " << param << "\n";
            }
        }
        else if (!result)
        {
            std::cout << "Skipping tests using configuration " << param
                      << " because it is not available.\n";
        }
    }

    // Disable all tests in the parent process when running child processes.
    if (gSeparateProcessPerConfig)
    {
        return false;
    }
    return result;
}

std::vector<std::string> GetAvailableTestPlatformNames()
{
    std::vector<std::string> platformNames;

    for (const auto &iter : GetAvailabilityCache())
    {
        if (iter.second)
        {
            std::stringstream strstr;
            strstr << iter.first;
            platformNames.push_back(strstr.str());
        }
    }

    // Keep the list sorted.
    std::sort(platformNames.begin(), platformNames.end());

    return platformNames;
}

void SetSelectedConfig(const char *selectedConfig)
{
    gSelectedConfig.fill(0);
    strncpy(gSelectedConfig.data(), selectedConfig, kMaxConfigNameLen - 1);
}
}  // namespace angle<|MERGE_RESOLUTION|>--- conflicted
+++ resolved
@@ -350,18 +350,7 @@
             return false;
         }
 
-<<<<<<< HEAD
-        // OSX does not support ES 3.1 features.
-        if (param.majorVersion == 3 && param.minorVersion > 0)
-        {
-            return false;
-        }
-
-        if (param.getRenderer() == EGL_PLATFORM_ANGLE_TYPE_METAL_ANGLE &&
-            (!IsMetalRendererAvailable() || IsIntel(vendorID)))
-=======
         switch (param.getRenderer())
->>>>>>> 21c5af31
         {
             case EGL_PLATFORM_ANGLE_TYPE_OPENGL_ANGLE:
                 // ES 3.1+ back-end is not supported properly.
