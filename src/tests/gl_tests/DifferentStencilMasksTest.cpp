//
// Copyright 2015 The ANGLE Project Authors. All rights reserved.
// Use of this source code is governed by a BSD-style license that can be
// found in the LICENSE file.
//
// DifferentStencilMasksTest:
//   Tests the equality between stencilWriteMask and stencilBackWriteMask.
//

#include "test_utils/ANGLETest.h"
#include "test_utils/gl_raii.h"

using namespace angle;

namespace
{
class DifferentStencilMasksTest : public ANGLETest
{
  protected:
    DifferentStencilMasksTest() : mProgram(0)
    {
        setWindowWidth(128);
        setWindowHeight(128);
        setConfigRedBits(8);
        setConfigGreenBits(8);
        setConfigBlueBits(8);
        setConfigAlphaBits(8);
        setConfigDepthBits(24);
        setConfigStencilBits(8);

        setWebGLCompatibilityEnabled(true);
    }

    void testSetUp() override
    {
        mProgram = CompileProgram(essl1_shaders::vs::Zero(), essl1_shaders::fs::Blue());
        ASSERT_NE(0u, mProgram);

        glEnable(GL_STENCIL_TEST);
        ASSERT_GL_NO_ERROR();
    }

    void testTearDown() override
    {
        glDisable(GL_STENCIL_TEST);
        if (mProgram != 0)
            glDeleteProgram(mProgram);
    }

    GLuint mProgram;
};

// Tests that effectively same front and back masks are legal.
TEST_P(DifferentStencilMasksTest, DrawWithSameEffectiveMask)
{
    // 0x00ff and 0x01ff are effectively 0x00ff by being masked by the current stencil bits, 8.
    glStencilMaskSeparate(GL_FRONT, 0x00ff);
    glStencilMaskSeparate(GL_BACK, 0x01ff);

    glUseProgram(mProgram);

    glDrawArrays(GL_TRIANGLES, 0, 3);

    EXPECT_GL_NO_ERROR();
}

// Tests that effectively different front and back masks are illegal.
TEST_P(DifferentStencilMasksTest, DrawWithDifferentMask)
{
<<<<<<< HEAD
    // TODO(hqle): Make this test work for Metal
=======
    // TODO(hqle): Make this test work for Metal. http://anglebug.com/4134
>>>>>>> 0bb42e09
    ANGLE_SKIP_TEST_IF(IsMetal());

    glStencilMaskSeparate(GL_FRONT, 0x0001);
    glStencilMaskSeparate(GL_BACK, 0x0002);

    glUseProgram(mProgram);

    glDrawArrays(GL_TRIANGLES, 0, 3);

    EXPECT_GL_ERROR(GL_INVALID_OPERATION);
}

// Tests that effectively different front and back masks, without stencil bits, are legal.
TEST_P(DifferentStencilMasksTest, DrawWithDifferentMask_NoStencilBuffer)
{
    GLTexture texture;
    glBindTexture(GL_TEXTURE_2D, texture.get());
    glTexImage2D(GL_TEXTURE_2D, 0, GL_RGBA, 64, 64, 0, GL_RGBA, GL_UNSIGNED_BYTE, nullptr);

    GLFramebuffer framebuffer;
    glBindFramebuffer(GL_FRAMEBUFFER, framebuffer.get());
    glFramebufferTexture2D(GL_FRAMEBUFFER, GL_COLOR_ATTACHMENT0, GL_TEXTURE_2D, texture.get(), 0);

    glStencilMaskSeparate(GL_FRONT, 0x0001);
    glStencilMaskSeparate(GL_BACK, 0x0002);

    glUseProgram(mProgram);

    glDrawArrays(GL_TRIANGLES, 0, 3);

    EXPECT_GL_NO_ERROR();
}

// Use this to select which configurations (e.g. which renderer, which GLES major version) these
// tests should be run against.
<<<<<<< HEAD
ANGLE_INSTANTIATE_TEST(DifferentStencilMasksTest,
                       ES2_D3D9(),
                       ES2_D3D11(),
                       ES3_D3D11(),
                       ES2_METAL(),
                       ES2_OPENGL(),
                       ES3_OPENGL(),
                       ES2_VULKAN());
=======
ANGLE_INSTANTIATE_TEST_ES2_AND_ES3(DifferentStencilMasksTest);
>>>>>>> 0bb42e09
}  // anonymous namespace<|MERGE_RESOLUTION|>--- conflicted
+++ resolved
@@ -67,11 +67,7 @@
 // Tests that effectively different front and back masks are illegal.
 TEST_P(DifferentStencilMasksTest, DrawWithDifferentMask)
 {
-<<<<<<< HEAD
-    // TODO(hqle): Make this test work for Metal
-=======
     // TODO(hqle): Make this test work for Metal. http://anglebug.com/4134
->>>>>>> 0bb42e09
     ANGLE_SKIP_TEST_IF(IsMetal());
 
     glStencilMaskSeparate(GL_FRONT, 0x0001);
@@ -107,16 +103,5 @@
 
 // Use this to select which configurations (e.g. which renderer, which GLES major version) these
 // tests should be run against.
-<<<<<<< HEAD
-ANGLE_INSTANTIATE_TEST(DifferentStencilMasksTest,
-                       ES2_D3D9(),
-                       ES2_D3D11(),
-                       ES3_D3D11(),
-                       ES2_METAL(),
-                       ES2_OPENGL(),
-                       ES3_OPENGL(),
-                       ES2_VULKAN());
-=======
 ANGLE_INSTANTIATE_TEST_ES2_AND_ES3(DifferentStencilMasksTest);
->>>>>>> 0bb42e09
 }  // anonymous namespace