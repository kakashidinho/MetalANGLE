//
// Copyright 2015 The ANGLE Project Authors. All rights reserved.
// Use of this source code is governed by a BSD-style license that can be
// found in the LICENSE file.
//

#include "common/mathutil.h"
#include "include/platform/FeaturesMtl.h"
#include "test_utils/ANGLETest.h"
#include "test_utils/gl_raii.h"

using namespace angle;

namespace
{

constexpr GLuint kPixelTolerance     = 1u;
constexpr GLfloat kPixelTolerance32F = 0.01f;

// Single compressed ETC2 block of source pixels all set red
constexpr uint8_t kCompressedImageETC2[] = {0x7E, 0x80, 0x04, 0x7F, 0x00, 0x07, 0xE0, 0x00};

// Take a pixel, and reset the components not covered by the format to default
// values. In particular, the default value for the alpha component is 255
// (1.0 as unsigned normalized fixed point value).
// For legacy formats, the components may be reordered to match the color that
// would be created if a pixel of that format was initialized from the given color
GLColor SliceFormatColor(GLenum format, GLColor full)
{
    switch (format)
    {
        case GL_RED:
            return GLColor(full.R, 0, 0, 255u);
        case GL_RG:
            return GLColor(full.R, full.G, 0, 255u);
        case GL_RGB:
            return GLColor(full.R, full.G, full.B, 255u);
        case GL_RGBA:
            return full;
        case GL_LUMINANCE:
            return GLColor(full.R, full.R, full.R, 255u);
        case GL_ALPHA:
            return GLColor(0, 0, 0, full.R);
        case GL_LUMINANCE_ALPHA:
            return GLColor(full.R, full.R, full.R, full.G);
        default:
            EXPECT_TRUE(false);
            return GLColor::white;
    }
}

GLColor16UI SliceFormatColor16UI(GLenum format, GLColor16UI full)
{
    switch (format)
    {
        case GL_RED:
            return GLColor16UI(full.R, 0, 0, 0xFFFF);
        case GL_RG:
            return GLColor16UI(full.R, full.G, 0, 0xFFFF);
        case GL_RGB:
            return GLColor16UI(full.R, full.G, full.B, 0xFFFF);
        case GL_RGBA:
            return full;
        case GL_LUMINANCE:
            return GLColor16UI(full.R, full.R, full.R, 0xFFFF);
        case GL_ALPHA:
            return GLColor16UI(0, 0, 0, full.R);
        case GL_LUMINANCE_ALPHA:
            return GLColor16UI(full.R, full.R, full.R, full.G);
        default:
            EXPECT_TRUE(false);
            return GLColor16UI(0xFFFF, 0xFFFF, 0xFFFF, 0xFFFF);
    }
}

// As above, for 32F colors
GLColor32F SliceFormatColor32F(GLenum format, GLColor32F full)
{
    switch (format)
    {
        case GL_RED:
            return GLColor32F(full.R, 0.0f, 0.0f, 1.0f);
        case GL_RG:
            return GLColor32F(full.R, full.G, 0.0f, 1.0f);
        case GL_RGB:
            return GLColor32F(full.R, full.G, full.B, 1.0f);
        case GL_RGBA:
            return full;
        case GL_LUMINANCE:
            return GLColor32F(full.R, full.R, full.R, 1.0f);
        case GL_ALPHA:
            return GLColor32F(0.0f, 0.0f, 0.0f, full.R);
        case GL_LUMINANCE_ALPHA:
            return GLColor32F(full.R, full.R, full.R, full.G);
        default:
            EXPECT_TRUE(false);
            return GLColor32F(1.0f, 1.0f, 1.0f, 1.0f);
    }
}

class TexCoordDrawTest : public ANGLETest
{
  protected:
    TexCoordDrawTest() : ANGLETest(), mProgram(0), mFramebuffer(0), mFramebufferColorTexture(0)
    {
        setWindowWidth(128);
        setWindowHeight(128);
        setConfigRedBits(8);
        setConfigGreenBits(8);
        setConfigBlueBits(8);
        setConfigAlphaBits(8);
    }

    virtual const char *getVertexShaderSource()
    {
        return R"(precision highp float;
attribute vec4 position;
varying vec2 texcoord;

void main()
{
    gl_Position = vec4(position.xy, 0.0, 1.0);
    texcoord = (position.xy * 0.5) + 0.5;
})";
    }

    virtual const char *getFragmentShaderSource() = 0;

    virtual void setUpProgram()
    {
        const char *vertexShaderSource   = getVertexShaderSource();
        const char *fragmentShaderSource = getFragmentShaderSource();

        mProgram = CompileProgram(vertexShaderSource, fragmentShaderSource);
        ASSERT_NE(0u, mProgram);
        ASSERT_GL_NO_ERROR();
    }

    void testSetUp() override { setUpFramebuffer(); }

    void testTearDown() override
    {
        glBindFramebuffer(GL_FRAMEBUFFER, 0);
        glDeleteFramebuffers(1, &mFramebuffer);
        glDeleteTextures(1, &mFramebufferColorTexture);
        glDeleteProgram(mProgram);
    }

    void setUpFramebuffer()
    {
        // We use an FBO to work around an issue where the default framebuffer applies SRGB
        // conversion (particularly known to happen incorrectly on Intel GL drivers). It's not
        // clear whether this issue can even be fixed on all backends. For example GLES 3.0.4 spec
        // section 4.4 says that the format of the default framebuffer is entirely up to the window
        // system, so it might be SRGB, and GLES 3.0 doesn't have a "FRAMEBUFFER_SRGB" to turn off
        // SRGB conversion like desktop GL does.
        // TODO(oetuaho): Get rid of this if the underlying issue is fixed.
        glGenFramebuffers(1, &mFramebuffer);
        glBindFramebuffer(GL_FRAMEBUFFER, mFramebuffer);

        glGenTextures(1, &mFramebufferColorTexture);
        glBindTexture(GL_TEXTURE_2D, mFramebufferColorTexture);
        glTexImage2D(GL_TEXTURE_2D, 0, GL_RGBA, getWindowWidth(), getWindowHeight(), 0, GL_RGBA,
                     GL_UNSIGNED_BYTE, nullptr);
        glFramebufferTexture2D(GL_FRAMEBUFFER, GL_COLOR_ATTACHMENT0, GL_TEXTURE_2D,
                               mFramebufferColorTexture, 0);
        ASSERT_GL_NO_ERROR();
        ASSERT_GLENUM_EQ(GL_FRAMEBUFFER_COMPLETE, glCheckFramebufferStatus(GL_FRAMEBUFFER));
        glBindTexture(GL_TEXTURE_2D, 0);
    }

    // Returns the created texture ID.
    GLuint create2DTexture()
    {
        GLuint texture2D;
        glGenTextures(1, &texture2D);
        glBindTexture(GL_TEXTURE_2D, texture2D);
        glTexImage2D(GL_TEXTURE_2D, 0, GL_RGBA, 1, 1, 0, GL_RGBA, GL_UNSIGNED_BYTE, nullptr);
        EXPECT_GL_NO_ERROR();
        return texture2D;
    }

    GLuint mProgram;
    GLuint mFramebuffer;

  private:
    GLuint mFramebufferColorTexture;
};

class Texture2DTest : public TexCoordDrawTest
{
  protected:
    Texture2DTest() : TexCoordDrawTest(), mTexture2D(0), mTexture2DUniformLocation(-1) {}

    const char *getFragmentShaderSource() override
    {
        return R"(precision highp float;
uniform sampler2D tex;
varying vec2 texcoord;

void main()
{
    gl_FragColor = texture2D(tex, texcoord);
})";
    }

    virtual const char *getTextureUniformName() { return "tex"; }

    void setUpProgram() override
    {
        TexCoordDrawTest::setUpProgram();
        mTexture2DUniformLocation = glGetUniformLocation(mProgram, getTextureUniformName());
        ASSERT_NE(-1, mTexture2DUniformLocation);
    }

    void testSetUp() override
    {
        TexCoordDrawTest::testSetUp();
        mTexture2D = create2DTexture();

        ASSERT_GL_NO_ERROR();
    }

    void testTearDown() override
    {
        glDeleteTextures(1, &mTexture2D);
        TexCoordDrawTest::testTearDown();
    }

    // Tests CopyTexSubImage with floating point textures of various formats.
    void testFloatCopySubImage(int sourceImageChannels, int destImageChannels)
    {
        setUpProgram();

        if (getClientMajorVersion() < 3)
        {
            ANGLE_SKIP_TEST_IF(!IsGLExtensionEnabled("GL_EXT_texture_storage") ||
                               !IsGLExtensionEnabled("GL_OES_texture_float"));

            ANGLE_SKIP_TEST_IF((sourceImageChannels < 3 || destImageChannels < 3) &&
                               !IsGLExtensionEnabled("GL_EXT_texture_rg"));

            ANGLE_SKIP_TEST_IF(destImageChannels == 3 &&
                               !IsGLExtensionEnabled("GL_CHROMIUM_color_buffer_float_rgb"));

            ANGLE_SKIP_TEST_IF(destImageChannels == 4 &&
                               !IsGLExtensionEnabled("GL_CHROMIUM_color_buffer_float_rgba"));

            ANGLE_SKIP_TEST_IF(destImageChannels <= 2);
        }
        else
        {
            ANGLE_SKIP_TEST_IF(!IsGLExtensionEnabled("GL_color_buffer_float"));

            ANGLE_SKIP_TEST_IF(destImageChannels == 3 &&
                               !IsGLExtensionEnabled("GL_CHROMIUM_color_buffer_float_rgb"));
        }

        // clang-format off
        GLfloat sourceImageData[4][16] =
        {
            { // R
                1.0f,
                0.0f,
                0.0f,
                1.0f
            },
            { // RG
                1.0f, 0.0f,
                0.0f, 1.0f,
                0.0f, 0.0f,
                1.0f, 1.0f
            },
            { // RGB
                1.0f, 0.0f, 0.0f,
                0.0f, 1.0f, 0.0f,
                0.0f, 0.0f, 1.0f,
                1.0f, 1.0f, 0.0f
            },
            { // RGBA
                1.0f, 0.0f, 0.0f, 1.0f,
                0.0f, 1.0f, 0.0f, 1.0f,
                0.0f, 0.0f, 1.0f, 1.0f,
                1.0f, 1.0f, 0.0f, 1.0f
            },
        };
        // clang-format on

        GLenum imageFormats[] = {
            GL_R32F,
            GL_RG32F,
            GL_RGB32F,
            GL_RGBA32F,
        };

        GLenum sourceUnsizedFormats[] = {
            GL_RED,
            GL_RG,
            GL_RGB,
            GL_RGBA,
        };

        GLuint textures[2];

        glGenTextures(2, textures);

        GLfloat *imageData         = sourceImageData[sourceImageChannels - 1];
        GLenum sourceImageFormat   = imageFormats[sourceImageChannels - 1];
        GLenum sourceUnsizedFormat = sourceUnsizedFormats[sourceImageChannels - 1];
        GLenum destImageFormat     = imageFormats[destImageChannels - 1];

        glBindTexture(GL_TEXTURE_2D, textures[0]);
        if (getClientMajorVersion() >= 3)
        {
            glTexStorage2D(GL_TEXTURE_2D, 1, sourceImageFormat, 2, 2);
        }
        else
        {
            glTexStorage2DEXT(GL_TEXTURE_2D, 1, sourceImageFormat, 2, 2);
        }
        glTexParameteri(GL_TEXTURE_2D, GL_TEXTURE_MIN_FILTER, GL_NEAREST);
        glTexParameteri(GL_TEXTURE_2D, GL_TEXTURE_MAG_FILTER, GL_NEAREST);
        glTexSubImage2D(GL_TEXTURE_2D, 0, 0, 0, 2, 2, sourceUnsizedFormat, GL_FLOAT, imageData);

        if (sourceImageChannels < 3 && !IsGLExtensionEnabled("GL_EXT_texture_rg"))
        {
            // This is not supported
            ASSERT_GL_ERROR(GL_INVALID_OPERATION);
        }
        else
        {
            ASSERT_GL_NO_ERROR();
        }

        GLuint fbo;
        glGenFramebuffers(1, &fbo);
        glBindFramebuffer(GL_FRAMEBUFFER, fbo);
        glFramebufferTexture2D(GL_FRAMEBUFFER, GL_COLOR_ATTACHMENT0, GL_TEXTURE_2D, textures[0], 0);

        glBindTexture(GL_TEXTURE_2D, textures[1]);
        if (getClientMajorVersion() >= 3)
        {
            glTexStorage2D(GL_TEXTURE_2D, 1, destImageFormat, 2, 2);
        }
        else
        {
            glTexStorage2DEXT(GL_TEXTURE_2D, 1, destImageFormat, 2, 2);
        }
        glTexParameteri(GL_TEXTURE_2D, GL_TEXTURE_MIN_FILTER, GL_NEAREST);
        glTexParameteri(GL_TEXTURE_2D, GL_TEXTURE_MAG_FILTER, GL_NEAREST);

        glCopyTexSubImage2D(GL_TEXTURE_2D, 0, 0, 0, 0, 0, 2, 2);
        ASSERT_GL_NO_ERROR();

        glBindFramebuffer(GL_FRAMEBUFFER, 0);
        drawQuad(mProgram, "position", 0.5f);

        int testImageChannels = std::min(sourceImageChannels, destImageChannels);

        EXPECT_PIXEL_COLOR_EQ(0, 0, GLColor::red);
        if (testImageChannels > 1)
        {
            EXPECT_PIXEL_EQ(getWindowHeight() - 1, 0, 0, 255, 0, 255);
            EXPECT_PIXEL_EQ(getWindowHeight() - 1, getWindowWidth() - 1, 255, 255, 0, 255);
            if (testImageChannels > 2)
            {
                EXPECT_PIXEL_EQ(0, getWindowWidth() - 1, 0, 0, 255, 255);
            }
        }

        glDeleteFramebuffers(1, &fbo);
        glDeleteTextures(2, textures);

        ASSERT_GL_NO_ERROR();
    }

    GLuint mTexture2D;
    GLint mTexture2DUniformLocation;
};

class Texture2DTestES3 : public Texture2DTest
{
  protected:
    Texture2DTestES3() : Texture2DTest() {}

    const char *getVertexShaderSource() override
    {
        return "#version 300 es\n"
               "out vec2 texcoord;\n"
               "in vec4 position;\n"
               "void main()\n"
               "{\n"
               "    gl_Position = vec4(position.xy, 0.0, 1.0);\n"
               "    texcoord = (position.xy * 0.5) + 0.5;\n"
               "}\n";
    }

    const char *getFragmentShaderSource() override
    {
        return "#version 300 es\n"
               "precision highp float;\n"
               "uniform highp sampler2D tex;\n"
               "in vec2 texcoord;\n"
               "out vec4 fragColor;\n"
               "void main()\n"
               "{\n"
               "    fragColor = texture(tex, texcoord);\n"
               "}\n";
    }

    void testSetUp() override
    {
        Texture2DTest::testSetUp();
        setUpProgram();
    }
};

class Texture2DIntegerAlpha1TestES3 : public Texture2DTest
{
  protected:
    Texture2DIntegerAlpha1TestES3() : Texture2DTest() {}

    const char *getVertexShaderSource() override
    {
        return "#version 300 es\n"
               "out vec2 texcoord;\n"
               "in vec4 position;\n"
               "void main()\n"
               "{\n"
               "    gl_Position = vec4(position.xy, 0.0, 1.0);\n"
               "    texcoord = (position.xy * 0.5) + 0.5;\n"
               "}\n";
    }

    const char *getFragmentShaderSource() override
    {
        return "#version 300 es\n"
               "precision highp float;\n"
               "uniform highp isampler2D tex;\n"
               "in vec2 texcoord;\n"
               "out vec4 fragColor;\n"
               "void main()\n"
               "{\n"
               "    vec4 green = vec4(0, 1, 0, 1);\n"
               "    vec4 black = vec4(0, 0, 0, 0);\n"
               "    fragColor = (texture(tex, texcoord).a == 1) ? green : black;\n"
               "}\n";
    }

    void testSetUp() override
    {
        Texture2DTest::testSetUp();
        setUpProgram();
    }
};

class Texture2DUnsignedIntegerAlpha1TestES3 : public Texture2DTest
{
  protected:
    Texture2DUnsignedIntegerAlpha1TestES3() : Texture2DTest() {}

    const char *getVertexShaderSource() override
    {
        return "#version 300 es\n"
               "out vec2 texcoord;\n"
               "in vec4 position;\n"
               "void main()\n"
               "{\n"
               "    gl_Position = vec4(position.xy, 0.0, 1.0);\n"
               "    texcoord = (position.xy * 0.5) + 0.5;\n"
               "}\n";
    }

    const char *getFragmentShaderSource() override
    {
        return "#version 300 es\n"
               "precision highp float;\n"
               "uniform highp usampler2D tex;\n"
               "in vec2 texcoord;\n"
               "out vec4 fragColor;\n"
               "void main()\n"
               "{\n"
               "    vec4 green = vec4(0, 1, 0, 1);\n"
               "    vec4 black = vec4(0, 0, 0, 0);\n"
               "    fragColor = (texture(tex, texcoord).a == 1u) ? green : black;\n"
               "}\n";
    }

    void testSetUp() override
    {
        Texture2DTest::testSetUp();
        setUpProgram();
    }
};

class Texture2DTestWithDrawScale : public Texture2DTest
{
  protected:
    Texture2DTestWithDrawScale() : Texture2DTest(), mDrawScaleUniformLocation(-1) {}

    const char *getVertexShaderSource() override
    {
        return
            R"(precision highp float;
            attribute vec4 position;
            varying vec2 texcoord;

            uniform vec2 drawScale;

            void main()
            {
                gl_Position = vec4(position.xy * drawScale, 0.0, 1.0);
                texcoord = (position.xy * 0.5) + 0.5;
            })";
    }

    void testSetUp() override
    {
        Texture2DTest::testSetUp();

        setUpProgram();

        mDrawScaleUniformLocation = glGetUniformLocation(mProgram, "drawScale");
        ASSERT_NE(-1, mDrawScaleUniformLocation);

        glUseProgram(mProgram);
        glUniform2f(mDrawScaleUniformLocation, 1.0f, 1.0f);
        glUseProgram(0);
        ASSERT_GL_NO_ERROR();
    }

    GLint mDrawScaleUniformLocation;
};

class Sampler2DAsFunctionParameterTest : public Texture2DTest
{
  protected:
    Sampler2DAsFunctionParameterTest() : Texture2DTest() {}

    const char *getFragmentShaderSource() override
    {
        return
            R"(precision highp float;
            uniform sampler2D tex;
            varying vec2 texcoord;

            vec4 computeFragColor(sampler2D aTex)
            {
                return texture2D(aTex, texcoord);
            }

            void main()
            {
                gl_FragColor = computeFragColor(tex);
            })";
    }

    void testSetUp() override
    {
        Texture2DTest::testSetUp();
        setUpProgram();
    }
};

class TextureCubeTest : public TexCoordDrawTest
{
  protected:
    TextureCubeTest()
        : TexCoordDrawTest(),
          mTexture2D(0),
          mTextureCube(0),
          mTexture2DUniformLocation(-1),
          mTextureCubeUniformLocation(-1)
    {}

    const char *getFragmentShaderSource() override
    {
        return
            R"(precision highp float;
            uniform sampler2D tex2D;
            uniform samplerCube texCube;
            varying vec2 texcoord;

            void main()
            {
                gl_FragColor = texture2D(tex2D, texcoord);
                gl_FragColor += textureCube(texCube, vec3(texcoord, 0));
            })";
    }

    void testSetUp() override
    {
        TexCoordDrawTest::testSetUp();

        glGenTextures(1, &mTextureCube);
        glBindTexture(GL_TEXTURE_CUBE_MAP, mTextureCube);
        for (GLenum face = 0; face < 6; face++)
        {
            glTexImage2D(GL_TEXTURE_CUBE_MAP_POSITIVE_X + face, 0, GL_RGBA, 1, 1, 0, GL_RGBA,
                         GL_UNSIGNED_BYTE, nullptr);
        }
        EXPECT_GL_NO_ERROR();

        mTexture2D = create2DTexture();

        setUpProgram();

        mTexture2DUniformLocation = glGetUniformLocation(mProgram, "tex2D");
        ASSERT_NE(-1, mTexture2DUniformLocation);
        mTextureCubeUniformLocation = glGetUniformLocation(mProgram, "texCube");
        ASSERT_NE(-1, mTextureCubeUniformLocation);
    }

    void testTearDown() override
    {
        glDeleteTextures(1, &mTextureCube);
        TexCoordDrawTest::testTearDown();
    }

    GLuint mTexture2D;
    GLuint mTextureCube;
    GLint mTexture2DUniformLocation;
    GLint mTextureCubeUniformLocation;
};

class TextureCubeTestES3 : public ANGLETest
{
  protected:
    TextureCubeTestES3() {}
};

class SamplerArrayTest : public TexCoordDrawTest
{
  protected:
    SamplerArrayTest()
        : TexCoordDrawTest(),
          mTexture2DA(0),
          mTexture2DB(0),
          mTexture0UniformLocation(-1),
          mTexture1UniformLocation(-1)
    {}

    const char *getFragmentShaderSource() override
    {
        return
            R"(precision mediump float;
            uniform highp sampler2D tex2DArray[2];
            varying vec2 texcoord;
            void main()
            {
                gl_FragColor = texture2D(tex2DArray[0], texcoord);
                gl_FragColor += texture2D(tex2DArray[1], texcoord);
            })";
    }

    void testSetUp() override
    {
        TexCoordDrawTest::testSetUp();

        setUpProgram();

        mTexture0UniformLocation = glGetUniformLocation(mProgram, "tex2DArray[0]");
        ASSERT_NE(-1, mTexture0UniformLocation);
        mTexture1UniformLocation = glGetUniformLocation(mProgram, "tex2DArray[1]");
        ASSERT_NE(-1, mTexture1UniformLocation);

        mTexture2DA = create2DTexture();
        mTexture2DB = create2DTexture();
        ASSERT_GL_NO_ERROR();
    }

    void testTearDown() override
    {
        glDeleteTextures(1, &mTexture2DA);
        glDeleteTextures(1, &mTexture2DB);
        TexCoordDrawTest::testTearDown();
    }

    void testSamplerArrayDraw()
    {
        GLubyte texData[4];
        texData[0] = 0;
        texData[1] = 60;
        texData[2] = 0;
        texData[3] = 255;

        glActiveTexture(GL_TEXTURE0);
        glBindTexture(GL_TEXTURE_2D, mTexture2DA);
        glTexSubImage2D(GL_TEXTURE_2D, 0, 0, 0, 1, 1, GL_RGBA, GL_UNSIGNED_BYTE, texData);

        texData[1] = 120;
        glActiveTexture(GL_TEXTURE1);
        glBindTexture(GL_TEXTURE_2D, mTexture2DB);
        glTexSubImage2D(GL_TEXTURE_2D, 0, 0, 0, 1, 1, GL_RGBA, GL_UNSIGNED_BYTE, texData);
        EXPECT_GL_ERROR(GL_NO_ERROR);

        glUseProgram(mProgram);
        glUniform1i(mTexture0UniformLocation, 0);
        glUniform1i(mTexture1UniformLocation, 1);
        drawQuad(mProgram, "position", 0.5f);
        EXPECT_GL_NO_ERROR();

        EXPECT_PIXEL_NEAR(0, 0, 0, 180, 0, 255, 2);
    }

    GLuint mTexture2DA;
    GLuint mTexture2DB;
    GLint mTexture0UniformLocation;
    GLint mTexture1UniformLocation;
};

class SamplerArrayAsFunctionParameterTest : public SamplerArrayTest
{
  protected:
    SamplerArrayAsFunctionParameterTest() : SamplerArrayTest() {}

    const char *getFragmentShaderSource() override
    {
        return
            R"(precision mediump float;
            uniform highp sampler2D tex2DArray[2];
            varying vec2 texcoord;

            vec4 computeFragColor(highp sampler2D aTex2DArray[2])
            {
                return texture2D(aTex2DArray[0], texcoord) + texture2D(aTex2DArray[1], texcoord);
            }

            void main()
            {
                gl_FragColor = computeFragColor(tex2DArray);
            })";
    }
};

class Texture2DArrayTestES3 : public TexCoordDrawTest
{
  protected:
    Texture2DArrayTestES3() : TexCoordDrawTest(), m2DArrayTexture(0), mTextureArrayLocation(-1) {}

    const char *getVertexShaderSource() override
    {
        return "#version 300 es\n"
               "out vec2 texcoord;\n"
               "in vec4 position;\n"
               "void main()\n"
               "{\n"
               "    gl_Position = vec4(position.xy, 0.0, 1.0);\n"
               "    texcoord = (position.xy * 0.5) + 0.5;\n"
               "}\n";
    }

    const char *getFragmentShaderSource() override
    {
        return "#version 300 es\n"
               "precision highp float;\n"
               "uniform highp sampler2DArray tex2DArray;\n"
               "in vec2 texcoord;\n"
               "out vec4 fragColor;\n"
               "void main()\n"
               "{\n"
               "    fragColor = texture(tex2DArray, vec3(texcoord.x, texcoord.y, 0.0));\n"
               "}\n";
    }

    void testSetUp() override
    {
        TexCoordDrawTest::testSetUp();

        setUpProgram();

        mTextureArrayLocation = glGetUniformLocation(mProgram, "tex2DArray");
        ASSERT_NE(-1, mTextureArrayLocation);

        glGenTextures(1, &m2DArrayTexture);
        ASSERT_GL_NO_ERROR();
    }

    void testTearDown() override
    {
        glDeleteTextures(1, &m2DArrayTexture);
        TexCoordDrawTest::testTearDown();
    }

    GLuint m2DArrayTexture;
    GLint mTextureArrayLocation;
};

class TextureSizeTextureArrayTest : public TexCoordDrawTest
{
  protected:
    TextureSizeTextureArrayTest()
        : TexCoordDrawTest(),
          mTexture2DA(0),
          mTexture2DB(0),
          mTexture0Location(-1),
          mTexture1Location(-1)
    {}

    const char *getVertexShaderSource() override { return essl3_shaders::vs::Simple(); }

    const char *getFragmentShaderSource() override
    {
        return "#version 300 es\n"
               "precision highp float;\n"
               "uniform highp sampler2D tex2DArray[2];\n"
               "out vec4 fragColor;\n"
               "void main()\n"
               "{\n"
               "    float red = float(textureSize(tex2DArray[0], 0).x) / 255.0;\n"
               "    float green = float(textureSize(tex2DArray[1], 0).x) / 255.0;\n"
               "    fragColor = vec4(red, green, 0.0, 1.0);\n"
               "}\n";
    }

    void testSetUp() override
    {
        TexCoordDrawTest::testSetUp();

        setUpProgram();

        mTexture0Location = glGetUniformLocation(mProgram, "tex2DArray[0]");
        ASSERT_NE(-1, mTexture0Location);
        mTexture1Location = glGetUniformLocation(mProgram, "tex2DArray[1]");
        ASSERT_NE(-1, mTexture1Location);

        mTexture2DA = create2DTexture();
        mTexture2DB = create2DTexture();
        ASSERT_GL_NO_ERROR();
    }

    void testTearDown() override
    {
        glDeleteTextures(1, &mTexture2DA);
        glDeleteTextures(1, &mTexture2DB);
        TexCoordDrawTest::testTearDown();
    }

    GLuint mTexture2DA;
    GLuint mTexture2DB;
    GLint mTexture0Location;
    GLint mTexture1Location;
};

class Texture3DTestES2 : public TexCoordDrawTest
{
  protected:
    Texture3DTestES2() : TexCoordDrawTest(), mTexture3D(0), mTexture3DUniformLocation(-1) {}

    const char *getVertexShaderSource() override
    {
        return "#version 100\n"
               "varying vec2 texcoord;\n"
               "attribute vec4 position;\n"
               "void main()\n"
               "{\n"
               "    gl_Position = vec4(position.xy, 0.0, 1.0);\n"
               "    texcoord = (position.xy * 0.5) + 0.5;\n"
               "}\n";
    }

    const char *getFragmentShaderSource() override
    {
        return "#version 100\n"
               "#extension GL_OES_texture_3D : enable\n"
               "precision highp float;\n"
               "uniform highp sampler3D tex3D;\n"
               "uniform highp float level;\n"
               "varying vec2 texcoord;\n"
               "void main()\n"
               "{\n"
               "    gl_FragColor = texture3DLod(tex3D, vec3(texcoord, 0.0), level);\n"
               "}\n";
    }

    void testSetUp() override
    {
        TexCoordDrawTest::testSetUp();

        glGenTextures(1, &mTexture3D);

        setUpProgram();

        mTexture3DUniformLocation = glGetUniformLocation(mProgram, "tex3D");
        ASSERT_NE(-1, mTexture3DUniformLocation);
    }

    void testTearDown() override
    {
        glDeleteTextures(1, &mTexture3D);
        TexCoordDrawTest::testTearDown();
    }

    GLuint mTexture3D;
    GLint mTexture3DUniformLocation;
};

class Texture3DTestES3 : public Texture3DTestES2
{
  protected:
    Texture3DTestES3() : Texture3DTestES2() {}

    const char *getVertexShaderSource() override
    {
        return "#version 300 es\n"
               "out vec2 texcoord;\n"
               "in vec4 position;\n"
               "void main()\n"
               "{\n"
               "    gl_Position = vec4(position.xy, 0.0, 1.0);\n"
               "    texcoord = (position.xy * 0.5) + 0.5;\n"
               "}\n";
    }

    const char *getFragmentShaderSource() override
    {
        return "#version 300 es\n"
               "precision highp float;\n"
               "uniform highp sampler3D tex3D;\n"
               "in vec2 texcoord;\n"
               "out vec4 fragColor;\n"
               "void main()\n"
               "{\n"
               "    fragColor = texture(tex3D, vec3(texcoord, 0.0));\n"
               "}\n";
    }
};

class ShadowSamplerTestES3 : public TexCoordDrawTest
{
  protected:
    ShadowSamplerTestES3()
        : TexCoordDrawTest(),
          mTextureShadow(0),
          mTextureShadowUniformLocation(-1),
          mDepthRefUniformLocation(-1)
    {}

    const char *getVertexShaderSource() override
    {
        return "#version 300 es\n"
               "out vec2 texcoord;\n"
               "in vec4 position;\n"
               "void main()\n"
               "{\n"
               "    gl_Position = vec4(position.xy, 0.0, 1.0);\n"
               "    texcoord = (position.xy * 0.5) + 0.5;\n"
               "}\n";
    }

    const char *getFragmentShaderSource() override
    {
        return "#version 300 es\n"
               "precision highp float;\n"
               "uniform highp sampler2DShadow tex2DShadow;\n"
               "in vec2 texcoord;\n"
               "uniform float depthRef;\n"
               "out vec4 fragColor;\n"
               "void main()\n"
               "{\n"
               "    fragColor = vec4(texture(tex2DShadow, vec3(texcoord, depthRef)) * 0.5);\n"
               "    fragColor.a = 1.0;\n"
               "}\n";
    }

    void setupLodProgram()
    {
        const char kFS[] =
            "#version 300 es\n"
            "precision highp float;\n"
            "uniform highp sampler2DShadow tex2DShadow;\n"
            "in vec2 texcoord;\n"
            "uniform float depthRef;\n"
            "uniform float lod;\n"
            "out vec4 fragColor;\n"
            "void main()\n"
            "{\n"
            "    fragColor = vec4(textureLod(tex2DShadow, vec3(texcoord, depthRef), lod) * 0.5);\n"
            "    fragColor.a = 1.0;\n"
            "}\n";

        mLodProgram = CompileProgram(getVertexShaderSource(), kFS);
    }

    void testSetUp() override
    {
        TexCoordDrawTest::testSetUp();

        glGenTextures(1, &mTextureShadow);
        glBindTexture(GL_TEXTURE_2D, mTextureShadow);
        glTexParameteri(GL_TEXTURE_2D, GL_TEXTURE_COMPARE_MODE, GL_COMPARE_REF_TO_TEXTURE);

        setUpProgram();
        setupLodProgram();

        mTextureShadowUniformLocation = glGetUniformLocation(mProgram, "tex2DShadow");
        ASSERT_NE(-1, mTextureShadowUniformLocation);
        mDepthRefUniformLocation = glGetUniformLocation(mProgram, "depthRef");
        ASSERT_NE(-1, mDepthRefUniformLocation);

        mLodProgramTextureShadowUniformLocation = glGetUniformLocation(mLodProgram, "tex2DShadow");
        ASSERT_NE(-1, mLodProgramTextureShadowUniformLocation);
        mLodProgramDepthRefUniformLocation = glGetUniformLocation(mLodProgram, "depthRef");
        ASSERT_NE(-1, mLodProgramDepthRefUniformLocation);
        mLodProgramLodUniformLocation = glGetUniformLocation(mLodProgram, "lod");
        ASSERT_NE(-1, mLodProgramLodUniformLocation);
    }

    void testTearDown() override
    {
        glDeleteTextures(1, &mTextureShadow);
        TexCoordDrawTest::testTearDown();
    }

    GLuint mLodProgram;
    GLuint mTextureShadow;
    GLint mTextureShadowUniformLocation;
    GLint mDepthRefUniformLocation;
    GLint mLodProgramTextureShadowUniformLocation;
    GLint mLodProgramDepthRefUniformLocation;
    GLint mLodProgramLodUniformLocation;
};

class SimulatedMissingRuntimeCompareModeShadowSamplerTestES3 : public ShadowSamplerTestES3
{
  protected:
    void overrideFeaturesMetal(FeaturesMtl *features) override
    {
        features->overrideFeatures({"allow_runtime_sampler_compare_mode"}, false);
    }
};

class ShadowSamplerPlusSampler3DTestES3 : public TexCoordDrawTest
{
  protected:
    ShadowSamplerPlusSampler3DTestES3()
        : TexCoordDrawTest(),
          mTextureShadow(0),
          mTexture3D(0),
          mTextureShadowUniformLocation(-1),
          mTexture3DUniformLocation(-1),
          mDepthRefUniformLocation(-1)
    {}

    const char *getVertexShaderSource() override
    {
        return "#version 300 es\n"
               "out vec2 texcoord;\n"
               "in vec4 position;\n"
               "void main()\n"
               "{\n"
               "    gl_Position = vec4(position.xy, 0.0, 1.0);\n"
               "    texcoord = (position.xy * 0.5) + 0.5;\n"
               "}\n";
    }

    const char *getFragmentShaderSource() override
    {
        return "#version 300 es\n"
               "precision highp float;\n"
               "uniform highp sampler2DShadow tex2DShadow;\n"
               "uniform highp sampler3D tex3D;\n"
               "in vec2 texcoord;\n"
               "uniform float depthRef;\n"
               "out vec4 fragColor;\n"
               "void main()\n"
               "{\n"
               "    fragColor = vec4(texture(tex2DShadow, vec3(texcoord, depthRef)) * 0.5);\n"
               "    fragColor += texture(tex3D, vec3(texcoord, 0.0));\n"
               "}\n";
    }

    void testSetUp() override
    {
        TexCoordDrawTest::testSetUp();

        glGenTextures(1, &mTexture3D);

        glGenTextures(1, &mTextureShadow);
        glBindTexture(GL_TEXTURE_2D, mTextureShadow);
        glTexParameteri(GL_TEXTURE_2D, GL_TEXTURE_COMPARE_MODE, GL_COMPARE_REF_TO_TEXTURE);

        setUpProgram();

        mTextureShadowUniformLocation = glGetUniformLocation(mProgram, "tex2DShadow");
        ASSERT_NE(-1, mTextureShadowUniformLocation);
        mTexture3DUniformLocation = glGetUniformLocation(mProgram, "tex3D");
        ASSERT_NE(-1, mTexture3DUniformLocation);
        mDepthRefUniformLocation = glGetUniformLocation(mProgram, "depthRef");
        ASSERT_NE(-1, mDepthRefUniformLocation);
    }

    void testTearDown() override
    {
        glDeleteTextures(1, &mTextureShadow);
        glDeleteTextures(1, &mTexture3D);
        TexCoordDrawTest::testTearDown();
    }

    GLuint mTextureShadow;
    GLuint mTexture3D;
    GLint mTextureShadowUniformLocation;
    GLint mTexture3DUniformLocation;
    GLint mDepthRefUniformLocation;
};

class SamplerTypeMixTestES3 : public TexCoordDrawTest
{
  protected:
    SamplerTypeMixTestES3()
        : TexCoordDrawTest(),
          mTexture2D(0),
          mTextureCube(0),
          mTexture2DShadow(0),
          mTextureCubeShadow(0),
          mTexture2DUniformLocation(-1),
          mTextureCubeUniformLocation(-1),
          mTexture2DShadowUniformLocation(-1),
          mTextureCubeShadowUniformLocation(-1),
          mDepthRefUniformLocation(-1)
    {}

    const char *getVertexShaderSource() override
    {
        return "#version 300 es\n"
               "out vec2 texcoord;\n"
               "in vec4 position;\n"
               "void main()\n"
               "{\n"
               "    gl_Position = vec4(position.xy, 0.0, 1.0);\n"
               "    texcoord = (position.xy * 0.5) + 0.5;\n"
               "}\n";
    }

    const char *getFragmentShaderSource() override
    {
        return "#version 300 es\n"
               "precision highp float;\n"
               "uniform highp sampler2D tex2D;\n"
               "uniform highp samplerCube texCube;\n"
               "uniform highp sampler2DShadow tex2DShadow;\n"
               "uniform highp samplerCubeShadow texCubeShadow;\n"
               "in vec2 texcoord;\n"
               "uniform float depthRef;\n"
               "out vec4 fragColor;\n"
               "void main()\n"
               "{\n"
               "    fragColor = texture(tex2D, texcoord);\n"
               "    fragColor += texture(texCube, vec3(1.0, 0.0, 0.0));\n"
               "    fragColor += vec4(texture(tex2DShadow, vec3(texcoord, depthRef)) * 0.25);\n"
               "    fragColor += vec4(texture(texCubeShadow, vec4(1.0, 0.0, 0.0, depthRef)) * "
               "0.125);\n"
               "}\n";
    }

    void testSetUp() override
    {
        TexCoordDrawTest::testSetUp();

        glGenTextures(1, &mTexture2D);
        glGenTextures(1, &mTextureCube);

        glGenTextures(1, &mTexture2DShadow);
        glBindTexture(GL_TEXTURE_2D, mTexture2DShadow);
        glTexParameteri(GL_TEXTURE_2D, GL_TEXTURE_COMPARE_MODE, GL_COMPARE_REF_TO_TEXTURE);

        glGenTextures(1, &mTextureCubeShadow);
        glBindTexture(GL_TEXTURE_CUBE_MAP, mTextureCubeShadow);
        glTexParameteri(GL_TEXTURE_CUBE_MAP, GL_TEXTURE_COMPARE_MODE, GL_COMPARE_REF_TO_TEXTURE);

        setUpProgram();

        mTexture2DUniformLocation = glGetUniformLocation(mProgram, "tex2D");
        ASSERT_NE(-1, mTexture2DUniformLocation);
        mTextureCubeUniformLocation = glGetUniformLocation(mProgram, "texCube");
        ASSERT_NE(-1, mTextureCubeUniformLocation);
        mTexture2DShadowUniformLocation = glGetUniformLocation(mProgram, "tex2DShadow");
        ASSERT_NE(-1, mTexture2DShadowUniformLocation);
        mTextureCubeShadowUniformLocation = glGetUniformLocation(mProgram, "texCubeShadow");
        ASSERT_NE(-1, mTextureCubeShadowUniformLocation);
        mDepthRefUniformLocation = glGetUniformLocation(mProgram, "depthRef");
        ASSERT_NE(-1, mDepthRefUniformLocation);

        ASSERT_GL_NO_ERROR();
    }

    void testTearDown() override
    {
        glDeleteTextures(1, &mTexture2D);
        glDeleteTextures(1, &mTextureCube);
        glDeleteTextures(1, &mTexture2DShadow);
        glDeleteTextures(1, &mTextureCubeShadow);
        TexCoordDrawTest::testTearDown();
    }

    GLuint mTexture2D;
    GLuint mTextureCube;
    GLuint mTexture2DShadow;
    GLuint mTextureCubeShadow;
    GLint mTexture2DUniformLocation;
    GLint mTextureCubeUniformLocation;
    GLint mTexture2DShadowUniformLocation;
    GLint mTextureCubeShadowUniformLocation;
    GLint mDepthRefUniformLocation;
};

class SamplerInStructTest : public Texture2DTest
{
  protected:
    SamplerInStructTest() : Texture2DTest() {}

    const char *getTextureUniformName() override { return "us.tex"; }

    const char *getFragmentShaderSource() override
    {
        return "precision highp float;\n"
               "struct S\n"
               "{\n"
               "    vec4 a;\n"
               "    highp sampler2D tex;\n"
               "};\n"
               "uniform S us;\n"
               "varying vec2 texcoord;\n"
               "void main()\n"
               "{\n"
               "    gl_FragColor = texture2D(us.tex, texcoord + us.a.x);\n"
               "}\n";
    }

    void runSamplerInStructTest()
    {
        setUpProgram();

        glActiveTexture(GL_TEXTURE0);
        glBindTexture(GL_TEXTURE_2D, mTexture2D);
        glTexImage2D(GL_TEXTURE_2D, 0, GL_RGBA, 1, 1, 0, GL_RGBA, GL_UNSIGNED_BYTE,
                     &GLColor::green);
        drawQuad(mProgram, "position", 0.5f);
        EXPECT_PIXEL_COLOR_EQ(0, 0, GLColor::green);
    }
};

class SamplerInStructAsFunctionParameterTest : public SamplerInStructTest
{
  protected:
    SamplerInStructAsFunctionParameterTest() : SamplerInStructTest() {}

    const char *getFragmentShaderSource() override
    {
        return "precision highp float;\n"
               "struct S\n"
               "{\n"
               "    vec4 a;\n"
               "    highp sampler2D tex;\n"
               "};\n"
               "uniform S us;\n"
               "varying vec2 texcoord;\n"
               "vec4 sampleFrom(S s) {\n"
               "    return texture2D(s.tex, texcoord + s.a.x);\n"
               "}\n"
               "void main()\n"
               "{\n"
               "    gl_FragColor = sampleFrom(us);\n"
               "}\n";
    }
};

class SamplerInStructArrayAsFunctionParameterTest : public SamplerInStructTest
{
  protected:
    SamplerInStructArrayAsFunctionParameterTest() : SamplerInStructTest() {}

    const char *getTextureUniformName() override { return "us[0].tex"; }

    const char *getFragmentShaderSource() override
    {
        return "precision highp float;\n"
               "struct S\n"
               "{\n"
               "    vec4 a;\n"
               "    highp sampler2D tex;\n"
               "};\n"
               "uniform S us[1];\n"
               "varying vec2 texcoord;\n"
               "vec4 sampleFrom(S s) {\n"
               "    return texture2D(s.tex, texcoord + s.a.x);\n"
               "}\n"
               "void main()\n"
               "{\n"
               "    gl_FragColor = sampleFrom(us[0]);\n"
               "}\n";
    }
};

class SamplerInNestedStructAsFunctionParameterTest : public SamplerInStructTest
{
  protected:
    SamplerInNestedStructAsFunctionParameterTest() : SamplerInStructTest() {}

    const char *getTextureUniformName() override { return "us[0].sub.tex"; }

    const char *getFragmentShaderSource() override
    {
        return "precision highp float;\n"
               "struct SUB\n"
               "{\n"
               "    vec4 a;\n"
               "    highp sampler2D tex;\n"
               "};\n"
               "struct S\n"
               "{\n"
               "    SUB sub;\n"
               "};\n"
               "uniform S us[1];\n"
               "varying vec2 texcoord;\n"
               "vec4 sampleFrom(SUB s) {\n"
               "    return texture2D(s.tex, texcoord + s.a.x);\n"
               "}\n"
               "void main()\n"
               "{\n"
               "    gl_FragColor = sampleFrom(us[0].sub);\n"
               "}\n";
    }
};

class SamplerInStructAndOtherVariableTest : public SamplerInStructTest
{
  protected:
    SamplerInStructAndOtherVariableTest() : SamplerInStructTest() {}

    const char *getFragmentShaderSource() override
    {
        return "precision highp float;\n"
               "struct S\n"
               "{\n"
               "    vec4 a;\n"
               "    highp sampler2D tex;\n"
               "};\n"
               "uniform S us;\n"
               "uniform float us_tex;\n"
               "varying vec2 texcoord;\n"
               "void main()\n"
               "{\n"
               "    gl_FragColor = texture2D(us.tex, texcoord + us.a.x + us_tex);\n"
               "}\n";
    }
};

class Texture2DIntegerTestES3 : public Texture2DTest
{
  protected:
    Texture2DIntegerTestES3() : Texture2DTest() {}

    const char *getVertexShaderSource() override
    {
        return "#version 300 es\n"
               "out vec2 texcoord;\n"
               "in vec4 position;\n"
               "void main()\n"
               "{\n"
               "    gl_Position = vec4(position.xy, 0.0, 1.0);\n"
               "    texcoord = (position.xy * 0.5) + 0.5;\n"
               "}\n";
    }

    const char *getFragmentShaderSource() override
    {
        return "#version 300 es\n"
               "precision highp float;\n"
               "precision highp usampler2D;\n"
               "uniform usampler2D tex;\n"
               "in vec2 texcoord;\n"
               "out vec4 fragColor;\n"
               "void main()\n"
               "{\n"
               "    fragColor = vec4(texture(tex, texcoord))/255.0;\n"
               "}\n";
    }
};

class TextureCubeIntegerTestES3 : public TexCoordDrawTest
{
  protected:
    TextureCubeIntegerTestES3()
        : TexCoordDrawTest(), mTextureCube(0), mTextureCubeUniformLocation(-1)
    {}

    const char *getVertexShaderSource() override
    {
        return "#version 300 es\n"
               "out vec2 texcoord;\n"
               "in vec4 position;\n"
               "void main()\n"
               "{\n"
               "    gl_Position = vec4(position.xy, 0.0, 1.0);\n"
               "    texcoord = 0.5*position.xy;\n"
               "}\n";
    }

    const char *getFragmentShaderSource() override
    {
        return "#version 300 es\n"
               "precision highp float;\n"
               "precision highp usamplerCube;\n"
               "uniform usamplerCube texCube;\n"
               "in vec2 texcoord;\n"
               "out vec4 fragColor;\n"
               "void main()\n"
               "{\n"
               "    fragColor = vec4(texture(texCube, vec3(texcoord, 1)))/255.0;\n"
               "}\n";
    }

    void testSetUp() override
    {
        TexCoordDrawTest::testSetUp();
        glGenTextures(1, &mTextureCube);
        setUpProgram();

        mTextureCubeUniformLocation = glGetUniformLocation(mProgram, "texCube");
        ASSERT_NE(-1, mTextureCubeUniformLocation);
    }

    void testTearDown() override
    {
        glDeleteTextures(1, &mTextureCube);
        TexCoordDrawTest::testTearDown();
    }

    GLuint mTextureCube;
    GLint mTextureCubeUniformLocation;
};

class TextureCubeIntegerEdgeTestES3 : public TextureCubeIntegerTestES3
{
  protected:
    TextureCubeIntegerEdgeTestES3() : TextureCubeIntegerTestES3() {}

    const char *getVertexShaderSource() override
    {
        return "#version 300 es\n"
               "out vec2 texcoord;\n"
               "in vec4 position;\n"
               "void main()\n"
               "{\n"
               "    gl_Position = vec4(position.xy, 0.0, 1.0);\n"
               "    texcoord = position.xy;\n"
               "}\n";
    }

    const char *getFragmentShaderSource() override
    {
        return "#version 300 es\n"
               "precision highp float;\n"
               "precision highp usamplerCube;\n"
               "uniform usamplerCube texCube;\n"
               "in vec2 texcoord;\n"
               "out vec4 fragColor;\n"
               "void main()\n"
               "{\n"
               "    fragColor = vec4(texture(texCube, vec3(texcoord, 0)))/255.0;\n"
               "}\n";
    }
};

class Texture2DIntegerProjectiveOffsetTestES3 : public Texture2DTest
{
  protected:
    Texture2DIntegerProjectiveOffsetTestES3() : Texture2DTest() {}

    const char *getVertexShaderSource() override
    {
        return "#version 300 es\n"
               "out vec2 texcoord;\n"
               "in vec4 position;\n"
               "void main()\n"
               "{\n"
               "    gl_Position = vec4(position.xy, 0.0, 1.0);\n"
               "    texcoord = 0.5*position.xy + vec2(0.5, 0.5);\n"
               "}\n";
    }

    const char *getFragmentShaderSource() override
    {
        return "#version 300 es\n"
               "precision highp float;\n"
               "precision highp usampler2D;\n"
               "uniform usampler2D tex;\n"
               "in vec2 texcoord;\n"
               "out vec4 fragColor;\n"
               "void main()\n"
               "{\n"
               "    fragColor = vec4(textureProjOffset(tex, vec3(texcoord, 1), ivec2(0,0), "
               "0.0))/255.0;\n"
               "}\n";
    }
};

class Texture2DArrayIntegerTestES3 : public Texture2DArrayTestES3
{
  protected:
    Texture2DArrayIntegerTestES3() : Texture2DArrayTestES3() {}

    const char *getVertexShaderSource() override
    {
        return "#version 300 es\n"
               "out vec2 texcoord;\n"
               "in vec4 position;\n"
               "void main()\n"
               "{\n"
               "    gl_Position = vec4(position.xy, 0.0, 1.0);\n"
               "    texcoord = (position.xy * 0.5) + 0.5;\n"
               "}\n";
    }

    const char *getFragmentShaderSource() override
    {
        return "#version 300 es\n"
               "precision highp float;\n"
               "uniform highp usampler2DArray tex2DArray;\n"
               "in vec2 texcoord;\n"
               "out vec4 fragColor;\n"
               "void main()\n"
               "{\n"
               "    fragColor = vec4(texture(tex2DArray, vec3(texcoord.x, texcoord.y, "
               "0.0)))/255.0;\n"
               "}\n";
    }
};

class Texture3DIntegerTestES3 : public Texture3DTestES3
{
  protected:
    Texture3DIntegerTestES3() : Texture3DTestES3() {}

    const char *getVertexShaderSource() override
    {
        return "#version 300 es\n"
               "out vec2 texcoord;\n"
               "in vec4 position;\n"
               "void main()\n"
               "{\n"
               "    gl_Position = vec4(position.xy, 0.0, 1.0);\n"
               "    texcoord = (position.xy * 0.5) + 0.5;\n"
               "}\n";
    }

    const char *getFragmentShaderSource() override
    {
        return "#version 300 es\n"
               "precision highp float;\n"
               "uniform highp usampler3D tex3D;\n"
               "in vec2 texcoord;\n"
               "out vec4 fragColor;\n"
               "void main()\n"
               "{\n"
               "    fragColor = vec4(texture(tex3D, vec3(texcoord, 0.0)))/255.0;\n"
               "}\n";
    }
};

class PBOCompressedTextureTest : public Texture2DTest
{
  protected:
    PBOCompressedTextureTest() : Texture2DTest() {}

    void testSetUp() override
    {
        TexCoordDrawTest::testSetUp();
        glGenTextures(1, &mTexture2D);
        glBindTexture(GL_TEXTURE_2D, mTexture2D);
        EXPECT_GL_NO_ERROR();

        setUpProgram();

        glGenBuffers(1, &mPBO);
    }

    void testTearDown() override
    {
        glDeleteBuffers(1, &mPBO);
        Texture2DTest::testTearDown();
    }

    GLuint mPBO;
};

class ETC1CompressedTextureTest : public Texture2DTest
{
  protected:
    ETC1CompressedTextureTest() : Texture2DTest() {}

    void testSetUp() override
    {
        TexCoordDrawTest::testSetUp();
        glGenTextures(1, &mTexture2D);
        glBindTexture(GL_TEXTURE_2D, mTexture2D);
        EXPECT_GL_NO_ERROR();

        setUpProgram();
    }

    void testTearDown() override { Texture2DTest::testTearDown(); }
};

TEST_P(Texture2DTest, NegativeAPISubImage)
{
    glBindTexture(GL_TEXTURE_2D, mTexture2D);
    EXPECT_GL_ERROR(GL_NO_ERROR);

    setUpProgram();

    const GLubyte *pixels[20] = {0};
    glTexSubImage2D(GL_TEXTURE_2D, 0, 1, 1, 1, 1, GL_RGBA, GL_UNSIGNED_BYTE, pixels);
    EXPECT_GL_ERROR(GL_INVALID_VALUE);

    if (IsGLExtensionEnabled("GL_EXT_texture_storage"))
    {
        // Create a 1-level immutable texture.
        glTexStorage2DEXT(GL_TEXTURE_2D, 1, GL_RGBA8, 2, 2);

        // Try calling sub image on the second level.
        glTexSubImage2D(GL_TEXTURE_2D, 1, 1, 1, 1, 1, GL_RGBA, GL_UNSIGNED_BYTE, pixels);
        EXPECT_GL_ERROR(GL_INVALID_OPERATION);
    }
}

// Test that querying GL_TEXTURE_BINDING* doesn't cause an unexpected error.
TEST_P(Texture2DTest, QueryBinding)
{
    glBindTexture(GL_TEXTURE_2D, 0);
    EXPECT_GL_ERROR(GL_NO_ERROR);

    GLint textureBinding;
    glGetIntegerv(GL_TEXTURE_BINDING_2D, &textureBinding);
    EXPECT_GL_NO_ERROR();
    EXPECT_EQ(0, textureBinding);

    glGetIntegerv(GL_TEXTURE_BINDING_EXTERNAL_OES, &textureBinding);
    if (IsGLExtensionEnabled("GL_OES_EGL_image_external") ||
        IsGLExtensionEnabled("GL_NV_EGL_stream_consumer_external"))
    {
        EXPECT_GL_NO_ERROR();
        EXPECT_EQ(0, textureBinding);
    }
    else
    {
        EXPECT_GL_ERROR(GL_INVALID_ENUM);
    }
}

TEST_P(Texture2DTest, ZeroSizedUploads)
{
    glBindTexture(GL_TEXTURE_2D, mTexture2D);
    EXPECT_GL_ERROR(GL_NO_ERROR);

    setUpProgram();

    // Use the texture first to make sure it's in video memory
    glUseProgram(mProgram);
    glUniform1i(mTexture2DUniformLocation, 0);
    drawQuad(mProgram, "position", 0.5f);

    const GLubyte *pixel[4] = {0};

    glTexSubImage2D(GL_TEXTURE_2D, 0, 0, 0, 0, 0, GL_RGBA, GL_UNSIGNED_BYTE, pixel);
    EXPECT_GL_NO_ERROR();

    glTexSubImage2D(GL_TEXTURE_2D, 0, 0, 0, 0, 1, GL_RGBA, GL_UNSIGNED_BYTE, pixel);
    EXPECT_GL_NO_ERROR();

    glTexSubImage2D(GL_TEXTURE_2D, 0, 0, 0, 1, 0, GL_RGBA, GL_UNSIGNED_BYTE, pixel);
    EXPECT_GL_NO_ERROR();
}

// Test drawing with two texture types, to trigger an ANGLE bug in validation
TEST_P(TextureCubeTest, CubeMapBug)
{
    glActiveTexture(GL_TEXTURE0);
    glBindTexture(GL_TEXTURE_2D, mTexture2D);
    glActiveTexture(GL_TEXTURE1);
    glBindTexture(GL_TEXTURE_CUBE_MAP, mTextureCube);
    EXPECT_GL_ERROR(GL_NO_ERROR);

    glUseProgram(mProgram);
    glUniform1i(mTexture2DUniformLocation, 0);
    glUniform1i(mTextureCubeUniformLocation, 1);
    drawQuad(mProgram, "position", 0.5f);
    EXPECT_GL_NO_ERROR();
}

// Test drawing with two texture types accessed from the same shader and check that the result of
// drawing is correct.
TEST_P(TextureCubeTest, CubeMapDraw)
{
    GLubyte texData[4];
    texData[0] = 0;
    texData[1] = 60;
    texData[2] = 0;
    texData[3] = 255;

    glActiveTexture(GL_TEXTURE0);
    glBindTexture(GL_TEXTURE_2D, mTexture2D);
    glTexSubImage2D(GL_TEXTURE_2D, 0, 0, 0, 1, 1, GL_RGBA, GL_UNSIGNED_BYTE, texData);

    glActiveTexture(GL_TEXTURE1);
    glBindTexture(GL_TEXTURE_CUBE_MAP, mTextureCube);
    texData[1] = 120;
    glTexSubImage2D(GL_TEXTURE_CUBE_MAP_POSITIVE_X, 0, 0, 0, 1, 1, GL_RGBA, GL_UNSIGNED_BYTE,
                    texData);
    EXPECT_GL_ERROR(GL_NO_ERROR);

    glUseProgram(mProgram);
    glUniform1i(mTexture2DUniformLocation, 0);
    glUniform1i(mTextureCubeUniformLocation, 1);
    drawQuad(mProgram, "position", 0.5f);
    EXPECT_GL_NO_ERROR();

    int px = getWindowWidth() - 1;
    int py = 0;
    EXPECT_PIXEL_NEAR(px, py, 0, 180, 0, 255, 2);
}

TEST_P(Sampler2DAsFunctionParameterTest, Sampler2DAsFunctionParameter)
{
    glActiveTexture(GL_TEXTURE0);
    glBindTexture(GL_TEXTURE_2D, mTexture2D);
    GLubyte texData[4];
    texData[0] = 0;
    texData[1] = 128;
    texData[2] = 0;
    texData[3] = 255;
    glTexSubImage2D(GL_TEXTURE_2D, 0, 0, 0, 1, 1, GL_RGBA, GL_UNSIGNED_BYTE, texData);
    glUseProgram(mProgram);
    glUniform1i(mTexture2DUniformLocation, 0);
    drawQuad(mProgram, "position", 0.5f);
    EXPECT_GL_NO_ERROR();

    EXPECT_PIXEL_NEAR(0, 0, 0, 128, 0, 255, 2);
}

// Test drawing with two textures passed to the shader in a sampler array.
TEST_P(SamplerArrayTest, SamplerArrayDraw)
{
    testSamplerArrayDraw();
}

// Test drawing with two textures passed to the shader in a sampler array which is passed to a
// user-defined function in the shader.
TEST_P(SamplerArrayAsFunctionParameterTest, SamplerArrayAsFunctionParameter)
{
    // TODO: Diagnose and fix. http://anglebug.com/2955
    ANGLE_SKIP_TEST_IF(IsVulkan() && IsAndroid());

    testSamplerArrayDraw();
}

// Copy of a test in conformance/textures/texture-mips, to test generate mipmaps
TEST_P(Texture2DTestWithDrawScale, MipmapsTwice)
{
    int px = getWindowWidth() / 2;
    int py = getWindowHeight() / 2;

    glActiveTexture(GL_TEXTURE0);
    glBindTexture(GL_TEXTURE_2D, mTexture2D);

    std::vector<GLColor> pixelsRed(16u * 16u, GLColor::red);

    glTexImage2D(GL_TEXTURE_2D, 0, GL_RGBA, 16, 16, 0, GL_RGBA, GL_UNSIGNED_BYTE, pixelsRed.data());
    glTexParameteri(GL_TEXTURE_2D, GL_TEXTURE_MIN_FILTER, GL_LINEAR_MIPMAP_NEAREST);
    glTexParameteri(GL_TEXTURE_2D, GL_TEXTURE_MAG_FILTER, GL_LINEAR);
    glGenerateMipmap(GL_TEXTURE_2D);

    glUseProgram(mProgram);
    glUniform1i(mTexture2DUniformLocation, 0);
    glUniform2f(mDrawScaleUniformLocation, 0.0625f, 0.0625f);
    drawQuad(mProgram, "position", 0.5f);
    EXPECT_GL_NO_ERROR();
    EXPECT_PIXEL_COLOR_EQ(px, py, GLColor::red);

    std::vector<GLColor> pixelsBlue(16u * 16u, GLColor::blue);

    glTexImage2D(GL_TEXTURE_2D, 0, GL_RGBA, 16, 16, 0, GL_RGBA, GL_UNSIGNED_BYTE,
                 pixelsBlue.data());
    glGenerateMipmap(GL_TEXTURE_2D);

    std::vector<GLColor> pixelsGreen(16u * 16u, GLColor::green);

    glTexImage2D(GL_TEXTURE_2D, 0, GL_RGBA, 16, 16, 0, GL_RGBA, GL_UNSIGNED_BYTE,
                 pixelsGreen.data());
    glGenerateMipmap(GL_TEXTURE_2D);

    drawQuad(mProgram, "position", 0.5f);

    EXPECT_GL_NO_ERROR();
    EXPECT_PIXEL_COLOR_EQ(px, py, GLColor::green);
}

// Test creating a FBO with a cube map render target, to test an ANGLE bug
// https://code.google.com/p/angleproject/issues/detail?id=849
TEST_P(TextureCubeTest, CubeMapFBO)
{
    // http://anglebug.com/3145
    ANGLE_SKIP_TEST_IF(IsFuchsia() && IsIntel() && IsVulkan());

    // http://anglebug.com/2822
    ANGLE_SKIP_TEST_IF(IsWindows() && IsIntel() && IsVulkan());

    GLFramebuffer fbo;
    glBindFramebuffer(GL_FRAMEBUFFER, fbo);

    glBindTexture(GL_TEXTURE_CUBE_MAP, mTextureCube);
    glFramebufferTexture2D(GL_FRAMEBUFFER, GL_COLOR_ATTACHMENT0, GL_TEXTURE_CUBE_MAP_POSITIVE_Y,
                           mTextureCube, 0);

    EXPECT_GLENUM_EQ(GL_FRAMEBUFFER_COMPLETE, glCheckFramebufferStatus(GL_FRAMEBUFFER));
    EXPECT_GL_NO_ERROR();

    // Test clearing the six mip faces individually.
    std::array<GLColor, 6> faceColors = {{GLColor::red, GLColor::green, GLColor::blue,
                                          GLColor::yellow, GLColor::cyan, GLColor::magenta}};

    for (size_t faceIndex = 0; faceIndex < 6; ++faceIndex)
    {
        glFramebufferTexture2D(GL_FRAMEBUFFER, GL_COLOR_ATTACHMENT0,
                               GL_TEXTURE_CUBE_MAP_POSITIVE_X + faceIndex, mTextureCube, 0);

        Vector4 clearColorF = faceColors[faceIndex].toNormalizedVector();
        glClearColor(clearColorF.x(), clearColorF.y(), clearColorF.z(), clearColorF.w());
        glClear(GL_COLOR_BUFFER_BIT);

        EXPECT_PIXEL_COLOR_EQ(0, 0, faceColors[faceIndex]);
    }

    // Iterate the faces again to make sure the colors haven't changed.
    for (size_t faceIndex = 0; faceIndex < 6; ++faceIndex)
    {
        glFramebufferTexture2D(GL_FRAMEBUFFER, GL_COLOR_ATTACHMENT0,
                               GL_TEXTURE_CUBE_MAP_POSITIVE_X + faceIndex, mTextureCube, 0);
        EXPECT_PIXEL_COLOR_EQ(0, 0, faceColors[faceIndex])
            << "face color " << faceIndex << " shouldn't change";
    }
}

// Tests clearing a cube map with a scissor enabled.
TEST_P(TextureCubeTest, CubeMapFBOScissoredClear)
{
    // TODO(jie.a.chen): Diagnose and fix. http://anglebug.com/2822
    ANGLE_SKIP_TEST_IF(IsVulkan() && IsIntel() && IsWindows());

    // http://anglebug.com/3145
    ANGLE_SKIP_TEST_IF(IsFuchsia() && IsIntel() && IsVulkan());

    constexpr size_t kSize = 16;

    GLFramebuffer fbo;
    glBindFramebuffer(GL_FRAMEBUFFER, fbo);
    glViewport(0, 0, kSize, kSize);

    GLTexture texcube;
    glBindTexture(GL_TEXTURE_CUBE_MAP, texcube);
    for (GLenum face = 0; face < 6; face++)
    {
        glTexImage2D(GL_TEXTURE_CUBE_MAP_POSITIVE_X + face, 0, GL_RGBA, kSize, kSize, 0, GL_RGBA,
                     GL_UNSIGNED_BYTE, nullptr);
    }
    ASSERT_GL_NO_ERROR();

    glFramebufferTexture2D(GL_FRAMEBUFFER, GL_COLOR_ATTACHMENT0, GL_TEXTURE_CUBE_MAP_POSITIVE_Y,
                           texcube, 0);

    EXPECT_GLENUM_EQ(GL_FRAMEBUFFER_COMPLETE, glCheckFramebufferStatus(GL_FRAMEBUFFER));
    ASSERT_GL_NO_ERROR();

    glClearColor(1.0f, 0.0f, 0.0f, 1.0f);
    glClear(GL_COLOR_BUFFER_BIT);
    EXPECT_PIXEL_COLOR_EQ(0, 0, GLColor::red);

    glEnable(GL_SCISSOR_TEST);
    glScissor(kSize / 2, 0, kSize / 2, kSize);
    glClearColor(0.0f, 1.0f, 0.0f, 1.0f);
    glClear(GL_COLOR_BUFFER_BIT);

    EXPECT_PIXEL_COLOR_EQ(0, 0, GLColor::red);
    EXPECT_PIXEL_COLOR_EQ(kSize / 2 + 1, 0, GLColor::green);

    ASSERT_GL_NO_ERROR();
}

// Test that glTexSubImage2D works properly when glTexStorage2DEXT has initialized the image with a
// default color.
TEST_P(Texture2DTest, TexStorage)
{
    ANGLE_SKIP_TEST_IF(getClientMajorVersion() < 3 &&
                       !IsGLExtensionEnabled("GL_EXT_texture_storage"));

    int width  = getWindowWidth();
    int height = getWindowHeight();

    GLuint tex2D;
    glGenTextures(1, &tex2D);
    glActiveTexture(GL_TEXTURE0);
    glBindTexture(GL_TEXTURE_2D, tex2D);

    // Fill with red
    std::vector<GLubyte> pixels(3 * 16 * 16);
    for (size_t pixelId = 0; pixelId < 16 * 16; ++pixelId)
    {
        pixels[pixelId * 3 + 0] = 255;
        pixels[pixelId * 3 + 1] = 0;
        pixels[pixelId * 3 + 2] = 0;
    }

    // ANGLE internally uses RGBA as the DirectX format for RGB images
    // therefore glTexStorage2DEXT initializes the image to a default color to get a consistent
    // alpha color. The data is kept in a CPU-side image and the image is marked as dirty.
    if (getClientMajorVersion() >= 3)
    {
        glTexStorage2D(GL_TEXTURE_2D, 1, GL_RGB8, 16, 16);
    }
    else
    {
        glTexStorage2DEXT(GL_TEXTURE_2D, 1, GL_RGB8, 16, 16);
    }

    // Initializes the color of the upper-left 8x8 pixels, leaves the other pixels untouched.
    // glTexSubImage2D should take into account that the image is dirty.
    glTexSubImage2D(GL_TEXTURE_2D, 0, 0, 0, 8, 8, GL_RGB, GL_UNSIGNED_BYTE, pixels.data());
    glTexParameteri(GL_TEXTURE_2D, GL_TEXTURE_MIN_FILTER, GL_LINEAR);
    glTexParameteri(GL_TEXTURE_2D, GL_TEXTURE_MAG_FILTER, GL_LINEAR);

    setUpProgram();

    glUseProgram(mProgram);
    glUniform1i(mTexture2DUniformLocation, 0);
    drawQuad(mProgram, "position", 0.5f);
    glDeleteTextures(1, &tex2D);
    EXPECT_GL_NO_ERROR();
    EXPECT_PIXEL_EQ(width / 4, height / 4, 255, 0, 0, 255);

    // Validate that the region of the texture without data has an alpha of 1.0
    angle::GLColor pixel = ReadColor(3 * width / 4, 3 * height / 4);
    EXPECT_EQ(255, pixel.A);
}

// Test that glTexSubImage2D combined with a PBO works properly when glTexStorage2DEXT has
// initialized the image with a default color.
TEST_P(Texture2DTest, TexStorageWithPBO)
{
<<<<<<< HEAD
    if (IsGLExtensionEnabled("GL_NV_pixel_buffer_object"))
=======
    // http://anglebug.com/4126
    ANGLE_SKIP_TEST_IF(IsOSX() && IsOpenGL());

    if (getClientMajorVersion() < 3)
>>>>>>> 21c5af31
    {
        ANGLE_SKIP_TEST_IF(!IsGLExtensionEnabled("GL_EXT_texture_storage"));
        ANGLE_SKIP_TEST_IF(!IsGLExtensionEnabled("GL_NV_pixel_buffer_object"));
    }

    const int width          = getWindowWidth();
    const int height         = getWindowHeight();
    const size_t pixelCount  = width * height;
    const int componentCount = 3;

<<<<<<< HEAD
        // Fill with red, with middle one as green
        std::vector<GLubyte> pixels(3 * 16 * 16);
        for (size_t pixelId = 0; pixelId < 16 * 16; ++pixelId)
        {
            if (pixelId == 8 * 7 + 7)
            {
                pixels[pixelId * 3 + 0] = 0;
                pixels[pixelId * 3 + 1] = 255;
                pixels[pixelId * 3 + 2] = 0;
            }
            else
            {
                pixels[pixelId * 3 + 0] = 255;
                pixels[pixelId * 3 + 1] = 0;
                pixels[pixelId * 3 + 2] = 0;
            }
        }
=======
    GLuint tex2D;
    glGenTextures(1, &tex2D);
    glActiveTexture(GL_TEXTURE0);
    glBindTexture(GL_TEXTURE_2D, tex2D);
>>>>>>> 21c5af31

    // Fill with red
    std::vector<GLubyte> pixels(componentCount * pixelCount);
    for (size_t pixelId = 0; pixelId < pixelCount; ++pixelId)
    {
        pixels[pixelId * componentCount + 0] = 255;
        pixels[pixelId * componentCount + 1] = 0;
        pixels[pixelId * componentCount + 2] = 0;
    }

    // Read 16x16 region from red backbuffer to PBO
    GLuint pbo;
    glGenBuffers(1, &pbo);
    glBindBuffer(GL_PIXEL_UNPACK_BUFFER, pbo);
    glBufferData(GL_PIXEL_UNPACK_BUFFER, componentCount * pixelCount, pixels.data(),
                 GL_STATIC_DRAW);

<<<<<<< HEAD
        // Initializes the color of the upper-left 8x8 pixels, leaves the other pixels untouched.
        // glTexSubImage2D should take into account that the image is dirty.
        glTexSubImage2D(GL_TEXTURE_2D, 0, 0, 0, 8, 8, GL_RGB, GL_UNSIGNED_BYTE, nullptr);
        glTexParameteri(GL_TEXTURE_2D, GL_TEXTURE_MIN_FILTER, GL_NEAREST);
        glTexParameteri(GL_TEXTURE_2D, GL_TEXTURE_MAG_FILTER, GL_NEAREST);
=======
    // ANGLE internally uses RGBA as the DirectX format for RGB images
    // therefore glTexStorage2DEXT initializes the image to a default color to get a consistent
    // alpha color. The data is kept in a CPU-side image and the image is marked as dirty.
    glTexStorage2DEXT(GL_TEXTURE_2D, 1, GL_RGB8, width, height);
>>>>>>> 21c5af31

    // Initializes the color of the upper-left quadrant of pixels, leaves the other pixels
    // untouched. glTexSubImage2D should take into account that the image is dirty.
    glTexSubImage2D(GL_TEXTURE_2D, 0, 0, 0, width / 2, height / 2, GL_RGB, GL_UNSIGNED_BYTE,
                    nullptr);
    glTexParameteri(GL_TEXTURE_2D, GL_TEXTURE_MIN_FILTER, GL_LINEAR);
    glTexParameteri(GL_TEXTURE_2D, GL_TEXTURE_MAG_FILTER, GL_LINEAR);

<<<<<<< HEAD
        glUseProgram(mProgram);
        glUniform1i(mTexture2DUniformLocation, 0);
        drawQuad(mProgram, "position", 0.5f);
        glDeleteTextures(1, &tex2D);
        glDeleteBuffers(1, &pbo);
        EXPECT_GL_NO_ERROR();
        EXPECT_PIXEL_EQ(3 * width / 4, 3 * height / 4, 0, 0, 0, 255);
        EXPECT_PIXEL_EQ(width / 4, height / 4, 255, 0, 0, 255);
        EXPECT_PIXEL_EQ(width / 2 - 1, height / 2 - 1, 0, 255, 0, 255);
=======
    setUpProgram();

    glUseProgram(mProgram);
    glUniform1i(mTexture2DUniformLocation, 0);
    drawQuad(mProgram, "position", 0.5f);
    glDeleteTextures(1, &tex2D);
    glDeleteBuffers(1, &pbo);
    EXPECT_GL_NO_ERROR();
    EXPECT_PIXEL_EQ(3 * width / 4, 3 * height / 4, 0, 0, 0, 255);
    EXPECT_PIXEL_EQ(width / 4, height / 4, 255, 0, 0, 255);
}

// Test that glTexSubImage2D combined with a PBO works properly after deleting the PBO
// and drawing with the texture
// Pseudo code for the follow test:
// 1. Upload PBO to mTexture2D
// 2. Delete PBO
// 3. Draw with otherTexture (x5)
// 4. Draw with mTexture2D
// 5. Validate color output
TEST_P(Texture2DTest, PBOWithMultipleDraws)
{
    if (getClientMajorVersion() < 3)
    {
        ANGLE_SKIP_TEST_IF(!IsGLExtensionEnabled("GL_EXT_texture_storage"));
        ANGLE_SKIP_TEST_IF(!IsGLExtensionEnabled("GL_NV_pixel_buffer_object"));
>>>>>>> 21c5af31
    }

    const GLuint width            = getWindowWidth();
    const GLuint height           = getWindowHeight();
    const GLuint windowPixelCount = width * height;
    std::vector<GLColor> pixelsRed(windowPixelCount, GLColor::red);
    std::vector<GLColor> pixelsGreen(windowPixelCount, GLColor::green);

    // Create secondary draw that does not use mTexture
    const char *vertexShaderSource   = getVertexShaderSource();
    const char *fragmentShaderSource = getFragmentShaderSource();
    ANGLE_GL_PROGRAM(otherProgram, vertexShaderSource, fragmentShaderSource);

    GLint uniformLoc = glGetUniformLocation(otherProgram, getTextureUniformName());
    ASSERT_NE(-1, uniformLoc);
    glUseProgram(0);

    // Create secondary Texture to draw with
    GLTexture otherTexture;
    glActiveTexture(GL_TEXTURE0);
    glBindTexture(GL_TEXTURE_2D, otherTexture);
    glTexStorage2DEXT(GL_TEXTURE_2D, 1, GL_RGBA8, width, height);
    glTexSubImage2D(GL_TEXTURE_2D, 0, 0, 0, width, height, GL_RGBA, GL_UNSIGNED_BYTE,
                    pixelsRed.data());
    ASSERT_GL_NO_ERROR();

    // Setup primary Texture
    glBindTexture(GL_TEXTURE_2D, mTexture2D);
    glTexParameteri(GL_TEXTURE_2D, GL_TEXTURE_MAG_FILTER, GL_LINEAR);
    glTexParameteri(GL_TEXTURE_2D, GL_TEXTURE_MIN_FILTER, GL_LINEAR);
    glTexStorage2DEXT(GL_TEXTURE_2D, 1, GL_RGBA8, width, height);
    ASSERT_GL_NO_ERROR();

    // Setup PBO
    GLuint pbo = 0;
    glGenBuffers(1, &pbo);
    glBindBuffer(GL_PIXEL_UNPACK_BUFFER, pbo);
    glBufferData(GL_PIXEL_UNPACK_BUFFER, pixelsGreen.size() * 4u, pixelsGreen.data(),
                 GL_STATIC_DRAW);
    ASSERT_GL_NO_ERROR();

    // Write PBO to mTexture
    glTexSubImage2D(GL_TEXTURE_2D, 0, 0, 0, width, height, GL_RGBA, GL_UNSIGNED_BYTE, 0);
    ASSERT_GL_NO_ERROR();
    // Delete PBO as ANGLE should be properly handling refcount of this buffer
    glDeleteBuffers(1, &pbo);
    pixelsGreen.clear();

    // Do 5 draws not involving primary texture that the PBO updated
    glUseProgram(otherProgram);
    glUniform1i(uniformLoc, 0);
    glBindTexture(GL_TEXTURE_2D, otherTexture);
    drawQuad(otherProgram, "position", 0.5f);
    glBindTexture(GL_TEXTURE_2D, 0);
    glUseProgram(0);

    glUseProgram(otherProgram);
    glUniform1i(uniformLoc, 0);
    glBindTexture(GL_TEXTURE_2D, otherTexture);
    drawQuad(otherProgram, "position", 0.5f);
    glBindTexture(GL_TEXTURE_2D, 0);
    glUseProgram(0);

    glUseProgram(otherProgram);
    glUniform1i(uniformLoc, 0);
    glBindTexture(GL_TEXTURE_2D, otherTexture);
    drawQuad(otherProgram, "position", 0.5f);
    glBindTexture(GL_TEXTURE_2D, 0);
    glUseProgram(0);

    glUseProgram(otherProgram);
    glUniform1i(uniformLoc, 0);
    glBindTexture(GL_TEXTURE_2D, otherTexture);
    drawQuad(otherProgram, "position", 0.5f);
    glBindTexture(GL_TEXTURE_2D, 0);
    glUseProgram(0);
    ASSERT_GL_NO_ERROR();

    std::vector<GLColor> output(windowPixelCount, GLColor::black);
    glReadPixels(0, 0, getWindowWidth(), getWindowHeight(), GL_RGBA, GL_UNSIGNED_BYTE,
                 output.data());
    EXPECT_EQ(pixelsRed, output);

    setUpProgram();
    // Draw using PBO updated texture
    glUseProgram(mProgram);
    glUniform1i(mTexture2DUniformLocation, 0);
    glBindTexture(GL_TEXTURE_2D, mTexture2D);
    drawQuad(mProgram, "position", 0.5f);
    ASSERT_GL_NO_ERROR();

    std::vector<GLColor> actual(windowPixelCount, GLColor::black);
    glReadPixels(0, 0, getWindowWidth(), getWindowHeight(), GL_RGBA, GL_UNSIGNED_BYTE,
                 actual.data());
    // Value should be green as it was updated during PBO transfer to mTexture
    std::vector<GLColor> expected(windowPixelCount, GLColor::green);
    EXPECT_EQ(expected, actual);
}

TEST_P(Texture2DTest, TexStorageWithLuminancePBO)
{
    if (IsGLExtensionEnabled("GL_NV_pixel_buffer_object"))
    {
        int width  = getWindowWidth();
        int height = getWindowHeight();

        GLuint tex2D;
        glGenTextures(1, &tex2D);
        glActiveTexture(GL_TEXTURE0);
        glBindTexture(GL_TEXTURE_2D, tex2D);

        glTexImage2D(GL_TEXTURE_2D, 0, GL_LUMINANCE, 16, 16, 0, GL_LUMINANCE, GL_UNSIGNED_BYTE,
                     nullptr);

        // Fill with white, with middle one as grey
        std::vector<GLubyte> pixels(16 * 16);
        for (size_t pixelId = 0; pixelId < 16 * 16; ++pixelId)
        {
            if (pixelId == 8 * 7 + 7)
            {
                pixels[pixelId] = 128;
            }
            else
            {
                pixels[pixelId] = 255;
            }
        }

        // Read 16x16 region from red backbuffer to PBO
        GLuint pbo;
        glGenBuffers(1, &pbo);
        glBindBuffer(GL_PIXEL_UNPACK_BUFFER, pbo);
        glBufferData(GL_PIXEL_UNPACK_BUFFER, 16 * 16, pixels.data(), GL_STATIC_DRAW);

        // Initializes the color of the upper-left 8x8 pixels, leaves the other pixels untouched.
        // glTexSubImage2D should take into account that the image is dirty.
        glTexSubImage2D(GL_TEXTURE_2D, 0, 0, 0, 8, 8, GL_LUMINANCE, GL_UNSIGNED_BYTE, nullptr);
        glTexParameteri(GL_TEXTURE_2D, GL_TEXTURE_MIN_FILTER, GL_NEAREST);
        glTexParameteri(GL_TEXTURE_2D, GL_TEXTURE_MAG_FILTER, GL_NEAREST);

        setUpProgram();

        glUseProgram(mProgram);
        glUniform1i(mTexture2DUniformLocation, 0);
        drawQuad(mProgram, "position", 0.5f);
        glDeleteTextures(1, &tex2D);
        glDeleteBuffers(1, &pbo);
        EXPECT_GL_NO_ERROR();
        EXPECT_PIXEL_EQ(width / 4, height / 4, 255, 255, 255, 255);
        EXPECT_PIXEL_NEAR(width / 2 - 1, height / 2 - 1, 128, 128, 128, 255, 1);
    }
}

TEST_P(Texture2DTest, TexStorageWithRGB565PBO)
{
    if (IsGLExtensionEnabled("GL_NV_pixel_buffer_object"))
    {
        int width  = getWindowWidth();
        int height = getWindowHeight();

        GLuint tex2D;
        glGenTextures(1, &tex2D);
        glActiveTexture(GL_TEXTURE0);
        glBindTexture(GL_TEXTURE_2D, tex2D);

        // Fill with red, with middle one as green
        std::vector<GLushort> pixels(16 * 16);
        for (size_t pixelId = 0; pixelId < 16 * 16; ++pixelId)
        {
            if (pixelId == 8 * 7 + 8)
            {
                pixels[pixelId] = 0x7E0;
            }
            else
            {
                pixels[pixelId] = 0xF800;
            }
        }

        // Read 16x16 region from red backbuffer to PBO
        GLuint pbo;
        glGenBuffers(1, &pbo);
        glBindBuffer(GL_PIXEL_UNPACK_BUFFER, pbo);
        glBufferData(GL_PIXEL_UNPACK_BUFFER, 2 * 16 * 16, pixels.data(), GL_STATIC_DRAW);

        glTexStorage2DEXT(GL_TEXTURE_2D, 1, GL_RGB565, 16, 16);

        // Initializes the color of the upper-left 8x8 pixels, leaves the other pixels untouched.
        // glTexSubImage2D should take into account that the image is dirty.
        glTexSubImage2D(GL_TEXTURE_2D, 0, 0, 0, 8, 8, GL_RGB, GL_UNSIGNED_SHORT_5_6_5,
                        reinterpret_cast<void *>(2));
        glTexParameteri(GL_TEXTURE_2D, GL_TEXTURE_MIN_FILTER, GL_NEAREST);
        glTexParameteri(GL_TEXTURE_2D, GL_TEXTURE_MAG_FILTER, GL_NEAREST);

        setUpProgram();

        glUseProgram(mProgram);
        glUniform1i(mTexture2DUniformLocation, 0);
        drawQuad(mProgram, "position", 0.5f);
        glDeleteTextures(1, &tex2D);
        glDeleteBuffers(1, &pbo);
        EXPECT_GL_NO_ERROR();
        EXPECT_PIXEL_EQ(width / 4, height / 4, 255, 0, 0, 255);
        EXPECT_PIXEL_EQ(width / 2 - 1, height / 2 - 1, 0, 255, 0, 255);
    }
}

TEST_P(Texture2DTest, TexStorageWithRGBA4444PBO)
{
    if (IsGLExtensionEnabled("GL_NV_pixel_buffer_object"))
    {
        int width  = getWindowWidth();
        int height = getWindowHeight();

        GLuint tex2D;
        glGenTextures(1, &tex2D);
        glActiveTexture(GL_TEXTURE0);
        glBindTexture(GL_TEXTURE_2D, tex2D);

        // Fill with red, with middle one as green
        std::vector<GLushort> pixels(16 * 16);
        for (size_t pixelId = 0; pixelId < 16 * 16; ++pixelId)
        {
            if (pixelId == 8 * 7 + 8)
            {
                pixels[pixelId] = 0xF0F;
            }
            else
            {
                pixels[pixelId] = 0xF00F;
            }
        }

        // Read 16x16 region from red backbuffer to PBO
        GLuint pbo;
        glGenBuffers(1, &pbo);
        glBindBuffer(GL_PIXEL_UNPACK_BUFFER, pbo);
        glBufferData(GL_PIXEL_UNPACK_BUFFER, 2 * 16 * 16, pixels.data(), GL_STATIC_DRAW);

        glTexStorage2DEXT(GL_TEXTURE_2D, 1, GL_RGBA4, 16, 16);

        // Initializes the color of the upper-left 8x8 pixels, leaves the other pixels untouched.
        // glTexSubImage2D should take into account that the image is dirty.
        glTexSubImage2D(GL_TEXTURE_2D, 0, 0, 0, 8, 8, GL_RGBA, GL_UNSIGNED_SHORT_4_4_4_4,
                        reinterpret_cast<void *>(2));
        glTexParameteri(GL_TEXTURE_2D, GL_TEXTURE_MIN_FILTER, GL_NEAREST);
        glTexParameteri(GL_TEXTURE_2D, GL_TEXTURE_MAG_FILTER, GL_NEAREST);

        setUpProgram();

        glUseProgram(mProgram);
        glUniform1i(mTexture2DUniformLocation, 0);
        drawQuad(mProgram, "position", 0.5f);
        glDeleteTextures(1, &tex2D);
        glDeleteBuffers(1, &pbo);
        EXPECT_GL_NO_ERROR();
        EXPECT_PIXEL_EQ(width / 4, height / 4, 255, 0, 0, 255);
        EXPECT_PIXEL_EQ(width / 2 - 1, height / 2 - 1, 0, 255, 0, 255);
    }
}

TEST_P(Texture2DTest, TexStorageWithRGBA5551PBO)
{
    if (IsGLExtensionEnabled("GL_NV_pixel_buffer_object"))
    {
        int width  = getWindowWidth();
        int height = getWindowHeight();

        GLuint tex2D;
        glGenTextures(1, &tex2D);
        glActiveTexture(GL_TEXTURE0);
        glBindTexture(GL_TEXTURE_2D, tex2D);

        // Fill with red, with middle one as green
        std::vector<GLushort> pixels(16 * 16);
        for (size_t pixelId = 0; pixelId < 16 * 16; ++pixelId)
        {
            if (pixelId == 8 * 7 + 7)
            {
                pixels[pixelId] = 0x7C1;
            }
            else
            {
                pixels[pixelId] = 0xF801;
            }
        }

        // Read 16x16 region from red backbuffer to PBO
        GLuint pbo;
        glGenBuffers(1, &pbo);
        glBindBuffer(GL_PIXEL_UNPACK_BUFFER, pbo);
        glBufferData(GL_PIXEL_UNPACK_BUFFER, 2 * 16 * 16, pixels.data(), GL_STATIC_DRAW);

        glTexStorage2DEXT(GL_TEXTURE_2D, 1, GL_RGB5_A1, 16, 16);

        // Initializes the color of the upper-left 8x8 pixels, leaves the other pixels untouched.
        // glTexSubImage2D should take into account that the image is dirty.
        glTexSubImage2D(GL_TEXTURE_2D, 0, 0, 0, 8, 8, GL_RGBA, GL_UNSIGNED_SHORT_5_5_5_1, nullptr);
        glTexParameteri(GL_TEXTURE_2D, GL_TEXTURE_MIN_FILTER, GL_NEAREST);
        glTexParameteri(GL_TEXTURE_2D, GL_TEXTURE_MAG_FILTER, GL_NEAREST);

        setUpProgram();

        glUseProgram(mProgram);
        glUniform1i(mTexture2DUniformLocation, 0);
        drawQuad(mProgram, "position", 0.5f);
        glDeleteTextures(1, &tex2D);
        glDeleteBuffers(1, &pbo);
        EXPECT_GL_NO_ERROR();
        EXPECT_PIXEL_EQ(width / 4, height / 4, 255, 0, 0, 255);
        EXPECT_PIXEL_EQ(width / 2 - 1, height / 2 - 1, 0, 255, 0, 255);
    }
}

// Tests CopySubImage for float formats
TEST_P(Texture2DTest, CopySubImageFloat_R_R)
{
    testFloatCopySubImage(1, 1);
}

TEST_P(Texture2DTest, CopySubImageFloat_RG_R)
{
    testFloatCopySubImage(2, 1);
}

TEST_P(Texture2DTest, CopySubImageFloat_RG_RG)
{
    testFloatCopySubImage(2, 2);
}

TEST_P(Texture2DTest, CopySubImageFloat_RGB_R)
{
    testFloatCopySubImage(3, 1);
}

TEST_P(Texture2DTest, CopySubImageFloat_RGB_RG)
{
    testFloatCopySubImage(3, 2);
}

TEST_P(Texture2DTest, CopySubImageFloat_RGB_RGB)
{
    // TODO(cwallez): Fix on Linux Intel drivers (http://anglebug.com/1346)
    ANGLE_SKIP_TEST_IF(IsIntel() && IsLinux() && IsOpenGL());

    // Ignore SDK layers messages on D3D11 FL 9.3 (http://anglebug.com/1284)
    ANGLE_SKIP_TEST_IF(IsD3D11_FL93());

    testFloatCopySubImage(3, 3);
}

TEST_P(Texture2DTest, CopySubImageFloat_RGBA_R)
{
    testFloatCopySubImage(4, 1);
}

TEST_P(Texture2DTest, CopySubImageFloat_RGBA_RG)
{
    testFloatCopySubImage(4, 2);
}

TEST_P(Texture2DTest, CopySubImageFloat_RGBA_RGB)
{
    // Ignore SDK layers messages on D3D11 FL 9.3 (http://anglebug.com/1284)
    ANGLE_SKIP_TEST_IF(IsD3D11_FL93());

    testFloatCopySubImage(4, 3);
}

TEST_P(Texture2DTest, CopySubImageFloat_RGBA_RGBA)
{
    // Ignore SDK layers messages on D3D11 FL 9.3 (http://anglebug.com/1284)
    ANGLE_SKIP_TEST_IF(IsD3D11_FL93());

    testFloatCopySubImage(4, 4);
}

// Port of
// https://www.khronos.org/registry/webgl/conformance-suites/1.0.3/conformance/textures/texture-npot.html
// Run against GL_ALPHA/UNSIGNED_BYTE format, to ensure that D3D11 Feature Level 9_3 correctly
// handles GL_ALPHA
TEST_P(Texture2DTest, TextureNPOT_GL_ALPHA_UBYTE)
{
    const int npotTexSize = 5;
    const int potTexSize  = 4;  // Should be less than npotTexSize
    GLuint tex2D;

    if (IsGLExtensionEnabled("GL_OES_texture_npot"))
    {
        // This test isn't applicable if texture_npot is enabled
        return;
    }

    setUpProgram();

    glClearColor(0.0f, 0.0f, 0.0f, 0.0f);

    // Default unpack alignment is 4. The values of 'pixels' below needs it to be 1.
    glPixelStorei(GL_UNPACK_ALIGNMENT, 1);

    glActiveTexture(GL_TEXTURE0);
    glGenTextures(1, &tex2D);
    glBindTexture(GL_TEXTURE_2D, tex2D);

    const std::vector<GLubyte> pixels(1 * npotTexSize * npotTexSize, 64);

    glTexParameteri(GL_TEXTURE_2D, GL_TEXTURE_MIN_FILTER, GL_LINEAR);
    glTexParameteri(GL_TEXTURE_2D, GL_TEXTURE_MAG_FILTER, GL_LINEAR);

    // Check that an NPOT texture not on level 0 generates INVALID_VALUE
    glTexImage2D(GL_TEXTURE_2D, 1, GL_ALPHA, npotTexSize, npotTexSize, 0, GL_ALPHA,
                 GL_UNSIGNED_BYTE, pixels.data());
    EXPECT_GL_ERROR(GL_INVALID_VALUE);

    // Check that an NPOT texture on level 0 succeeds
    glTexImage2D(GL_TEXTURE_2D, 0, GL_ALPHA, npotTexSize, npotTexSize, 0, GL_ALPHA,
                 GL_UNSIGNED_BYTE, pixels.data());
    EXPECT_GL_NO_ERROR();

    // Check that generateMipmap fails on NPOT
    glGenerateMipmap(GL_TEXTURE_2D);
    EXPECT_GL_ERROR(GL_INVALID_OPERATION);

    // Check that nothing is drawn if filtering is not correct for NPOT
    glTexParameteri(GL_TEXTURE_2D, GL_TEXTURE_MIN_FILTER, GL_NEAREST);
    glTexParameteri(GL_TEXTURE_2D, GL_TEXTURE_MAG_FILTER, GL_NEAREST);
    glTexParameteri(GL_TEXTURE_2D, GL_TEXTURE_WRAP_S, GL_REPEAT);
    glTexParameteri(GL_TEXTURE_2D, GL_TEXTURE_WRAP_T, GL_REPEAT);
    glClear(GL_COLOR_BUFFER_BIT);
    drawQuad(mProgram, "position", 1.0f);
    EXPECT_PIXEL_EQ(getWindowWidth() / 2, getWindowHeight() / 2, 0, 0, 0, 255);

    // NPOT texture with TEXTURE_MIN_FILTER not NEAREST or LINEAR should draw with 0,0,0,255
    glTexParameteri(GL_TEXTURE_2D, GL_TEXTURE_WRAP_S, GL_CLAMP_TO_EDGE);
    glTexParameteri(GL_TEXTURE_2D, GL_TEXTURE_WRAP_T, GL_CLAMP_TO_EDGE);
    glTexParameteri(GL_TEXTURE_2D, GL_TEXTURE_MIN_FILTER, GL_NEAREST_MIPMAP_LINEAR);
    glClear(GL_COLOR_BUFFER_BIT);
    drawQuad(mProgram, "position", 1.0f);
    EXPECT_PIXEL_EQ(getWindowWidth() / 2, getWindowHeight() / 2, 0, 0, 0, 255);

    // NPOT texture with TEXTURE_MIN_FILTER set to LINEAR should draw
    glTexParameteri(GL_TEXTURE_2D, GL_TEXTURE_MIN_FILTER, GL_LINEAR);
    glClear(GL_COLOR_BUFFER_BIT);
    drawQuad(mProgram, "position", 1.0f);
    EXPECT_PIXEL_EQ(getWindowWidth() / 2, getWindowHeight() / 2, 0, 0, 0, 64);

    // Check that glTexImage2D for POT texture succeeds
    glTexImage2D(GL_TEXTURE_2D, 0, GL_ALPHA, potTexSize, potTexSize, 0, GL_ALPHA, GL_UNSIGNED_BYTE,
                 pixels.data());
    EXPECT_GL_NO_ERROR();

    // Check that generateMipmap for an POT texture succeeds
    glGenerateMipmap(GL_TEXTURE_2D);
    EXPECT_GL_NO_ERROR();

    // POT texture with TEXTURE_MIN_FILTER set to LINEAR_MIPMAP_LINEAR should draw
    glTexParameteri(GL_TEXTURE_2D, GL_TEXTURE_MIN_FILTER, GL_LINEAR_MIPMAP_LINEAR);
    glTexParameteri(GL_TEXTURE_2D, GL_TEXTURE_MAG_FILTER, GL_LINEAR);
    glTexParameteri(GL_TEXTURE_2D, GL_TEXTURE_WRAP_S, GL_REPEAT);
    glTexParameteri(GL_TEXTURE_2D, GL_TEXTURE_WRAP_T, GL_REPEAT);
    glClear(GL_COLOR_BUFFER_BIT);
    drawQuad(mProgram, "position", 1.0f);
    EXPECT_PIXEL_EQ(getWindowWidth() / 2, getWindowHeight() / 2, 0, 0, 0, 64);
    EXPECT_GL_NO_ERROR();
}

// Test to ensure that glTexSubImage2D always accepts data for non-power-of-two subregions.
// ANGLE previously rejected this if GL_OES_texture_npot wasn't active, which is incorrect.
TEST_P(Texture2DTest, NPOTSubImageParameters)
{
    glActiveTexture(GL_TEXTURE0);
    glBindTexture(GL_TEXTURE_2D, mTexture2D);

    // Create an 8x8 (i.e. power-of-two) texture.
    glTexImage2D(GL_TEXTURE_2D, 0, GL_RGBA, 8, 8, 0, GL_RGBA, GL_UNSIGNED_BYTE, nullptr);
    glTexParameteri(GL_TEXTURE_2D, GL_TEXTURE_MIN_FILTER, GL_LINEAR_MIPMAP_NEAREST);
    glTexParameteri(GL_TEXTURE_2D, GL_TEXTURE_MAG_FILTER, GL_LINEAR);
    glGenerateMipmap(GL_TEXTURE_2D);

    // Supply a 3x3 (i.e. non-power-of-two) subimage to the texture.
    // This should always work, even if GL_OES_texture_npot isn't active.
    std::array<GLColor, 3 * 3> data;
    glTexSubImage2D(GL_TEXTURE_2D, 1, 0, 0, 3, 3, GL_RGBA, GL_UNSIGNED_BYTE, data.data());

    EXPECT_GL_NO_ERROR();
}

// Test mixing array of textures and single texture work correctly
TEST_P(Texture2DTest, MultipleArrayAndTextures)
{
    const char kFS[] =
        "precision highp float;\n"
        "uniform highp sampler2D tex2D[2];\n"
        "uniform highp sampler2D tex2D2;\n"
        "varying vec2 texcoord;\n"
        "void main()\n"
        "{\n"
        "    gl_FragColor.r = texture2D(tex2D[0], texcoord).r;\n"
        "    gl_FragColor.g = texture2D(tex2D[1], texcoord).g;\n"
        "    gl_FragColor.b = texture2D(tex2D2, texcoord).b;\n"
        "    gl_FragColor.a = 1.0;\n"
        "}\n";

    GLProgram program;
    program.makeRaster(getVertexShaderSource(), kFS);

    GLint sampler0Location = glGetUniformLocation(program, "tex2D[0]");
    GLint sampler1Location = glGetUniformLocation(program, "tex2D[1]");
    GLint sampler2Location = glGetUniformLocation(program, "tex2D2");

    EXPECT_NE(sampler0Location, -1);
    EXPECT_NE(sampler1Location, -1);
    EXPECT_NE(sampler2Location, -1);

    // First texture
    glActiveTexture(GL_TEXTURE0);
    GLTexture tempTex;
    glBindTexture(GL_TEXTURE_2D, tempTex);
    GLColor tempTexData = GLColor(125, 125, 125, 255);
    glTexImage2D(GL_TEXTURE_2D, 0, GL_RGBA, 1, 1, 0, GL_RGBA, GL_UNSIGNED_BYTE, tempTexData.data());

    // Second texture
    glActiveTexture(GL_TEXTURE1);
    glBindTexture(GL_TEXTURE_2D, mTexture2D);
    tempTexData = GLColor(200, 200, 200, 255);
    glTexImage2D(GL_TEXTURE_2D, 0, GL_RGBA, 1, 1, 0, GL_RGBA, GL_UNSIGNED_BYTE, tempTexData.data());

    // Third texture
    glActiveTexture(GL_TEXTURE10);
    GLTexture tempTex2;
    glBindTexture(GL_TEXTURE_2D, tempTex2);
    tempTexData = GLColor(64, 64, 64, 255);
    glTexImage2D(GL_TEXTURE_2D, 0, GL_RGBA, 1, 1, 0, GL_RGBA, GL_UNSIGNED_BYTE, tempTexData.data());

    glUseProgram(program);
    glUniform1i(sampler0Location, 0);
    glUniform1i(sampler1Location, 1);
    glUniform1i(sampler2Location, 10);

    drawQuad(program, "position", 0.5f);
    EXPECT_GL_NO_ERROR();
    // This writes <comparison result (1.0)>, <depth value>, <comparison result (1.0)>, 1
    EXPECT_PIXEL_NEAR(0, 0, 125, 200, 64, 255, 2);
}

// Test that drawing works correctly RGBA 3D texture
TEST_P(Texture3DTestES2, RGBA)
{
    ANGLE_SKIP_TEST_IF(!IsGLExtensionEnabled("GL_OES_texture_3D"));
    glActiveTexture(GL_TEXTURE0);
    glBindTexture(GL_TEXTURE_3D, mTexture3D);
    std::vector<GLColor> texDataGreen(2u * 2u * 2u, GLColor::green);
    std::vector<GLColor> texDataRed(1u * 1u * 1u, GLColor::red);
    glTexImage3DOES(GL_TEXTURE_3D, 0, GL_RGBA, 2, 2, 2, 0, GL_RGBA, GL_UNSIGNED_BYTE,
                    texDataGreen.data());
    glTexImage3DOES(GL_TEXTURE_3D, 1, GL_RGBA, 1, 1, 1, 0, GL_RGBA, GL_UNSIGNED_BYTE,
                    texDataRed.data());
    glTexParameteri(GL_TEXTURE_3D, GL_TEXTURE_MAG_FILTER, GL_LINEAR);
    glTexParameteri(GL_TEXTURE_3D, GL_TEXTURE_MIN_FILTER, GL_LINEAR);

    EXPECT_GL_NO_ERROR();

    drawQuad(mProgram, "position", 0.5f);

    EXPECT_PIXEL_COLOR_EQ(0, 0, GLColor::green);
}

// Test that drawing works correctly Luminance 3D texture
TEST_P(Texture3DTestES2, Luminance)
{
    ANGLE_SKIP_TEST_IF(!IsGLExtensionEnabled("GL_OES_texture_3D"));
    glActiveTexture(GL_TEXTURE0);
    glBindTexture(GL_TEXTURE_3D, mTexture3D);
    std::vector<GLubyte> texData(2u * 2u * 2u, 125);
    glPixelStorei(GL_UNPACK_ALIGNMENT, 1);
    glTexImage3DOES(GL_TEXTURE_3D, 0, GL_LUMINANCE, 2, 2, 2, 0, GL_LUMINANCE, GL_UNSIGNED_BYTE,
                    texData.data());
    glTexParameteri(GL_TEXTURE_3D, GL_TEXTURE_MAG_FILTER, GL_LINEAR);
    glTexParameteri(GL_TEXTURE_3D, GL_TEXTURE_MIN_FILTER, GL_LINEAR);

    EXPECT_GL_NO_ERROR();

    drawQuad(mProgram, "position", 0.5f);

    EXPECT_PIXEL_COLOR_EQ(0, 0, GLColor(125, 125, 125, 255));
}

// Test that drawing works correctly with glCopyTexSubImage3D
TEST_P(Texture3DTestES2, CopySubImageRGBA)
{
    ANGLE_SKIP_TEST_IF(!IsGLExtensionEnabled("GL_OES_texture_3D"));

    glClearColor(0, 0, 1, 1);
    glClear(GL_COLOR_BUFFER_BIT);

    glActiveTexture(GL_TEXTURE0);
    glBindTexture(GL_TEXTURE_3D, mTexture3D);
    std::vector<GLColor> texDataRed(4u * 4u * 4u, GLColor::red);
    glTexImage3DOES(GL_TEXTURE_3D, 0, GL_RGBA, 4, 4, 4, 0, GL_RGBA, GL_UNSIGNED_BYTE,
                    texDataRed.data());
    glTexImage3DOES(GL_TEXTURE_3D, 1, GL_RGBA, 2, 2, 2, 0, GL_RGBA, GL_UNSIGNED_BYTE,
                    texDataRed.data());
    glTexImage3DOES(GL_TEXTURE_3D, 2, GL_RGBA, 1, 1, 1, 0, GL_RGBA, GL_UNSIGNED_BYTE,
                    texDataRed.data());
    glCopyTexSubImage3DOES(GL_TEXTURE_3D, 1, 0, 0, 0, 0, 0, 2, 2);
    glCopyTexSubImage3DOES(GL_TEXTURE_3D, 1, 0, 0, 1, 0, 0, 2, 2);
    glTexParameteri(GL_TEXTURE_3D, GL_TEXTURE_MAG_FILTER, GL_LINEAR);
    glTexParameteri(GL_TEXTURE_3D, GL_TEXTURE_MIN_FILTER, GL_LINEAR_MIPMAP_NEAREST);

    EXPECT_GL_NO_ERROR();

    glClearColor(0, 1, 0, 1);
    glClear(GL_COLOR_BUFFER_BIT);
    EXPECT_PIXEL_COLOR_EQ(0, 0, GLColor::green);

    glUseProgram(mProgram);
    glUniform1f(glGetUniformLocation(mProgram, "level"), 1);
    drawQuad(mProgram, "position", 0.5f);

    EXPECT_PIXEL_COLOR_EQ(0, 0, GLColor::blue);
}

TEST_P(Texture3DTestES2, CopySubImageLuminance)
{
    ANGLE_SKIP_TEST_IF(!IsGLExtensionEnabled("GL_OES_texture_3D"));

    glClearColor(1, 0, 0, 1);
    glClear(GL_COLOR_BUFFER_BIT);

    glActiveTexture(GL_TEXTURE0);
    glBindTexture(GL_TEXTURE_3D, mTexture3D);
    glTexImage3DOES(GL_TEXTURE_3D, 0, GL_LUMINANCE, 4, 4, 4, 0, GL_LUMINANCE, GL_UNSIGNED_BYTE,
                    nullptr);
    glTexImage3DOES(GL_TEXTURE_3D, 1, GL_LUMINANCE, 2, 2, 2, 0, GL_LUMINANCE, GL_UNSIGNED_BYTE,
                    nullptr);
    glTexImage3DOES(GL_TEXTURE_3D, 2, GL_LUMINANCE, 1, 1, 1, 0, GL_LUMINANCE, GL_UNSIGNED_BYTE,
                    nullptr);
    glCopyTexSubImage3DOES(GL_TEXTURE_3D, 1, 0, 0, 0, 0, 0, 2, 2);
    glCopyTexSubImage3DOES(GL_TEXTURE_3D, 1, 0, 0, 1, 0, 0, 2, 2);
    glTexParameteri(GL_TEXTURE_3D, GL_TEXTURE_MAG_FILTER, GL_LINEAR);
    glTexParameteri(GL_TEXTURE_3D, GL_TEXTURE_MIN_FILTER, GL_LINEAR_MIPMAP_NEAREST);

    EXPECT_GL_NO_ERROR();

    glClearColor(0, 1, 0, 1);
    glClear(GL_COLOR_BUFFER_BIT);
    EXPECT_PIXEL_COLOR_EQ(0, 0, GLColor::green);

    glUseProgram(mProgram);
    glUniform1f(glGetUniformLocation(mProgram, "level"), 1);
    drawQuad(mProgram, "position", 0.5f);

    EXPECT_PIXEL_COLOR_EQ(0, 0, GLColor::white);
}

TEST_P(Texture3DTestES2, CopySubImageAlpha)
{
    ANGLE_SKIP_TEST_IF(!IsGLExtensionEnabled("GL_OES_texture_3D"));

    glClearColor(1, 0, 0, 0.5);
    glClear(GL_COLOR_BUFFER_BIT);

    glActiveTexture(GL_TEXTURE0);
    glBindTexture(GL_TEXTURE_3D, mTexture3D);
    glTexImage3DOES(GL_TEXTURE_3D, 0, GL_ALPHA, 4, 4, 4, 0, GL_ALPHA, GL_UNSIGNED_BYTE, nullptr);
    glTexImage3DOES(GL_TEXTURE_3D, 1, GL_ALPHA, 2, 2, 2, 0, GL_ALPHA, GL_UNSIGNED_BYTE, nullptr);
    glTexImage3DOES(GL_TEXTURE_3D, 2, GL_ALPHA, 1, 1, 1, 0, GL_ALPHA, GL_UNSIGNED_BYTE, nullptr);
    glCopyTexSubImage3DOES(GL_TEXTURE_3D, 1, 0, 0, 0, 0, 0, 2, 2);
    glCopyTexSubImage3DOES(GL_TEXTURE_3D, 1, 0, 0, 1, 0, 0, 2, 2);
    glTexParameteri(GL_TEXTURE_3D, GL_TEXTURE_MAG_FILTER, GL_LINEAR);
    glTexParameteri(GL_TEXTURE_3D, GL_TEXTURE_MIN_FILTER, GL_LINEAR_MIPMAP_NEAREST);

    EXPECT_GL_NO_ERROR();

    glClearColor(0, 1, 0, 1);
    glClear(GL_COLOR_BUFFER_BIT);
    EXPECT_PIXEL_COLOR_EQ(0, 0, GLColor::green);

    glUseProgram(mProgram);
    glUniform1f(glGetUniformLocation(mProgram, "level"), 1);
    drawQuad(mProgram, "position", 0.5f);

    EXPECT_PIXEL_COLOR_EQ(0, 0, GLColor(0, 0, 0, 128));
}

// Regression test for http://crbug.com/949985 to make sure dirty bits are propagated up from
// TextureImpl and the texture is synced before being used in a draw call.
TEST_P(Texture2DTestES3, TextureImplPropogatesDirtyBits)
{
    ANGLE_SKIP_TEST_IF(IsIntel() && IsOpenGL());
    // Flaky hangs on Win10 AMD RX 550 GL. http://anglebug.com/3371
    ANGLE_SKIP_TEST_IF(IsWindows() && IsAMD() && IsOpenGL());
    // D3D Debug device reports an error. http://anglebug.com/3501
    ANGLE_SKIP_TEST_IF(IsWindows() && IsD3D11());
    // TODO(cnorthrop): Needs triage on Vulkan backend. http://anglebug.com/3950
    ANGLE_SKIP_TEST_IF(IsVulkan());

    // The workaround in the GL backend required to trigger this bug generates driver warning
    // messages.
    ScopedIgnorePlatformMessages ignoreMessages;

    setUpProgram();
    glUseProgram(mProgram);
    glActiveTexture(GL_TEXTURE0 + mTexture2DUniformLocation);

    GLTexture dest;
    glBindTexture(GL_TEXTURE_2D, dest);

    GLTexture source;
    glBindTexture(GL_TEXTURE_2D, source);

    // Put data in mip 0 and 1
    glTexImage2D(GL_TEXTURE_2D, 0, GL_RGBA, 1, 1, 0, GL_RGBA, GL_UNSIGNED_BYTE,
                 GLColor::red.data());
    glTexImage2D(GL_TEXTURE_2D, 1, GL_RGBA, 1, 1, 0, GL_RGBA, GL_UNSIGNED_BYTE,
                 GLColor::green.data());

    // Disable mipmapping so source is complete
    glTexParameteri(GL_TEXTURE_2D, GL_TEXTURE_MIN_FILTER, GL_LINEAR);
    glTexParameteri(GL_TEXTURE_2D, GL_TEXTURE_MAG_FILTER, GL_LINEAR);

    // Force the dirty bits to be synchronized in source
    drawQuad(mProgram, "position", 1.0f);

    // Copy from mip 1 of the source.  In the GL backend this internally sets the base level to mip
    // 1 and sets a dirty bit.
    glCopyTextureCHROMIUM(source, 1, GL_TEXTURE_2D, dest, 0, GL_RGBA, GL_UNSIGNED_BYTE, GL_FALSE,
                          GL_FALSE, GL_FALSE);

    // Draw again, assertions are generated if the texture has internal dirty bits at draw time
    drawQuad(mProgram, "position", 1.0f);
}

// This test case changes the base level of a texture that's attached to a framebuffer, clears every
// level to green, and then samples the texture when rendering. Test is taken from
// https://www.khronos.org/registry/webgl/sdk/tests/conformance2/rendering/framebuffer-texture-changing-base-level.html
TEST_P(Texture2DTestES3, FramebufferTextureChangingBaselevel)
{
    // TODO(geofflang): Investigate on D3D11. http://anglebug.com/2291
    ANGLE_SKIP_TEST_IF(IsD3D11());

    // TODO(cnorthrop): Failing on Vulkan/Windows/AMD. http://anglebug.com/3996
    ANGLE_SKIP_TEST_IF(IsVulkan() && IsWindows() && IsAMD());

    setUpProgram();

    constexpr GLint width  = 8;
    constexpr GLint height = 4;

    GLTexture texture;
    glBindTexture(GL_TEXTURE_2D, texture);
    glTexParameteri(GL_TEXTURE_2D, GL_TEXTURE_MIN_FILTER, GL_LINEAR_MIPMAP_LINEAR);
    glTexParameteri(GL_TEXTURE_2D, GL_TEXTURE_MAG_FILTER, GL_NEAREST);
    glTexParameteri(GL_TEXTURE_2D, GL_TEXTURE_WRAP_S, GL_CLAMP_TO_EDGE);
    glTexParameteri(GL_TEXTURE_2D, GL_TEXTURE_WRAP_T, GL_CLAMP_TO_EDGE);

    // Create all mipmap levels for the texture from level 0 to the 1x1 pixel level.
    GLint level  = 0;
    GLint levelW = width;
    GLint levelH = height;
    glTexImage2D(GL_TEXTURE_2D, level, GL_RGBA, levelW, levelH, 0, GL_RGBA, GL_UNSIGNED_BYTE,
                 nullptr);
    while (levelW > 1 || levelH > 1)
    {
        ++level;
        levelW = static_cast<GLint>(std::max(1.0, std::floor(width / std::pow(2, level))));
        levelH = static_cast<GLint>(std::max(1.0, std::floor(height / std::pow(2, level))));
        glTexImage2D(GL_TEXTURE_2D, level, GL_RGBA, levelW, levelH, 0, GL_RGBA, GL_UNSIGNED_BYTE,
                     nullptr);
    }

    // Clear each level of the texture using an FBO. Change the base level to match the level used
    // for the FBO on each iteration.
    GLFramebuffer fbo;
    glBindFramebuffer(GL_FRAMEBUFFER, fbo);
    level  = 0;
    levelW = width;
    levelH = height;
    while (levelW > 1 || levelH > 1)
    {
        levelW = static_cast<GLint>(std::floor(width / std::pow(2, level)));
        levelH = static_cast<GLint>(std::floor(height / std::pow(2, level)));

        glTexParameteri(GL_TEXTURE_2D, GL_TEXTURE_BASE_LEVEL, level);
        glFramebufferTexture2D(GL_FRAMEBUFFER, GL_COLOR_ATTACHMENT0, GL_TEXTURE_2D, texture, level);

        EXPECT_GLENUM_EQ(GL_FRAMEBUFFER_COMPLETE, glCheckFramebufferStatus(GL_FRAMEBUFFER));
        EXPECT_GL_NO_ERROR();

        glClearColor(0, 1, 0, 1);
        glClear(GL_COLOR_BUFFER_BIT);

        EXPECT_PIXEL_COLOR_EQ(0, 0, GLColor::green);

        ++level;
    }

    glBindFramebuffer(GL_FRAMEBUFFER, 0);
    glViewport(0, 0, 16, 16);
    glTexParameteri(GL_TEXTURE_2D, GL_TEXTURE_BASE_LEVEL, 0);

    drawQuad(mProgram, "position", 0.5f);

    EXPECT_GL_NO_ERROR();
    EXPECT_PIXEL_COLOR_EQ(0, 0, GLColor::green);
}

// Test to check that texture completeness is determined correctly when the texture base level is
// greater than 0, and also that level 0 is not sampled when base level is greater than 0.
TEST_P(Texture2DTestES3, DrawWithBaseLevel1)
{
    glActiveTexture(GL_TEXTURE0);
    glBindTexture(GL_TEXTURE_2D, mTexture2D);

    std::vector<GLColor> texDataRed(4u * 4u, GLColor::red);
    glTexImage2D(GL_TEXTURE_2D, 0, GL_RGBA, 4, 4, 0, GL_RGBA, GL_UNSIGNED_BYTE, texDataRed.data());
    std::vector<GLColor> texDataGreen(2u * 2u, GLColor::green);
    glTexImage2D(GL_TEXTURE_2D, 1, GL_RGBA, 2, 2, 0, GL_RGBA, GL_UNSIGNED_BYTE,
                 texDataGreen.data());
    glTexImage2D(GL_TEXTURE_2D, 2, GL_RGBA, 1, 1, 0, GL_RGBA, GL_UNSIGNED_BYTE,
                 texDataGreen.data());
    glTexParameteri(GL_TEXTURE_2D, GL_TEXTURE_MAG_FILTER, GL_LINEAR);
    glTexParameteri(GL_TEXTURE_2D, GL_TEXTURE_MIN_FILTER, GL_LINEAR_MIPMAP_LINEAR);
    glTexParameteri(GL_TEXTURE_2D, GL_TEXTURE_BASE_LEVEL, 1);

    EXPECT_GL_NO_ERROR();

    drawQuad(mProgram, "position", 0.5f);

    EXPECT_PIXEL_COLOR_EQ(0, 0, GLColor::green);
}

// Test that drawing works correctly when levels outside the BASE_LEVEL/MAX_LEVEL range do not
// have images defined.
TEST_P(Texture2DTestES3, DrawWithLevelsOutsideRangeUndefined)
{
    // Observed crashing on AMD. Oddly the crash only happens with 2D textures, not 3D or array.
    ANGLE_SKIP_TEST_IF(IsAMD() && IsOpenGL());

    glActiveTexture(GL_TEXTURE0);
    glBindTexture(GL_TEXTURE_2D, mTexture2D);
    std::vector<GLColor> texDataGreen(2u * 2u, GLColor::green);
    glTexImage2D(GL_TEXTURE_2D, 1, GL_RGBA8, 2, 2, 0, GL_RGBA, GL_UNSIGNED_BYTE,
                 texDataGreen.data());
    glTexParameteri(GL_TEXTURE_2D, GL_TEXTURE_MAG_FILTER, GL_LINEAR);
    glTexParameteri(GL_TEXTURE_2D, GL_TEXTURE_MIN_FILTER, GL_LINEAR_MIPMAP_LINEAR);
    glTexParameteri(GL_TEXTURE_2D, GL_TEXTURE_BASE_LEVEL, 1);
    glTexParameteri(GL_TEXTURE_2D, GL_TEXTURE_MAX_LEVEL, 1);

    EXPECT_GL_NO_ERROR();

    drawQuad(mProgram, "position", 0.5f);

    EXPECT_PIXEL_COLOR_EQ(0, 0, GLColor::green);
}

// Test that drawing works correctly when level 0 is undefined and base level is 1.
TEST_P(Texture2DTestES3, DrawWithLevelZeroUndefined)
{
    // Observed crashing on AMD. Oddly the crash only happens with 2D textures, not 3D or array.
    ANGLE_SKIP_TEST_IF(IsAMD() && IsOpenGL());

    glActiveTexture(GL_TEXTURE0);
    glBindTexture(GL_TEXTURE_2D, mTexture2D);
    std::vector<GLColor> texDataGreen(2u * 2u, GLColor::green);
    glTexImage2D(GL_TEXTURE_2D, 1, GL_RGBA8, 2, 2, 0, GL_RGBA, GL_UNSIGNED_BYTE,
                 texDataGreen.data());
    glTexParameteri(GL_TEXTURE_2D, GL_TEXTURE_MAG_FILTER, GL_LINEAR);
    glTexParameteri(GL_TEXTURE_2D, GL_TEXTURE_MIN_FILTER, GL_LINEAR_MIPMAP_LINEAR);
    glTexParameteri(GL_TEXTURE_2D, GL_TEXTURE_BASE_LEVEL, 1);
    glTexParameteri(GL_TEXTURE_2D, GL_TEXTURE_MAX_LEVEL, 2);

    EXPECT_GL_NO_ERROR();

    // Texture is incomplete.
    drawQuad(mProgram, "position", 0.5f);
    EXPECT_PIXEL_COLOR_EQ(0, 0, GLColor::black);

    glTexImage2D(GL_TEXTURE_2D, 2, GL_RGBA8, 1, 1, 0, GL_RGBA, GL_UNSIGNED_BYTE,
                 texDataGreen.data());

    // Texture is now complete.
    drawQuad(mProgram, "position", 0.5f);
    EXPECT_PIXEL_COLOR_EQ(0, 0, GLColor::green);
}

// Test that drawing works correctly when levels outside the BASE_LEVEL/MAX_LEVEL range have
// dimensions that don't fit the images inside the range.
// GLES 3.0.4 section 3.8.13 Texture completeness
TEST_P(Texture2DTestES3, DrawWithLevelsOutsideRangeWithInconsistentDimensions)
{
    glActiveTexture(GL_TEXTURE0);
    glBindTexture(GL_TEXTURE_2D, mTexture2D);
    std::vector<GLColor> texDataRed(8u * 8u, GLColor::red);
    std::vector<GLColor> texDataGreen(2u * 2u, GLColor::green);
    std::vector<GLColor> texDataCyan(2u * 2u, GLColor::cyan);

    glTexParameteri(GL_TEXTURE_2D, GL_TEXTURE_MAG_FILTER, GL_LINEAR);
    glTexParameteri(GL_TEXTURE_2D, GL_TEXTURE_MIN_FILTER, GL_LINEAR_MIPMAP_LINEAR);

    // Two levels that are initially unused.
    glTexImage2D(GL_TEXTURE_2D, 0, GL_RGBA8, 8, 8, 0, GL_RGBA, GL_UNSIGNED_BYTE, texDataRed.data());
    glTexImage2D(GL_TEXTURE_2D, 2, GL_RGBA8, 2, 2, 0, GL_RGBA, GL_UNSIGNED_BYTE,
                 texDataCyan.data());

    // One level that is used - only this level should affect completeness.
    glTexImage2D(GL_TEXTURE_2D, 1, GL_RGBA8, 2, 2, 0, GL_RGBA, GL_UNSIGNED_BYTE,
                 texDataGreen.data());

    glTexParameteri(GL_TEXTURE_2D, GL_TEXTURE_BASE_LEVEL, 1);
    glTexParameteri(GL_TEXTURE_2D, GL_TEXTURE_MAX_LEVEL, 1);

    EXPECT_GL_NO_ERROR();

    drawQuad(mProgram, "position", 0.5f);

    EXPECT_PIXEL_COLOR_EQ(0, 0, GLColor::green);

    ANGLE_SKIP_TEST_IF(IsIntel() && IsWindows() && IsOpenGL());

    // Switch the level that is being used to the cyan level 2.
    glTexParameteri(GL_TEXTURE_2D, GL_TEXTURE_BASE_LEVEL, 2);
    glTexParameteri(GL_TEXTURE_2D, GL_TEXTURE_MAX_LEVEL, 2);

    EXPECT_GL_NO_ERROR();

    drawQuad(mProgram, "position", 0.5f);

    EXPECT_PIXEL_COLOR_EQ(0, 0, GLColor::cyan);
}

// Test that drawing works correctly when levels outside the BASE_LEVEL/MAX_LEVEL range do not
// have images defined.
TEST_P(Texture3DTestES3, DrawWithLevelsOutsideRangeUndefined)
{
    glActiveTexture(GL_TEXTURE0);
    glBindTexture(GL_TEXTURE_3D, mTexture3D);
    std::vector<GLColor> texDataGreen(2u * 2u * 2u, GLColor::green);
    glTexImage3D(GL_TEXTURE_3D, 1, GL_RGBA8, 2, 2, 2, 0, GL_RGBA, GL_UNSIGNED_BYTE,
                 texDataGreen.data());
    glTexParameteri(GL_TEXTURE_3D, GL_TEXTURE_MAG_FILTER, GL_LINEAR);
    glTexParameteri(GL_TEXTURE_3D, GL_TEXTURE_MIN_FILTER, GL_LINEAR_MIPMAP_LINEAR);
    glTexParameteri(GL_TEXTURE_3D, GL_TEXTURE_BASE_LEVEL, 1);
    glTexParameteri(GL_TEXTURE_3D, GL_TEXTURE_MAX_LEVEL, 1);

    EXPECT_GL_NO_ERROR();

    drawQuad(mProgram, "position", 0.5f);

    EXPECT_PIXEL_COLOR_EQ(0, 0, GLColor::green);
}

// Test that drawing works correctly when levels outside the BASE_LEVEL/MAX_LEVEL range have
// dimensions that don't fit the images inside the range.
// GLES 3.0.4 section 3.8.13 Texture completeness
TEST_P(Texture3DTestES3, DrawWithLevelsOutsideRangeWithInconsistentDimensions)
{
    // Crashes on Intel Ubuntu 19.04 Mesa 19.0.2 GL. http://anglebug.com/2782
    ANGLE_SKIP_TEST_IF(IsLinux() && IsIntel() && IsDesktopOpenGL());

    glActiveTexture(GL_TEXTURE0);
    glBindTexture(GL_TEXTURE_3D, mTexture3D);
    std::vector<GLColor> texDataRed(8u * 8u * 8u, GLColor::red);
    std::vector<GLColor> texDataGreen(2u * 2u * 2u, GLColor::green);
    std::vector<GLColor> texDataCyan(2u * 2u * 2u, GLColor::cyan);

    glTexParameteri(GL_TEXTURE_3D, GL_TEXTURE_MAG_FILTER, GL_LINEAR);
    glTexParameteri(GL_TEXTURE_3D, GL_TEXTURE_MIN_FILTER, GL_LINEAR_MIPMAP_LINEAR);

    // Two levels that are initially unused.
    glTexImage3D(GL_TEXTURE_3D, 0, GL_RGBA8, 8, 8, 8, 0, GL_RGBA, GL_UNSIGNED_BYTE,
                 texDataRed.data());
    glTexImage3D(GL_TEXTURE_3D, 2, GL_RGBA8, 2, 2, 2, 0, GL_RGBA, GL_UNSIGNED_BYTE,
                 texDataCyan.data());

    // One level that is used - only this level should affect completeness.
    glTexImage3D(GL_TEXTURE_3D, 1, GL_RGBA8, 2, 2, 2, 0, GL_RGBA, GL_UNSIGNED_BYTE,
                 texDataGreen.data());

    glTexParameteri(GL_TEXTURE_3D, GL_TEXTURE_BASE_LEVEL, 1);
    glTexParameteri(GL_TEXTURE_3D, GL_TEXTURE_MAX_LEVEL, 1);

    EXPECT_GL_NO_ERROR();

    drawQuad(mProgram, "position", 0.5f);

    EXPECT_PIXEL_COLOR_EQ(0, 0, GLColor::green);

    ANGLE_SKIP_TEST_IF(IsIntel() && IsWindows() && IsOpenGL());

    // Switch the level that is being used to the cyan level 2.
    glTexParameteri(GL_TEXTURE_3D, GL_TEXTURE_BASE_LEVEL, 2);
    glTexParameteri(GL_TEXTURE_3D, GL_TEXTURE_MAX_LEVEL, 2);

    EXPECT_GL_NO_ERROR();

    drawQuad(mProgram, "position", 0.5f);

    EXPECT_PIXEL_COLOR_EQ(0, 0, GLColor::cyan);
}

// Test that drawing works correctly when levels outside the BASE_LEVEL/MAX_LEVEL range do not
// have images defined.
TEST_P(Texture2DArrayTestES3, DrawWithLevelsOutsideRangeUndefined)
{
    glActiveTexture(GL_TEXTURE0);
    glBindTexture(GL_TEXTURE_2D_ARRAY, m2DArrayTexture);
    std::vector<GLColor> texDataGreen(2u * 2u * 2u, GLColor::green);
    glTexImage3D(GL_TEXTURE_2D_ARRAY, 1, GL_RGBA8, 2, 2, 2, 0, GL_RGBA, GL_UNSIGNED_BYTE,
                 texDataGreen.data());
    glTexParameteri(GL_TEXTURE_2D_ARRAY, GL_TEXTURE_MAG_FILTER, GL_LINEAR);
    glTexParameteri(GL_TEXTURE_2D_ARRAY, GL_TEXTURE_MIN_FILTER, GL_LINEAR_MIPMAP_LINEAR);
    glTexParameteri(GL_TEXTURE_2D_ARRAY, GL_TEXTURE_BASE_LEVEL, 1);
    glTexParameteri(GL_TEXTURE_2D_ARRAY, GL_TEXTURE_MAX_LEVEL, 1);

    EXPECT_GL_NO_ERROR();

    drawQuad(mProgram, "position", 0.5f);

    EXPECT_PIXEL_COLOR_EQ(0, 0, GLColor::green);
}

// Test that drawing works correctly when levels outside the BASE_LEVEL/MAX_LEVEL range have
// dimensions that don't fit the images inside the range.
// GLES 3.0.4 section 3.8.13 Texture completeness
TEST_P(Texture2DArrayTestES3, DrawWithLevelsOutsideRangeWithInconsistentDimensions)
{
    // TODO(crbug.com/998505): Test failing on Android FYI Release (NVIDIA Shield TV)
    ANGLE_SKIP_TEST_IF(IsNVIDIAShield());

    glActiveTexture(GL_TEXTURE0);
    glBindTexture(GL_TEXTURE_3D, m2DArrayTexture);
    std::vector<GLColor> texDataRed(8u * 8u * 8u, GLColor::red);
    std::vector<GLColor> texDataGreen(2u * 2u * 2u, GLColor::green);
    std::vector<GLColor> texDataCyan(2u * 2u * 2u, GLColor::cyan);

    glTexParameteri(GL_TEXTURE_2D_ARRAY, GL_TEXTURE_MAG_FILTER, GL_LINEAR);
    glTexParameteri(GL_TEXTURE_2D_ARRAY, GL_TEXTURE_MIN_FILTER, GL_LINEAR_MIPMAP_LINEAR);

    // Two levels that are initially unused.
    glTexImage3D(GL_TEXTURE_2D_ARRAY, 0, GL_RGBA8, 8, 8, 8, 0, GL_RGBA, GL_UNSIGNED_BYTE,
                 texDataRed.data());
    glTexImage3D(GL_TEXTURE_2D_ARRAY, 2, GL_RGBA8, 2, 2, 2, 0, GL_RGBA, GL_UNSIGNED_BYTE,
                 texDataCyan.data());

    // One level that is used - only this level should affect completeness.
    glTexImage3D(GL_TEXTURE_2D_ARRAY, 1, GL_RGBA8, 2, 2, 2, 0, GL_RGBA, GL_UNSIGNED_BYTE,
                 texDataGreen.data());

    glTexParameteri(GL_TEXTURE_2D_ARRAY, GL_TEXTURE_BASE_LEVEL, 1);
    glTexParameteri(GL_TEXTURE_2D_ARRAY, GL_TEXTURE_MAX_LEVEL, 1);

    EXPECT_GL_NO_ERROR();

    drawQuad(mProgram, "position", 0.5f);

    EXPECT_PIXEL_COLOR_EQ(0, 0, GLColor::green);

    ANGLE_SKIP_TEST_IF(IsIntel() && IsWindows() && IsOpenGL());

    // Switch the level that is being used to the cyan level 2.
    glTexParameteri(GL_TEXTURE_2D_ARRAY, GL_TEXTURE_BASE_LEVEL, 2);
    glTexParameteri(GL_TEXTURE_2D_ARRAY, GL_TEXTURE_MAX_LEVEL, 2);

    EXPECT_GL_NO_ERROR();

    drawQuad(mProgram, "position", 0.5f);

    EXPECT_PIXEL_COLOR_EQ(0, 0, GLColor::cyan);
}

// Test that texture completeness is updated if texture max level changes.
// GLES 3.0.4 section 3.8.13 Texture completeness
TEST_P(Texture2DTestES3, TextureCompletenessChangesWithMaxLevel)
{
    glActiveTexture(GL_TEXTURE0);
    glBindTexture(GL_TEXTURE_2D, mTexture2D);
    std::vector<GLColor> texDataGreen(8u * 8u, GLColor::green);

    glTexParameteri(GL_TEXTURE_2D, GL_TEXTURE_MAG_FILTER, GL_LINEAR);
    glTexParameteri(GL_TEXTURE_2D, GL_TEXTURE_MIN_FILTER, GL_LINEAR_MIPMAP_LINEAR);

    // A level that is initially unused.
    glTexImage2D(GL_TEXTURE_2D, 1, GL_RGBA8, 8, 8, 0, GL_RGBA, GL_UNSIGNED_BYTE,
                 texDataGreen.data());

    // One level that is initially used - only this level should affect completeness.
    glTexImage2D(GL_TEXTURE_2D, 0, GL_RGBA8, 2, 2, 0, GL_RGBA, GL_UNSIGNED_BYTE,
                 texDataGreen.data());

    glTexParameteri(GL_TEXTURE_2D, GL_TEXTURE_BASE_LEVEL, 0);
    glTexParameteri(GL_TEXTURE_2D, GL_TEXTURE_MAX_LEVEL, 0);

    EXPECT_GL_NO_ERROR();

    drawQuad(mProgram, "position", 0.5f);

    EXPECT_PIXEL_COLOR_EQ(0, 0, GLColor::green);

    // Switch the max level to level 1. The levels within the used range now have inconsistent
    // dimensions and the texture should be incomplete.
    glTexParameteri(GL_TEXTURE_2D, GL_TEXTURE_MAX_LEVEL, 1);

    EXPECT_GL_NO_ERROR();

    drawQuad(mProgram, "position", 0.5f);

    EXPECT_PIXEL_COLOR_EQ(0, 0, GLColor::black);
}

// Test that 3D texture completeness is updated if texture max level changes.
// GLES 3.0.4 section 3.8.13 Texture completeness
TEST_P(Texture3DTestES3, Texture3DCompletenessChangesWithMaxLevel)
{
    glActiveTexture(GL_TEXTURE0);
    glBindTexture(GL_TEXTURE_3D, mTexture3D);
    std::vector<GLColor> texDataGreen(2u * 2u * 2u, GLColor::green);

    glTexParameteri(GL_TEXTURE_3D, GL_TEXTURE_MAG_FILTER, GL_LINEAR);
    glTexParameteri(GL_TEXTURE_3D, GL_TEXTURE_MIN_FILTER, GL_LINEAR_MIPMAP_LINEAR);

    // A level that is initially unused.
    glTexImage3D(GL_TEXTURE_3D, 1, GL_RGBA8, 1, 1, 2, 0, GL_RGBA, GL_UNSIGNED_BYTE,
                 texDataGreen.data());

    // One level that is initially used - only this level should affect completeness.
    glTexImage3D(GL_TEXTURE_3D, 0, GL_RGBA8, 2, 2, 2, 0, GL_RGBA, GL_UNSIGNED_BYTE,
                 texDataGreen.data());

    glTexParameteri(GL_TEXTURE_3D, GL_TEXTURE_BASE_LEVEL, 0);
    glTexParameteri(GL_TEXTURE_3D, GL_TEXTURE_MAX_LEVEL, 0);

    EXPECT_GL_NO_ERROR();

    drawQuad(mProgram, "position", 0.5f);

    EXPECT_PIXEL_COLOR_EQ(0, 0, GLColor::green);

    // Switch the max level to level 1. The levels within the used range now have inconsistent
    // dimensions and the texture should be incomplete.
    glTexParameteri(GL_TEXTURE_3D, GL_TEXTURE_MAX_LEVEL, 1);

    EXPECT_GL_NO_ERROR();

    drawQuad(mProgram, "position", 0.5f);

    EXPECT_PIXEL_COLOR_EQ(0, 0, GLColor::black);
}

// Test that texture completeness is updated if texture base level changes.
// GLES 3.0.4 section 3.8.13 Texture completeness
TEST_P(Texture2DTestES3, TextureCompletenessChangesWithBaseLevel)
{
    glActiveTexture(GL_TEXTURE0);
    glBindTexture(GL_TEXTURE_2D, mTexture2D);
    std::vector<GLColor> texDataGreen(8u * 8u, GLColor::green);

    glTexParameteri(GL_TEXTURE_2D, GL_TEXTURE_MAG_FILTER, GL_LINEAR);
    glTexParameteri(GL_TEXTURE_2D, GL_TEXTURE_MIN_FILTER, GL_LINEAR_MIPMAP_LINEAR);

    // Two levels that are initially unused.
    glTexImage2D(GL_TEXTURE_2D, 0, GL_RGBA8, 8, 8, 0, GL_RGBA, GL_UNSIGNED_BYTE,
                 texDataGreen.data());
    glTexImage2D(GL_TEXTURE_2D, 1, GL_RGBA8, 2, 2, 0, GL_RGBA, GL_UNSIGNED_BYTE,
                 texDataGreen.data());

    // One level that is initially used - only this level should affect completeness.
    glTexImage2D(GL_TEXTURE_2D, 2, GL_RGBA8, 2, 2, 0, GL_RGBA, GL_UNSIGNED_BYTE,
                 texDataGreen.data());

    glTexParameteri(GL_TEXTURE_2D, GL_TEXTURE_BASE_LEVEL, 2);
    glTexParameteri(GL_TEXTURE_2D, GL_TEXTURE_MAX_LEVEL, 2);

    EXPECT_GL_NO_ERROR();

    drawQuad(mProgram, "position", 0.5f);

    EXPECT_PIXEL_COLOR_EQ(0, 0, GLColor::green);

    // Switch the base level to level 1. The levels within the used range now have inconsistent
    // dimensions and the texture should be incomplete.
    glTexParameteri(GL_TEXTURE_2D, GL_TEXTURE_BASE_LEVEL, 1);

    EXPECT_GL_NO_ERROR();

    drawQuad(mProgram, "position", 0.5f);

    EXPECT_PIXEL_COLOR_EQ(0, 0, GLColor::black);
}

// Test that texture is not complete if base level is greater than max level.
// GLES 3.0.4 section 3.8.13 Texture completeness
TEST_P(Texture2DTestES3, TextureBaseLevelGreaterThanMaxLevel)
{
    glActiveTexture(GL_TEXTURE0);
    glBindTexture(GL_TEXTURE_2D, mTexture2D);

    glTexParameteri(GL_TEXTURE_2D, GL_TEXTURE_MAG_FILTER, GL_NEAREST);
    glTexParameteri(GL_TEXTURE_2D, GL_TEXTURE_MIN_FILTER, GL_NEAREST);

    glTexImage2D(GL_TEXTURE_2D, 0, GL_RGBA8, 1, 1, 0, GL_RGBA, GL_UNSIGNED_BYTE, &GLColor::green);

    glTexParameteri(GL_TEXTURE_2D, GL_TEXTURE_BASE_LEVEL, 10000);
    glTexParameteri(GL_TEXTURE_2D, GL_TEXTURE_MAX_LEVEL, 0);

    EXPECT_GL_NO_ERROR();

    drawQuad(mProgram, "position", 0.5f);

    // Texture should be incomplete.
    EXPECT_PIXEL_COLOR_EQ(0, 0, GLColor::black);
}

// Test that immutable texture base level and max level are clamped.
// GLES 3.0.4 section 3.8.10 subsection Mipmapping
TEST_P(Texture2DTestES3, ImmutableTextureBaseLevelOutOfRange)
{
    glActiveTexture(GL_TEXTURE0);
    glBindTexture(GL_TEXTURE_2D, mTexture2D);

    glTexParameteri(GL_TEXTURE_2D, GL_TEXTURE_MAG_FILTER, GL_NEAREST);
    glTexParameteri(GL_TEXTURE_2D, GL_TEXTURE_MIN_FILTER, GL_NEAREST);

    glTexStorage2D(GL_TEXTURE_2D, 1, GL_RGBA8, 1, 1);

    glTexSubImage2D(GL_TEXTURE_2D, 0, 0, 0, 1, 1, GL_RGBA, GL_UNSIGNED_BYTE, &GLColor::green);

    // For immutable-format textures, base level should be clamped to [0, levels - 1], and max level
    // should be clamped to [base_level, levels - 1].
    // GLES 3.0.4 section 3.8.10 subsection Mipmapping
    // In the case of this test, those rules make the effective base level and max level 0.
    glTexParameteri(GL_TEXTURE_2D, GL_TEXTURE_BASE_LEVEL, 10000);
    glTexParameteri(GL_TEXTURE_2D, GL_TEXTURE_MAX_LEVEL, 10000);

    EXPECT_GL_NO_ERROR();

    drawQuad(mProgram, "position", 0.5f);

    // Texture should be complete.
    EXPECT_PIXEL_COLOR_EQ(0, 0, GLColor::green);
}

// Test that changing base level works when it affects the format of the texture.
TEST_P(Texture2DTestES3, TextureFormatChangesWithBaseLevel)
{
    // TODO(crbug.com/998505): Test failing on Android FYI Release (NVIDIA Shield TV)
    ANGLE_SKIP_TEST_IF(IsNVIDIAShield());

    ANGLE_SKIP_TEST_IF(IsIntel() && IsWindows() && IsDesktopOpenGL());

    // Observed incorrect rendering on AMD OpenGL.
    ANGLE_SKIP_TEST_IF(IsAMD() && IsDesktopOpenGL());

    glActiveTexture(GL_TEXTURE0);
    glBindTexture(GL_TEXTURE_2D, mTexture2D);
    std::vector<GLColor> texDataCyan(4u * 4u, GLColor::cyan);
    std::vector<GLColor> texDataGreen(4u * 4u, GLColor::green);

    glTexParameteri(GL_TEXTURE_2D, GL_TEXTURE_MAG_FILTER, GL_LINEAR);
    glTexParameteri(GL_TEXTURE_2D, GL_TEXTURE_MIN_FILTER, GL_LINEAR_MIPMAP_LINEAR);

    // RGBA8 level that's initially unused.
    glTexImage2D(GL_TEXTURE_2D, 0, GL_RGBA8, 4, 4, 0, GL_RGBA, GL_UNSIGNED_BYTE,
                 texDataCyan.data());

    glTexParameteri(GL_TEXTURE_2D, GL_TEXTURE_BASE_LEVEL, 1);
    glTexParameteri(GL_TEXTURE_2D, GL_TEXTURE_MAX_LEVEL, 1);

    // RG8 level that's initially used, with consistent dimensions with level 0 but a different
    // format. It reads green channel data from the green and alpha channels of texDataGreen
    // (this is a bit hacky but works).
    glTexImage2D(GL_TEXTURE_2D, 1, GL_RG8, 2, 2, 0, GL_RG, GL_UNSIGNED_BYTE, texDataGreen.data());

    EXPECT_GL_NO_ERROR();

    drawQuad(mProgram, "position", 0.5f);

    EXPECT_PIXEL_COLOR_EQ(0, 0, GLColor::green);

    // Switch the texture to use the cyan level 0 with the RGBA format.
    glTexParameteri(GL_TEXTURE_2D, GL_TEXTURE_BASE_LEVEL, 0);
    glTexParameteri(GL_TEXTURE_2D, GL_TEXTURE_MAX_LEVEL, 0);

    EXPECT_GL_NO_ERROR();

    drawQuad(mProgram, "position", 0.5f);

    EXPECT_PIXEL_COLOR_EQ(0, 0, GLColor::cyan);
}

// Test that setting a texture image works when base level is out of range.
TEST_P(Texture2DTestES3, SetImageWhenBaseLevelOutOfRange)
{
    glActiveTexture(GL_TEXTURE0);
    glBindTexture(GL_TEXTURE_2D, mTexture2D);

    glTexParameteri(GL_TEXTURE_2D, GL_TEXTURE_MAG_FILTER, GL_NEAREST);
    glTexParameteri(GL_TEXTURE_2D, GL_TEXTURE_MIN_FILTER, GL_NEAREST);

    glTexParameteri(GL_TEXTURE_2D, GL_TEXTURE_BASE_LEVEL, 10000);
    glTexParameteri(GL_TEXTURE_2D, GL_TEXTURE_MAX_LEVEL, 10000);

    glTexImage2D(GL_TEXTURE_2D, 0, GL_RGBA8, 1, 1, 0, GL_RGBA, GL_UNSIGNED_BYTE, &GLColor::green);

    EXPECT_GL_NO_ERROR();

    glTexParameteri(GL_TEXTURE_2D, GL_TEXTURE_BASE_LEVEL, 0);

    drawQuad(mProgram, "position", 0.5f);

    // Texture should be complete.
    EXPECT_PIXEL_COLOR_EQ(0, 0, GLColor::green);
}

// In the D3D11 renderer, we need to initialize some texture formats, to fill empty channels. EG
// RBA->RGBA8, with 1.0 in the alpha channel. This test covers a bug where redefining array textures
// with these formats does not work as expected.
TEST_P(Texture2DArrayTestES3, RedefineInittableArray)
{
    std::vector<GLubyte> pixelData;
    for (size_t count = 0; count < 5000; count++)
    {
        pixelData.push_back(0u);
        pixelData.push_back(255u);
        pixelData.push_back(0u);
    }

    glBindTexture(GL_TEXTURE_2D_ARRAY, m2DArrayTexture);
    glUseProgram(mProgram);
    glUniform1i(mTextureArrayLocation, 0);

    // The first draw worked correctly.
    glTexImage3D(GL_TEXTURE_2D_ARRAY, 0, GL_RGB, 4, 4, 2, 0, GL_RGB, GL_UNSIGNED_BYTE,
                 &pixelData[0]);

    glTexParameteri(GL_TEXTURE_2D_ARRAY, GL_TEXTURE_MIN_FILTER, GL_NEAREST);
    glTexParameteri(GL_TEXTURE_2D_ARRAY, GL_TEXTURE_MAG_FILTER, GL_NEAREST);
    glTexParameteri(GL_TEXTURE_2D_ARRAY, GL_TEXTURE_WRAP_S, GL_REPEAT);
    glTexParameteri(GL_TEXTURE_2D_ARRAY, GL_TEXTURE_WRAP_T, GL_REPEAT);
    drawQuad(mProgram, "position", 1.0f);
    EXPECT_PIXEL_COLOR_EQ(0, 0, GLColor::green);

    // The dimension of the respecification must match the original exactly to trigger the bug.
    glTexImage3D(GL_TEXTURE_2D_ARRAY, 0, GL_RGB, 4, 4, 2, 0, GL_RGB, GL_UNSIGNED_BYTE,
                 &pixelData[0]);
    drawQuad(mProgram, "position", 1.0f);
    EXPECT_PIXEL_COLOR_EQ(0, 0, GLColor::green);

    ASSERT_GL_NO_ERROR();
}

// Test that shadow sampler with compare mode = GL_COMPARE_REF_TO_TEXTURE will return comparison
// value
TEST_P(ShadowSamplerTestES3, ShadowSamplerCompareOn)
{
    glActiveTexture(GL_TEXTURE1);
    glBindTexture(GL_TEXTURE_2D, mTextureShadow);
    GLfloat depthTexData[1];
    depthTexData[0] = 0.5f;
    glTexParameteri(GL_TEXTURE_2D, GL_TEXTURE_MAG_FILTER, GL_NEAREST);
    glTexParameteri(GL_TEXTURE_2D, GL_TEXTURE_MIN_FILTER, GL_NEAREST);
    glTexImage2D(GL_TEXTURE_2D, 0, GL_DEPTH_COMPONENT32F, 1, 1, 0, GL_DEPTH_COMPONENT, GL_FLOAT,
                 depthTexData);
    glTexParameteri(GL_TEXTURE_2D, GL_TEXTURE_COMPARE_MODE, GL_COMPARE_REF_TO_TEXTURE);

    glUseProgram(mProgram);
    glUniform1f(mDepthRefUniformLocation, 0.3f);
    glUniform1i(mTextureShadowUniformLocation, 1);

    glTexParameteri(GL_TEXTURE_2D, GL_TEXTURE_COMPARE_FUNC, GL_LEQUAL);
    drawQuad(mProgram, "position", 0.5f);
    EXPECT_GL_NO_ERROR();
    // The shader writes 0.5 * <comparison result (1.0)>
    EXPECT_PIXEL_NEAR(0, 0, 128, 128, 128, 255, 2);

    glTexParameteri(GL_TEXTURE_2D, GL_TEXTURE_COMPARE_FUNC, GL_GREATER);
    drawQuad(mProgram, "position", 0.5f);
    EXPECT_GL_NO_ERROR();
    // The shader writes 0.5 * <comparison result (0.0)>
    EXPECT_PIXEL_NEAR(0, 0, 0, 0, 0, 255, 2);
}

// Test that shadow sampler with compare mode = GL_NONE will return depth value
TEST_P(ShadowSamplerTestES3, ShadowSamplerCompareOff)
{
    glActiveTexture(GL_TEXTURE1);
    glBindTexture(GL_TEXTURE_2D, mTextureShadow);
    GLfloat depthTexData[1];
    depthTexData[0] = 0.5f;
    glTexParameteri(GL_TEXTURE_2D, GL_TEXTURE_MAG_FILTER, GL_NEAREST);
    glTexParameteri(GL_TEXTURE_2D, GL_TEXTURE_MIN_FILTER, GL_NEAREST);
    glTexImage2D(GL_TEXTURE_2D, 0, GL_DEPTH_COMPONENT32F, 1, 1, 0, GL_DEPTH_COMPONENT, GL_FLOAT,
                 depthTexData);
    glTexParameteri(GL_TEXTURE_2D, GL_TEXTURE_COMPARE_MODE, GL_NONE);

    glUseProgram(mProgram);
    glUniform1f(mDepthRefUniformLocation, 0.3f);
    glUniform1i(mTextureShadowUniformLocation, 1);

    glTexParameteri(GL_TEXTURE_2D, GL_TEXTURE_COMPARE_FUNC, GL_LEQUAL);
    drawQuad(mProgram, "position", 0.5f);
    EXPECT_GL_NO_ERROR();
    // The shader writes 0.5 * <depth texture value>
    EXPECT_PIXEL_NEAR(0, 0, 64, 64, 64, 255, 2);

    glTexParameteri(GL_TEXTURE_2D, GL_TEXTURE_COMPARE_FUNC, GL_GREATER);
    drawQuad(mProgram, "position", 0.5f);
    EXPECT_GL_NO_ERROR();
    // The shader writes 0.5 * <depth texture value>
    EXPECT_PIXEL_NEAR(0, 0, 64, 64, 64, 255, 2);
}

// Test that shadow sampler with compare mode = GL_COMPARE_REF_TO_TEXTURE and lod=1 will return
// correct comparison value
TEST_P(ShadowSamplerTestES3, ShadowSamplerLodCompareOn)
{

    glActiveTexture(GL_TEXTURE1);
    glBindTexture(GL_TEXTURE_2D, mTextureShadow);
    GLfloat depthTexData[5];
    depthTexData[0] = 0.5f;
    depthTexData[1] = 0.5f;
    depthTexData[2] = 0.5f;
    depthTexData[3] = 0.5f;
    depthTexData[4] = 0.4f;
    glTexParameteri(GL_TEXTURE_2D, GL_TEXTURE_MAG_FILTER, GL_NEAREST);
    glTexParameteri(GL_TEXTURE_2D, GL_TEXTURE_MIN_FILTER, GL_NEAREST_MIPMAP_NEAREST);
    glTexImage2D(GL_TEXTURE_2D, 0, GL_DEPTH_COMPONENT32F, 2, 2, 0, GL_DEPTH_COMPONENT, GL_FLOAT,
                 depthTexData);
    glTexImage2D(GL_TEXTURE_2D, 1, GL_DEPTH_COMPONENT32F, 1, 1, 0, GL_DEPTH_COMPONENT, GL_FLOAT,
                 depthTexData + 4);

    glTexParameteri(GL_TEXTURE_2D, GL_TEXTURE_COMPARE_MODE, GL_COMPARE_REF_TO_TEXTURE);

    glUseProgram(mLodProgram);
    glUniform1f(mLodProgramDepthRefUniformLocation, 0.45f);
    glUniform1i(mLodProgramTextureShadowUniformLocation, 1);

    glTexParameteri(GL_TEXTURE_2D, GL_TEXTURE_COMPARE_FUNC, GL_LEQUAL);
    glUniform1f(mLodProgramLodUniformLocation, 0);
    drawQuad(mLodProgram, "position", 0.5f);
    EXPECT_GL_NO_ERROR();
    // The shader writes 0.5 * <comparison result (1.0)>
    EXPECT_PIXEL_NEAR(0, 0, 128, 128, 128, 255, 2);

    glUniform1f(mLodProgramLodUniformLocation, 1);
    drawQuad(mLodProgram, "position", 0.5f);
    EXPECT_GL_NO_ERROR();
    // The shader writes 0.5 * <comparison result (0.0)>
    EXPECT_PIXEL_NEAR(0, 0, 0, 0, 0, 255, 2);

    glTexParameteri(GL_TEXTURE_2D, GL_TEXTURE_COMPARE_FUNC, GL_GREATER);
    glUniform1f(mLodProgramLodUniformLocation, 1);
    drawQuad(mLodProgram, "position", 0.5f);
    EXPECT_GL_NO_ERROR();
    // The shader writes 0.5 * <comparison result (1.0)>
    EXPECT_PIXEL_NEAR(0, 0, 128, 128, 128, 255, 2);
}

// Test that shadow sampler with compare mode = GL_NONE and lod=1 will return depth value
TEST_P(ShadowSamplerTestES3, ShadowSamplerLodCompareOff)
{

    glActiveTexture(GL_TEXTURE1);
    glBindTexture(GL_TEXTURE_2D, mTextureShadow);
    GLfloat depthTexData[5];
    depthTexData[0] = 0.5f;
    depthTexData[1] = 0.5f;
    depthTexData[2] = 0.5f;
    depthTexData[3] = 0.5f;
    depthTexData[4] = 0.4f;
    glTexParameteri(GL_TEXTURE_2D, GL_TEXTURE_MAG_FILTER, GL_NEAREST);
    glTexParameteri(GL_TEXTURE_2D, GL_TEXTURE_MIN_FILTER, GL_NEAREST_MIPMAP_NEAREST);
    glTexImage2D(GL_TEXTURE_2D, 0, GL_DEPTH_COMPONENT32F, 2, 2, 0, GL_DEPTH_COMPONENT, GL_FLOAT,
                 depthTexData);
    glTexImage2D(GL_TEXTURE_2D, 1, GL_DEPTH_COMPONENT32F, 1, 1, 0, GL_DEPTH_COMPONENT, GL_FLOAT,
                 depthTexData + 4);

    glTexParameteri(GL_TEXTURE_2D, GL_TEXTURE_COMPARE_MODE, GL_NONE);

    glUseProgram(mLodProgram);
    glUniform1f(mLodProgramDepthRefUniformLocation, 0.45f);
    glUniform1i(mLodProgramTextureShadowUniformLocation, 1);

    glTexParameteri(GL_TEXTURE_2D, GL_TEXTURE_COMPARE_FUNC, GL_LEQUAL);
    glUniform1f(mLodProgramLodUniformLocation, 0);
    drawQuad(mLodProgram, "position", 0.5f);
    EXPECT_GL_NO_ERROR();
    // The shader writes 0.5 * <depth value>
    EXPECT_PIXEL_NEAR(0, 0, 64, 64, 64, 255, 2);

    glUniform1f(mLodProgramLodUniformLocation, 1);
    drawQuad(mLodProgram, "position", 0.5f);
    EXPECT_GL_NO_ERROR();
    // The shader writes 0.5 * <depth value>
    EXPECT_PIXEL_NEAR(0, 0, 51, 51, 51, 255, 2);

    glTexParameteri(GL_TEXTURE_2D, GL_TEXTURE_COMPARE_FUNC, GL_GREATER);
    glUniform1f(mLodProgramLodUniformLocation, 1);
    drawQuad(mLodProgram, "position", 0.5f);
    EXPECT_GL_NO_ERROR();
    // The shader writes 0.5 * <depth value>
    EXPECT_PIXEL_NEAR(0, 0, 51, 51, 51, 255, 2);
}

// Test that an array of shadow sampler with compare mode = GL_COMPARE_REF_TO_TEXTURE and lod=1 will
// return correct comparison value
TEST_P(ShadowSamplerTestES3, ArrayOfShadowSamplerLodCompareOn)
{
    const char kFS[] =
        "#version 300 es\n"
        "precision highp float;\n"
        "uniform highp sampler2DShadow tex2DShadow[2];\n"
        "in vec2 texcoord;\n"
        "uniform float depthRef;\n"
        "uniform float lod;\n"
        "uniform int index;\n"
        "out vec4 fragColor;\n"
        "vec4 depthSample2(highp sampler2DShadow texShadow)\n"
        "{\n"
        "    return vec4(textureLod(texShadow, vec3(texcoord, depthRef), lod) * 0.5);\n"
        "}\n"
        "vec4 depthSample1()\n"
        "{\n"
        "    return depthSample2(tex2DShadow[index]);\n"
        "}\n"
        "\n"
        "void main()\n"
        "{\n"
        "    fragColor = depthSample1();\n"
        "    fragColor.a = 1.0;\n"
        "}\n";

    GLProgram program;
    program.makeRaster(getVertexShaderSource(), kFS);

    GLint depthRefLocation = glGetUniformLocation(program, "depthRef");
    GLint sampler0Location = glGetUniformLocation(program, "tex2DShadow[0]");
    GLint sampler1Location = glGetUniformLocation(program, "tex2DShadow[1]");
    GLint lodLocation      = glGetUniformLocation(program, "lod");
    GLint indexLocation    = glGetUniformLocation(program, "index");

    EXPECT_NE(depthRefLocation, -1);
    EXPECT_NE(sampler0Location, -1);
    EXPECT_NE(sampler1Location, -1);
    EXPECT_NE(lodLocation, -1);
    EXPECT_NE(indexLocation, -1);

    glActiveTexture(GL_TEXTURE0);
    GLTexture tempTex;
    glBindTexture(GL_TEXTURE_2D, tempTex);
    GLfloat tempDepthTexData = 0.0f;
    glTexParameteri(GL_TEXTURE_2D, GL_TEXTURE_MAG_FILTER, GL_NEAREST);
    glTexParameteri(GL_TEXTURE_2D, GL_TEXTURE_MIN_FILTER, GL_NEAREST_MIPMAP_NEAREST);
    glTexImage2D(GL_TEXTURE_2D, 0, GL_DEPTH_COMPONENT32F, 1, 1, 0, GL_DEPTH_COMPONENT, GL_FLOAT,
                 &tempDepthTexData);

    glActiveTexture(GL_TEXTURE1);
    glBindTexture(GL_TEXTURE_2D, mTextureShadow);
    GLfloat depthTexData[5];
    depthTexData[0] = 0.5f;
    depthTexData[1] = 0.5f;
    depthTexData[2] = 0.5f;
    depthTexData[3] = 0.5f;
    depthTexData[4] = 0.4f;
    glTexParameteri(GL_TEXTURE_2D, GL_TEXTURE_MAG_FILTER, GL_NEAREST);
    glTexParameteri(GL_TEXTURE_2D, GL_TEXTURE_MIN_FILTER, GL_NEAREST_MIPMAP_NEAREST);
    glTexImage2D(GL_TEXTURE_2D, 0, GL_DEPTH_COMPONENT32F, 2, 2, 0, GL_DEPTH_COMPONENT, GL_FLOAT,
                 depthTexData);
    glTexImage2D(GL_TEXTURE_2D, 1, GL_DEPTH_COMPONENT32F, 1, 1, 0, GL_DEPTH_COMPONENT, GL_FLOAT,
                 depthTexData + 4);

    glUseProgram(program);
    glUniform1f(depthRefLocation, 0.45f);
    glUniform1i(sampler0Location, 0);
    glUniform1i(sampler1Location, 1);
    glUniform1i(indexLocation, 1);

    glTexParameteri(GL_TEXTURE_2D, GL_TEXTURE_COMPARE_FUNC, GL_LEQUAL);
    glUniform1f(lodLocation, 0);
    drawQuad(program, "position", 0.5f);
    EXPECT_GL_NO_ERROR();
    // The shader writes 0.5 * <comparison result (1.0)>
    EXPECT_PIXEL_NEAR(0, 0, 128, 128, 128, 255, 2);

    glUniform1f(lodLocation, 1);
    drawQuad(program, "position", 0.5f);
    EXPECT_GL_NO_ERROR();
    // The shader writes 0.5 * <comparison result (0.0)>
    EXPECT_PIXEL_NEAR(0, 0, 0, 0, 0, 255, 2);

    glTexParameteri(GL_TEXTURE_2D, GL_TEXTURE_COMPARE_FUNC, GL_GREATER);
    glUniform1f(lodLocation, 1);
    drawQuad(program, "position", 0.5f);
    EXPECT_GL_NO_ERROR();
    // The shader writes 0.5 * <comparison result (1.0)>
    EXPECT_PIXEL_NEAR(0, 0, 128, 128, 128, 255, 2);
}

// Test that an array of shadow sampler dynamic index will
// return correct comparison value
TEST_P(ShadowSamplerTestES3, ArrayOfShadowSamplerDynamicIndex)
{
    const char kFS[] =
        "#version 300 es\n"
        "precision highp float;\n"
        "uniform highp sampler2DShadow tex2DShadow[2];\n"
        "in vec2 texcoord;\n"
        "uniform float depthRef;\n"
        "out vec4 fragColor;\n"
        "vec4 depthSample2(highp sampler2DShadow texShadow)\n"
        "{\n"
        "    return vec4(texture(texShadow, vec3(texcoord, depthRef)) * 0.5);\n"
        "}\n"
        "vec4 depthSample1()\n"
        "{\n"
        "    if (gl_FragCoord.x < 10.0)\n"
        "    {\n"
        "        return depthSample2(tex2DShadow[0]);\n"
        "    }\n"
        "    else\n"
        "    {\n"
        "        return depthSample2(tex2DShadow[1]);\n"
        "    }\n"
        "}\n"
        "\n"
        "void main()\n"
        "{\n"
        "    fragColor = depthSample1();\n"
        "    fragColor.a = 1.0;\n"
        "}\n";

    GLProgram program;
    program.makeRaster(getVertexShaderSource(), kFS);

    GLint depthRefLocation = glGetUniformLocation(program, "depthRef");
    GLint sampler0Location = glGetUniformLocation(program, "tex2DShadow[0]");
    GLint sampler1Location = glGetUniformLocation(program, "tex2DShadow[1]");

    EXPECT_NE(depthRefLocation, -1);
    EXPECT_NE(sampler0Location, -1);
    EXPECT_NE(sampler1Location, -1);

    glActiveTexture(GL_TEXTURE0);
    GLTexture tempTex;
    glBindTexture(GL_TEXTURE_2D, tempTex);
    GLfloat tempDepthTexData = 0.0f;
    glTexParameteri(GL_TEXTURE_2D, GL_TEXTURE_MAG_FILTER, GL_NEAREST);
    glTexParameteri(GL_TEXTURE_2D, GL_TEXTURE_MIN_FILTER, GL_NEAREST);
    glTexImage2D(GL_TEXTURE_2D, 0, GL_DEPTH_COMPONENT32F, 1, 1, 0, GL_DEPTH_COMPONENT, GL_FLOAT,
                 &tempDepthTexData);

    glActiveTexture(GL_TEXTURE1);
    glBindTexture(GL_TEXTURE_2D, mTextureShadow);
    GLfloat depthTexData[5];
    depthTexData[0] = 0.5f;
    depthTexData[1] = 0.5f;
    depthTexData[2] = 0.5f;
    depthTexData[3] = 0.5f;
    depthTexData[4] = 0.4f;
    glTexParameteri(GL_TEXTURE_2D, GL_TEXTURE_MAG_FILTER, GL_NEAREST);
    glTexParameteri(GL_TEXTURE_2D, GL_TEXTURE_MIN_FILTER, GL_NEAREST);
    glTexImage2D(GL_TEXTURE_2D, 0, GL_DEPTH_COMPONENT32F, 2, 2, 0, GL_DEPTH_COMPONENT, GL_FLOAT,
                 depthTexData);
    glTexImage2D(GL_TEXTURE_2D, 1, GL_DEPTH_COMPONENT32F, 1, 1, 0, GL_DEPTH_COMPONENT, GL_FLOAT,
                 depthTexData + 4);

    glUseProgram(program);
    glUniform1f(depthRefLocation, 0.45f);
    glUniform1i(sampler0Location, 0);
    glUniform1i(sampler1Location, 1);

    glTexParameteri(GL_TEXTURE_2D, GL_TEXTURE_COMPARE_FUNC, GL_LEQUAL);
    drawQuad(program, "position", 0.5f);
    EXPECT_GL_NO_ERROR();
    // The shader writes 0.5 * <comparison result (0.0)>
    EXPECT_PIXEL_NEAR(9, 0, 0, 0, 0, 255, 2);

    // The shader writes 0.5 * <comparison result (1.0)> for fragment at postion.x >= 10
    EXPECT_PIXEL_NEAR(11, 0, 128, 128, 128, 255, 2);
}

// Test that an array of shadow sampler with different compare modes and lod=1 will
// return correct comparison value
TEST_P(ShadowSamplerTestES3, MultipleShadowSamplerDifferentModes)
{
    const char kFS[] =
        "#version 300 es\n"
        "precision highp float;\n"
        "uniform highp sampler2DShadow tex2DShadow[2];\n"
        "uniform highp sampler2DShadow tex2DShadow2;\n"
        "in vec2 texcoord;\n"
        "uniform float depthRef;\n"
        "out vec4 fragColor;\n"
        "void main()\n"
        "{\n"
        "    vec2 dx = dFdx(texcoord);\n"
        "    vec2 dy = dFdy(texcoord);\n"
        "    fragColor.r = textureGrad(tex2DShadow[0], vec3(texcoord, depthRef), dx, dy);\n"
        "    fragColor.g = textureGrad(tex2DShadow[1], vec3(texcoord, depthRef), dx, dy);\n"
        "    fragColor.b = textureGrad(tex2DShadow2, vec3(texcoord, depthRef), dx, dy);\n"
        "    fragColor.a = 1.0;\n"
        "}\n";

    GLProgram program;
    program.makeRaster(getVertexShaderSource(), kFS);

    GLint depthRefLocation = glGetUniformLocation(program, "depthRef");
    GLint sampler0Location = glGetUniformLocation(program, "tex2DShadow[0]");
    GLint sampler1Location = glGetUniformLocation(program, "tex2DShadow[1]");
    GLint sampler2Location = glGetUniformLocation(program, "tex2DShadow2");

    EXPECT_NE(depthRefLocation, -1);
    EXPECT_NE(sampler0Location, -1);
    EXPECT_NE(sampler1Location, -1);
    EXPECT_NE(sampler2Location, -1);

    // First texture: compare dref != depth
    glActiveTexture(GL_TEXTURE0);
    GLTexture tempTex;
    glBindTexture(GL_TEXTURE_2D, tempTex);
    GLfloat tempDepthTexData = 0.0f;
    glTexParameteri(GL_TEXTURE_2D, GL_TEXTURE_MAG_FILTER, GL_NEAREST);
    glTexParameteri(GL_TEXTURE_2D, GL_TEXTURE_MIN_FILTER, GL_NEAREST_MIPMAP_NEAREST);
    glTexImage2D(GL_TEXTURE_2D, 0, GL_DEPTH_COMPONENT32F, 1, 1, 0, GL_DEPTH_COMPONENT, GL_FLOAT,
                 &tempDepthTexData);
    glTexParameteri(GL_TEXTURE_2D, GL_TEXTURE_COMPARE_MODE, GL_COMPARE_REF_TO_TEXTURE);
    glTexParameteri(GL_TEXTURE_2D, GL_TEXTURE_COMPARE_FUNC, GL_NOTEQUAL);

    // Second texture: compare = none.
    glActiveTexture(GL_TEXTURE1);
    glBindTexture(GL_TEXTURE_2D, mTextureShadow);
    GLfloat depthTexData[5];
    depthTexData[0] = 0.5f;
    depthTexData[1] = 0.5f;
    depthTexData[2] = 0.5f;
    depthTexData[3] = 0.5f;
    depthTexData[4] = 0.4f;
    glTexParameteri(GL_TEXTURE_2D, GL_TEXTURE_MAG_FILTER, GL_NEAREST);
    glTexParameteri(GL_TEXTURE_2D, GL_TEXTURE_MIN_FILTER, GL_NEAREST_MIPMAP_NEAREST);
    glTexImage2D(GL_TEXTURE_2D, 0, GL_DEPTH_COMPONENT32F, 2, 2, 0, GL_DEPTH_COMPONENT, GL_FLOAT,
                 depthTexData);
    glTexImage2D(GL_TEXTURE_2D, 1, GL_DEPTH_COMPONENT32F, 1, 1, 0, GL_DEPTH_COMPONENT, GL_FLOAT,
                 depthTexData + 4);
    glTexParameteri(GL_TEXTURE_2D, GL_TEXTURE_COMPARE_MODE, GL_NONE);

    // Third texture: compare = dref < depth.
    glActiveTexture(GL_TEXTURE10);
    GLTexture tempTex2;
    glBindTexture(GL_TEXTURE_2D, tempTex2);
    glTexParameteri(GL_TEXTURE_2D, GL_TEXTURE_MAG_FILTER, GL_NEAREST);
    glTexParameteri(GL_TEXTURE_2D, GL_TEXTURE_MIN_FILTER, GL_NEAREST_MIPMAP_NEAREST);
    glTexImage2D(GL_TEXTURE_2D, 0, GL_DEPTH_COMPONENT32F, 2, 2, 0, GL_DEPTH_COMPONENT, GL_FLOAT,
                 depthTexData);
    glTexImage2D(GL_TEXTURE_2D, 1, GL_DEPTH_COMPONENT32F, 1, 1, 0, GL_DEPTH_COMPONENT, GL_FLOAT,
                 depthTexData + 4);
    glTexParameteri(GL_TEXTURE_2D, GL_TEXTURE_COMPARE_MODE, GL_COMPARE_REF_TO_TEXTURE);
    glTexParameteri(GL_TEXTURE_2D, GL_TEXTURE_COMPARE_FUNC, GL_LESS);

    glUseProgram(program);
    glUniform1f(depthRefLocation, 0.36f);
    glUniform1i(sampler0Location, 0);
    glUniform1i(sampler1Location, 1);
    glUniform1i(sampler2Location, 10);

    drawQuad(program, "position", 0.5f);
    EXPECT_GL_NO_ERROR();
    // This writes <comparison result (1.0)>, <depth value>, <comparison result (1.0)>, 1
    EXPECT_PIXEL_NEAR(0, 0, 255, 128, 255, 255, 2);
}

// Test that shadow sampler with compare mode = GL_COMPARE_REF_TO_TEXTURE will return comparison
// value, even if runtime compare mode is not supported. This for testing behaviors when Metal
// device doesn't support setting compare mode outside shader.
TEST_P(SimulatedMissingRuntimeCompareModeShadowSamplerTestES3, ShadowSamplerCompareOn)
{
    glActiveTexture(GL_TEXTURE1);
    glBindTexture(GL_TEXTURE_2D, mTextureShadow);
    GLfloat depthTexData[1];
    depthTexData[0] = 0.5f;
    glTexParameteri(GL_TEXTURE_2D, GL_TEXTURE_MAG_FILTER, GL_NEAREST);
    glTexParameteri(GL_TEXTURE_2D, GL_TEXTURE_MIN_FILTER, GL_NEAREST);
    glTexImage2D(GL_TEXTURE_2D, 0, GL_DEPTH_COMPONENT32F, 1, 1, 0, GL_DEPTH_COMPONENT, GL_FLOAT,
                 depthTexData);
    glTexParameteri(GL_TEXTURE_2D, GL_TEXTURE_COMPARE_MODE, GL_COMPARE_REF_TO_TEXTURE);

    glUseProgram(mProgram);
    glUniform1f(mDepthRefUniformLocation, 0.3f);
    glUniform1i(mTextureShadowUniformLocation, 1);

    glTexParameteri(GL_TEXTURE_2D, GL_TEXTURE_COMPARE_FUNC, GL_LEQUAL);
    drawQuad(mProgram, "position", 0.5f);
    EXPECT_GL_NO_ERROR();
    // The shader writes 0.5 * <comparison result (1.0)>
    EXPECT_PIXEL_NEAR(0, 0, 128, 128, 128, 255, 2);

    glTexParameteri(GL_TEXTURE_2D, GL_TEXTURE_COMPARE_FUNC, GL_GREATER);
    drawQuad(mProgram, "position", 0.5f);
    EXPECT_GL_NO_ERROR();
    // The shader writes 0.5 * <comparison result (0.0)>
    EXPECT_PIXEL_NEAR(0, 0, 0, 0, 0, 255, 2);
}

// Test shadow sampler and regular non-shadow sampler coexisting in the same shader.
// This test is needed especially to confirm that sampler registers get assigned correctly on
// the HLSL backend even when there's a mix of different HLSL sampler and texture types.
TEST_P(ShadowSamplerPlusSampler3DTestES3, ShadowSamplerPlusSampler3DDraw)
{
    glActiveTexture(GL_TEXTURE0);
    glBindTexture(GL_TEXTURE_3D, mTexture3D);
    GLubyte texData[4];
    texData[0] = 0;
    texData[1] = 60;
    texData[2] = 0;
    texData[3] = 255;
    glTexImage3D(GL_TEXTURE_3D, 0, GL_RGBA, 1, 1, 1, 0, GL_RGBA, GL_UNSIGNED_BYTE, texData);

    glActiveTexture(GL_TEXTURE1);
    glBindTexture(GL_TEXTURE_2D, mTextureShadow);
    GLfloat depthTexData[1];
    depthTexData[0] = 0.5f;
    glTexImage2D(GL_TEXTURE_2D, 0, GL_DEPTH_COMPONENT32F, 1, 1, 0, GL_DEPTH_COMPONENT, GL_FLOAT,
                 depthTexData);

    glUseProgram(mProgram);
    glUniform1f(mDepthRefUniformLocation, 0.3f);
    glUniform1i(mTexture3DUniformLocation, 0);
    glUniform1i(mTextureShadowUniformLocation, 1);

    glTexParameteri(GL_TEXTURE_2D, GL_TEXTURE_COMPARE_FUNC, GL_LEQUAL);
    drawQuad(mProgram, "position", 0.5f);
    EXPECT_GL_NO_ERROR();
    // The shader writes 0.5 * <comparison result (1.0)> + <texture color>
    EXPECT_PIXEL_NEAR(0, 0, 128, 188, 128, 255, 2);

    glTexParameteri(GL_TEXTURE_2D, GL_TEXTURE_COMPARE_FUNC, GL_GREATER);
    drawQuad(mProgram, "position", 0.5f);
    EXPECT_GL_NO_ERROR();
    // The shader writes 0.5 * <comparison result (0.0)> + <texture color>
    EXPECT_PIXEL_NEAR(0, 0, 0, 60, 0, 255, 2);
}

// Test multiple different sampler types in the same shader.
// This test makes sure that even if sampler / texture registers get grouped together based on type
// or otherwise get shuffled around in the HLSL backend of the shader translator, the D3D renderer
// still has the right register index information for each ESSL sampler.
// The tested ESSL samplers have the following types in D3D11 HLSL:
// sampler2D:         Texture2D   + SamplerState
// samplerCube:       TextureCube + SamplerState
// sampler2DShadow:   Texture2D   + SamplerComparisonState
// samplerCubeShadow: TextureCube + SamplerComparisonState
TEST_P(SamplerTypeMixTestES3, SamplerTypeMixDraw)
{
    glActiveTexture(GL_TEXTURE0);
    glBindTexture(GL_TEXTURE_2D, mTexture2D);
    GLubyte texData[4];
    texData[0] = 0;
    texData[1] = 0;
    texData[2] = 120;
    texData[3] = 255;
    glTexImage2D(GL_TEXTURE_2D, 0, GL_RGBA, 1, 1, 0, GL_RGBA, GL_UNSIGNED_BYTE, texData);

    glActiveTexture(GL_TEXTURE1);
    glBindTexture(GL_TEXTURE_CUBE_MAP, mTextureCube);
    texData[0] = 0;
    texData[1] = 90;
    texData[2] = 0;
    texData[3] = 255;
    glTexStorage2D(GL_TEXTURE_CUBE_MAP, 1, GL_RGBA8, 1, 1);
    glTexSubImage2D(GL_TEXTURE_CUBE_MAP_POSITIVE_X, 0, 0, 0, 1, 1, GL_RGBA, GL_UNSIGNED_BYTE,
                    texData);

    glActiveTexture(GL_TEXTURE2);
    glBindTexture(GL_TEXTURE_2D, mTexture2DShadow);
    glTexParameteri(GL_TEXTURE_2D, GL_TEXTURE_COMPARE_FUNC, GL_LEQUAL);
    GLfloat depthTexData[1];
    depthTexData[0] = 0.5f;
    glTexImage2D(GL_TEXTURE_2D, 0, GL_DEPTH_COMPONENT32F, 1, 1, 0, GL_DEPTH_COMPONENT, GL_FLOAT,
                 depthTexData);

    glActiveTexture(GL_TEXTURE3);
    glBindTexture(GL_TEXTURE_CUBE_MAP, mTextureCubeShadow);
    glTexParameteri(GL_TEXTURE_CUBE_MAP, GL_TEXTURE_COMPARE_FUNC, GL_LEQUAL);
    depthTexData[0] = 0.2f;
    glTexStorage2D(GL_TEXTURE_CUBE_MAP, 1, GL_DEPTH_COMPONENT32F, 1, 1);
    glTexSubImage2D(GL_TEXTURE_CUBE_MAP_POSITIVE_X, 0, 0, 0, 1, 1, GL_DEPTH_COMPONENT, GL_FLOAT,
                    depthTexData);

    // http://anglebug.com/3949: TODO: Add a DS texture case

    EXPECT_GL_NO_ERROR();

    glUseProgram(mProgram);
    glUniform1f(mDepthRefUniformLocation, 0.3f);
    glUniform1i(mTexture2DUniformLocation, 0);
    glUniform1i(mTextureCubeUniformLocation, 1);
    glUniform1i(mTexture2DShadowUniformLocation, 2);
    glUniform1i(mTextureCubeShadowUniformLocation, 3);

    drawQuad(mProgram, "position", 0.5f);
    EXPECT_GL_NO_ERROR();
    // The shader writes:
    // <texture 2d color> +
    // <cube map color> +
    // 0.25 * <comparison result (1.0)> +
    // 0.125 * <comparison result (0.0)>
    EXPECT_PIXEL_NEAR(0, 0, 64, 154, 184, 255, 2);
}

// Test different base levels on textures accessed through the same sampler array.
// Calling textureSize() on the samplers hits the D3D sampler metadata workaround.
TEST_P(TextureSizeTextureArrayTest, BaseLevelVariesInTextureArray)
{
    ANGLE_SKIP_TEST_IF(IsAMD() && IsD3D11());

    // http://anglebug.com/4391
    ANGLE_SKIP_TEST_IF(IsNVIDIA() && IsWindows() && IsD3D11());

    glActiveTexture(GL_TEXTURE0);
    glBindTexture(GL_TEXTURE_2D, mTexture2DA);
    GLsizei size = 64;
    for (GLint level = 0; level < 7; ++level)
    {
        ASSERT_LT(0, size);
        glTexImage2D(GL_TEXTURE_2D, level, GL_RGBA, size, size, 0, GL_RGBA, GL_UNSIGNED_BYTE,
                     nullptr);
        size = size / 2;
    }
    ASSERT_EQ(0, size);
    glTexParameteri(GL_TEXTURE_2D, GL_TEXTURE_BASE_LEVEL, 1);

    glActiveTexture(GL_TEXTURE1);
    glBindTexture(GL_TEXTURE_2D, mTexture2DB);
    size = 128;
    for (GLint level = 0; level < 8; ++level)
    {
        ASSERT_LT(0, size);
        glTexImage2D(GL_TEXTURE_2D, level, GL_RGBA, size, size, 0, GL_RGBA, GL_UNSIGNED_BYTE,
                     nullptr);
        size = size / 2;
    }
    ASSERT_EQ(0, size);
    glTexParameteri(GL_TEXTURE_2D, GL_TEXTURE_BASE_LEVEL, 3);
    EXPECT_GL_NO_ERROR();

    glUseProgram(mProgram);
    glUniform1i(mTexture0Location, 0);
    glUniform1i(mTexture1Location, 1);

    drawQuad(mProgram, essl3_shaders::PositionAttrib(), 0.5f);
    EXPECT_GL_NO_ERROR();
    // Red channel: width of level 1 of texture A: 32.
    // Green channel: width of level 3 of texture B: 16.
    EXPECT_PIXEL_NEAR(0, 0, 32, 16, 0, 255, 2);
}

// When sampling a texture without an alpha channel, "1" is returned as the alpha value.
// ES 3.0.4 table 3.24
TEST_P(Texture2DTestES3, TextureRGBImplicitAlpha1)
{
    glActiveTexture(GL_TEXTURE0);
    glBindTexture(GL_TEXTURE_2D, mTexture2D);
    glTexImage2D(GL_TEXTURE_2D, 0, GL_RGB8, 1, 1, 0, GL_RGB, GL_UNSIGNED_BYTE, nullptr);
    EXPECT_GL_NO_ERROR();

    drawQuad(mProgram, "position", 0.5f);

    EXPECT_PIXEL_ALPHA_EQ(0, 0, 255);
}

// When sampling a texture without an alpha channel, "1" is returned as the alpha value.
// ES 3.0.4 table 3.24
TEST_P(Texture2DTest, TextureLuminanceImplicitAlpha1)
{
    setUpProgram();

    glActiveTexture(GL_TEXTURE0);
    glBindTexture(GL_TEXTURE_2D, mTexture2D);
    glTexImage2D(GL_TEXTURE_2D, 0, GL_LUMINANCE, 1, 1, 0, GL_LUMINANCE, GL_UNSIGNED_BYTE, nullptr);
    EXPECT_GL_NO_ERROR();

    drawQuad(mProgram, "position", 0.5f);

    EXPECT_PIXEL_ALPHA_EQ(0, 0, 255);
}

// Validate that every component of the pixel will be equal to the luminance value we've set
// and that the alpha channel will be 1 (or 255 to be exact).
TEST_P(Texture2DTest, TextureLuminanceRGBSame)
{
    setUpProgram();

    glActiveTexture(GL_TEXTURE0);
    glBindTexture(GL_TEXTURE_2D, mTexture2D);
    uint8_t pixel = 50;
    glTexImage2D(GL_TEXTURE_2D, 0, GL_LUMINANCE, 1, 1, 0, GL_LUMINANCE, GL_UNSIGNED_BYTE, &pixel);
    EXPECT_GL_NO_ERROR();

    drawQuad(mProgram, "position", 0.5f);

    EXPECT_PIXEL_COLOR_EQ(0, 0, GLColor(pixel, pixel, pixel, 255));
}

// Validate that every component of the pixel will be equal to the luminance value we've set
// and that the alpha channel will be the second component.
TEST_P(Texture2DTest, TextureLuminanceAlphaRGBSame)
{
    setUpProgram();

    glActiveTexture(GL_TEXTURE0);
    glBindTexture(GL_TEXTURE_2D, mTexture2D);
    uint8_t pixel[] = {50, 25};
    glTexImage2D(GL_TEXTURE_2D, 0, GL_LUMINANCE_ALPHA, 1, 1, 0, GL_LUMINANCE_ALPHA,
                 GL_UNSIGNED_BYTE, pixel);
    EXPECT_GL_NO_ERROR();

    drawQuad(mProgram, "position", 0.5f);

    EXPECT_PIXEL_COLOR_EQ(0, 0, GLColor(pixel[0], pixel[0], pixel[0], pixel[1]));
}

// When sampling a texture without an alpha channel, "1" is returned as the alpha value.
// ES 3.0.4 table 3.24
TEST_P(Texture2DTest, TextureLuminance32ImplicitAlpha1)
{
    ANGLE_SKIP_TEST_IF(!IsGLExtensionEnabled("GL_OES_texture_float"));
    ANGLE_SKIP_TEST_IF(IsD3D9());
    ANGLE_SKIP_TEST_IF(IsVulkan());

    setUpProgram();

    glActiveTexture(GL_TEXTURE0);
    glBindTexture(GL_TEXTURE_2D, mTexture2D);
    glTexImage2D(GL_TEXTURE_2D, 0, GL_LUMINANCE, 1, 1, 0, GL_LUMINANCE, GL_FLOAT, nullptr);
    EXPECT_GL_NO_ERROR();

    drawQuad(mProgram, "position", 0.5f);

    EXPECT_PIXEL_ALPHA_EQ(0, 0, 255);
}

// When sampling a texture without an alpha channel, "1" is returned as the alpha value.
// ES 3.0.4 table 3.24
TEST_P(Texture2DTest, TextureLuminance16ImplicitAlpha1)
{
    ANGLE_SKIP_TEST_IF(!IsGLExtensionEnabled("GL_OES_texture_float"));
    ANGLE_SKIP_TEST_IF(IsD3D9());
    ANGLE_SKIP_TEST_IF(IsVulkan());
    // TODO(ynovikov): re-enable once root cause of http://anglebug.com/1420 is fixed
    ANGLE_SKIP_TEST_IF(IsAndroid() && IsAdreno() && IsOpenGLES());

    setUpProgram();

    glActiveTexture(GL_TEXTURE0);
    glBindTexture(GL_TEXTURE_2D, mTexture2D);
    glTexImage2D(GL_TEXTURE_2D, 0, GL_LUMINANCE, 1, 1, 0, GL_LUMINANCE, GL_HALF_FLOAT_OES, nullptr);
    EXPECT_GL_NO_ERROR();

    drawQuad(mProgram, "position", 0.5f);

    EXPECT_PIXEL_ALPHA_EQ(0, 0, 255);
}

// When sampling a texture without an alpha channel, "1" is returned as the alpha value.
// ES 3.0.4 table 3.24
TEST_P(Texture2DUnsignedIntegerAlpha1TestES3, TextureRGB8UIImplicitAlpha1)
{
    ANGLE_SKIP_TEST_IF(IsIntel() && IsOSX());

    glActiveTexture(GL_TEXTURE0);
    glBindTexture(GL_TEXTURE_2D, mTexture2D);
    glTexImage2D(GL_TEXTURE_2D, 0, GL_RGB8UI, 1, 1, 0, GL_RGB_INTEGER, GL_UNSIGNED_BYTE, nullptr);
    glTexParameteri(GL_TEXTURE_2D, GL_TEXTURE_MAG_FILTER, GL_NEAREST);
    glTexParameteri(GL_TEXTURE_2D, GL_TEXTURE_MIN_FILTER, GL_NEAREST);
    EXPECT_GL_NO_ERROR();

    drawQuad(mProgram, "position", 0.5f);

    EXPECT_PIXEL_ALPHA_EQ(0, 0, 255);
}

// When sampling a texture without an alpha channel, "1" is returned as the alpha value.
// ES 3.0.4 table 3.24
TEST_P(Texture2DIntegerAlpha1TestES3, TextureRGB8IImplicitAlpha1)
{
    ANGLE_SKIP_TEST_IF(IsIntel() && IsOSX());

    glActiveTexture(GL_TEXTURE0);
    glBindTexture(GL_TEXTURE_2D, mTexture2D);

    glTexImage2D(GL_TEXTURE_2D, 0, GL_RGB8I, 1, 1, 0, GL_RGB_INTEGER, GL_BYTE, nullptr);
    glTexParameteri(GL_TEXTURE_2D, GL_TEXTURE_MAG_FILTER, GL_NEAREST);
    glTexParameteri(GL_TEXTURE_2D, GL_TEXTURE_MIN_FILTER, GL_NEAREST);
    EXPECT_GL_NO_ERROR();

    drawQuad(mProgram, "position", 0.5f);

    EXPECT_PIXEL_ALPHA_EQ(0, 0, 255);
}

// When sampling a texture without an alpha channel, "1" is returned as the alpha value.
// ES 3.0.4 table 3.24
TEST_P(Texture2DUnsignedIntegerAlpha1TestES3, TextureRGB16UIImplicitAlpha1)
{
    ANGLE_SKIP_TEST_IF(IsIntel() && IsOSX());

    glActiveTexture(GL_TEXTURE0);
    glBindTexture(GL_TEXTURE_2D, mTexture2D);
    glTexImage2D(GL_TEXTURE_2D, 0, GL_RGB16UI, 1, 1, 0, GL_RGB_INTEGER, GL_UNSIGNED_SHORT, nullptr);
    glTexParameteri(GL_TEXTURE_2D, GL_TEXTURE_MAG_FILTER, GL_NEAREST);
    glTexParameteri(GL_TEXTURE_2D, GL_TEXTURE_MIN_FILTER, GL_NEAREST);
    EXPECT_GL_NO_ERROR();

    drawQuad(mProgram, "position", 0.5f);

    EXPECT_PIXEL_ALPHA_EQ(0, 0, 255);
}

// When sampling a texture without an alpha channel, "1" is returned as the alpha value.
// ES 3.0.4 table 3.24
TEST_P(Texture2DIntegerAlpha1TestES3, TextureRGB16IImplicitAlpha1)
{
    ANGLE_SKIP_TEST_IF(IsIntel() && IsOSX());

    glActiveTexture(GL_TEXTURE0);
    glBindTexture(GL_TEXTURE_2D, mTexture2D);
    glTexImage2D(GL_TEXTURE_2D, 0, GL_RGB16I, 1, 1, 0, GL_RGB_INTEGER, GL_SHORT, nullptr);
    glTexParameteri(GL_TEXTURE_2D, GL_TEXTURE_MAG_FILTER, GL_NEAREST);
    glTexParameteri(GL_TEXTURE_2D, GL_TEXTURE_MIN_FILTER, GL_NEAREST);
    EXPECT_GL_NO_ERROR();

    drawQuad(mProgram, "position", 0.5f);

    EXPECT_PIXEL_ALPHA_EQ(0, 0, 255);
}

// When sampling a texture without an alpha channel, "1" is returned as the alpha value.
// ES 3.0.4 table 3.24
TEST_P(Texture2DUnsignedIntegerAlpha1TestES3, TextureRGB32UIImplicitAlpha1)
{
    ANGLE_SKIP_TEST_IF(IsIntel() && IsOSX());

    glActiveTexture(GL_TEXTURE0);
    glBindTexture(GL_TEXTURE_2D, mTexture2D);
    glTexImage2D(GL_TEXTURE_2D, 0, GL_RGB32UI, 1, 1, 0, GL_RGB_INTEGER, GL_UNSIGNED_INT, nullptr);
    glTexParameteri(GL_TEXTURE_2D, GL_TEXTURE_MAG_FILTER, GL_NEAREST);
    glTexParameteri(GL_TEXTURE_2D, GL_TEXTURE_MIN_FILTER, GL_NEAREST);
    EXPECT_GL_NO_ERROR();

    drawQuad(mProgram, "position", 0.5f);

    EXPECT_PIXEL_ALPHA_EQ(0, 0, 255);
}

// When sampling a texture without an alpha channel, "1" is returned as the alpha value.
// ES 3.0.4 table 3.24
TEST_P(Texture2DIntegerAlpha1TestES3, TextureRGB32IImplicitAlpha1)
{
    ANGLE_SKIP_TEST_IF(IsIntel() && IsOSX());

    glActiveTexture(GL_TEXTURE0);
    glBindTexture(GL_TEXTURE_2D, mTexture2D);
    glTexImage2D(GL_TEXTURE_2D, 0, GL_RGB32I, 1, 1, 0, GL_RGB_INTEGER, GL_INT, nullptr);
    glTexParameteri(GL_TEXTURE_2D, GL_TEXTURE_MAG_FILTER, GL_NEAREST);
    glTexParameteri(GL_TEXTURE_2D, GL_TEXTURE_MIN_FILTER, GL_NEAREST);
    EXPECT_GL_NO_ERROR();

    drawQuad(mProgram, "position", 0.5f);

    EXPECT_PIXEL_ALPHA_EQ(0, 0, 255);
}

// When sampling a texture without an alpha channel, "1" is returned as the alpha value.
// ES 3.0.4 table 3.24
TEST_P(Texture2DTestES3, TextureRGBSNORMImplicitAlpha1)
{
    glActiveTexture(GL_TEXTURE0);
    glBindTexture(GL_TEXTURE_2D, mTexture2D);
    glTexImage2D(GL_TEXTURE_2D, 0, GL_RGB8_SNORM, 1, 1, 0, GL_RGB, GL_BYTE, nullptr);
    EXPECT_GL_NO_ERROR();

    drawQuad(mProgram, "position", 0.5f);

    EXPECT_PIXEL_ALPHA_EQ(0, 0, 255);
}

// When sampling a texture without an alpha channel, "1" is returned as the alpha value.
// ES 3.0.4 table 3.24
TEST_P(Texture2DTestES3, TextureRGB9E5ImplicitAlpha1)
{
    glActiveTexture(GL_TEXTURE0);
    glBindTexture(GL_TEXTURE_2D, mTexture2D);
    glTexImage2D(GL_TEXTURE_2D, 0, GL_RGB9_E5, 1, 1, 0, GL_RGB, GL_UNSIGNED_INT_5_9_9_9_REV,
                 nullptr);
    EXPECT_GL_NO_ERROR();

    drawQuad(mProgram, "position", 0.5f);

    EXPECT_PIXEL_ALPHA_EQ(0, 0, 255);
}

// When sampling a texture without an alpha channel, "1" is returned as the alpha value.
// ES 3.0.4 table 3.24
TEST_P(Texture2DTestES3, TextureCOMPRESSEDRGB8ETC2ImplicitAlpha1)
{
    // ETC texture formats are not supported on Mac OpenGL. http://anglebug.com/3853
    ANGLE_SKIP_TEST_IF(IsOSX() && IsDesktopOpenGL());

    glActiveTexture(GL_TEXTURE0);
    glBindTexture(GL_TEXTURE_2D, mTexture2D);
    glCompressedTexImage2D(GL_TEXTURE_2D, 0, GL_COMPRESSED_RGB8_ETC2, 1, 1, 0, 8, nullptr);
    EXPECT_GL_NO_ERROR();

    drawQuad(mProgram, "position", 0.5f);

    EXPECT_PIXEL_ALPHA_EQ(0, 0, 255);
}

// When sampling a texture without an alpha channel, "1" is returned as the alpha value.
// ES 3.0.4 table 3.24
TEST_P(Texture2DTestES3, TextureCOMPRESSEDSRGB8ETC2ImplicitAlpha1)
{
    // ETC texture formats are not supported on Mac OpenGL. http://anglebug.com/3853
    ANGLE_SKIP_TEST_IF(IsOSX() && IsDesktopOpenGL());

    glActiveTexture(GL_TEXTURE0);
    glBindTexture(GL_TEXTURE_2D, mTexture2D);
    glCompressedTexImage2D(GL_TEXTURE_2D, 0, GL_COMPRESSED_SRGB8_ETC2, 1, 1, 0, 8, nullptr);
    EXPECT_GL_NO_ERROR();

    drawQuad(mProgram, "position", 0.5f);

    EXPECT_PIXEL_ALPHA_EQ(0, 0, 255);
}

// Use a sampler in a uniform struct.
TEST_P(SamplerInStructTest, SamplerInStruct)
{
    runSamplerInStructTest();
}

// Use a sampler in a uniform struct that's passed as a function parameter.
TEST_P(SamplerInStructAsFunctionParameterTest, SamplerInStructAsFunctionParameter)
{
    // Fails on Nexus 5X due to a driver bug. http://anglebug.com/1427
    ANGLE_SKIP_TEST_IF((IsNexus5X() || IsNexus6P()) && IsOpenGLES());

    runSamplerInStructTest();
}

// Use a sampler in a uniform struct array with a struct from the array passed as a function
// parameter.
TEST_P(SamplerInStructArrayAsFunctionParameterTest, SamplerInStructArrayAsFunctionParameter)
{
    // Fails on Nexus 5X due to a driver bug. http://anglebug.com/1427
    ANGLE_SKIP_TEST_IF((IsNexus5X() || IsNexus6P()) && IsOpenGLES());

    runSamplerInStructTest();
}

// Use a sampler in a struct inside a uniform struct with the nested struct passed as a function
// parameter.
TEST_P(SamplerInNestedStructAsFunctionParameterTest, SamplerInNestedStructAsFunctionParameter)
{
    // Fails on Nexus 5X due to a driver bug. http://anglebug.com/1427
    ANGLE_SKIP_TEST_IF((IsNexus5X() || IsNexus6P()) && IsOpenGLES());

    runSamplerInStructTest();
}

// Make sure that there isn't a name conflict between sampler extracted from a struct and a
// similarly named uniform.
TEST_P(SamplerInStructAndOtherVariableTest, SamplerInStructAndOtherVariable)
{
    runSamplerInStructTest();
}

// GL_EXT_texture_filter_anisotropic
class TextureAnisotropyTest : public Texture2DTest
{
  protected:
    void uploadTexture()
    {
        glActiveTexture(GL_TEXTURE0);
        glBindTexture(GL_TEXTURE_2D, mTexture2D);
        GLColor texDataRed[1] = {GLColor::red};
        glTexImage2D(GL_TEXTURE_2D, 0, GL_RGBA, 1, 1, 0, GL_RGBA, GL_UNSIGNED_BYTE, texDataRed);
        EXPECT_GL_NO_ERROR();
    }
};

// Tests that setting anisotropic filtering doesn't cause failures at draw time.
TEST_P(TextureAnisotropyTest, AnisotropyFunctional)
{
    ANGLE_SKIP_TEST_IF(!IsGLExtensionEnabled("GL_EXT_texture_filter_anisotropic"));

    setUpProgram();

    uploadTexture();

    glTexParameteri(GL_TEXTURE_2D, GL_TEXTURE_MAG_FILTER, GL_NEAREST);
    glTexParameteri(GL_TEXTURE_2D, GL_TEXTURE_MIN_FILTER, GL_NEAREST);
    glTexParameterf(GL_TEXTURE_2D, GL_TEXTURE_MAX_ANISOTROPY_EXT, 2.0f);
    EXPECT_GL_NO_ERROR();

    drawQuad(mProgram, "position", 0.5f);

    EXPECT_PIXEL_COLOR_EQ(getWindowWidth() / 2, getWindowHeight() / 2, GLColor::red);
    EXPECT_PIXEL_COLOR_EQ(0, 0, GLColor::red);
    EXPECT_PIXEL_COLOR_EQ(getWindowWidth() - 1, getWindowHeight() - 1, GLColor::red);
}

// GL_OES_texture_border_clamp
class TextureBorderClampTest : public Texture2DTest
{
  protected:
    TextureBorderClampTest() : Texture2DTest() {}

    const char *getVertexShaderSource() override
    {
        return
            R"(precision highp float;
            attribute vec4 position;
            varying vec2 texcoord;

            void main()
            {
                gl_Position = vec4(position.xy, 0.0, 1.0);
                // texcoords in [-0.5, 1.5]
                texcoord = (position.xy) + 0.5;
            })";
    }

    void uploadTexture()
    {
        glActiveTexture(GL_TEXTURE0);
        glBindTexture(GL_TEXTURE_2D, mTexture2D);
        std::vector<GLColor> texDataRed(1, GLColor::red);
        glTexImage2D(GL_TEXTURE_2D, 0, GL_RGBA, 1, 1, 0, GL_RGBA, GL_UNSIGNED_BYTE,
                     texDataRed.data());
        EXPECT_GL_NO_ERROR();
    }
};

// Test if the color set as GL_TEXTURE_BORDER_COLOR is used when sampling outside of the texture in
// GL_CLAMP_TO_BORDER wrap mode (set with glTexParameter).
TEST_P(TextureBorderClampTest, TextureBorderClampFunctional)
{
    ANGLE_SKIP_TEST_IF(!IsGLExtensionEnabled("GL_OES_texture_border_clamp"));

    setUpProgram();

    uploadTexture();

    glTexParameteri(GL_TEXTURE_2D, GL_TEXTURE_WRAP_S, GL_CLAMP_TO_BORDER);
    glTexParameteri(GL_TEXTURE_2D, GL_TEXTURE_WRAP_T, GL_CLAMP_TO_BORDER);
    glTexParameteri(GL_TEXTURE_2D, GL_TEXTURE_MAG_FILTER, GL_NEAREST);
    glTexParameteri(GL_TEXTURE_2D, GL_TEXTURE_MIN_FILTER, GL_NEAREST);
    glTexParameterfv(GL_TEXTURE_2D, GL_TEXTURE_BORDER_COLOR, &kFloatGreen.R);
    EXPECT_GL_NO_ERROR();

    drawQuad(mProgram, "position", 0.5f);

    EXPECT_PIXEL_COLOR_EQ(getWindowWidth() / 2, getWindowHeight() / 2, GLColor::red);
    EXPECT_PIXEL_COLOR_EQ(0, 0, GLColor::green);
    EXPECT_PIXEL_COLOR_EQ(getWindowWidth() - 1, getWindowHeight() - 1, GLColor::green);
}

// Test reading back GL_TEXTURE_BORDER_COLOR by glGetTexParameter.
TEST_P(TextureBorderClampTest, TextureBorderClampFunctional2)
{
    ANGLE_SKIP_TEST_IF(!IsGLExtensionEnabled("GL_OES_texture_border_clamp"));

    glActiveTexture(GL_TEXTURE0);
    glBindTexture(GL_TEXTURE_2D, mTexture2D);

    glTexParameterfv(GL_TEXTURE_2D, GL_TEXTURE_BORDER_COLOR, &kFloatGreen.R);

    GLint colorFixedPoint[4] = {0};
    glGetTexParameteriv(GL_TEXTURE_2D, GL_TEXTURE_BORDER_COLOR, colorFixedPoint);
    constexpr GLint colorGreenFixedPoint[4] = {0, std::numeric_limits<GLint>::max(), 0,
                                               std::numeric_limits<GLint>::max()};
    EXPECT_EQ(colorFixedPoint[0], colorGreenFixedPoint[0]);
    EXPECT_EQ(colorFixedPoint[1], colorGreenFixedPoint[1]);
    EXPECT_EQ(colorFixedPoint[2], colorGreenFixedPoint[2]);
    EXPECT_EQ(colorFixedPoint[3], colorGreenFixedPoint[3]);

    constexpr GLint colorBlueFixedPoint[4] = {0, 0, std::numeric_limits<GLint>::max(),
                                              std::numeric_limits<GLint>::max()};
    glTexParameteriv(GL_TEXTURE_2D, GL_TEXTURE_BORDER_COLOR, colorBlueFixedPoint);

    GLfloat color[4] = {0.0f};
    glGetTexParameterfv(GL_TEXTURE_2D, GL_TEXTURE_BORDER_COLOR, color);
    EXPECT_EQ(color[0], kFloatBlue.R);
    EXPECT_EQ(color[1], kFloatBlue.G);
    EXPECT_EQ(color[2], kFloatBlue.B);
    EXPECT_EQ(color[3], kFloatBlue.A);
}

// Test GL_TEXTURE_BORDER_COLOR parameter validation at glTexParameter.
TEST_P(TextureBorderClampTest, TextureBorderClampValidation)
{
    ANGLE_SKIP_TEST_IF(!IsGLExtensionEnabled("GL_OES_texture_border_clamp"));

    glActiveTexture(GL_TEXTURE0);
    glBindTexture(GL_TEXTURE_2D, mTexture2D);

    glTexParameterf(GL_TEXTURE_2D, GL_TEXTURE_BORDER_COLOR, 1.0f);
    EXPECT_GL_ERROR(GL_INVALID_ENUM);

    glTexParameteri(GL_TEXTURE_2D, GL_TEXTURE_BORDER_COLOR, std::numeric_limits<GLint>::max());
    EXPECT_GL_ERROR(GL_INVALID_ENUM);

    glTexParameterfv(GL_TEXTURE_2D_MULTISAMPLE, GL_TEXTURE_BORDER_COLOR, &kFloatGreen.R);
    EXPECT_GL_ERROR(GL_INVALID_ENUM);

    GLint colorInt[4] = {0};
    glTexParameteriv(GL_TEXTURE_2D_MULTISAMPLE_ARRAY, GL_TEXTURE_BORDER_COLOR, colorInt);
    EXPECT_GL_ERROR(GL_INVALID_ENUM);

    if (getClientMajorVersion() < 3)
    {
        glTexParameterIivOES(GL_TEXTURE_2D, GL_TEXTURE_BORDER_COLOR, colorInt);
        EXPECT_GL_ERROR(GL_INVALID_OPERATION);
        glGetTexParameterIivOES(GL_TEXTURE_2D, GL_TEXTURE_BORDER_COLOR, colorInt);
        EXPECT_GL_ERROR(GL_INVALID_OPERATION);

        GLuint colorUInt[4] = {0};
        glTexParameterIuivOES(GL_TEXTURE_2D, GL_TEXTURE_BORDER_COLOR, colorUInt);
        EXPECT_GL_ERROR(GL_INVALID_OPERATION);
        glGetTexParameterIuivOES(GL_TEXTURE_2D, GL_TEXTURE_BORDER_COLOR, colorUInt);
        EXPECT_GL_ERROR(GL_INVALID_OPERATION);

        GLSampler sampler;
        glSamplerParameterIivOES(sampler, GL_TEXTURE_BORDER_COLOR, colorInt);
        EXPECT_GL_ERROR(GL_INVALID_OPERATION);
        glGetSamplerParameterIivOES(sampler, GL_TEXTURE_BORDER_COLOR, colorInt);
        EXPECT_GL_ERROR(GL_INVALID_OPERATION);

        glSamplerParameterIuivOES(sampler, GL_TEXTURE_BORDER_COLOR, colorUInt);
        EXPECT_GL_ERROR(GL_INVALID_OPERATION);
        glGetSamplerParameterIuivOES(sampler, GL_TEXTURE_BORDER_COLOR, colorUInt);
        EXPECT_GL_ERROR(GL_INVALID_OPERATION);
    }
}

class TextureBorderClampTestES3 : public TextureBorderClampTest
{
  protected:
    TextureBorderClampTestES3() : TextureBorderClampTest() {}
};

// Test if the color set as GL_TEXTURE_BORDER_COLOR is used when sampling outside of the texture in
// GL_CLAMP_TO_BORDER wrap mode (set with glSamplerParameter).
TEST_P(TextureBorderClampTestES3, TextureBorderClampES3Functional)
{
    ANGLE_SKIP_TEST_IF(!IsGLExtensionEnabled("GL_OES_texture_border_clamp"));

    setUpProgram();

    uploadTexture();

    GLSampler sampler;
    glBindSampler(0, sampler);
    glSamplerParameteri(sampler, GL_TEXTURE_WRAP_S, GL_CLAMP_TO_BORDER);
    glSamplerParameteri(sampler, GL_TEXTURE_WRAP_T, GL_CLAMP_TO_BORDER);
    glSamplerParameteri(sampler, GL_TEXTURE_MAG_FILTER, GL_NEAREST);
    glSamplerParameteri(sampler, GL_TEXTURE_MIN_FILTER, GL_NEAREST);
    glSamplerParameterfv(sampler, GL_TEXTURE_BORDER_COLOR, &kFloatGreen.R);
    EXPECT_GL_NO_ERROR();

    drawQuad(mProgram, "position", 0.5f);

    EXPECT_PIXEL_COLOR_EQ(getWindowWidth() / 2, getWindowHeight() / 2, GLColor::red);
    EXPECT_PIXEL_COLOR_EQ(0, 0, GLColor::green);
    EXPECT_PIXEL_COLOR_EQ(getWindowWidth() - 1, getWindowHeight() - 1, GLColor::green);
}

// Test reading back GL_TEXTURE_BORDER_COLOR by glGetSamplerParameter.
TEST_P(TextureBorderClampTestES3, TextureBorderClampES3Functional2)
{
    ANGLE_SKIP_TEST_IF(!IsGLExtensionEnabled("GL_OES_texture_border_clamp"));

    glActiveTexture(GL_TEXTURE0);

    GLSampler sampler;
    glBindSampler(0, sampler);

    glSamplerParameterfv(sampler, GL_TEXTURE_BORDER_COLOR, &kFloatGreen.R);

    GLint colorFixedPoint[4] = {0};
    glGetSamplerParameteriv(sampler, GL_TEXTURE_BORDER_COLOR, colorFixedPoint);
    constexpr GLint colorGreenFixedPoint[4] = {0, std::numeric_limits<GLint>::max(), 0,
                                               std::numeric_limits<GLint>::max()};
    EXPECT_EQ(colorFixedPoint[0], colorGreenFixedPoint[0]);
    EXPECT_EQ(colorFixedPoint[1], colorGreenFixedPoint[1]);
    EXPECT_EQ(colorFixedPoint[2], colorGreenFixedPoint[2]);
    EXPECT_EQ(colorFixedPoint[3], colorGreenFixedPoint[3]);

    constexpr GLint colorBlueFixedPoint[4] = {0, 0, std::numeric_limits<GLint>::max(),
                                              std::numeric_limits<GLint>::max()};
    glSamplerParameteriv(sampler, GL_TEXTURE_BORDER_COLOR, colorBlueFixedPoint);

    GLfloat color[4] = {0.0f};
    glGetSamplerParameterfv(sampler, GL_TEXTURE_BORDER_COLOR, color);
    EXPECT_EQ(color[0], kFloatBlue.R);
    EXPECT_EQ(color[1], kFloatBlue.G);
    EXPECT_EQ(color[2], kFloatBlue.B);
    EXPECT_EQ(color[3], kFloatBlue.A);

    constexpr GLint colorSomewhatRedInt[4] = {500000, 0, 0, std::numeric_limits<GLint>::max()};
    glSamplerParameterIivOES(sampler, GL_TEXTURE_BORDER_COLOR, colorSomewhatRedInt);
    GLint colorInt[4] = {0};
    glGetSamplerParameterIivOES(sampler, GL_TEXTURE_BORDER_COLOR, colorInt);
    EXPECT_EQ(colorInt[0], colorSomewhatRedInt[0]);
    EXPECT_EQ(colorInt[1], colorSomewhatRedInt[1]);
    EXPECT_EQ(colorInt[2], colorSomewhatRedInt[2]);
    EXPECT_EQ(colorInt[3], colorSomewhatRedInt[3]);

    constexpr GLuint colorSomewhatRedUInt[4] = {500000, 0, 0, std::numeric_limits<GLuint>::max()};
    glSamplerParameterIuivOES(sampler, GL_TEXTURE_BORDER_COLOR, colorSomewhatRedUInt);
    GLuint colorUInt[4] = {0};
    glGetSamplerParameterIuivOES(sampler, GL_TEXTURE_BORDER_COLOR, colorUInt);
    EXPECT_EQ(colorUInt[0], colorSomewhatRedUInt[0]);
    EXPECT_EQ(colorUInt[1], colorSomewhatRedUInt[1]);
    EXPECT_EQ(colorUInt[2], colorSomewhatRedUInt[2]);
    EXPECT_EQ(colorUInt[3], colorSomewhatRedUInt[3]);

    glBindTexture(GL_TEXTURE_2D, mTexture2D);

    constexpr GLint colorSomewhatGreenInt[4] = {0, 500000, 0, std::numeric_limits<GLint>::max()};
    glTexParameterIivOES(GL_TEXTURE_2D, GL_TEXTURE_BORDER_COLOR, colorSomewhatGreenInt);
    glGetTexParameterIivOES(GL_TEXTURE_2D, GL_TEXTURE_BORDER_COLOR, colorInt);
    EXPECT_EQ(colorInt[0], colorSomewhatGreenInt[0]);
    EXPECT_EQ(colorInt[1], colorSomewhatGreenInt[1]);
    EXPECT_EQ(colorInt[2], colorSomewhatGreenInt[2]);
    EXPECT_EQ(colorInt[3], colorSomewhatGreenInt[3]);

    constexpr GLuint colorSomewhatGreenUInt[4] = {0, 500000, 0, std::numeric_limits<GLuint>::max()};
    glTexParameterIuivOES(GL_TEXTURE_2D, GL_TEXTURE_BORDER_COLOR, colorSomewhatGreenUInt);
    glGetTexParameterIuivOES(GL_TEXTURE_2D, GL_TEXTURE_BORDER_COLOR, colorUInt);
    EXPECT_EQ(colorUInt[0], colorSomewhatGreenUInt[0]);
    EXPECT_EQ(colorUInt[1], colorSomewhatGreenUInt[1]);
    EXPECT_EQ(colorUInt[2], colorSomewhatGreenUInt[2]);
    EXPECT_EQ(colorUInt[3], colorSomewhatGreenUInt[3]);
}

// Test GL_TEXTURE_BORDER_COLOR parameter validation at glSamplerParameter.
TEST_P(TextureBorderClampTestES3, TextureBorderClampES3Validation)
{
    ANGLE_SKIP_TEST_IF(!IsGLExtensionEnabled("GL_OES_texture_border_clamp"));

    glActiveTexture(GL_TEXTURE0);

    GLSampler sampler;
    glBindSampler(0, sampler);

    glSamplerParameterf(sampler, GL_TEXTURE_BORDER_COLOR, 1.0f);
    EXPECT_GL_ERROR(GL_INVALID_ENUM);

    glSamplerParameteri(sampler, GL_TEXTURE_BORDER_COLOR, std::numeric_limits<GLint>::max());
    EXPECT_GL_ERROR(GL_INVALID_ENUM);
}

class TextureBorderClampIntegerTestES3 : public Texture2DTest
{
  protected:
    TextureBorderClampIntegerTestES3() : Texture2DTest(), isUnsignedIntTest(false) {}

    const char *getVertexShaderSource() override
    {
        return
            R"(#version 300 es
            out vec2 texcoord;
            in vec4 position;

            void main()
            {
                gl_Position = vec4(position.xy, 0.0, 1.0);
                // texcoords in [-0.5, 1.5]
                texcoord = (position.xy) + 0.5;
            })";
    }

    const char *getFragmentShaderSource() override
    {
        if (isUnsignedIntTest)
        {
            return "#version 300 es\n"
                   "precision highp float;\n"
                   "uniform highp usampler2D tex;\n"
                   "in vec2 texcoord;\n"
                   "out vec4 fragColor;\n"

                   "void main()\n"
                   "{\n"
                   "vec4 red   = vec4(1.0, 0.0, 0.0, 1.0);\n"
                   "vec4 green = vec4(0.0, 1.0, 0.0, 1.0);\n"
                   "fragColor = (texture(tex, texcoord).r == 150u)"
                   "            ? green : red;\n"
                   "}\n";
        }
        else
        {
            return "#version 300 es\n"
                   "precision highp float;\n"
                   "uniform highp isampler2D tex;\n"
                   "in vec2 texcoord;\n"
                   "out vec4 fragColor;\n"

                   "void main()\n"
                   "{\n"
                   "vec4 red   = vec4(1.0, 0.0, 0.0, 1.0);\n"
                   "vec4 green = vec4(0.0, 1.0, 0.0, 1.0);\n"
                   "fragColor = (texture(tex, texcoord).r == -50)"
                   "            ? green : red;\n"
                   "}\n";
        }
    }

    void uploadTexture()
    {
        glActiveTexture(GL_TEXTURE0);
        glBindTexture(GL_TEXTURE_2D, mTexture2D);
        if (isUnsignedIntTest)
        {
            std::vector<GLubyte> texData(4, 100);
            glTexImage2D(GL_TEXTURE_2D, 0, GL_RGBA8UI, 1, 1, 0, GL_RGBA_INTEGER, GL_UNSIGNED_BYTE,
                         texData.data());
        }
        else
        {
            std::vector<GLbyte> texData(4, 100);
            glTexImage2D(GL_TEXTURE_2D, 0, GL_RGBA8I, 1, 1, 0, GL_RGBA_INTEGER, GL_BYTE,
                         texData.data());
        }
        EXPECT_GL_NO_ERROR();
    }

    bool isUnsignedIntTest;
};

// Test if the integer values set as GL_TEXTURE_BORDER_COLOR is used when sampling outside of the
// integer texture in GL_CLAMP_TO_BORDER wrap mode (set with glTexParameterIivOES).
TEST_P(TextureBorderClampIntegerTestES3, TextureBorderClampInteger)
{
    // Fails on Win10 FYI x64 Release (AMD RX 550). http://anglebug.com/3760
    ANGLE_SKIP_TEST_IF(IsWindows() && IsAMD() && IsDesktopOpenGL());

    ANGLE_SKIP_TEST_IF(!IsGLExtensionEnabled("GL_OES_texture_border_clamp"));

    setUpProgram();

    uploadTexture();

    glTexParameteri(GL_TEXTURE_2D, GL_TEXTURE_WRAP_S, GL_CLAMP_TO_BORDER);
    glTexParameteri(GL_TEXTURE_2D, GL_TEXTURE_WRAP_T, GL_CLAMP_TO_BORDER);
    glTexParameteri(GL_TEXTURE_2D, GL_TEXTURE_MAG_FILTER, GL_NEAREST);
    glTexParameteri(GL_TEXTURE_2D, GL_TEXTURE_MIN_FILTER, GL_NEAREST);

    constexpr GLint borderColor[4] = {-50, -50, -50, -50};
    glTexParameterIivOES(GL_TEXTURE_2D, GL_TEXTURE_BORDER_COLOR, borderColor);

    EXPECT_GL_NO_ERROR();

    drawQuad(mProgram, "position", 0.5f);

    EXPECT_PIXEL_COLOR_EQ(getWindowWidth() / 2, getWindowHeight() / 2, GLColor::red);
    EXPECT_PIXEL_COLOR_EQ(0, 0, GLColor::green);
    EXPECT_PIXEL_COLOR_EQ(getWindowWidth() - 1, getWindowHeight() - 1, GLColor::green);
}

// Test if the integer values set as GL_TEXTURE_BORDER_COLOR is used when sampling outside of the
// integer texture in GL_CLAMP_TO_BORDER wrap mode (set with glTexParameterIivOES).
TEST_P(TextureBorderClampIntegerTestES3, TextureBorderClampInteger2)
{
    // Fails on Win10 FYI x64 Release (AMD RX 550). http://anglebug.com/3760
    ANGLE_SKIP_TEST_IF(IsWindows() && IsAMD() && IsDesktopOpenGL());

    ANGLE_SKIP_TEST_IF(!IsGLExtensionEnabled("GL_OES_texture_border_clamp"));

    setUpProgram();

    uploadTexture();

    GLSampler sampler;
    glBindSampler(0, sampler);
    glSamplerParameteri(sampler, GL_TEXTURE_WRAP_S, GL_CLAMP_TO_BORDER);
    glSamplerParameteri(sampler, GL_TEXTURE_WRAP_T, GL_CLAMP_TO_BORDER);
    glSamplerParameteri(sampler, GL_TEXTURE_MAG_FILTER, GL_NEAREST);
    glSamplerParameteri(sampler, GL_TEXTURE_MIN_FILTER, GL_NEAREST);

    constexpr GLint borderColor[4] = {-50, -50, -50, -50};
    glSamplerParameterIivOES(sampler, GL_TEXTURE_BORDER_COLOR, borderColor);

    EXPECT_GL_NO_ERROR();

    drawQuad(mProgram, "position", 0.5f);

    EXPECT_PIXEL_COLOR_EQ(getWindowWidth() / 2, getWindowHeight() / 2, GLColor::red);
    EXPECT_PIXEL_COLOR_EQ(0, 0, GLColor::green);
    EXPECT_PIXEL_COLOR_EQ(getWindowWidth() - 1, getWindowHeight() - 1, GLColor::green);
}

// Test if the unsigned integer values set as GL_TEXTURE_BORDER_COLOR is used when sampling outside
// of the unsigned integer texture in GL_CLAMP_TO_BORDER wrap mode (set with glTexParameterIuivOES).
TEST_P(TextureBorderClampIntegerTestES3, TextureBorderClampIntegerUnsigned)
{
    ANGLE_SKIP_TEST_IF(!IsGLExtensionEnabled("GL_OES_texture_border_clamp"));

    isUnsignedIntTest = true;

    setUpProgram();

    uploadTexture();

    glTexParameteri(GL_TEXTURE_2D, GL_TEXTURE_WRAP_S, GL_CLAMP_TO_BORDER);
    glTexParameteri(GL_TEXTURE_2D, GL_TEXTURE_WRAP_T, GL_CLAMP_TO_BORDER);
    glTexParameteri(GL_TEXTURE_2D, GL_TEXTURE_MAG_FILTER, GL_NEAREST);
    glTexParameteri(GL_TEXTURE_2D, GL_TEXTURE_MIN_FILTER, GL_NEAREST);

    constexpr GLuint borderColor[4] = {150, 150, 150, 150};
    glTexParameterIuivOES(GL_TEXTURE_2D, GL_TEXTURE_BORDER_COLOR, borderColor);

    EXPECT_GL_NO_ERROR();

    drawQuad(mProgram, "position", 0.5f);

    EXPECT_PIXEL_COLOR_EQ(getWindowWidth() / 2, getWindowHeight() / 2, GLColor::red);
    EXPECT_PIXEL_COLOR_EQ(0, 0, GLColor::green);
    EXPECT_PIXEL_COLOR_EQ(getWindowWidth() - 1, getWindowHeight() - 1, GLColor::green);
}

// Test if the unsigned integer values set as GL_TEXTURE_BORDER_COLOR is used when sampling outside
// of the unsigned integer texture in GL_CLAMP_TO_BORDER wrap mode (set with
// glSamplerParameterIuivOES).
TEST_P(TextureBorderClampIntegerTestES3, TextureBorderClampIntegerUnsigned2)
{
    ANGLE_SKIP_TEST_IF(!IsGLExtensionEnabled("GL_OES_texture_border_clamp"));

    isUnsignedIntTest = true;

    setUpProgram();

    uploadTexture();

    GLSampler sampler;
    glBindSampler(0, sampler);
    glSamplerParameteri(sampler, GL_TEXTURE_WRAP_S, GL_CLAMP_TO_BORDER);
    glSamplerParameteri(sampler, GL_TEXTURE_WRAP_T, GL_CLAMP_TO_BORDER);
    glSamplerParameteri(sampler, GL_TEXTURE_MAG_FILTER, GL_NEAREST);
    glSamplerParameteri(sampler, GL_TEXTURE_MIN_FILTER, GL_NEAREST);

    constexpr GLuint borderColor[4] = {150, 150, 150, 150};
    glSamplerParameterIuivOES(sampler, GL_TEXTURE_BORDER_COLOR, borderColor);

    EXPECT_GL_NO_ERROR();

    drawQuad(mProgram, "position", 0.5f);

    EXPECT_PIXEL_COLOR_EQ(getWindowWidth() / 2, getWindowHeight() / 2, GLColor::red);
    EXPECT_PIXEL_COLOR_EQ(0, 0, GLColor::green);
    EXPECT_PIXEL_COLOR_EQ(getWindowWidth() - 1, getWindowHeight() - 1, GLColor::green);
}

// ~GL_OES_texture_border_clamp

class TextureLimitsTest : public ANGLETest
{
  protected:
    struct RGBA8
    {
        uint8_t R, G, B, A;
    };

    TextureLimitsTest()
        : mProgram(0), mMaxVertexTextures(0), mMaxFragmentTextures(0), mMaxCombinedTextures(0)
    {
        setWindowWidth(128);
        setWindowHeight(128);
        setConfigRedBits(8);
        setConfigGreenBits(8);
        setConfigBlueBits(8);
        setConfigAlphaBits(8);
    }

    void testSetUp() override
    {
        glGetIntegerv(GL_MAX_VERTEX_TEXTURE_IMAGE_UNITS, &mMaxVertexTextures);
        glGetIntegerv(GL_MAX_TEXTURE_IMAGE_UNITS, &mMaxFragmentTextures);
        glGetIntegerv(GL_MAX_COMBINED_TEXTURE_IMAGE_UNITS, &mMaxCombinedTextures);

        ASSERT_GL_NO_ERROR();
    }

    void testTearDown() override
    {
        if (mProgram != 0)
        {
            glDeleteProgram(mProgram);
            mProgram = 0;

            if (!mTextures.empty())
            {
                glDeleteTextures(static_cast<GLsizei>(mTextures.size()), &mTextures[0]);
            }
        }
    }

    void compileProgramWithTextureCounts(const std::string &vertexPrefix,
                                         GLint vertexTextureCount,
                                         GLint vertexActiveTextureCount,
                                         const std::string &fragPrefix,
                                         GLint fragmentTextureCount,
                                         GLint fragmentActiveTextureCount)
    {
        std::stringstream vertexShaderStr;
        vertexShaderStr << "attribute vec2 position;\n"
                        << "varying vec4 color;\n"
                        << "varying vec2 texCoord;\n";

        for (GLint textureIndex = 0; textureIndex < vertexTextureCount; ++textureIndex)
        {
            vertexShaderStr << "uniform sampler2D " << vertexPrefix << textureIndex << ";\n";
        }

        vertexShaderStr << "void main() {\n"
                        << "  gl_Position = vec4(position, 0, 1);\n"
                        << "  texCoord = (position * 0.5) + 0.5;\n"
                        << "  color = vec4(0);\n";

        for (GLint textureIndex = 0; textureIndex < vertexActiveTextureCount; ++textureIndex)
        {
            vertexShaderStr << "  color += texture2D(" << vertexPrefix << textureIndex
                            << ", texCoord);\n";
        }

        vertexShaderStr << "}";

        std::stringstream fragmentShaderStr;
        fragmentShaderStr << "varying mediump vec4 color;\n"
                          << "varying mediump vec2 texCoord;\n";

        for (GLint textureIndex = 0; textureIndex < fragmentTextureCount; ++textureIndex)
        {
            fragmentShaderStr << "uniform sampler2D " << fragPrefix << textureIndex << ";\n";
        }

        fragmentShaderStr << "void main() {\n"
                          << "  gl_FragColor = color;\n";

        for (GLint textureIndex = 0; textureIndex < fragmentActiveTextureCount; ++textureIndex)
        {
            fragmentShaderStr << "  gl_FragColor += texture2D(" << fragPrefix << textureIndex
                              << ", texCoord);\n";
        }

        fragmentShaderStr << "}";

        const std::string &vertexShaderSource   = vertexShaderStr.str();
        const std::string &fragmentShaderSource = fragmentShaderStr.str();

        mProgram = CompileProgram(vertexShaderSource.c_str(), fragmentShaderSource.c_str());
    }

    RGBA8 getPixel(GLint texIndex)
    {
        RGBA8 pixel = {static_cast<uint8_t>(texIndex & 0x7u), static_cast<uint8_t>(texIndex >> 3),
                       0, 255u};
        return pixel;
    }

    void initTextures(GLint tex2DCount, GLint texCubeCount)
    {
        GLint totalCount = tex2DCount + texCubeCount;
        mTextures.assign(totalCount, 0);
        glGenTextures(totalCount, &mTextures[0]);
        ASSERT_GL_NO_ERROR();

        std::vector<RGBA8> texData(16 * 16);

        GLint texIndex = 0;
        for (; texIndex < tex2DCount; ++texIndex)
        {
            texData.assign(texData.size(), getPixel(texIndex));
            glActiveTexture(GL_TEXTURE0 + texIndex);
            glBindTexture(GL_TEXTURE_2D, mTextures[texIndex]);
            glTexImage2D(GL_TEXTURE_2D, 0, GL_RGBA, 16, 16, 0, GL_RGBA, GL_UNSIGNED_BYTE,
                         &texData[0]);
            glTexParameteri(GL_TEXTURE_2D, GL_TEXTURE_MIN_FILTER, GL_NEAREST);
            glTexParameteri(GL_TEXTURE_2D, GL_TEXTURE_MAG_FILTER, GL_NEAREST);
            glTexParameteri(GL_TEXTURE_2D, GL_TEXTURE_WRAP_S, GL_CLAMP_TO_EDGE);
            glTexParameteri(GL_TEXTURE_2D, GL_TEXTURE_WRAP_T, GL_CLAMP_TO_EDGE);
        }

        ASSERT_GL_NO_ERROR();

        for (; texIndex < texCubeCount; ++texIndex)
        {
            texData.assign(texData.size(), getPixel(texIndex));
            glActiveTexture(GL_TEXTURE0 + texIndex);
            glBindTexture(GL_TEXTURE_CUBE_MAP, mTextures[texIndex]);
            glTexImage2D(GL_TEXTURE_CUBE_MAP_POSITIVE_X, 0, GL_RGBA, 16, 16, 0, GL_RGBA,
                         GL_UNSIGNED_BYTE, &texData[0]);
            glTexImage2D(GL_TEXTURE_CUBE_MAP_POSITIVE_Y, 0, GL_RGBA, 16, 16, 0, GL_RGBA,
                         GL_UNSIGNED_BYTE, &texData[0]);
            glTexImage2D(GL_TEXTURE_CUBE_MAP_POSITIVE_Z, 0, GL_RGBA, 16, 16, 0, GL_RGBA,
                         GL_UNSIGNED_BYTE, &texData[0]);
            glTexImage2D(GL_TEXTURE_CUBE_MAP_NEGATIVE_X, 0, GL_RGBA, 16, 16, 0, GL_RGBA,
                         GL_UNSIGNED_BYTE, &texData[0]);
            glTexImage2D(GL_TEXTURE_CUBE_MAP_NEGATIVE_Y, 0, GL_RGBA, 16, 16, 0, GL_RGBA,
                         GL_UNSIGNED_BYTE, &texData[0]);
            glTexImage2D(GL_TEXTURE_CUBE_MAP_NEGATIVE_Z, 0, GL_RGBA, 16, 16, 0, GL_RGBA,
                         GL_UNSIGNED_BYTE, &texData[0]);
            glTexParameteri(GL_TEXTURE_CUBE_MAP, GL_TEXTURE_MIN_FILTER, GL_NEAREST);
            glTexParameteri(GL_TEXTURE_CUBE_MAP, GL_TEXTURE_MAG_FILTER, GL_NEAREST);
            glTexParameteri(GL_TEXTURE_CUBE_MAP, GL_TEXTURE_WRAP_S, GL_CLAMP_TO_EDGE);
            glTexParameteri(GL_TEXTURE_CUBE_MAP, GL_TEXTURE_WRAP_T, GL_CLAMP_TO_EDGE);
        }

        ASSERT_GL_NO_ERROR();
    }

    void testWithTextures(GLint vertexTextureCount,
                          const std::string &vertexTexturePrefix,
                          GLint fragmentTextureCount,
                          const std::string &fragmentTexturePrefix)
    {
        // Generate textures
        initTextures(vertexTextureCount + fragmentTextureCount, 0);

        glUseProgram(mProgram);
        RGBA8 expectedSum = {0};
        for (GLint texIndex = 0; texIndex < vertexTextureCount; ++texIndex)
        {
            std::stringstream uniformNameStr;
            uniformNameStr << vertexTexturePrefix << texIndex;
            const std::string &uniformName = uniformNameStr.str();
            GLint location                 = glGetUniformLocation(mProgram, uniformName.c_str());
            ASSERT_NE(-1, location);

            glUniform1i(location, texIndex);
            RGBA8 contribution = getPixel(texIndex);
            expectedSum.R += contribution.R;
            expectedSum.G += contribution.G;
        }

        for (GLint texIndex = 0; texIndex < fragmentTextureCount; ++texIndex)
        {
            std::stringstream uniformNameStr;
            uniformNameStr << fragmentTexturePrefix << texIndex;
            const std::string &uniformName = uniformNameStr.str();
            GLint location                 = glGetUniformLocation(mProgram, uniformName.c_str());
            ASSERT_NE(-1, location);

            glUniform1i(location, texIndex + vertexTextureCount);
            RGBA8 contribution = getPixel(texIndex + vertexTextureCount);
            expectedSum.R += contribution.R;
            expectedSum.G += contribution.G;
        }

        ASSERT_GE(256u, expectedSum.G);

        drawQuad(mProgram, "position", 0.5f);
        ASSERT_GL_NO_ERROR();
        EXPECT_PIXEL_EQ(0, 0, expectedSum.R, expectedSum.G, 0, 255);
    }

    GLuint mProgram;
    std::vector<GLuint> mTextures;
    GLint mMaxVertexTextures;
    GLint mMaxFragmentTextures;
    GLint mMaxCombinedTextures;
};

// Test rendering with the maximum vertex texture units.
TEST_P(TextureLimitsTest, MaxVertexTextures)
{
    compileProgramWithTextureCounts("tex", mMaxVertexTextures, mMaxVertexTextures, "tex", 0, 0);
    ASSERT_NE(0u, mProgram);
    ASSERT_GL_NO_ERROR();

    testWithTextures(mMaxVertexTextures, "tex", 0, "tex");
}

// Test rendering with the maximum fragment texture units.
TEST_P(TextureLimitsTest, MaxFragmentTextures)
{
    compileProgramWithTextureCounts("tex", 0, 0, "tex", mMaxFragmentTextures, mMaxFragmentTextures);
    ASSERT_NE(0u, mProgram);
    ASSERT_GL_NO_ERROR();

    testWithTextures(mMaxFragmentTextures, "tex", 0, "tex");
}

// Test rendering with maximum combined texture units.
TEST_P(TextureLimitsTest, MaxCombinedTextures)
{
    // TODO(timvp): http://anglebug.com/3570
    // Currently only fails on SwiftShader but we don't have an IsSwiftShader().
    // max per-stage sampled image bindings count (32) exceeds device
    // maxPerStageDescriptorSampledImages limit (16)
    ANGLE_SKIP_TEST_IF(IsVulkan());

    GLint vertexTextures = mMaxVertexTextures;

    if (vertexTextures + mMaxFragmentTextures > mMaxCombinedTextures)
    {
        vertexTextures = mMaxCombinedTextures - mMaxFragmentTextures;
    }

    compileProgramWithTextureCounts("vtex", vertexTextures, vertexTextures, "ftex",
                                    mMaxFragmentTextures, mMaxFragmentTextures);
    ASSERT_NE(0u, mProgram);
    ASSERT_GL_NO_ERROR();

    testWithTextures(vertexTextures, "vtex", mMaxFragmentTextures, "ftex");
}

// Negative test for exceeding the number of vertex textures
TEST_P(TextureLimitsTest, ExcessiveVertexTextures)
{
    compileProgramWithTextureCounts("tex", mMaxVertexTextures + 1, mMaxVertexTextures + 1, "tex", 0,
                                    0);
    ASSERT_EQ(0u, mProgram);
}

// Negative test for exceeding the number of fragment textures
TEST_P(TextureLimitsTest, ExcessiveFragmentTextures)
{
    compileProgramWithTextureCounts("tex", 0, 0, "tex", mMaxFragmentTextures + 1,
                                    mMaxFragmentTextures + 1);
    ASSERT_EQ(0u, mProgram);
}

// Test active vertex textures under the limit, but excessive textures specified.
TEST_P(TextureLimitsTest, MaxActiveVertexTextures)
{
    compileProgramWithTextureCounts("tex", mMaxVertexTextures + 4, mMaxVertexTextures, "tex", 0, 0);
    ASSERT_NE(0u, mProgram);
    ASSERT_GL_NO_ERROR();

    testWithTextures(mMaxVertexTextures, "tex", 0, "tex");
}

// Test active fragment textures under the limit, but excessive textures specified.
TEST_P(TextureLimitsTest, MaxActiveFragmentTextures)
{
    compileProgramWithTextureCounts("tex", 0, 0, "tex", mMaxFragmentTextures + 4,
                                    mMaxFragmentTextures);
    ASSERT_NE(0u, mProgram);
    ASSERT_GL_NO_ERROR();

    testWithTextures(0, "tex", mMaxFragmentTextures, "tex");
}

// Negative test for pointing two sampler uniforms of different types to the same texture.
// GLES 2.0.25 section 2.10.4 page 39.
TEST_P(TextureLimitsTest, TextureTypeConflict)
{
    constexpr char kVS[] =
        "attribute vec2 position;\n"
        "varying float color;\n"
        "uniform sampler2D tex2D;\n"
        "uniform samplerCube texCube;\n"
        "void main() {\n"
        "  gl_Position = vec4(position, 0, 1);\n"
        "  vec2 texCoord = (position * 0.5) + 0.5;\n"
        "  color = texture2D(tex2D, texCoord).x;\n"
        "  color += textureCube(texCube, vec3(texCoord, 0)).x;\n"
        "}";
    constexpr char kFS[] =
        "varying mediump float color;\n"
        "void main() {\n"
        "  gl_FragColor = vec4(color, 0, 0, 1);\n"
        "}";

    mProgram = CompileProgram(kVS, kFS);
    ASSERT_NE(0u, mProgram);

    initTextures(1, 0);

    glUseProgram(mProgram);
    GLint tex2DLocation = glGetUniformLocation(mProgram, "tex2D");
    ASSERT_NE(-1, tex2DLocation);
    GLint texCubeLocation = glGetUniformLocation(mProgram, "texCube");
    ASSERT_NE(-1, texCubeLocation);

    glUniform1i(tex2DLocation, 0);
    glUniform1i(texCubeLocation, 0);
    ASSERT_GL_NO_ERROR();

    drawQuad(mProgram, "position", 0.5f);
    EXPECT_GL_ERROR(GL_INVALID_OPERATION);
}

class Texture2DNorm16TestES3 : public Texture2DTestES3
{
  protected:
    Texture2DNorm16TestES3() : Texture2DTestES3(), mTextures{0, 0, 0}, mFBO(0), mRenderbuffer(0) {}

    void testSetUp() override
    {
        Texture2DTestES3::testSetUp();

        glActiveTexture(GL_TEXTURE0);
        glGenTextures(3, mTextures);
        glGenFramebuffers(1, &mFBO);
        glGenRenderbuffers(1, &mRenderbuffer);

        for (size_t textureIndex = 0; textureIndex < 3; textureIndex++)
        {
            glBindTexture(GL_TEXTURE_2D, mTextures[textureIndex]);
            glTexParameteri(GL_TEXTURE_2D, GL_TEXTURE_MIN_FILTER, GL_LINEAR);
            glTexParameteri(GL_TEXTURE_2D, GL_TEXTURE_MAG_FILTER, GL_LINEAR);
        }

        glBindTexture(GL_TEXTURE_2D, 0);

        ASSERT_GL_NO_ERROR();
    }

    void testTearDown() override
    {
        glDeleteTextures(3, mTextures);
        glDeleteFramebuffers(1, &mFBO);
        glDeleteRenderbuffers(1, &mRenderbuffer);

        Texture2DTestES3::testTearDown();
    }

    void testNorm16Texture(GLint internalformat, GLenum format, GLenum type)
    {
        // TODO(http://anglebug.com/4089) Fails on Win Intel OpenGL driver
        ANGLE_SKIP_TEST_IF(IsIntel() && IsOpenGL());
        ANGLE_SKIP_TEST_IF(!IsGLExtensionEnabled("GL_EXT_texture_norm16"));

        GLushort pixelValue  = (type == GL_SHORT) ? 0x7FFF : 0x6A35;
        GLushort imageData[] = {pixelValue, pixelValue, pixelValue, pixelValue};

        setUpProgram();

        glBindFramebuffer(GL_FRAMEBUFFER, mFBO);
        glFramebufferTexture2D(GL_FRAMEBUFFER, GL_COLOR_ATTACHMENT0, GL_TEXTURE_2D, mTextures[0],
                               0);

        glBindTexture(GL_TEXTURE_2D, mTextures[0]);
        glTexImage2D(GL_TEXTURE_2D, 0, GL_RGBA16_EXT, 1, 1, 0, GL_RGBA, GL_UNSIGNED_SHORT, nullptr);

        glBindTexture(GL_TEXTURE_2D, mTextures[1]);
        glTexImage2D(GL_TEXTURE_2D, 0, internalformat, 1, 1, 0, format, type, imageData);

        EXPECT_GL_NO_ERROR();

        drawQuad(mProgram, "position", 0.5f);

        GLubyte expectedValue = (type == GL_SHORT) ? 0xFF : static_cast<GLubyte>(pixelValue >> 8);

        EXPECT_PIXEL_COLOR_EQ(0, 0,
                              SliceFormatColor(format, GLColor(expectedValue, expectedValue,
                                                               expectedValue, expectedValue)));

        glBindFramebuffer(GL_FRAMEBUFFER, 0);

        ASSERT_GL_NO_ERROR();
    }

    void testReadPixelsRGBAWithRangeAndPixelStoreMode(GLuint x,
                                                      GLuint y,
                                                      GLuint width,
                                                      GLuint height,
                                                      GLint packRowLength,
                                                      GLint packAlignment,
                                                      GLint packSkipPixels,
                                                      GLint packSkipRows,
                                                      GLenum type,
                                                      GLColor16UI color)
    {
        // PACK modes debugging
        GLint s = 2;  // single component size in bytes, UNSIGNED_SHORT -> 2 in our case
        GLint n = 4;  // 4 components per pixel, stands for GL_RGBA

        GLuint l       = packRowLength == 0 ? width : packRowLength;
        const GLint &a = packAlignment;

        // According to
        // https://www.khronos.org/registry/OpenGL-Refpages/es3.0/html/glPixelStorei.xhtml
        GLint k                    = (s >= a) ? n * l : a / s * (1 + (s * n * l - 1) / a);
        std::size_t componentCount = n * packSkipPixels + k * (packSkipRows + height);
        if (static_cast<GLuint>(packRowLength) < width)
        {
            componentCount += width * n * s - k;
        }

        // Populate the pixels array with random dirty value
        constexpr GLushort kDirtyValue = 0x1234;
        std::vector<GLushort> pixels(componentCount, kDirtyValue);
        glReadPixels(x, y, width, height, GL_RGBA, type, pixels.data());

        EXPECT_GL_NO_ERROR();

        GLushort *pixelRowStart = pixels.data();
        pixelRowStart += n * packSkipPixels + k * packSkipRows;

        std::vector<bool> modifiedPixels(componentCount, false);

        char errorInfo[200];

        for (GLuint y = 0; y < height; ++y)
        {
            GLushort *curPixel = pixelRowStart;
            for (GLuint x = 0, len = (y == height - 1) ? width : std::min(l, width); x < len; ++x)
            {
                snprintf(errorInfo, sizeof(errorInfo),
                         "extent: {%u, %u}, coord: (%u, %u), rowLength: %d, alignment: %d, "
                         "skipPixels: %d, skipRows: %d\n",
                         width, height, x, y, packRowLength, packAlignment, packSkipPixels,
                         packSkipRows);
                EXPECT_EQ(color.R, curPixel[0]) << errorInfo;
                EXPECT_EQ(color.G, curPixel[1]) << errorInfo;
                EXPECT_EQ(color.B, curPixel[2]) << errorInfo;
                EXPECT_EQ(color.A, curPixel[3]) << errorInfo;

                std::ptrdiff_t diff      = curPixel - pixels.data();
                modifiedPixels[diff + 0] = true;
                modifiedPixels[diff + 1] = true;
                modifiedPixels[diff + 2] = true;
                modifiedPixels[diff + 3] = true;

                curPixel += n;
            }
            pixelRowStart += k;
        }

        for (std::size_t i = 0; i < modifiedPixels.size(); ++i)
        {
            if (!modifiedPixels[i])
            {
                EXPECT_EQ(pixels[i], kDirtyValue);
            }
        }
    }

    void testNorm16RenderAndReadPixels(GLint internalformat, GLenum format, GLenum type)
    {
        // TODO(http://anglebug.com/4089) Fails on Win Intel OpenGL driver
        ANGLE_SKIP_TEST_IF(IsIntel() && IsOpenGL());
        // TODO(http://anglebug.com/4245) Fails on Win AMD OpenGL driver
        ANGLE_SKIP_TEST_IF(IsWindows() && IsAMD() && IsDesktopOpenGL());
        ANGLE_SKIP_TEST_IF(!IsGLExtensionEnabled("GL_EXT_texture_norm16"));

        GLushort pixelValue  = 0x6A35;
        GLushort imageData[] = {pixelValue, pixelValue, pixelValue, pixelValue};
        GLColor16UI color    = SliceFormatColor16UI(
            format, GLColor16UI(pixelValue, pixelValue, pixelValue, pixelValue));
        // Size of drawing viewport
        constexpr GLint width = 8, height = 8;

        setUpProgram();

        glBindTexture(GL_TEXTURE_2D, mTextures[1]);
        glTexImage2D(GL_TEXTURE_2D, 0, internalformat, width, height, 0, format, type, nullptr);

        glBindFramebuffer(GL_FRAMEBUFFER, mFBO);
        glFramebufferTexture2D(GL_FRAMEBUFFER, GL_COLOR_ATTACHMENT0, GL_TEXTURE_2D, mTextures[1],
                               0);

        glBindTexture(GL_TEXTURE_2D, mTextures[2]);
        glTexImage2D(GL_TEXTURE_2D, 0, internalformat, 1, 1, 0, format, type, imageData);
        glTexParameteri(GL_TEXTURE_2D, GL_TEXTURE_MIN_FILTER, GL_NEAREST);
        glTexParameteri(GL_TEXTURE_2D, GL_TEXTURE_MAG_FILTER, GL_NEAREST);

        EXPECT_GL_NO_ERROR();

        drawQuad(mProgram, "position", 0.5f);

        // ReadPixels against different width, height, pixel pack mode combinations to test
        // workaround of pixels rearrangement

        // {x, y, width, height}
        std::vector<std::array<GLint, 4>> areas = {
            {0, 0, 1, 1}, {0, 0, 1, 2}, {0, 0, 2, 1}, {0, 0, 2, 2},
            {0, 0, 3, 2}, {0, 0, 3, 3}, {0, 0, 4, 3}, {0, 0, 4, 4},

            {1, 3, 3, 2}, {1, 3, 3, 3}, {3, 2, 4, 3}, {3, 2, 4, 4},

            {0, 0, 5, 6}, {2, 1, 5, 6}, {0, 0, 6, 1}, {0, 0, 7, 1},
            {0, 0, 7, 3}, {0, 0, 7, 8}, {1, 0, 7, 8}, {0, 0, 8, 8},
        };

        // Put default settings at the last
        std::vector<GLint> paramsPackRowLength = {1, 2, 3, 4, 5, 6, 7, 8, 9, 10, 0};
        std::vector<GLint> paramsPackAlignment = {1, 2, 8, 4};
        std::vector<std::array<GLint, 2>> paramsPackSkipPixelsAndRows = {{1, 0}, {0, 1},   {1, 1},
                                                                         {3, 1}, {20, 20}, {0, 0}};

        // Restore pixel pack modes later
        GLint restorePackAlignment;
        glGetIntegerv(GL_PACK_ALIGNMENT, &restorePackAlignment);
        GLint restorePackRowLength;
        glGetIntegerv(GL_PACK_ROW_LENGTH, &restorePackRowLength);
        GLint restorePackSkipPixels;
        glGetIntegerv(GL_PACK_SKIP_PIXELS, &restorePackSkipPixels);
        GLint restorePackSkipRows;
        glGetIntegerv(GL_PACK_SKIP_ROWS, &restorePackSkipRows);

        // Variable symbols are based on:
        // https://www.khronos.org/registry/OpenGL-Refpages/es3.0/html/glPixelStorei.xhtml
        for (const auto &skipped : paramsPackSkipPixelsAndRows)
        {
            glPixelStorei(GL_PACK_SKIP_PIXELS, skipped[0]);
            glPixelStorei(GL_PACK_SKIP_ROWS, skipped[1]);
            for (GLint a : paramsPackAlignment)
            {
                glPixelStorei(GL_PACK_ALIGNMENT, a);
                for (GLint l : paramsPackRowLength)
                {
                    glPixelStorei(GL_PACK_ROW_LENGTH, l);

                    for (const auto &area : areas)
                    {
                        ASSERT(area[0] + area[2] <= width);
                        ASSERT(area[1] + area[3] <= height);
                        testReadPixelsRGBAWithRangeAndPixelStoreMode(area[0], area[1], area[2],
                                                                     area[3], l, a, skipped[0],
                                                                     skipped[1], type, color);
                    }
                }
            }
        }

        glPixelStorei(GL_PACK_ALIGNMENT, restorePackAlignment);
        glPixelStorei(GL_PACK_ROW_LENGTH, restorePackRowLength);
        glPixelStorei(GL_PACK_SKIP_PIXELS, restorePackSkipPixels);
        glPixelStorei(GL_PACK_SKIP_ROWS, restorePackSkipRows);

        glBindRenderbuffer(GL_RENDERBUFFER, mRenderbuffer);
        glRenderbufferStorage(GL_RENDERBUFFER, internalformat, 1, 1);
        glFramebufferRenderbuffer(GL_FRAMEBUFFER, GL_COLOR_ATTACHMENT0, GL_RENDERBUFFER,
                                  mRenderbuffer);
        glBindRenderbuffer(GL_RENDERBUFFER, 0);
        EXPECT_GL_NO_ERROR();

        glClearColor(1.0f, 1.0f, 1.0f, 1.0f);
        glClear(GL_COLOR_BUFFER_BIT);

        EXPECT_PIXEL_16UI_COLOR(
            0, 0, SliceFormatColor16UI(format, GLColor16UI(0xFFFF, 0xFFFF, 0xFFFF, 0xFFFF)));

        glBindTexture(GL_TEXTURE_2D, mTextures[1]);
        glCopyTexSubImage2D(GL_TEXTURE_2D, 0, 0, 0, 0, 0, 1, 1);

        glFramebufferTexture2D(GL_FRAMEBUFFER, GL_COLOR_ATTACHMENT0, GL_TEXTURE_2D, mTextures[1],
                               0);
        EXPECT_PIXEL_16UI_COLOR(
            0, 0, SliceFormatColor16UI(format, GLColor16UI(0xFFFF, 0xFFFF, 0xFFFF, 0xFFFF)));

        ASSERT_GL_NO_ERROR();

        glBindFramebuffer(GL_FRAMEBUFFER, 0);
    }

    GLuint mTextures[3];
    GLuint mFBO;
    GLuint mRenderbuffer;
};

TEST_P(Texture2DNorm16TestES3, TextureNorm16R16TextureTest)
{
    testNorm16Texture(GL_R16_EXT, GL_RED, GL_UNSIGNED_SHORT);
}

TEST_P(Texture2DNorm16TestES3, TextureNorm16R16SNORMTextureTest)
{
    testNorm16Texture(GL_R16_SNORM_EXT, GL_RED, GL_SHORT);
}

TEST_P(Texture2DNorm16TestES3, TextureNorm16RG16TextureTest)
{
    testNorm16Texture(GL_RG16_EXT, GL_RG, GL_UNSIGNED_SHORT);
}

TEST_P(Texture2DNorm16TestES3, TextureNorm16RG16SNORMTextureTest)
{
    testNorm16Texture(GL_RG16_SNORM_EXT, GL_RG, GL_SHORT);
}

TEST_P(Texture2DNorm16TestES3, TextureNorm16RGB16TextureTest)
{
    // (http://anglebug.com/4215) Driver bug on some Qualcomm Adreno gpu
    ANGLE_SKIP_TEST_IF((IsNexus5X() || IsNexus6P()) && IsOpenGLES());

    testNorm16Texture(GL_RGB16_EXT, GL_RGB, GL_UNSIGNED_SHORT);
}

TEST_P(Texture2DNorm16TestES3, TextureNorm16RGB16SNORMTextureTest)
{
    // (http://anglebug.com/4215) Driver bug on some Qualcomm Adreno gpu
    ANGLE_SKIP_TEST_IF((IsNexus5X() || IsNexus6P()) && IsOpenGLES());

    testNorm16Texture(GL_RGB16_SNORM_EXT, GL_RGB, GL_SHORT);
}

TEST_P(Texture2DNorm16TestES3, TextureNorm16RGBA16TextureTest)
{
    testNorm16Texture(GL_RGBA16_EXT, GL_RGBA, GL_UNSIGNED_SHORT);
}

TEST_P(Texture2DNorm16TestES3, TextureNorm16RGBA16SNORMTextureTest)
{
    testNorm16Texture(GL_RGBA16_SNORM_EXT, GL_RGBA, GL_SHORT);
}

TEST_P(Texture2DNorm16TestES3, TextureNorm16R16RenderTest)
{
    testNorm16RenderAndReadPixels(GL_R16_EXT, GL_RED, GL_UNSIGNED_SHORT);
}

TEST_P(Texture2DNorm16TestES3, TextureNorm16RG16RenderTest)
{
    testNorm16RenderAndReadPixels(GL_RG16_EXT, GL_RG, GL_UNSIGNED_SHORT);
}

TEST_P(Texture2DNorm16TestES3, TextureNorm16RGBA16RenderTest)
{
    testNorm16RenderAndReadPixels(GL_RGBA16_EXT, GL_RGBA, GL_UNSIGNED_SHORT);
}

class Texture2DRGTest : public Texture2DTest
{
  protected:
    Texture2DRGTest()
        : Texture2DTest(), mRenderableTexture(0), mTestTexture(0), mFBO(0), mRenderbuffer(0)
    {}

    void testSetUp() override
    {
        Texture2DTest::testSetUp();

        glActiveTexture(GL_TEXTURE0);
        glGenTextures(1, &mRenderableTexture);
        glGenTextures(1, &mTestTexture);
        glGenFramebuffers(1, &mFBO);
        glGenRenderbuffers(1, &mRenderbuffer);

        glBindTexture(GL_TEXTURE_2D, mRenderableTexture);
        glTexParameteri(GL_TEXTURE_2D, GL_TEXTURE_MIN_FILTER, GL_NEAREST);
        glTexParameteri(GL_TEXTURE_2D, GL_TEXTURE_MAG_FILTER, GL_NEAREST);
        glBindTexture(GL_TEXTURE_2D, mTestTexture);
        glTexParameteri(GL_TEXTURE_2D, GL_TEXTURE_MIN_FILTER, GL_NEAREST);
        glTexParameteri(GL_TEXTURE_2D, GL_TEXTURE_MAG_FILTER, GL_NEAREST);

        glBindTexture(GL_TEXTURE_2D, 0);

        setUpProgram();
        glUseProgram(mProgram);
        glUniform1i(mTexture2DUniformLocation, 0);

        ASSERT_GL_NO_ERROR();
    }

    void testTearDown() override
    {
        glDeleteTextures(1, &mRenderableTexture);
        glDeleteTextures(1, &mTestTexture);
        glDeleteFramebuffers(1, &mFBO);
        glDeleteRenderbuffers(1, &mRenderbuffer);

        Texture2DTest::testTearDown();
    }

    void setupFormatTextures(GLenum internalformat, GLenum format, GLenum type, GLvoid *imageData)
    {
        glBindTexture(GL_TEXTURE_2D, mRenderableTexture);
        glTexImage2D(GL_TEXTURE_2D, 0, GL_RGBA, 1, 1, 0, GL_RGBA, GL_UNSIGNED_BYTE, nullptr);

        glBindFramebuffer(GL_FRAMEBUFFER, mFBO);
        glFramebufferTexture2D(GL_FRAMEBUFFER, GL_COLOR_ATTACHMENT0, GL_TEXTURE_2D,
                               mRenderableTexture, 0);

        glBindTexture(GL_TEXTURE_2D, mTestTexture);
        glTexImage2D(GL_TEXTURE_2D, 0, internalformat, 1, 1, 0, format, type, imageData);

        EXPECT_GL_NO_ERROR();
    }

    void testRGTexture(GLColor expectedColor)
    {
        drawQuad(mProgram, "position", 0.5f);

        EXPECT_GL_NO_ERROR();
        EXPECT_PIXEL_COLOR_NEAR(0, 0, expectedColor, kPixelTolerance);
    }

    void testRGRender(GLenum internalformat, GLenum format)
    {
        glBindRenderbuffer(GL_RENDERBUFFER, mRenderbuffer);
        glRenderbufferStorage(GL_RENDERBUFFER, internalformat, 1, 1);
        glFramebufferRenderbuffer(GL_FRAMEBUFFER, GL_COLOR_ATTACHMENT0, GL_RENDERBUFFER,
                                  mRenderbuffer);
        glBindRenderbuffer(GL_RENDERBUFFER, 0);
        EXPECT_GL_NO_ERROR();

        glClearColor(1.0f, 1.0f, 1.0f, 1.0f);
        glClear(GL_COLOR_BUFFER_BIT);

        glCopyTexSubImage2D(GL_TEXTURE_2D, 0, 0, 0, 0, 0, 1, 1);

        ASSERT_GL_NO_ERROR();
        EXPECT_PIXEL_COLOR_EQ(0, 0, SliceFormatColor(format, GLColor(255u, 255u, 255u, 255u)));
    }

    GLuint mRenderableTexture;
    GLuint mTestTexture;
    GLuint mFBO;
    GLuint mRenderbuffer;
};

// Test unorm texture formats enabled by the GL_EXT_texture_rg extension.
TEST_P(Texture2DRGTest, TextureRGUNormTest)
{
    ANGLE_SKIP_TEST_IF(!IsGLExtensionEnabled("GL_EXT_texture_rg"));

    GLubyte pixelValue  = 0xab;
    GLubyte imageData[] = {pixelValue, pixelValue};

    setupFormatTextures(GL_RED_EXT, GL_RED_EXT, GL_UNSIGNED_BYTE, imageData);
    testRGTexture(
        SliceFormatColor(GL_RED_EXT, GLColor(pixelValue, pixelValue, pixelValue, pixelValue)));
    testRGRender(GL_R8_EXT, GL_RED_EXT);

    setupFormatTextures(GL_RG_EXT, GL_RG_EXT, GL_UNSIGNED_BYTE, imageData);
    testRGTexture(
        SliceFormatColor(GL_RG_EXT, GLColor(pixelValue, pixelValue, pixelValue, pixelValue)));
    testRGRender(GL_RG8_EXT, GL_RG_EXT);
}

// Test float texture formats enabled by the GL_EXT_texture_rg extension.
TEST_P(Texture2DRGTest, TextureRGFloatTest)
{
    ANGLE_SKIP_TEST_IF(!IsGLExtensionEnabled("GL_EXT_texture_rg"));
    ANGLE_SKIP_TEST_IF(!IsGLExtensionEnabled("GL_OES_texture_float"));

    GLfloat pixelValue  = 0.54321;
    GLfloat imageData[] = {pixelValue, pixelValue};

    GLubyte expectedValue = static_cast<GLubyte>(pixelValue * 255.0f);
    GLColor expectedColor = GLColor(expectedValue, expectedValue, expectedValue, expectedValue);

    setupFormatTextures(GL_RED_EXT, GL_RED_EXT, GL_FLOAT, imageData);
    testRGTexture(SliceFormatColor(GL_RED_EXT, expectedColor));

    setupFormatTextures(GL_RG_EXT, GL_RG_EXT, GL_FLOAT, imageData);
    testRGTexture(SliceFormatColor(GL_RG_EXT, expectedColor));
}

// Test half-float texture formats enabled by the GL_EXT_texture_rg extension.
TEST_P(Texture2DRGTest, TextureRGHalfFloatTest)
{
    ANGLE_SKIP_TEST_IF(!IsGLExtensionEnabled("GL_EXT_texture_rg"));
    ANGLE_SKIP_TEST_IF(!IsGLExtensionEnabled("GL_OES_texture_half_float"));

    GLfloat pixelValueFloat = 0.543f;
    GLhalf pixelValue       = 0x3858;
    GLhalf imageData[]      = {pixelValue, pixelValue};

    GLubyte expectedValue = static_cast<GLubyte>(pixelValueFloat * 255.0f);
    GLColor expectedColor = GLColor(expectedValue, expectedValue, expectedValue, expectedValue);

    setupFormatTextures(GL_RED_EXT, GL_RED_EXT, GL_HALF_FLOAT_OES, imageData);
    testRGTexture(SliceFormatColor(GL_RED_EXT, expectedColor));

    setupFormatTextures(GL_RG_EXT, GL_RG_EXT, GL_HALF_FLOAT_OES, imageData);
    testRGTexture(SliceFormatColor(GL_RG_EXT, expectedColor));
}

class Texture2DFloatTest : public Texture2DTest
{
  protected:
    Texture2DFloatTest()
        : Texture2DTest(), mRenderableTexture(0), mTestTexture(0), mFBO(0), mRenderbuffer(0)
    {}

    void testSetUp() override
    {
        Texture2DTest::testSetUp();

        glActiveTexture(GL_TEXTURE0);
        glGenTextures(1, &mRenderableTexture);
        glGenTextures(1, &mTestTexture);
        glGenFramebuffers(1, &mFBO);
        glGenRenderbuffers(1, &mRenderbuffer);

        setUpProgram();
        glUseProgram(mProgram);
        glUniform1i(mTexture2DUniformLocation, 0);

        glBindTexture(GL_TEXTURE_2D, mRenderableTexture);
        glTexImage2D(GL_TEXTURE_2D, 0, GL_RGBA, 1, 1, 0, GL_RGBA, GL_UNSIGNED_BYTE, nullptr);

        glBindFramebuffer(GL_FRAMEBUFFER, mFBO);
        glFramebufferTexture2D(GL_FRAMEBUFFER, GL_COLOR_ATTACHMENT0, GL_TEXTURE_2D,
                               mRenderableTexture, 0);

        ASSERT_GL_NO_ERROR();
    }

    void testTearDown() override
    {
        glDeleteTextures(1, &mRenderableTexture);
        glDeleteTextures(1, &mTestTexture);
        glDeleteFramebuffers(1, &mFBO);
        glDeleteRenderbuffers(1, &mRenderbuffer);

        Texture2DTest::testTearDown();
    }

    void testFloatTextureSample(GLenum internalFormat, GLenum format, GLenum type)
    {
        constexpr GLfloat imageDataFloat[] = {
            0.2f,
            0.3f,
            0.4f,
            0.5f,
        };
        constexpr GLhalf imageDataHalf[] = {
            0x3266,
            0x34CD,
            0x3666,
            0x3800,
        };
        GLColor expectedValue;
        for (int i = 0; i < 4; i++)
        {
            expectedValue[i] = static_cast<GLubyte>(imageDataFloat[i] * 255.0f);
        }

        const GLvoid *imageData;
        switch (type)
        {
            case GL_FLOAT:
                imageData = imageDataFloat;
                break;
            case GL_HALF_FLOAT:
            case GL_HALF_FLOAT_OES:
                imageData = imageDataHalf;
                break;
            default:
                imageData = nullptr;
        }
        ASSERT(imageData != nullptr);

        glBindTexture(GL_TEXTURE_2D, mTestTexture);
        glTexImage2D(GL_TEXTURE_2D, 0, internalFormat, 1, 1, 0, format, type, imageData);

        glTexParameteri(GL_TEXTURE_2D, GL_TEXTURE_MIN_FILTER, GL_NEAREST);
        glTexParameteri(GL_TEXTURE_2D, GL_TEXTURE_MAG_FILTER, GL_NEAREST);

        glBindFramebuffer(GL_FRAMEBUFFER, mFBO);
        drawQuad(mProgram, "position", 0.5f);

        EXPECT_GL_NO_ERROR();
        EXPECT_PIXEL_COLOR_NEAR(0, 0, SliceFormatColor(format, expectedValue), kPixelTolerance);
    }

    void testFloatTextureLinear(GLenum internalFormat, GLenum format, GLenum type)
    {
        int numComponents;
        switch (format)
        {
            case GL_RGBA:
                numComponents = 4;
                break;
            case GL_RGB:
                numComponents = 3;
                break;
            case GL_LUMINANCE_ALPHA:
                numComponents = 2;
                break;
            case GL_LUMINANCE:
            case GL_ALPHA:
                numComponents = 1;
                break;
            default:
                numComponents = 0;
        }
        ASSERT(numComponents > 0);

        constexpr GLfloat pixelIntensitiesFloat[] = {0.0f, 1.0f, 0.0f, 1.0f};
        constexpr GLhalf pixelIntensitiesHalf[]   = {0x0000, 0x3C00, 0x0000, 0x3C00};

        GLfloat imageDataFloat[16];
        GLhalf imageDataHalf[16];
        for (int i = 0; i < 4; i++)
        {
            for (int c = 0; c < numComponents; c++)
            {
                imageDataFloat[i * numComponents + c] = pixelIntensitiesFloat[i];
                imageDataHalf[i * numComponents + c]  = pixelIntensitiesHalf[i];
            }
        }

        const GLvoid *imageData;
        switch (type)
        {
            case GL_FLOAT:
                imageData = imageDataFloat;
                break;
            case GL_HALF_FLOAT:
            case GL_HALF_FLOAT_OES:
                imageData = imageDataHalf;
                break;
            default:
                imageData = nullptr;
        }
        ASSERT(imageData != nullptr);

        glBindTexture(GL_TEXTURE_2D, mTestTexture);
        glTexImage2D(GL_TEXTURE_2D, 0, internalFormat, 2, 2, 0, format, type, imageData);

        glTexParameteri(GL_TEXTURE_2D, GL_TEXTURE_MIN_FILTER, GL_LINEAR);
        glTexParameteri(GL_TEXTURE_2D, GL_TEXTURE_MAG_FILTER, GL_LINEAR);

        glBindFramebuffer(GL_FRAMEBUFFER, mFBO);
        drawQuad(mProgram, "position", 0.5f);

        EXPECT_GL_NO_ERROR();
        // Source texture contains 2 black pixels and 2 white pixels, we sample in the center so we
        // should expect the final value to be gray (halfway in-between)
        EXPECT_PIXEL_COLOR_NEAR(0, 0, SliceFormatColor(format, GLColor(127u, 127u, 127u, 127u)),
                                kPixelTolerance);
    }

    bool performFloatTextureRender(GLenum internalFormat,
                                   GLenum renderBufferFormat,
                                   GLenum format,
                                   GLenum type)
    {
        glBindTexture(GL_TEXTURE_2D, mTestTexture);
        glTexImage2D(GL_TEXTURE_2D, 0, internalFormat, 1, 1, 0, format, type, nullptr);
        glBindTexture(GL_TEXTURE_2D, 0);

        glBindRenderbuffer(GL_RENDERBUFFER, mRenderbuffer);
        glRenderbufferStorage(GL_RENDERBUFFER, renderBufferFormat, 1, 1);
        glFramebufferRenderbuffer(GL_FRAMEBUFFER, GL_COLOR_ATTACHMENT0, GL_RENDERBUFFER,
                                  mRenderbuffer);
        glBindRenderbuffer(GL_RENDERBUFFER, 0);
        EXPECT_GL_NO_ERROR();

        if (glCheckFramebufferStatus(GL_FRAMEBUFFER) != GL_FRAMEBUFFER_COMPLETE)
        {
            return false;
        }

        glBindFramebuffer(GL_FRAMEBUFFER, mFBO);

        glClearColor(1.0f, 1.0f, 1.0f, 1.0f);
        glClear(GL_COLOR_BUFFER_BIT);

        EXPECT_GL_NO_ERROR();
        return true;
    }

    GLuint mRenderableTexture;
    GLuint mTestTexture;
    GLuint mFBO;
    GLuint mRenderbuffer;
};

class Texture2DFloatTestES3 : public Texture2DFloatTest
{
  protected:
    void testFloatTextureRender(GLenum internalFormat, GLenum format, GLenum type)
    {
        bool framebufferComplete =
            performFloatTextureRender(internalFormat, internalFormat, format, type);
        EXPECT_TRUE(framebufferComplete);
        EXPECT_PIXEL_COLOR32F_NEAR(0, 0,
                                   SliceFormatColor32F(format, GLColor32F(1.0f, 1.0f, 1.0f, 1.0f)),
                                   kPixelTolerance32F);
    }
};

class Texture2DFloatTestES2 : public Texture2DFloatTest
{
  protected:
    bool checkFloatTextureRender(GLenum renderBufferFormat, GLenum format, GLenum type)
    {
        bool framebufferComplete =
            performFloatTextureRender(format, renderBufferFormat, format, type);

        if (!framebufferComplete)
        {
            return false;
        }

        EXPECT_PIXEL_COLOR32F_NEAR(0, 0,
                                   SliceFormatColor32F(format, GLColor32F(1.0f, 1.0f, 1.0f, 1.0f)),
                                   kPixelTolerance32F);
        return true;
    }
};

// Test texture sampling for ES3 float texture formats
TEST_P(Texture2DFloatTestES3, TextureFloatSampleBasicTest)
{
    testFloatTextureSample(GL_RGBA32F, GL_RGBA, GL_FLOAT);
    testFloatTextureSample(GL_RGB32F, GL_RGB, GL_FLOAT);
}

// Test texture sampling for ES2 float texture formats
TEST_P(Texture2DFloatTestES2, TextureFloatSampleBasicTest)
{
    ANGLE_SKIP_TEST_IF(!IsGLExtensionEnabled("GL_OES_texture_float"));
    testFloatTextureSample(GL_RGBA, GL_RGBA, GL_FLOAT);
    testFloatTextureSample(GL_RGB, GL_RGB, GL_FLOAT);
}

// Test texture sampling for ES3 half float texture formats
TEST_P(Texture2DFloatTestES3, TextureHalfFloatSampleBasicTest)
{
    testFloatTextureSample(GL_RGBA16F, GL_RGBA, GL_HALF_FLOAT);
    testFloatTextureSample(GL_RGB16F, GL_RGB, GL_HALF_FLOAT);
}

// Test texture sampling for ES2 half float texture formats
TEST_P(Texture2DFloatTestES2, TextureHalfFloatSampleBasicTest)
{
    ANGLE_SKIP_TEST_IF(!IsGLExtensionEnabled("GL_OES_texture_half_float"));
    testFloatTextureSample(GL_RGBA, GL_RGBA, GL_HALF_FLOAT_OES);
    testFloatTextureSample(GL_RGB, GL_RGB, GL_HALF_FLOAT_OES);
}

// Test texture sampling for legacy GLES 2.0 float texture formats in ES3
TEST_P(Texture2DFloatTestES3, TextureFloatSampleLegacyTest)
{
    ANGLE_SKIP_TEST_IF(!IsGLExtensionEnabled("GL_OES_texture_float"));

    testFloatTextureSample(GL_LUMINANCE, GL_LUMINANCE, GL_FLOAT);
    testFloatTextureSample(GL_ALPHA, GL_ALPHA, GL_FLOAT);
    testFloatTextureSample(GL_LUMINANCE_ALPHA, GL_LUMINANCE_ALPHA, GL_FLOAT);

    if (IsGLExtensionEnabled("GL_EXT_texture_storage"))
    {
        testFloatTextureSample(GL_LUMINANCE32F_EXT, GL_LUMINANCE, GL_FLOAT);
        testFloatTextureSample(GL_ALPHA32F_EXT, GL_ALPHA, GL_FLOAT);
        testFloatTextureSample(GL_LUMINANCE_ALPHA32F_EXT, GL_LUMINANCE_ALPHA, GL_FLOAT);
    }
}

// Test texture sampling for legacy GLES 2.0 float texture formats in ES2
TEST_P(Texture2DFloatTestES2, TextureFloatSampleLegacyTest)
{
    ANGLE_SKIP_TEST_IF(!IsGLExtensionEnabled("GL_OES_texture_float"));

    testFloatTextureSample(GL_LUMINANCE, GL_LUMINANCE, GL_FLOAT);
    testFloatTextureSample(GL_ALPHA, GL_ALPHA, GL_FLOAT);
    testFloatTextureSample(GL_LUMINANCE_ALPHA, GL_LUMINANCE_ALPHA, GL_FLOAT);
}

// Test texture sampling for legacy GLES 2.0 half float texture formats in ES3
TEST_P(Texture2DFloatTestES3, TextureHalfFloatSampleLegacyTest)
{
    ANGLE_SKIP_TEST_IF(!IsGLExtensionEnabled("GL_OES_texture_half_float"));

    testFloatTextureSample(GL_LUMINANCE, GL_LUMINANCE, GL_HALF_FLOAT_OES);
    testFloatTextureSample(GL_ALPHA, GL_ALPHA, GL_HALF_FLOAT_OES);
    testFloatTextureSample(GL_LUMINANCE_ALPHA, GL_LUMINANCE_ALPHA, GL_HALF_FLOAT_OES);

    if (IsGLExtensionEnabled("GL_EXT_texture_storage"))
    {
        testFloatTextureSample(GL_LUMINANCE16F_EXT, GL_LUMINANCE, GL_HALF_FLOAT);
        testFloatTextureSample(GL_ALPHA16F_EXT, GL_ALPHA, GL_HALF_FLOAT);
        testFloatTextureSample(GL_LUMINANCE_ALPHA16F_EXT, GL_LUMINANCE_ALPHA, GL_HALF_FLOAT);
    }
}
// Test texture sampling for legacy GLES 2.0 half float texture formats in ES2
TEST_P(Texture2DFloatTestES2, TextureHalfFloatSampleLegacyTest)
{
    ANGLE_SKIP_TEST_IF(!IsGLExtensionEnabled("GL_OES_texture_half_float"));

    testFloatTextureSample(GL_LUMINANCE, GL_LUMINANCE, GL_HALF_FLOAT_OES);
    testFloatTextureSample(GL_ALPHA, GL_ALPHA, GL_HALF_FLOAT_OES);
    testFloatTextureSample(GL_LUMINANCE_ALPHA, GL_LUMINANCE_ALPHA, GL_HALF_FLOAT_OES);
}

// Test linear sampling for ES3 32F formats
TEST_P(Texture2DFloatTestES3, TextureFloatLinearTest)
{
    ANGLE_SKIP_TEST_IF(!IsGLExtensionEnabled("GL_OES_texture_float_linear"));

    testFloatTextureLinear(GL_RGBA32F, GL_RGBA, GL_FLOAT);
    testFloatTextureLinear(GL_RGB32F, GL_RGB, GL_FLOAT);
}
// Test linear sampling for ES2 32F formats
TEST_P(Texture2DFloatTestES2, TextureFloatLinearTest)
{
    ANGLE_SKIP_TEST_IF(!IsGLExtensionEnabled("GL_OES_texture_float_linear"));

    ANGLE_SKIP_TEST_IF(!IsGLExtensionEnabled("GL_OES_texture_float"));

    testFloatTextureLinear(GL_RGBA, GL_RGBA, GL_FLOAT);
}

// Test linear sampling for ES3 16F formats
TEST_P(Texture2DFloatTestES3, TextureHalfFloatLinearTest)
{
    // Half float formats must be linearly filterable in GLES 3.0 core
    testFloatTextureLinear(GL_RGBA16F, GL_RGBA, GL_HALF_FLOAT);
    testFloatTextureLinear(GL_RGB16F, GL_RGB, GL_HALF_FLOAT);
}
// Test linear sampling for ES2 16F formats
TEST_P(Texture2DFloatTestES2, TextureHalfFloatLinearTest)
{
    ANGLE_SKIP_TEST_IF(!IsGLExtensionEnabled("GL_OES_texture_half_float_linear"));
    testFloatTextureLinear(GL_RGBA, GL_RGBA, GL_HALF_FLOAT_OES);
    testFloatTextureLinear(GL_RGB, GL_RGB, GL_HALF_FLOAT_OES);
}

// Test linear sampling for legacy GLES 2.0 32F formats in ES3
TEST_P(Texture2DFloatTestES3, TextureFloatLinearLegacyTest)
{
    ANGLE_SKIP_TEST_IF(!IsGLExtensionEnabled("GL_OES_texture_float"));
    ANGLE_SKIP_TEST_IF(!IsGLExtensionEnabled("GL_OES_texture_float_linear"));

    testFloatTextureLinear(GL_LUMINANCE, GL_LUMINANCE, GL_FLOAT);
    testFloatTextureLinear(GL_ALPHA, GL_ALPHA, GL_FLOAT);
    testFloatTextureLinear(GL_LUMINANCE_ALPHA, GL_LUMINANCE_ALPHA, GL_FLOAT);

    if (IsGLExtensionEnabled("GL_EXT_texture_storage"))
    {
        testFloatTextureLinear(GL_LUMINANCE32F_EXT, GL_LUMINANCE, GL_FLOAT);
        testFloatTextureLinear(GL_ALPHA32F_EXT, GL_ALPHA, GL_FLOAT);
        testFloatTextureLinear(GL_LUMINANCE_ALPHA32F_EXT, GL_LUMINANCE_ALPHA, GL_FLOAT);
    }
}
// Test linear sampling for legacy GLES 2.0 32F formats in ES2
TEST_P(Texture2DFloatTestES2, TextureFloatLinearLegacyTest)
{
    ANGLE_SKIP_TEST_IF(!IsGLExtensionEnabled("GL_OES_texture_float"));
    ANGLE_SKIP_TEST_IF(!IsGLExtensionEnabled("GL_OES_texture_float_linear"));

    testFloatTextureLinear(GL_LUMINANCE, GL_LUMINANCE, GL_FLOAT);
    testFloatTextureLinear(GL_ALPHA, GL_ALPHA, GL_FLOAT);
    testFloatTextureLinear(GL_LUMINANCE_ALPHA, GL_LUMINANCE_ALPHA, GL_FLOAT);
}

// Test linear sampling for legacy GLES 2.0 16F formats in ES3
TEST_P(Texture2DFloatTestES3, TextureHalfFloatLinearLegacyTest)
{
    ANGLE_SKIP_TEST_IF(!IsGLExtensionEnabled("GL_OES_texture_half_float"));
    ANGLE_SKIP_TEST_IF(!IsGLExtensionEnabled("GL_OES_texture_half_float_linear"));

    testFloatTextureLinear(GL_LUMINANCE, GL_LUMINANCE, GL_HALF_FLOAT_OES);
    testFloatTextureLinear(GL_ALPHA, GL_ALPHA, GL_HALF_FLOAT_OES);
    testFloatTextureLinear(GL_LUMINANCE_ALPHA, GL_LUMINANCE_ALPHA, GL_HALF_FLOAT_OES);

    if (IsGLExtensionEnabled("GL_EXT_texture_storage"))
    {
        testFloatTextureLinear(GL_LUMINANCE16F_EXT, GL_LUMINANCE, GL_HALF_FLOAT);
        testFloatTextureLinear(GL_ALPHA16F_EXT, GL_ALPHA, GL_HALF_FLOAT);
        testFloatTextureLinear(GL_LUMINANCE_ALPHA16F_EXT, GL_LUMINANCE_ALPHA, GL_HALF_FLOAT);
    }
}
// Test linear sampling for legacy GLES 2.0 16F formats in ES2
TEST_P(Texture2DFloatTestES2, TextureHalfFloatLinearLegacyTest)
{
    ANGLE_SKIP_TEST_IF(!IsGLExtensionEnabled("GL_OES_texture_half_float"));
    ANGLE_SKIP_TEST_IF(!IsGLExtensionEnabled("GL_OES_texture_half_float_linear"));

    testFloatTextureLinear(GL_LUMINANCE, GL_LUMINANCE, GL_HALF_FLOAT_OES);
    testFloatTextureLinear(GL_ALPHA, GL_ALPHA, GL_HALF_FLOAT_OES);
    testFloatTextureLinear(GL_LUMINANCE_ALPHA, GL_LUMINANCE_ALPHA, GL_HALF_FLOAT_OES);
}

// Test color-renderability for ES3 float and half float textures
TEST_P(Texture2DFloatTestES3, TextureFloatRenderTest)
{
    // http://anglebug.com/4092
    ANGLE_SKIP_TEST_IF(IsD3D9());
    // EXT_color_buffer_float covers float, half float, and 11-11-10 float formats
    ANGLE_SKIP_TEST_IF(!IsGLExtensionEnabled("GL_EXT_color_buffer_float"));

    testFloatTextureRender(GL_R32F, GL_RED, GL_FLOAT);
    testFloatTextureRender(GL_RG32F, GL_RG, GL_FLOAT);
    testFloatTextureRender(GL_RGBA32F, GL_RGBA, GL_FLOAT);

    testFloatTextureRender(GL_R16F, GL_RED, GL_HALF_FLOAT);
    testFloatTextureRender(GL_RG16F, GL_RG, GL_HALF_FLOAT);
    testFloatTextureRender(GL_RGBA16F, GL_RGBA, GL_HALF_FLOAT);

    testFloatTextureRender(GL_R11F_G11F_B10F, GL_RGB, GL_FLOAT);
}

// Test color-renderability for ES2 half float textures
TEST_P(Texture2DFloatTestES2, TextureFloatRenderTest)
{
    // EXT_color_buffer_half_float requires at least one format to be renderable, but does not
    // require a specific one
    ANGLE_SKIP_TEST_IF(!IsGLExtensionEnabled("GL_EXT_color_buffer_half_float"));
    // https://crbug.com/1003971
    ANGLE_SKIP_TEST_IF(IsOzone());
    // http://anglebug.com/4092
    ANGLE_SKIP_TEST_IF(IsD3D9());

    bool atLeastOneSupported = false;

    if (IsGLExtensionEnabled("GL_OES_texture_half_float") ||
        IsGLExtensionEnabled("GL_OES_texture_half_float"))
    {
        atLeastOneSupported |= checkFloatTextureRender(GL_R16F_EXT, GL_RED_EXT, GL_HALF_FLOAT_OES);
        atLeastOneSupported |= checkFloatTextureRender(GL_RG16F_EXT, GL_RG_EXT, GL_HALF_FLOAT_OES);
    }
    if (IsGLExtensionEnabled("GL_OES_texture_half_float"))
    {
        atLeastOneSupported |= checkFloatTextureRender(GL_RGB16F_EXT, GL_RGB, GL_HALF_FLOAT_OES);

        // If OES_texture_half_float is supported, then RGBA half float textures must be renderable
        bool rgbaSupported = checkFloatTextureRender(GL_RGBA16F_EXT, GL_RGBA, GL_HALF_FLOAT_OES);
        EXPECT_TRUE(rgbaSupported);
        atLeastOneSupported |= rgbaSupported;
    }

    EXPECT_TRUE(atLeastOneSupported);
}

// Test that UNPACK_SKIP_IMAGES doesn't have an effect on 2D texture uploads.
// GLES 3.0.4 section 3.8.3.
TEST_P(Texture2DTestES3, UnpackSkipImages2D)
{
    // Crashes on Nexus 5X due to a driver bug. http://anglebug.com/1429
    ANGLE_SKIP_TEST_IF((IsNexus5X() || IsNexus6P()) && IsOpenGLES());

    glBindTexture(GL_TEXTURE_2D, mTexture2D);
    glTexParameteri(GL_TEXTURE_2D, GL_TEXTURE_MAG_FILTER, GL_LINEAR);
    glTexParameteri(GL_TEXTURE_2D, GL_TEXTURE_MIN_FILTER, GL_LINEAR);
    ASSERT_GL_NO_ERROR();

    // SKIP_IMAGES should not have an effect on uploading 2D textures
    glPixelStorei(GL_UNPACK_SKIP_IMAGES, 1000);
    ASSERT_GL_NO_ERROR();

    std::vector<GLColor> pixelsGreen(128u * 128u, GLColor::green);

    glTexImage2D(GL_TEXTURE_2D, 0, GL_RGBA8, 128, 128, 0, GL_RGBA, GL_UNSIGNED_BYTE,
                 pixelsGreen.data());
    ASSERT_GL_NO_ERROR();

    glTexSubImage2D(GL_TEXTURE_2D, 0, 0, 0, 128, 128, GL_RGBA, GL_UNSIGNED_BYTE,
                    pixelsGreen.data());
    ASSERT_GL_NO_ERROR();

    glUseProgram(mProgram);
    drawQuad(mProgram, "position", 0.5f);
    ASSERT_GL_NO_ERROR();

    EXPECT_PIXEL_COLOR_EQ(0, 0, GLColor::green);
}

// Test that skip defined in unpack parameters is taken into account when determining whether
// unpacking source extends outside unpack buffer bounds.
TEST_P(Texture2DTestES3, UnpackSkipPixelsOutOfBounds)
{
    glBindTexture(GL_TEXTURE_2D, mTexture2D);
    glTexParameteri(GL_TEXTURE_2D, GL_TEXTURE_MAG_FILTER, GL_LINEAR);
    glTexParameteri(GL_TEXTURE_2D, GL_TEXTURE_MIN_FILTER, GL_LINEAR);
    ASSERT_GL_NO_ERROR();

    GLBuffer buf;
    glBindBuffer(GL_PIXEL_UNPACK_BUFFER, buf.get());
    std::vector<GLColor> pixelsGreen(128u * 128u, GLColor::green);
    glBufferData(GL_PIXEL_UNPACK_BUFFER, pixelsGreen.size() * 4u, pixelsGreen.data(),
                 GL_DYNAMIC_COPY);
    ASSERT_GL_NO_ERROR();

    glTexImage2D(GL_TEXTURE_2D, 0, GL_RGBA8, 128, 128, 0, GL_RGBA, GL_UNSIGNED_BYTE, 0);
    ASSERT_GL_NO_ERROR();

    glPixelStorei(GL_UNPACK_SKIP_PIXELS, 1);
    ASSERT_GL_NO_ERROR();

    glTexSubImage2D(GL_TEXTURE_2D, 0, 0, 0, 128, 128, GL_RGBA, GL_UNSIGNED_BYTE, 0);
    EXPECT_GL_ERROR(GL_INVALID_OPERATION);

    glPixelStorei(GL_UNPACK_SKIP_PIXELS, 0);
    glPixelStorei(GL_UNPACK_SKIP_ROWS, 1);
    ASSERT_GL_NO_ERROR();

    glTexSubImage2D(GL_TEXTURE_2D, 0, 0, 0, 128, 128, GL_RGBA, GL_UNSIGNED_BYTE, 0);
    EXPECT_GL_ERROR(GL_INVALID_OPERATION);
}

// Test that unpacking rows that overlap in a pixel unpack buffer works as expected.
TEST_P(Texture2DTestES3, UnpackOverlappingRowsFromUnpackBuffer)
{
    ANGLE_SKIP_TEST_IF(IsD3D11());

    // Incorrect rendering results seen on OSX AMD.
    ANGLE_SKIP_TEST_IF(IsOSX() && IsAMD());

    const GLuint width            = 8u;
    const GLuint height           = 8u;
    const GLuint unpackRowLength  = 5u;
    const GLuint unpackSkipPixels = 1u;

    setWindowWidth(width);
    setWindowHeight(height);

    glBindTexture(GL_TEXTURE_2D, mTexture2D);
    glTexParameteri(GL_TEXTURE_2D, GL_TEXTURE_MAG_FILTER, GL_LINEAR);
    glTexParameteri(GL_TEXTURE_2D, GL_TEXTURE_MIN_FILTER, GL_LINEAR);
    ASSERT_GL_NO_ERROR();

    GLBuffer buf;
    glBindBuffer(GL_PIXEL_UNPACK_BUFFER, buf.get());
    std::vector<GLColor> pixelsGreen((height - 1u) * unpackRowLength + width + unpackSkipPixels,
                                     GLColor::green);

    for (GLuint skippedPixel = 0u; skippedPixel < unpackSkipPixels; ++skippedPixel)
    {
        pixelsGreen[skippedPixel] = GLColor(255, 0, 0, 255);
    }

    glBufferData(GL_PIXEL_UNPACK_BUFFER, pixelsGreen.size() * 4u, pixelsGreen.data(),
                 GL_DYNAMIC_COPY);
    ASSERT_GL_NO_ERROR();

    glPixelStorei(GL_UNPACK_ROW_LENGTH, unpackRowLength);
    glPixelStorei(GL_UNPACK_SKIP_PIXELS, unpackSkipPixels);
    ASSERT_GL_NO_ERROR();

    glTexImage2D(GL_TEXTURE_2D, 0, GL_RGBA8, width, height, 0, GL_RGBA, GL_UNSIGNED_BYTE, 0);
    ASSERT_GL_NO_ERROR();

    glUseProgram(mProgram);
    drawQuad(mProgram, "position", 0.5f);
    ASSERT_GL_NO_ERROR();

    GLuint windowPixelCount = getWindowWidth() * getWindowHeight();
    std::vector<GLColor> actual(windowPixelCount, GLColor::black);
    glReadPixels(0, 0, getWindowWidth(), getWindowHeight(), GL_RGBA, GL_UNSIGNED_BYTE,
                 actual.data());
    std::vector<GLColor> expected(windowPixelCount, GLColor::green);
    EXPECT_EQ(expected, actual);
}

template <typename T>
T UNorm(double value)
{
    return static_cast<T>(value * static_cast<double>(std::numeric_limits<T>::max()));
}

// Test rendering a depth texture with mipmaps.
TEST_P(Texture2DTestES3, DepthTexturesWithMipmaps)
{
    // TODO(cwallez) this is failing on Intel Win7 OpenGL.
    // TODO(zmo) this is faling on Win Intel HD 530 Debug.
    // http://anglebug.com/1706
    ANGLE_SKIP_TEST_IF(IsIntel() && IsWindows() && IsOpenGL());

    // Seems to fail on AMD D3D11. Possibly driver bug. http://anglebug.com/3342
    ANGLE_SKIP_TEST_IF(IsAMD() && IsWindows() && IsD3D11());

    // TODO(cnorthrop): Also failing on Vulkan/Windows/AMD. http://anglebug.com/3950
    ANGLE_SKIP_TEST_IF(IsAMD() && IsWindows() && IsVulkan());

    const int size = getWindowWidth();

    auto dim   = [size](int level) { return size >> level; };
    int levels = gl::log2(size);

    glActiveTexture(GL_TEXTURE0);
    glBindTexture(GL_TEXTURE_2D, mTexture2D);
    glTexStorage2D(GL_TEXTURE_2D, levels, GL_DEPTH_COMPONENT24, size, size);
    glTexParameteri(GL_TEXTURE_2D, GL_TEXTURE_MIN_FILTER, GL_NEAREST_MIPMAP_NEAREST);
    glTexParameteri(GL_TEXTURE_2D, GL_TEXTURE_MAG_FILTER, GL_NEAREST);
    glTexParameteri(GL_TEXTURE_2D, GL_TEXTURE_WRAP_S, GL_CLAMP_TO_EDGE);
    glTexParameteri(GL_TEXTURE_2D, GL_TEXTURE_WRAP_T, GL_CLAMP_TO_EDGE);
    glPixelStorei(GL_UNPACK_ALIGNMENT, 1);
    ASSERT_GL_NO_ERROR();

    glUseProgram(mProgram);
    glUniform1i(mTexture2DUniformLocation, 0);

    std::vector<unsigned char> expected;

    for (int level = 0; level < levels; ++level)
    {
        double value = (static_cast<double>(level) / static_cast<double>(levels - 1));
        expected.push_back(UNorm<unsigned char>(value));

        int levelDim = dim(level);

        ASSERT_GT(levelDim, 0);

        std::vector<unsigned int> initData(levelDim * levelDim, UNorm<unsigned int>(value));
        glTexSubImage2D(GL_TEXTURE_2D, level, 0, 0, levelDim, levelDim, GL_DEPTH_COMPONENT,
                        GL_UNSIGNED_INT, initData.data());
    }
    ASSERT_GL_NO_ERROR();

    for (int level = 0; level < levels; ++level)
    {
        glViewport(0, 0, dim(level), dim(level));
        drawQuad(mProgram, "position", 0.5f);
        GLColor actual = ReadColor(0, 0);
        EXPECT_NEAR(expected[level], actual.R, 10u);
    }

    ASSERT_GL_NO_ERROR();
}

class Texture2DDepthTest : public Texture2DTest
{
  protected:
    Texture2DDepthTest() : Texture2DTest() {}

    const char *getVertexShaderSource() override
    {
        return "attribute vec4 vPosition;\n"
               "void main() {\n"
               "  gl_Position = vPosition;\n"
               "}\n";
    }

    const char *getFragmentShaderSource() override
    {
        return "precision mediump float;\n"
               "uniform sampler2D ShadowMap;"
               "void main() {\n"
               "  vec4 shadow_value = texture2D(ShadowMap, vec2(0.5, 0.5));"
               "  if (shadow_value.x == shadow_value.z && shadow_value.x != 0.0) {"
               "    gl_FragColor = vec4(1.0, 0.0, 0.0, 1.0);"
               "  } else {"
               "    gl_FragColor = vec4(0.0, 1.0, 0.0, 1.0);\n"
               "  }"
               "}\n";
    }

    bool checkTexImageFormatSupport(GLenum format, GLenum internalformat, GLenum type)
    {
        EXPECT_GL_NO_ERROR();

        GLTexture tex;
        glBindTexture(GL_TEXTURE_2D, tex);
        glTexImage2D(GL_TEXTURE_2D, 0, format, 1, 1, 0, format, type, nullptr);

        return (glGetError() == GL_NO_ERROR);
    }

    void testBehavior(bool useSizedComponent)
    {
        int w                 = getWindowWidth();
        int h                 = getWindowHeight();
        GLuint format         = GL_DEPTH_COMPONENT;
        GLuint internalFormat = GL_DEPTH_COMPONENT;

        if (useSizedComponent)
        {
            internalFormat = GL_DEPTH_COMPONENT24;
        }

        GLFramebuffer fbo;
        glBindFramebuffer(GL_FRAMEBUFFER, fbo);
        ASSERT_GL_NO_ERROR();

        GLTexture depthTexture;
        glBindTexture(GL_TEXTURE_2D, depthTexture);
        glTexParameteri(GL_TEXTURE_2D, GL_TEXTURE_MIN_FILTER, GL_NEAREST);
        glTexParameteri(GL_TEXTURE_2D, GL_TEXTURE_MAG_FILTER, GL_NEAREST);
        glTexParameteri(GL_TEXTURE_2D, GL_TEXTURE_WRAP_S, GL_CLAMP_TO_EDGE);
        glTexParameteri(GL_TEXTURE_2D, GL_TEXTURE_WRAP_T, GL_CLAMP_TO_EDGE);

        TexCoordDrawTest::setUpProgram();
        GLint shadowMapLocation = glGetUniformLocation(mProgram, "ShadowMap");
        ASSERT_NE(-1, shadowMapLocation);

        GLint positionLocation = glGetAttribLocation(mProgram, "vPosition");
        ASSERT_NE(-1, positionLocation);

        ANGLE_SKIP_TEST_IF(!checkTexImageFormatSupport(format, internalFormat, GL_UNSIGNED_INT));
        glBindTexture(GL_TEXTURE_2D, depthTexture);
        glTexImage2D(GL_TEXTURE_2D, 0, internalFormat, w, h, 0, format, GL_UNSIGNED_INT, nullptr);
        ASSERT_GL_NO_ERROR();

        // try adding a color buffer.
        GLuint colorTex = 0;
        glGenTextures(1, &colorTex);
        glBindTexture(GL_TEXTURE_2D, colorTex);
        glTexParameteri(GL_TEXTURE_2D, GL_TEXTURE_WRAP_S, GL_CLAMP_TO_EDGE);
        glTexParameteri(GL_TEXTURE_2D, GL_TEXTURE_WRAP_T, GL_CLAMP_TO_EDGE);
        glTexParameteri(GL_TEXTURE_2D, GL_TEXTURE_MIN_FILTER, GL_LINEAR);
        glTexParameteri(GL_TEXTURE_2D, GL_TEXTURE_MAG_FILTER, GL_LINEAR);
        glTexImage2D(GL_TEXTURE_2D, 0, GL_RGBA, w, h, 0, GL_RGBA, GL_UNSIGNED_BYTE, nullptr);
        glFramebufferTexture2D(GL_FRAMEBUFFER, GL_COLOR_ATTACHMENT0, GL_TEXTURE_2D, colorTex, 0);
        glFramebufferTexture2D(GL_FRAMEBUFFER, GL_DEPTH_ATTACHMENT, GL_TEXTURE_2D, depthTexture, 0);
        EXPECT_GLENUM_EQ(GL_FRAMEBUFFER_COMPLETE, glCheckFramebufferStatus(GL_FRAMEBUFFER));
        ASSERT_GL_NO_ERROR();

        glViewport(0, 0, w, h);
        // Fill depthTexture with 0.75
        glClearDepthf(0.75);
        glClear(GL_DEPTH_BUFFER_BIT);

        // Revert to normal framebuffer to test depth shader
        glBindFramebuffer(GL_FRAMEBUFFER, 0);
        glViewport(0, 0, w, h);
        glClearColor(0.0f, 0.0f, 0.0f, 1.0f);
        glClearDepthf(0.0f);
        ASSERT_GL_NO_ERROR();

        glClear(GL_DEPTH_BUFFER_BIT | GL_COLOR_BUFFER_BIT);
        ASSERT_GL_NO_ERROR();

        glActiveTexture(GL_TEXTURE0);
        glBindTexture(GL_TEXTURE_2D, depthTexture);

        glUseProgram(mProgram);
        ASSERT_GL_NO_ERROR();

        glUniform1i(shadowMapLocation, 0);

        const GLfloat gTriangleVertices[] = {-0.5f, -0.5f, -0.5f, 0.5f, 0.5f, -0.5f, 0.5f, 0.5f};

        glVertexAttribPointer(positionLocation, 2, GL_FLOAT, GL_FALSE, 0, gTriangleVertices);
        ASSERT_GL_NO_ERROR();
        glEnableVertexAttribArray(positionLocation);
        ASSERT_GL_NO_ERROR();
        glDrawArrays(GL_TRIANGLE_STRIP, 0, 4);
        ASSERT_GL_NO_ERROR();

        GLuint pixels[1];
        glReadPixels(w / 2, h / 2, 1, 1, GL_RGBA, GL_UNSIGNED_BYTE, pixels);
        ASSERT_GL_NO_ERROR();

        // The GLES 3.x spec says that the depth texture sample can be found in the RED component.
        // However, the OES_depth_texture indicates that the depth value is treated as luminance and
        // is in all the color components. Multiple implementations implement a workaround that
        // follows the OES_depth_texture behavior if the internalformat given at glTexImage2D was a
        // unsized format (e.g. DEPTH_COMPONENT) and the GLES 3.x behavior if it was a sized
        // internalformat such as GL_DEPTH_COMPONENT24. The shader will write out a different color
        // depending on if it sees the texture sample in only the RED component.
        if (useSizedComponent)
        {
            ASSERT_NE(pixels[0], 0xff0000ff);
        }
        else
        {
            ASSERT_EQ(pixels[0], 0xff0000ff);
        }

        glBindFramebuffer(GL_FRAMEBUFFER, 0);
        glDeleteProgram(mProgram);
    }
};

// Test depth texture compatibility with OES_depth_texture. Uses unsized internformat.
TEST_P(Texture2DDepthTest, DepthTextureES2Compatibility)
{
    ANGLE_SKIP_TEST_IF(IsD3D11());
    ANGLE_SKIP_TEST_IF(IsIntel() && IsD3D9());
    ANGLE_SKIP_TEST_IF(!IsGLExtensionEnabled("GL_ANGLE_depth_texture") &&
                       !IsGLExtensionEnabled("GL_OES_depth_texture"));
    // http://anglebug.com/4092
    ANGLE_SKIP_TEST_IF(IsOpenGL() || IsOpenGLES());
    ANGLE_SKIP_TEST_IF(IsARM64() && IsWindows() && IsD3D());

    // When the depth texture is specified with unsized internalformat implementations follow
    // OES_depth_texture behavior. Otherwise they follow GLES 3.0 behavior.
    testBehavior(false);
}

// Test depth texture compatibility with GLES3 using sized internalformat.
TEST_P(Texture2DDepthTest, DepthTextureES3Compatibility)
{
    ANGLE_SKIP_TEST_IF(getClientMajorVersion() < 3);

    testBehavior(true);
}

// Tests unpacking into the unsized GL_ALPHA format.
TEST_P(Texture2DTestES3, UnsizedAlphaUnpackBuffer)
{
    // Initialize the texure.
    glBindTexture(GL_TEXTURE_2D, mTexture2D);
    glTexImage2D(GL_TEXTURE_2D, 0, GL_ALPHA, getWindowWidth(), getWindowHeight(), 0, GL_ALPHA,
                 GL_UNSIGNED_BYTE, nullptr);
    glTexParameteri(GL_TEXTURE_2D, GL_TEXTURE_MIN_FILTER, GL_NEAREST);
    glTexParameteri(GL_TEXTURE_2D, GL_TEXTURE_MAG_FILTER, GL_NEAREST);

    std::vector<GLubyte> bufferData(getWindowWidth() * getWindowHeight(), 127);

    // Pull in the color data from the unpack buffer.
    GLBuffer unpackBuffer;
    glPixelStorei(GL_UNPACK_ALIGNMENT, 1);
    glBindBuffer(GL_PIXEL_UNPACK_BUFFER, unpackBuffer.get());
    glBufferData(GL_PIXEL_UNPACK_BUFFER, getWindowWidth() * getWindowHeight(), bufferData.data(),
                 GL_STATIC_DRAW);

    glTexSubImage2D(GL_TEXTURE_2D, 0, 0, 0, getWindowWidth(), getWindowHeight(), GL_ALPHA,
                    GL_UNSIGNED_BYTE, nullptr);

    // Clear to a weird color to make sure we're drawing something.
    glClearColor(0.5f, 0.8f, 1.0f, 0.2f);
    glClear(GL_COLOR_BUFFER_BIT);

    // Draw with the alpha texture and verify.
    drawQuad(mProgram, "position", 0.5f);

    ASSERT_GL_NO_ERROR();
    EXPECT_PIXEL_NEAR(0, 0, 0, 0, 0, 127, 1);
}

// Ensure stale unpack data doesn't propagate in D3D11.
TEST_P(Texture2DTestES3, StaleUnpackData)
{
    // Init unpack buffer.
    GLsizei pixelCount = getWindowWidth() * getWindowHeight() / 2;
    std::vector<GLColor> pixels(pixelCount, GLColor::red);

    GLBuffer unpackBuffer;
    glPixelStorei(GL_UNPACK_ALIGNMENT, 1);
    glBindBuffer(GL_PIXEL_UNPACK_BUFFER, unpackBuffer.get());
    GLsizei bufferSize = pixelCount * sizeof(GLColor);
    glBufferData(GL_PIXEL_UNPACK_BUFFER, bufferSize, pixels.data(), GL_STATIC_DRAW);

    // Create from unpack buffer.
    glBindTexture(GL_TEXTURE_2D, mTexture2D);
    glTexImage2D(GL_TEXTURE_2D, 0, GL_RGBA8, getWindowWidth() / 2, getWindowHeight() / 2, 0,
                 GL_RGBA, GL_UNSIGNED_BYTE, nullptr);
    glTexParameteri(GL_TEXTURE_2D, GL_TEXTURE_MIN_FILTER, GL_NEAREST);
    glTexParameteri(GL_TEXTURE_2D, GL_TEXTURE_MAG_FILTER, GL_NEAREST);

    drawQuad(mProgram, "position", 0.5f);

    ASSERT_GL_NO_ERROR();
    EXPECT_PIXEL_COLOR_EQ(0, 0, GLColor::red);

    // Fill unpack with green, recreating buffer.
    pixels.assign(getWindowWidth() * getWindowHeight(), GLColor::green);
    GLsizei size2 = getWindowWidth() * getWindowHeight() * sizeof(GLColor);
    glBufferData(GL_PIXEL_UNPACK_BUFFER, size2, pixels.data(), GL_STATIC_DRAW);

    // Reinit texture with green.
    glTexSubImage2D(GL_TEXTURE_2D, 0, 0, 0, getWindowWidth() / 2, getWindowHeight() / 2, GL_RGBA,
                    GL_UNSIGNED_BYTE, nullptr);

    drawQuad(mProgram, "position", 0.5f);

    ASSERT_GL_NO_ERROR();
    EXPECT_PIXEL_COLOR_EQ(0, 0, GLColor::green);
}

// Ensure that texture parameters passed as floats that are converted to ints are rounded before
// validating they are less than 0.
TEST_P(Texture2DTestES3, TextureBaseMaxLevelRoundingValidation)
{
    GLTexture texture;
    glBindTexture(GL_TEXTURE_2D, texture);

    // Use a negative number that will round to zero when converted to an integer
    // According to the spec(2.3.1 Data Conversion For State - Setting Commands):
    // "Validation of values performed by state-setting commands is performed after conversion,
    // unless specified otherwise for a specific command."
    GLfloat param = -7.30157126e-07f;
    glTexParameterf(GL_TEXTURE_2D, GL_TEXTURE_BASE_LEVEL, param);
    EXPECT_GL_NO_ERROR();

    glTexParameterf(GL_TEXTURE_2D, GL_TEXTURE_MAX_LEVEL, param);
    EXPECT_GL_NO_ERROR();
}

// This test covers a D3D format redefinition bug for 3D textures. The base level format was not
// being properly checked, and the texture storage of the previous texture format was persisting.
// This would result in an ASSERT in debug and incorrect rendering in release.
// See http://anglebug.com/1609 and WebGL 2 test conformance2/misc/views-with-offsets.html.
TEST_P(Texture3DTestES3, FormatRedefinitionBug)
{
    GLTexture tex;
    glBindTexture(GL_TEXTURE_3D, tex.get());
    glTexImage3D(GL_TEXTURE_3D, 0, GL_RGBA8, 1, 1, 1, 0, GL_RGBA, GL_UNSIGNED_BYTE, nullptr);

    GLFramebuffer framebuffer;
    glBindFramebuffer(GL_FRAMEBUFFER, framebuffer.get());
    glFramebufferTextureLayer(GL_FRAMEBUFFER, GL_COLOR_ATTACHMENT0, tex.get(), 0, 0);

    glCheckFramebufferStatus(GL_FRAMEBUFFER);

    std::vector<uint8_t> pixelData(100, 0);

    glTexImage3D(GL_TEXTURE_3D, 0, GL_RGB565, 1, 1, 1, 0, GL_RGB, GL_UNSIGNED_SHORT_5_6_5, nullptr);
    glTexSubImage3D(GL_TEXTURE_3D, 0, 0, 0, 0, 1, 1, 1, GL_RGB, GL_UNSIGNED_SHORT_5_6_5,
                    pixelData.data());

    ASSERT_GL_NO_ERROR();
}

// Test basic pixel unpack buffer OOB checks when uploading to a 2D or 3D texture
TEST_P(Texture3DTestES3, BasicUnpackBufferOOB)
{
    // 2D tests
    {
        GLTexture tex;
        glBindTexture(GL_TEXTURE_2D, tex.get());

        GLBuffer pbo;
        glBindBuffer(GL_PIXEL_UNPACK_BUFFER, pbo.get());

        // Test OOB
        glBufferData(GL_PIXEL_UNPACK_BUFFER, sizeof(GLColor) * 2 * 2 - 1, nullptr, GL_STATIC_DRAW);
        glTexImage2D(GL_TEXTURE_2D, 0, GL_RGBA8, 2, 2, 0, GL_RGBA, GL_UNSIGNED_BYTE, nullptr);
        ASSERT_GL_ERROR(GL_INVALID_OPERATION);

        // Test OOB
        glBufferData(GL_PIXEL_UNPACK_BUFFER, sizeof(GLColor) * 2 * 2, nullptr, GL_STATIC_DRAW);
        glTexImage2D(GL_TEXTURE_2D, 0, GL_RGBA8, 2, 2, 0, GL_RGBA, GL_UNSIGNED_BYTE, nullptr);
        ASSERT_GL_NO_ERROR();
    }

    // 3D tests
    {
        GLTexture tex;
        glBindTexture(GL_TEXTURE_3D, tex.get());

        GLBuffer pbo;
        glBindBuffer(GL_PIXEL_UNPACK_BUFFER, pbo.get());

        // Test OOB
        glBufferData(GL_PIXEL_UNPACK_BUFFER, sizeof(GLColor) * 2 * 2 * 2 - 1, nullptr,
                     GL_STATIC_DRAW);
        glTexImage3D(GL_TEXTURE_3D, 0, GL_RGBA8, 2, 2, 2, 0, GL_RGBA, GL_UNSIGNED_BYTE, nullptr);
        ASSERT_GL_ERROR(GL_INVALID_OPERATION);

        // Test OOB
        glBufferData(GL_PIXEL_UNPACK_BUFFER, sizeof(GLColor) * 2 * 2 * 2, nullptr, GL_STATIC_DRAW);
        glTexImage3D(GL_TEXTURE_3D, 0, GL_RGBA8, 2, 2, 2, 0, GL_RGBA, GL_UNSIGNED_BYTE, nullptr);
        ASSERT_GL_NO_ERROR();
    }
}

// Tests behaviour with a single texture and multiple sampler objects.
TEST_P(Texture2DTestES3, SingleTextureMultipleSamplers)
{
    GLint maxTextureUnits = 0;
    glGetIntegerv(GL_MAX_TEXTURE_IMAGE_UNITS, &maxTextureUnits);
    ANGLE_SKIP_TEST_IF(maxTextureUnits < 4);

    constexpr int kSize = 16;

    // Make a single-level texture, fill it with red.
    std::vector<GLColor> redColors(kSize * kSize, GLColor::red);
    GLTexture tex;
    glBindTexture(GL_TEXTURE_2D, tex);
    glTexImage2D(GL_TEXTURE_2D, 0, GL_RGBA, kSize, kSize, 0, GL_RGBA, GL_UNSIGNED_BYTE,
                 redColors.data());
    glTexParameteri(GL_TEXTURE_2D, GL_TEXTURE_MIN_FILTER, GL_NEAREST);
    glTexParameteri(GL_TEXTURE_2D, GL_TEXTURE_MAG_FILTER, GL_NEAREST);

    // Simple sanity check.
    draw2DTexturedQuad(0.5f, 1.0f, true);
    ASSERT_GL_NO_ERROR();
    EXPECT_PIXEL_COLOR_EQ(0, 0, GLColor::red);

    // Bind texture to unit 1 with a sampler object making it incomplete.
    GLSampler sampler;
    glBindSampler(0, sampler);
    glSamplerParameteri(sampler, GL_TEXTURE_MIN_FILTER, GL_NEAREST_MIPMAP_NEAREST);
    glSamplerParameteri(sampler, GL_TEXTURE_MAG_FILTER, GL_NEAREST);

    // Make a mipmap texture, fill it with blue.
    std::vector<GLColor> blueColors(kSize * kSize, GLColor::blue);
    GLTexture mipmapTex;
    glBindTexture(GL_TEXTURE_2D, mipmapTex);
    glTexImage2D(GL_TEXTURE_2D, 0, GL_RGBA, kSize, kSize, 0, GL_RGBA, GL_UNSIGNED_BYTE,
                 blueColors.data());
    glGenerateMipmap(GL_TEXTURE_2D);

    // Draw with the sampler, expect blue.
    draw2DTexturedQuad(0.5f, 1.0f, true);
    ASSERT_GL_NO_ERROR();
    EXPECT_PIXEL_COLOR_EQ(0, 0, GLColor::blue);

    // Simple multitexturing program.
    constexpr char kVS[] =
        "#version 300 es\n"
        "in vec2 position;\n"
        "out vec2 texCoord;\n"
        "void main()\n"
        "{\n"
        "    gl_Position = vec4(position, 0, 1);\n"
        "    texCoord = position * 0.5 + vec2(0.5);\n"
        "}";

    constexpr char kFS[] =
        "#version 300 es\n"
        "precision mediump float;\n"
        "in vec2 texCoord;\n"
        "uniform sampler2D tex1;\n"
        "uniform sampler2D tex2;\n"
        "uniform sampler2D tex3;\n"
        "uniform sampler2D tex4;\n"
        "out vec4 color;\n"
        "void main()\n"
        "{\n"
        "    color = (texture(tex1, texCoord) + texture(tex2, texCoord) \n"
        "          +  texture(tex3, texCoord) + texture(tex4, texCoord)) * 0.25;\n"
        "}";

    ANGLE_GL_PROGRAM(program, kVS, kFS);

    std::array<GLint, 4> texLocations = {
        {glGetUniformLocation(program, "tex1"), glGetUniformLocation(program, "tex2"),
         glGetUniformLocation(program, "tex3"), glGetUniformLocation(program, "tex4")}};
    for (GLint location : texLocations)
    {
        ASSERT_NE(-1, location);
    }

    // Init the uniform data.
    glUseProgram(program);
    for (GLint location = 0; location < 4; ++location)
    {
        glUniform1i(texLocations[location], location);
    }

    // Initialize four samplers
    GLSampler samplers[4];

    // 0: non-mipped.
    glBindSampler(0, samplers[0]);
    glSamplerParameteri(samplers[0], GL_TEXTURE_MIN_FILTER, GL_NEAREST);
    glSamplerParameteri(samplers[0], GL_TEXTURE_MAG_FILTER, GL_NEAREST);

    // 1: mipped.
    glBindSampler(1, samplers[1]);
    glSamplerParameteri(samplers[1], GL_TEXTURE_MIN_FILTER, GL_NEAREST_MIPMAP_NEAREST);
    glSamplerParameteri(samplers[1], GL_TEXTURE_MAG_FILTER, GL_NEAREST);

    // 2: non-mipped.
    glBindSampler(2, samplers[2]);
    glSamplerParameteri(samplers[2], GL_TEXTURE_MIN_FILTER, GL_NEAREST);
    glSamplerParameteri(samplers[2], GL_TEXTURE_MAG_FILTER, GL_NEAREST);

    // 3: mipped.
    glBindSampler(3, samplers[3]);
    glSamplerParameteri(samplers[3], GL_TEXTURE_MIN_FILTER, GL_NEAREST_MIPMAP_NEAREST);
    glSamplerParameteri(samplers[3], GL_TEXTURE_MAG_FILTER, GL_NEAREST);

    // Bind two blue mipped textures and two single layer textures, should all draw.
    glActiveTexture(GL_TEXTURE0);
    glBindTexture(GL_TEXTURE_2D, tex);

    glActiveTexture(GL_TEXTURE1);
    glBindTexture(GL_TEXTURE_2D, mipmapTex);

    glActiveTexture(GL_TEXTURE2);
    glBindTexture(GL_TEXTURE_2D, tex);

    glActiveTexture(GL_TEXTURE3);
    glBindTexture(GL_TEXTURE_2D, mipmapTex);

    ASSERT_GL_NO_ERROR();

    drawQuad(program, "position", 0.5f);
    ASSERT_GL_NO_ERROR();
    EXPECT_PIXEL_NEAR(0, 0, 128, 0, 128, 255, 2);

    // Bind four single layer textures, two should be incomplete.
    glActiveTexture(GL_TEXTURE1);
    glBindTexture(GL_TEXTURE_2D, tex);

    glActiveTexture(GL_TEXTURE3);
    glBindTexture(GL_TEXTURE_2D, tex);

    drawQuad(program, "position", 0.5f);
    ASSERT_GL_NO_ERROR();
    EXPECT_PIXEL_NEAR(0, 0, 128, 0, 0, 255, 2);
}

// The test is added to cover http://anglebug.com/2153. Cubemap completeness checks used to start
// always at level 0 instead of the base level resulting in an incomplete texture if the faces at
// level 0 are not created. The test creates a cubemap texture, specifies the images only for mip
// level 1 filled with white color, updates the base level to be 1 and renders a quad. The program
// samples the cubemap using a direction vector (1,1,1).
TEST_P(TextureCubeTestES3, SpecifyAndSampleFromBaseLevel1)
{
    // Check http://anglebug.com/2155.
    ANGLE_SKIP_TEST_IF(IsOSX() && IsNVIDIA());

    constexpr char kVS[] =
        R"(#version 300 es
        precision mediump float;
        in vec3 pos;
        void main() {
            gl_Position = vec4(pos, 1.0);
        })";

    constexpr char kFS[] =
        R"(#version 300 es
        precision mediump float;
        out vec4 color;
        uniform samplerCube uTex;
        void main(){
            color = texture(uTex, vec3(1.0));
        })";

    ANGLE_GL_PROGRAM(program, kVS, kFS);
    glUseProgram(program);

    glUniform1i(glGetUniformLocation(program, "uTex"), 0);
    glActiveTexture(GL_TEXTURE0);

    GLTexture cubeTex;
    glBindTexture(GL_TEXTURE_CUBE_MAP, cubeTex);

    const int kFaceWidth  = 1;
    const int kFaceHeight = 1;
    std::vector<uint32_t> texData(kFaceWidth * kFaceHeight, 0xFFFFFFFF);
    glTexImage2D(GL_TEXTURE_CUBE_MAP_POSITIVE_X, 1, GL_RGBA8, kFaceWidth, kFaceHeight, 0, GL_RGBA,
                 GL_UNSIGNED_BYTE, texData.data());
    glTexImage2D(GL_TEXTURE_CUBE_MAP_NEGATIVE_X, 1, GL_RGBA8, kFaceWidth, kFaceHeight, 0, GL_RGBA,
                 GL_UNSIGNED_BYTE, texData.data());
    glTexImage2D(GL_TEXTURE_CUBE_MAP_POSITIVE_Y, 1, GL_RGBA8, kFaceWidth, kFaceHeight, 0, GL_RGBA,
                 GL_UNSIGNED_BYTE, texData.data());
    glTexImage2D(GL_TEXTURE_CUBE_MAP_NEGATIVE_Y, 1, GL_RGBA8, kFaceWidth, kFaceHeight, 0, GL_RGBA,
                 GL_UNSIGNED_BYTE, texData.data());
    glTexImage2D(GL_TEXTURE_CUBE_MAP_POSITIVE_Z, 1, GL_RGBA8, kFaceWidth, kFaceHeight, 0, GL_RGBA,
                 GL_UNSIGNED_BYTE, texData.data());
    glTexImage2D(GL_TEXTURE_CUBE_MAP_NEGATIVE_Z, 1, GL_RGBA8, kFaceWidth, kFaceHeight, 0, GL_RGBA,
                 GL_UNSIGNED_BYTE, texData.data());
    glTexParameteri(GL_TEXTURE_CUBE_MAP, GL_TEXTURE_MAG_FILTER, GL_NEAREST);
    glTexParameteri(GL_TEXTURE_CUBE_MAP, GL_TEXTURE_MIN_FILTER, GL_NEAREST);
    glTexParameteri(GL_TEXTURE_CUBE_MAP, GL_TEXTURE_WRAP_S, GL_REPEAT);
    glTexParameteri(GL_TEXTURE_CUBE_MAP, GL_TEXTURE_WRAP_T, GL_REPEAT);
    glTexParameteri(GL_TEXTURE_CUBE_MAP, GL_TEXTURE_WRAP_R, GL_REPEAT);
    glTexParameteri(GL_TEXTURE_CUBE_MAP, GL_TEXTURE_BASE_LEVEL, 1);

    drawQuad(program, "pos", 0.5f, 1.0f, true);
    ASSERT_GL_NO_ERROR();

    EXPECT_PIXEL_COLOR_EQ(0, 0, angle::GLColor::white);
}

// Verify that using negative texture base level and max level generates GL_INVALID_VALUE.
TEST_P(Texture2DTestES3, NegativeTextureBaseLevelAndMaxLevel)
{
    GLuint texture = create2DTexture();

    glTexParameteri(GL_TEXTURE_2D, GL_TEXTURE_BASE_LEVEL, -1);
    EXPECT_GL_ERROR(GL_INVALID_VALUE);

    glTexParameteri(GL_TEXTURE_2D, GL_TEXTURE_MAX_LEVEL, -1);
    EXPECT_GL_ERROR(GL_INVALID_VALUE);

    glDeleteTextures(1, &texture);
    EXPECT_GL_NO_ERROR();
}

// Test setting base level after calling generateMipmap on a LUMA texture.
// Covers http://anglebug.com/2498
TEST_P(Texture2DTestES3, GenerateMipmapAndBaseLevelLUMA)
{
    glActiveTexture(GL_TEXTURE0);
    glBindTexture(GL_TEXTURE_2D, mTexture2D);

    constexpr const GLsizei kWidth  = 8;
    constexpr const GLsizei kHeight = 8;
    std::array<GLubyte, kWidth * kHeight * 2> whiteData;
    whiteData.fill(255u);

    glTexImage2D(GL_TEXTURE_2D, 0, GL_LUMINANCE_ALPHA, kWidth, kHeight, 0, GL_LUMINANCE_ALPHA,
                 GL_UNSIGNED_BYTE, whiteData.data());
    glTexParameteri(GL_TEXTURE_2D, GL_TEXTURE_MIN_FILTER, GL_LINEAR_MIPMAP_NEAREST);
    glTexParameteri(GL_TEXTURE_2D, GL_TEXTURE_MAG_FILTER, GL_LINEAR);
    glGenerateMipmap(GL_TEXTURE_2D);
    glTexParameteri(GL_TEXTURE_2D, GL_TEXTURE_BASE_LEVEL, 1);
    EXPECT_GL_NO_ERROR();

    drawQuad(mProgram, "position", 0.5f);
    EXPECT_PIXEL_COLOR_EQ(0, 0, angle::GLColor::white);
}

// Covers a bug in the D3D11 backend: http://anglebug.com/2772
// When using a sampler the texture was created as if it has mipmaps,
// regardless what you specified in GL_TEXTURE_MIN_FILTER via
// glSamplerParameteri() -- mistakenly the default value
// GL_NEAREST_MIPMAP_LINEAR or the value set via glTexParameteri() was
// evaluated.
// If you didn't provide mipmaps and didn't let the driver generate them
// this led to not sampling your texture data when minification occurred.
TEST_P(Texture2DTestES3, MinificationWithSamplerNoMipmapping)
{
    // TODO: Triage this failure on Vulkan: http://anglebug.com/3950
    ANGLE_SKIP_TEST_IF(IsVulkan());

    constexpr char kVS[] =
        "#version 300 es\n"
        "out vec2 texcoord;\n"
        "in vec4 position;\n"
        "void main()\n"
        "{\n"
        "    gl_Position = vec4(position.xy * 0.1, 0.0, 1.0);\n"
        "    texcoord = (position.xy * 0.5) + 0.5;\n"
        "}\n";

    constexpr char kFS[] =
        "#version 300 es\n"
        "precision highp float;\n"
        "uniform highp sampler2D tex;\n"
        "in vec2 texcoord;\n"
        "out vec4 fragColor;\n"
        "void main()\n"
        "{\n"
        "    fragColor = texture(tex, texcoord);\n"
        "}\n";

    ANGLE_GL_PROGRAM(program, kVS, kFS);

    GLSampler sampler;
    glBindSampler(0, sampler);
    glSamplerParameteri(sampler, GL_TEXTURE_MAG_FILTER, GL_LINEAR);
    glSamplerParameteri(sampler, GL_TEXTURE_MIN_FILTER, GL_LINEAR);

    glActiveTexture(GL_TEXTURE0);
    glBindTexture(GL_TEXTURE_2D, mTexture2D);

    const GLsizei texWidth  = getWindowWidth();
    const GLsizei texHeight = getWindowHeight();
    const std::vector<GLColor> whiteData(texWidth * texHeight, GLColor::white);

    glTexImage2D(GL_TEXTURE_2D, 0, GL_RGBA, texWidth, texHeight, 0, GL_RGBA, GL_UNSIGNED_BYTE,
                 whiteData.data());
    EXPECT_GL_NO_ERROR();

    drawQuad(program, "position", 0.5f);
    EXPECT_PIXEL_COLOR_EQ(getWindowWidth() / 2, getWindowHeight() / 2, angle::GLColor::white);
}

// Draw a quad with an integer texture with a non-zero base level, and test that the color of the
// texture is output.
TEST_P(Texture2DIntegerTestES3, IntegerTextureNonZeroBaseLevel)
{
    // http://anglebug.com/3478
    ANGLE_SKIP_TEST_IF(IsWindows() && IsAMD() && IsDesktopOpenGL());

    glActiveTexture(GL_TEXTURE0);
    glBindTexture(GL_TEXTURE_2D, mTexture2D);
    int width     = getWindowWidth();
    int height    = getWindowHeight();
    GLColor color = GLColor::green;
    std::vector<GLColor> pixels(width * height, color);
    GLint baseLevel = 1;
    glTexParameteri(GL_TEXTURE_2D, GL_TEXTURE_BASE_LEVEL, baseLevel);
    glTexParameteri(GL_TEXTURE_2D, GL_TEXTURE_MIN_FILTER, GL_NEAREST);
    glTexParameteri(GL_TEXTURE_2D, GL_TEXTURE_MAG_FILTER, GL_NEAREST);
    glTexImage2D(GL_TEXTURE_2D, baseLevel, GL_RGBA8UI, width, height, 0, GL_RGBA_INTEGER,
                 GL_UNSIGNED_BYTE, pixels.data());

    setUpProgram();
    glUseProgram(mProgram);
    glUniform1i(mTexture2DUniformLocation, 0);
    drawQuad(mProgram, "position", 0.5f);

    EXPECT_GL_NO_ERROR();
    EXPECT_PIXEL_COLOR_EQ(0, 0, color);
    EXPECT_PIXEL_COLOR_EQ(width - 1, height - 1, color);
}

// Draw a quad with an integer cube texture with a non-zero base level, and test that the color of
// the texture is output.
TEST_P(TextureCubeIntegerTestES3, IntegerCubeTextureNonZeroBaseLevel)
{
    // All output checks returned black, rather than the texture color.
    ANGLE_SKIP_TEST_IF(IsOSX() && IsOpenGL());

    glActiveTexture(GL_TEXTURE0);

    glBindTexture(GL_TEXTURE_CUBE_MAP, mTextureCube);
    GLint baseLevel = 1;
    int width       = getWindowWidth();
    int height      = getWindowHeight();
    GLColor color   = GLColor::green;
    std::vector<GLColor> pixels(width * height, color);
    for (GLenum faceIndex = 0; faceIndex < 6; faceIndex++)
    {
        glTexImage2D(GL_TEXTURE_CUBE_MAP_POSITIVE_X + faceIndex, baseLevel, GL_RGBA8UI, width,
                     height, 0, GL_RGBA_INTEGER, GL_UNSIGNED_BYTE, pixels.data());
        EXPECT_GL_NO_ERROR();
    }
    glTexParameteri(GL_TEXTURE_CUBE_MAP, GL_TEXTURE_BASE_LEVEL, baseLevel);
    glTexParameteri(GL_TEXTURE_CUBE_MAP, GL_TEXTURE_MIN_FILTER, GL_NEAREST);
    glTexParameteri(GL_TEXTURE_CUBE_MAP, GL_TEXTURE_MAG_FILTER, GL_NEAREST);

    glUseProgram(mProgram);
    glUniform1i(mTextureCubeUniformLocation, 0);
    drawQuad(mProgram, "position", 0.5f);

    EXPECT_GL_NO_ERROR();
    EXPECT_PIXEL_COLOR_EQ(0, 0, color);
    EXPECT_PIXEL_COLOR_EQ(width - 1, 0, color);
    EXPECT_PIXEL_COLOR_EQ(0, height - 1, color);
    EXPECT_PIXEL_COLOR_EQ(width - 1, height - 1, color);
}

// This test sets up a cube map with four distincly colored MIP levels.
// The size of the texture and the geometry is chosen such that levels 1 or 2 should be chosen at
// the corners of the screen.
TEST_P(TextureCubeIntegerEdgeTestES3, IntegerCubeTextureCorner)
{
    glActiveTexture(GL_TEXTURE0);

    glBindTexture(GL_TEXTURE_CUBE_MAP, mTextureCube);
    int width  = getWindowWidth();
    int height = getWindowHeight();
    ASSERT_EQ(width, height);
    GLColor color[4] = {GLColor::white, GLColor::green, GLColor::blue, GLColor::red};
    for (GLint level = 0; level < 4; level++)
    {
        for (GLenum faceIndex = 0; faceIndex < 6; faceIndex++)
        {
            int levelWidth  = (2 * width) >> level;
            int levelHeight = (2 * height) >> level;
            std::vector<GLColor> pixels(levelWidth * levelHeight, color[level]);
            glTexImage2D(GL_TEXTURE_CUBE_MAP_POSITIVE_X + faceIndex, level, GL_RGBA8UI, levelWidth,
                         levelHeight, 0, GL_RGBA_INTEGER, GL_UNSIGNED_BYTE, pixels.data());
            EXPECT_GL_NO_ERROR();
        }
    }
    glTexParameteri(GL_TEXTURE_CUBE_MAP, GL_TEXTURE_MIN_FILTER, GL_NEAREST_MIPMAP_NEAREST);
    glTexParameteri(GL_TEXTURE_CUBE_MAP, GL_TEXTURE_MAG_FILTER, GL_NEAREST);
    glTexParameteri(GL_TEXTURE_CUBE_MAP, GL_TEXTURE_MAX_LEVEL, 3);

    glUseProgram(mProgram);
    glUniform1i(mTextureCubeUniformLocation, 0);
    drawQuad(mProgram, "position", 0.5f);

    ASSERT_GL_NO_ERROR();
    // Check that we do not read from levels 0 or 3. Levels 1 and 2 are both acceptable.
    EXPECT_EQ(ReadColor(0, 0).R, 0);
    EXPECT_EQ(ReadColor(width - 1, 0).R, 0);
    EXPECT_EQ(ReadColor(0, height - 1).R, 0);
    EXPECT_EQ(ReadColor(width - 1, height - 1).R, 0);
}

// Draw a quad with an integer texture with a non-zero base level, and test that the color of the
// texture is output.
TEST_P(Texture2DIntegerProjectiveOffsetTestES3, NonZeroBaseLevel)
{
    // Fails on AMD: http://crbug.com/967796
    ANGLE_SKIP_TEST_IF(IsAMD() && IsWindows() && IsOpenGL());

    glActiveTexture(GL_TEXTURE0);
    glBindTexture(GL_TEXTURE_2D, mTexture2D);
    int width     = getWindowWidth();
    int height    = getWindowHeight();
    GLColor color = GLColor::green;
    std::vector<GLColor> pixels(width * height, color);
    GLint baseLevel = 1;
    glTexParameteri(GL_TEXTURE_2D, GL_TEXTURE_BASE_LEVEL, baseLevel);
    glTexParameteri(GL_TEXTURE_2D, GL_TEXTURE_MIN_FILTER, GL_NEAREST);
    glTexParameteri(GL_TEXTURE_2D, GL_TEXTURE_MAG_FILTER, GL_NEAREST);
    glTexImage2D(GL_TEXTURE_2D, baseLevel, GL_RGBA8UI, width, height, 0, GL_RGBA_INTEGER,
                 GL_UNSIGNED_BYTE, pixels.data());

    setUpProgram();
    glUseProgram(mProgram);
    glUniform1i(mTexture2DUniformLocation, 0);
    drawQuad(mProgram, "position", 0.5f);

    EXPECT_GL_NO_ERROR();
    EXPECT_PIXEL_COLOR_EQ(0, 0, color);
    EXPECT_PIXEL_COLOR_EQ(width - 1, height - 1, color);
}

// Draw a quad with an integer texture with a non-zero base level, and test that the color of the
// texture is output.
TEST_P(Texture2DArrayIntegerTestES3, NonZeroBaseLevel)
{
    glActiveTexture(GL_TEXTURE0);
    glBindTexture(GL_TEXTURE_2D_ARRAY, m2DArrayTexture);
    int width     = getWindowWidth();
    int height    = getWindowHeight();
    int depth     = 2;
    GLColor color = GLColor::green;
    std::vector<GLColor> pixels(width * height * depth, color);
    GLint baseLevel = 1;
    glTexImage3D(GL_TEXTURE_2D_ARRAY, baseLevel, GL_RGBA8UI, width, height, depth, 0,
                 GL_RGBA_INTEGER, GL_UNSIGNED_BYTE, pixels.data());
    glTexParameteri(GL_TEXTURE_2D_ARRAY, GL_TEXTURE_BASE_LEVEL, baseLevel);
    glTexParameteri(GL_TEXTURE_2D_ARRAY, GL_TEXTURE_MAG_FILTER, GL_NEAREST);
    glTexParameteri(GL_TEXTURE_2D_ARRAY, GL_TEXTURE_MIN_FILTER, GL_NEAREST);

    drawQuad(mProgram, "position", 0.5f);

    EXPECT_GL_NO_ERROR();
    EXPECT_PIXEL_COLOR_EQ(0, 0, color);
    EXPECT_PIXEL_COLOR_EQ(width - 1, height - 1, color);
}

// Draw a quad with an integer 3D texture with a non-zero base level, and test that the color of the
// texture is output.
TEST_P(Texture3DIntegerTestES3, NonZeroBaseLevel)
{
    glActiveTexture(GL_TEXTURE0);
    glBindTexture(GL_TEXTURE_3D, mTexture3D);
    int width     = getWindowWidth();
    int height    = getWindowHeight();
    int depth     = 2;
    GLColor color = GLColor::green;
    std::vector<GLColor> pixels(width * height * depth, color);
    GLint baseLevel = 1;
    glTexImage3D(GL_TEXTURE_3D, baseLevel, GL_RGBA8UI, width, height, depth, 0, GL_RGBA_INTEGER,
                 GL_UNSIGNED_BYTE, pixels.data());
    glTexParameteri(GL_TEXTURE_3D, GL_TEXTURE_BASE_LEVEL, baseLevel);
    glTexParameteri(GL_TEXTURE_3D, GL_TEXTURE_MAG_FILTER, GL_NEAREST);
    glTexParameteri(GL_TEXTURE_3D, GL_TEXTURE_MIN_FILTER, GL_NEAREST);

    drawQuad(mProgram, "position", 0.5f);

    EXPECT_GL_NO_ERROR();
    EXPECT_PIXEL_COLOR_EQ(0, 0, color);
    EXPECT_PIXEL_COLOR_EQ(width - 1, height - 1, color);
}

// Test that uses glCompressedTexSubImage2D combined with a PBO
TEST_P(PBOCompressedTextureTest, PBOCompressedSubImage)
{
    // ETC texture formats are not supported on Mac OpenGL. http://anglebug.com/3853
    ANGLE_SKIP_TEST_IF(IsOSX() && IsDesktopOpenGL());
    // http://anglebug.com/4115
    ANGLE_SKIP_TEST_IF(IsAMD() && IsWindows() && IsDesktopOpenGL());
    ANGLE_SKIP_TEST_IF(IsIntel() && IsWindows() && IsDesktopOpenGL());

    if (getClientMajorVersion() < 3)
    {
        ANGLE_SKIP_TEST_IF(!IsGLExtensionEnabled("GL_EXT_texture_storage"));
        ANGLE_SKIP_TEST_IF(!IsGLExtensionEnabled("GL_NV_pixel_buffer_object"));
        ANGLE_SKIP_TEST_IF(!IsGLExtensionEnabled("GL_OES_compressed_ETC2_RGB8_texture"));
    }

    const GLuint width  = 4u;
    const GLuint height = 4u;

    setWindowWidth(width);
    setWindowHeight(height);

    // Setup primary Texture
    glBindTexture(GL_TEXTURE_2D, mTexture2D);
    glTexParameteri(GL_TEXTURE_2D, GL_TEXTURE_MAG_FILTER, GL_LINEAR);
    glTexParameteri(GL_TEXTURE_2D, GL_TEXTURE_MIN_FILTER, GL_LINEAR);

    if (getClientMajorVersion() < 3)
    {
        glTexStorage2DEXT(GL_TEXTURE_2D, 1, GL_COMPRESSED_RGB8_ETC2, width, height);
    }
    else
    {
        glTexStorage2D(GL_TEXTURE_2D, 1, GL_COMPRESSED_RGB8_ETC2, width, height);
    }
    ASSERT_GL_NO_ERROR();

    // Setup PBO and fill it with a red
    glBindBuffer(GL_PIXEL_UNPACK_BUFFER, mPBO);
    glBufferData(GL_PIXEL_UNPACK_BUFFER, width * height / 2u, kCompressedImageETC2, GL_STATIC_DRAW);
    ASSERT_GL_NO_ERROR();

    // Write PBO to mTexture
    glCompressedTexSubImage2D(GL_TEXTURE_2D, 0, 0, 0, width, height, GL_COMPRESSED_RGB8_ETC2,
                              width * height / 2u, nullptr);
    ASSERT_GL_NO_ERROR();

    setUpProgram();
    // Draw using PBO updated texture
    glUseProgram(mProgram);
    glUniform1i(mTexture2DUniformLocation, 0);
    glBindTexture(GL_TEXTURE_2D, mTexture2D);
    drawQuad(mProgram, "position", 0.5f);
    ASSERT_GL_NO_ERROR();

    EXPECT_PIXEL_COLOR_EQ(getWindowWidth() / 2, getWindowHeight() / 2, GLColor::red);
    ASSERT_GL_NO_ERROR();
}

// Test using ETC1_RGB8 with subimage updates
TEST_P(ETC1CompressedTextureTest, ETC1CompressedSubImage)
{
    // ETC texture formats are not supported on Mac OpenGL. http://anglebug.com/3853
    ANGLE_SKIP_TEST_IF(IsOSX() && IsDesktopOpenGL());

    ANGLE_SKIP_TEST_IF(getClientMajorVersion() < 3 &&
                       !IsGLExtensionEnabled("GL_EXT_texture_storage"));
    ANGLE_SKIP_TEST_IF(!IsGLExtensionEnabled("GL_EXT_compressed_ETC1_RGB8_sub_texture"));

    const GLuint width  = 4u;
    const GLuint height = 4u;

    setWindowWidth(width);
    setWindowHeight(height);

    // Setup primary Texture
    glTexParameteri(GL_TEXTURE_2D, GL_TEXTURE_MAG_FILTER, GL_LINEAR);
    glTexParameteri(GL_TEXTURE_2D, GL_TEXTURE_MIN_FILTER, GL_LINEAR);

    if (getClientMajorVersion() < 3)
    {
        glTexStorage2DEXT(GL_TEXTURE_2D, 1, GL_ETC1_RGB8_OES, width, height);
    }
    else
    {
        glTexStorage2D(GL_TEXTURE_2D, 1, GL_ETC1_RGB8_OES, width, height);
    }
    ASSERT_GL_NO_ERROR();

    // Populate a subimage of the texture
    glCompressedTexSubImage2D(GL_TEXTURE_2D, 0, 0, 0, width, height, GL_ETC1_RGB8_OES,
                              width * height / 2u, kCompressedImageETC2);
    ASSERT_GL_NO_ERROR();

    // Render and ensure we get red
    glUseProgram(mProgram);
    drawQuad(mProgram, "position", 0.5f);
    ASSERT_GL_NO_ERROR();

    EXPECT_PIXEL_COLOR_EQ(getWindowWidth() / 2, getWindowHeight() / 2, GLColor::red);
    ASSERT_GL_NO_ERROR();
}

// Use this to select which configurations (e.g. which renderer, which GLES major version) these
// tests should be run against.
ANGLE_INSTANTIATE_TEST_ES2(Texture2DTest);
ANGLE_INSTANTIATE_TEST_ES2(TextureCubeTest);
ANGLE_INSTANTIATE_TEST_ES2(Texture2DTestWithDrawScale);
ANGLE_INSTANTIATE_TEST_ES2(Sampler2DAsFunctionParameterTest);
ANGLE_INSTANTIATE_TEST_ES2(SamplerArrayTest);
ANGLE_INSTANTIATE_TEST_ES2(SamplerArrayAsFunctionParameterTest);
ANGLE_INSTANTIATE_TEST_ES3(Texture2DTestES3);
ANGLE_INSTANTIATE_TEST_ES3(Texture3DTestES3);
ANGLE_INSTANTIATE_TEST_ES3(Texture2DIntegerAlpha1TestES3);
ANGLE_INSTANTIATE_TEST_ES3(Texture2DUnsignedIntegerAlpha1TestES3);
ANGLE_INSTANTIATE_TEST_ES3(ShadowSamplerPlusSampler3DTestES3);
ANGLE_INSTANTIATE_TEST_ES3(SamplerTypeMixTestES3);
ANGLE_INSTANTIATE_TEST_ES3(Texture2DArrayTestES3);
ANGLE_INSTANTIATE_TEST_ES3(TextureSizeTextureArrayTest);
ANGLE_INSTANTIATE_TEST_ES2(SamplerInStructTest);
ANGLE_INSTANTIATE_TEST_ES2(SamplerInStructAsFunctionParameterTest);
ANGLE_INSTANTIATE_TEST_ES2(SamplerInStructArrayAsFunctionParameterTest);
ANGLE_INSTANTIATE_TEST_ES2(SamplerInNestedStructAsFunctionParameterTest);
ANGLE_INSTANTIATE_TEST_ES2(SamplerInStructAndOtherVariableTest);
ANGLE_INSTANTIATE_TEST_ES2(TextureAnisotropyTest);
ANGLE_INSTANTIATE_TEST_ES2(TextureBorderClampTest);
ANGLE_INSTANTIATE_TEST_ES3(TextureBorderClampTestES3);
ANGLE_INSTANTIATE_TEST_ES3(TextureBorderClampIntegerTestES3);
ANGLE_INSTANTIATE_TEST_ES2(TextureLimitsTest);
ANGLE_INSTANTIATE_TEST_ES3(Texture2DNorm16TestES3);
ANGLE_INSTANTIATE_TEST_ES2_AND_ES3(Texture2DRGTest);
ANGLE_INSTANTIATE_TEST_ES3(Texture2DFloatTestES3);
ANGLE_INSTANTIATE_TEST_ES2(Texture2DFloatTestES2);
ANGLE_INSTANTIATE_TEST_ES3(TextureCubeTestES3);
ANGLE_INSTANTIATE_TEST_ES3(Texture2DIntegerTestES3);
ANGLE_INSTANTIATE_TEST_ES3(TextureCubeIntegerTestES3);
ANGLE_INSTANTIATE_TEST_ES3(TextureCubeIntegerEdgeTestES3);
ANGLE_INSTANTIATE_TEST_ES3(Texture2DIntegerProjectiveOffsetTestES3);
ANGLE_INSTANTIATE_TEST_ES3(Texture2DArrayIntegerTestES3);
ANGLE_INSTANTIATE_TEST_ES3(Texture3DIntegerTestES3);
ANGLE_INSTANTIATE_TEST_ES2_AND_ES3(Texture2DDepthTest);
ANGLE_INSTANTIATE_TEST_ES2_AND_ES3(PBOCompressedTextureTest);
ANGLE_INSTANTIATE_TEST_ES2_AND_ES3(ETC1CompressedTextureTest);

}  // anonymous namespace<|MERGE_RESOLUTION|>--- conflicted
+++ resolved
@@ -1947,14 +1947,10 @@
 // initialized the image with a default color.
 TEST_P(Texture2DTest, TexStorageWithPBO)
 {
-<<<<<<< HEAD
-    if (IsGLExtensionEnabled("GL_NV_pixel_buffer_object"))
-=======
     // http://anglebug.com/4126
     ANGLE_SKIP_TEST_IF(IsOSX() && IsOpenGL());
 
     if (getClientMajorVersion() < 3)
->>>>>>> 21c5af31
     {
         ANGLE_SKIP_TEST_IF(!IsGLExtensionEnabled("GL_EXT_texture_storage"));
         ANGLE_SKIP_TEST_IF(!IsGLExtensionEnabled("GL_NV_pixel_buffer_object"));
@@ -1965,7 +1961,178 @@
     const size_t pixelCount  = width * height;
     const int componentCount = 3;
 
-<<<<<<< HEAD
+    GLuint tex2D;
+    glGenTextures(1, &tex2D);
+    glActiveTexture(GL_TEXTURE0);
+    glBindTexture(GL_TEXTURE_2D, tex2D);
+
+    // Fill with red
+    std::vector<GLubyte> pixels(componentCount * pixelCount);
+    for (size_t pixelId = 0; pixelId < pixelCount; ++pixelId)
+    {
+        pixels[pixelId * componentCount + 0] = 255;
+        pixels[pixelId * componentCount + 1] = 0;
+        pixels[pixelId * componentCount + 2] = 0;
+    }
+
+    // Read 16x16 region from red backbuffer to PBO
+    GLuint pbo;
+    glGenBuffers(1, &pbo);
+    glBindBuffer(GL_PIXEL_UNPACK_BUFFER, pbo);
+    glBufferData(GL_PIXEL_UNPACK_BUFFER, componentCount * pixelCount, pixels.data(),
+                 GL_STATIC_DRAW);
+
+    // ANGLE internally uses RGBA as the DirectX format for RGB images
+    // therefore glTexStorage2DEXT initializes the image to a default color to get a consistent
+    // alpha color. The data is kept in a CPU-side image and the image is marked as dirty.
+    glTexStorage2DEXT(GL_TEXTURE_2D, 1, GL_RGB8, width, height);
+
+    // Initializes the color of the upper-left quadrant of pixels, leaves the other pixels
+    // untouched. glTexSubImage2D should take into account that the image is dirty.
+    glTexSubImage2D(GL_TEXTURE_2D, 0, 0, 0, width / 2, height / 2, GL_RGB, GL_UNSIGNED_BYTE,
+                    nullptr);
+    glTexParameteri(GL_TEXTURE_2D, GL_TEXTURE_MIN_FILTER, GL_LINEAR);
+    glTexParameteri(GL_TEXTURE_2D, GL_TEXTURE_MAG_FILTER, GL_LINEAR);
+
+    setUpProgram();
+
+    glUseProgram(mProgram);
+    glUniform1i(mTexture2DUniformLocation, 0);
+    drawQuad(mProgram, "position", 0.5f);
+    glDeleteTextures(1, &tex2D);
+    glDeleteBuffers(1, &pbo);
+    EXPECT_GL_NO_ERROR();
+    EXPECT_PIXEL_EQ(3 * width / 4, 3 * height / 4, 0, 0, 0, 255);
+    EXPECT_PIXEL_EQ(width / 4, height / 4, 255, 0, 0, 255);
+}
+
+// Test that glTexSubImage2D combined with a PBO works properly after deleting the PBO
+// and drawing with the texture
+// Pseudo code for the follow test:
+// 1. Upload PBO to mTexture2D
+// 2. Delete PBO
+// 3. Draw with otherTexture (x5)
+// 4. Draw with mTexture2D
+// 5. Validate color output
+TEST_P(Texture2DTest, PBOWithMultipleDraws)
+{
+    if (getClientMajorVersion() < 3)
+    {
+        ANGLE_SKIP_TEST_IF(!IsGLExtensionEnabled("GL_EXT_texture_storage"));
+        ANGLE_SKIP_TEST_IF(!IsGLExtensionEnabled("GL_NV_pixel_buffer_object"));
+    }
+
+    const GLuint width            = getWindowWidth();
+    const GLuint height           = getWindowHeight();
+    const GLuint windowPixelCount = width * height;
+    std::vector<GLColor> pixelsRed(windowPixelCount, GLColor::red);
+    std::vector<GLColor> pixelsGreen(windowPixelCount, GLColor::green);
+
+    // Create secondary draw that does not use mTexture
+    const char *vertexShaderSource   = getVertexShaderSource();
+    const char *fragmentShaderSource = getFragmentShaderSource();
+    ANGLE_GL_PROGRAM(otherProgram, vertexShaderSource, fragmentShaderSource);
+
+    GLint uniformLoc = glGetUniformLocation(otherProgram, getTextureUniformName());
+    ASSERT_NE(-1, uniformLoc);
+    glUseProgram(0);
+
+    // Create secondary Texture to draw with
+    GLTexture otherTexture;
+    glActiveTexture(GL_TEXTURE0);
+    glBindTexture(GL_TEXTURE_2D, otherTexture);
+    glTexStorage2DEXT(GL_TEXTURE_2D, 1, GL_RGBA8, width, height);
+    glTexSubImage2D(GL_TEXTURE_2D, 0, 0, 0, width, height, GL_RGBA, GL_UNSIGNED_BYTE,
+                    pixelsRed.data());
+    ASSERT_GL_NO_ERROR();
+
+    // Setup primary Texture
+    glBindTexture(GL_TEXTURE_2D, mTexture2D);
+    glTexParameteri(GL_TEXTURE_2D, GL_TEXTURE_MAG_FILTER, GL_LINEAR);
+    glTexParameteri(GL_TEXTURE_2D, GL_TEXTURE_MIN_FILTER, GL_LINEAR);
+    glTexStorage2DEXT(GL_TEXTURE_2D, 1, GL_RGBA8, width, height);
+    ASSERT_GL_NO_ERROR();
+
+    // Setup PBO
+    GLuint pbo = 0;
+    glGenBuffers(1, &pbo);
+    glBindBuffer(GL_PIXEL_UNPACK_BUFFER, pbo);
+    glBufferData(GL_PIXEL_UNPACK_BUFFER, pixelsGreen.size() * 4u, pixelsGreen.data(),
+                 GL_STATIC_DRAW);
+    ASSERT_GL_NO_ERROR();
+
+    // Write PBO to mTexture
+    glTexSubImage2D(GL_TEXTURE_2D, 0, 0, 0, width, height, GL_RGBA, GL_UNSIGNED_BYTE, 0);
+    ASSERT_GL_NO_ERROR();
+    // Delete PBO as ANGLE should be properly handling refcount of this buffer
+    glDeleteBuffers(1, &pbo);
+    pixelsGreen.clear();
+
+    // Do 5 draws not involving primary texture that the PBO updated
+    glUseProgram(otherProgram);
+    glUniform1i(uniformLoc, 0);
+    glBindTexture(GL_TEXTURE_2D, otherTexture);
+    drawQuad(otherProgram, "position", 0.5f);
+    glBindTexture(GL_TEXTURE_2D, 0);
+    glUseProgram(0);
+
+    glUseProgram(otherProgram);
+    glUniform1i(uniformLoc, 0);
+    glBindTexture(GL_TEXTURE_2D, otherTexture);
+    drawQuad(otherProgram, "position", 0.5f);
+    glBindTexture(GL_TEXTURE_2D, 0);
+    glUseProgram(0);
+
+    glUseProgram(otherProgram);
+    glUniform1i(uniformLoc, 0);
+    glBindTexture(GL_TEXTURE_2D, otherTexture);
+    drawQuad(otherProgram, "position", 0.5f);
+    glBindTexture(GL_TEXTURE_2D, 0);
+    glUseProgram(0);
+
+    glUseProgram(otherProgram);
+    glUniform1i(uniformLoc, 0);
+    glBindTexture(GL_TEXTURE_2D, otherTexture);
+    drawQuad(otherProgram, "position", 0.5f);
+    glBindTexture(GL_TEXTURE_2D, 0);
+    glUseProgram(0);
+    ASSERT_GL_NO_ERROR();
+
+    std::vector<GLColor> output(windowPixelCount, GLColor::black);
+    glReadPixels(0, 0, getWindowWidth(), getWindowHeight(), GL_RGBA, GL_UNSIGNED_BYTE,
+                 output.data());
+    EXPECT_EQ(pixelsRed, output);
+
+    setUpProgram();
+    // Draw using PBO updated texture
+    glUseProgram(mProgram);
+    glUniform1i(mTexture2DUniformLocation, 0);
+    glBindTexture(GL_TEXTURE_2D, mTexture2D);
+    drawQuad(mProgram, "position", 0.5f);
+    ASSERT_GL_NO_ERROR();
+
+    std::vector<GLColor> actual(windowPixelCount, GLColor::black);
+    glReadPixels(0, 0, getWindowWidth(), getWindowHeight(), GL_RGBA, GL_UNSIGNED_BYTE,
+                 actual.data());
+    // Value should be green as it was updated during PBO transfer to mTexture
+    std::vector<GLColor> expected(windowPixelCount, GLColor::green);
+    EXPECT_EQ(expected, actual);
+}
+
+// Test that glTexSubImage2D combined with a PBO works properly when glTexStorage2DEXT has
+// initialized the image with a default color and one different color in the middle pixel.
+TEST_P(Texture2DTest, TexStorageWithPBOMiddlePixelDifferent)
+{
+    if (IsGLExtensionEnabled("GL_NV_pixel_buffer_object"))
+    {
+        int width  = getWindowWidth();
+        int height = getWindowHeight();
+
+        GLuint tex2D;
+        glGenTextures(1, &tex2D);
+        glActiveTexture(GL_TEXTURE0);
+        glBindTexture(GL_TEXTURE_2D, tex2D);
+
         // Fill with red, with middle one as green
         std::vector<GLubyte> pixels(3 * 16 * 16);
         for (size_t pixelId = 0; pixelId < 16 * 16; ++pixelId)
@@ -1983,50 +2150,26 @@
                 pixels[pixelId * 3 + 2] = 0;
             }
         }
-=======
-    GLuint tex2D;
-    glGenTextures(1, &tex2D);
-    glActiveTexture(GL_TEXTURE0);
-    glBindTexture(GL_TEXTURE_2D, tex2D);
->>>>>>> 21c5af31
-
-    // Fill with red
-    std::vector<GLubyte> pixels(componentCount * pixelCount);
-    for (size_t pixelId = 0; pixelId < pixelCount; ++pixelId)
-    {
-        pixels[pixelId * componentCount + 0] = 255;
-        pixels[pixelId * componentCount + 1] = 0;
-        pixels[pixelId * componentCount + 2] = 0;
-    }
-
-    // Read 16x16 region from red backbuffer to PBO
-    GLuint pbo;
-    glGenBuffers(1, &pbo);
-    glBindBuffer(GL_PIXEL_UNPACK_BUFFER, pbo);
-    glBufferData(GL_PIXEL_UNPACK_BUFFER, componentCount * pixelCount, pixels.data(),
-                 GL_STATIC_DRAW);
-
-<<<<<<< HEAD
+
+        // Read 16x16 region from red backbuffer to PBO
+        GLuint pbo;
+        glGenBuffers(1, &pbo);
+        glBindBuffer(GL_PIXEL_UNPACK_BUFFER, pbo);
+        glBufferData(GL_PIXEL_UNPACK_BUFFER, 3 * 16 * 16, pixels.data(), GL_STATIC_DRAW);
+
+        // ANGLE internally uses RGBA as the DirectX format for RGB images
+        // therefore glTexStorage2DEXT initializes the image to a default color to get a consistent
+        // alpha color. The data is kept in a CPU-side image and the image is marked as dirty.
+        glTexStorage2DEXT(GL_TEXTURE_2D, 1, GL_RGB8, 16, 16);
+
         // Initializes the color of the upper-left 8x8 pixels, leaves the other pixels untouched.
         // glTexSubImage2D should take into account that the image is dirty.
         glTexSubImage2D(GL_TEXTURE_2D, 0, 0, 0, 8, 8, GL_RGB, GL_UNSIGNED_BYTE, nullptr);
         glTexParameteri(GL_TEXTURE_2D, GL_TEXTURE_MIN_FILTER, GL_NEAREST);
         glTexParameteri(GL_TEXTURE_2D, GL_TEXTURE_MAG_FILTER, GL_NEAREST);
-=======
-    // ANGLE internally uses RGBA as the DirectX format for RGB images
-    // therefore glTexStorage2DEXT initializes the image to a default color to get a consistent
-    // alpha color. The data is kept in a CPU-side image and the image is marked as dirty.
-    glTexStorage2DEXT(GL_TEXTURE_2D, 1, GL_RGB8, width, height);
->>>>>>> 21c5af31
-
-    // Initializes the color of the upper-left quadrant of pixels, leaves the other pixels
-    // untouched. glTexSubImage2D should take into account that the image is dirty.
-    glTexSubImage2D(GL_TEXTURE_2D, 0, 0, 0, width / 2, height / 2, GL_RGB, GL_UNSIGNED_BYTE,
-                    nullptr);
-    glTexParameteri(GL_TEXTURE_2D, GL_TEXTURE_MIN_FILTER, GL_LINEAR);
-    glTexParameteri(GL_TEXTURE_2D, GL_TEXTURE_MAG_FILTER, GL_LINEAR);
-
-<<<<<<< HEAD
+
+        setUpProgram();
+
         glUseProgram(mProgram);
         glUniform1i(mTexture2DUniformLocation, 0);
         drawQuad(mProgram, "position", 0.5f);
@@ -2036,133 +2179,11 @@
         EXPECT_PIXEL_EQ(3 * width / 4, 3 * height / 4, 0, 0, 0, 255);
         EXPECT_PIXEL_EQ(width / 4, height / 4, 255, 0, 0, 255);
         EXPECT_PIXEL_EQ(width / 2 - 1, height / 2 - 1, 0, 255, 0, 255);
-=======
-    setUpProgram();
-
-    glUseProgram(mProgram);
-    glUniform1i(mTexture2DUniformLocation, 0);
-    drawQuad(mProgram, "position", 0.5f);
-    glDeleteTextures(1, &tex2D);
-    glDeleteBuffers(1, &pbo);
-    EXPECT_GL_NO_ERROR();
-    EXPECT_PIXEL_EQ(3 * width / 4, 3 * height / 4, 0, 0, 0, 255);
-    EXPECT_PIXEL_EQ(width / 4, height / 4, 255, 0, 0, 255);
-}
-
-// Test that glTexSubImage2D combined with a PBO works properly after deleting the PBO
-// and drawing with the texture
-// Pseudo code for the follow test:
-// 1. Upload PBO to mTexture2D
-// 2. Delete PBO
-// 3. Draw with otherTexture (x5)
-// 4. Draw with mTexture2D
-// 5. Validate color output
-TEST_P(Texture2DTest, PBOWithMultipleDraws)
-{
-    if (getClientMajorVersion() < 3)
-    {
-        ANGLE_SKIP_TEST_IF(!IsGLExtensionEnabled("GL_EXT_texture_storage"));
-        ANGLE_SKIP_TEST_IF(!IsGLExtensionEnabled("GL_NV_pixel_buffer_object"));
->>>>>>> 21c5af31
-    }
-
-    const GLuint width            = getWindowWidth();
-    const GLuint height           = getWindowHeight();
-    const GLuint windowPixelCount = width * height;
-    std::vector<GLColor> pixelsRed(windowPixelCount, GLColor::red);
-    std::vector<GLColor> pixelsGreen(windowPixelCount, GLColor::green);
-
-    // Create secondary draw that does not use mTexture
-    const char *vertexShaderSource   = getVertexShaderSource();
-    const char *fragmentShaderSource = getFragmentShaderSource();
-    ANGLE_GL_PROGRAM(otherProgram, vertexShaderSource, fragmentShaderSource);
-
-    GLint uniformLoc = glGetUniformLocation(otherProgram, getTextureUniformName());
-    ASSERT_NE(-1, uniformLoc);
-    glUseProgram(0);
-
-    // Create secondary Texture to draw with
-    GLTexture otherTexture;
-    glActiveTexture(GL_TEXTURE0);
-    glBindTexture(GL_TEXTURE_2D, otherTexture);
-    glTexStorage2DEXT(GL_TEXTURE_2D, 1, GL_RGBA8, width, height);
-    glTexSubImage2D(GL_TEXTURE_2D, 0, 0, 0, width, height, GL_RGBA, GL_UNSIGNED_BYTE,
-                    pixelsRed.data());
-    ASSERT_GL_NO_ERROR();
-
-    // Setup primary Texture
-    glBindTexture(GL_TEXTURE_2D, mTexture2D);
-    glTexParameteri(GL_TEXTURE_2D, GL_TEXTURE_MAG_FILTER, GL_LINEAR);
-    glTexParameteri(GL_TEXTURE_2D, GL_TEXTURE_MIN_FILTER, GL_LINEAR);
-    glTexStorage2DEXT(GL_TEXTURE_2D, 1, GL_RGBA8, width, height);
-    ASSERT_GL_NO_ERROR();
-
-    // Setup PBO
-    GLuint pbo = 0;
-    glGenBuffers(1, &pbo);
-    glBindBuffer(GL_PIXEL_UNPACK_BUFFER, pbo);
-    glBufferData(GL_PIXEL_UNPACK_BUFFER, pixelsGreen.size() * 4u, pixelsGreen.data(),
-                 GL_STATIC_DRAW);
-    ASSERT_GL_NO_ERROR();
-
-    // Write PBO to mTexture
-    glTexSubImage2D(GL_TEXTURE_2D, 0, 0, 0, width, height, GL_RGBA, GL_UNSIGNED_BYTE, 0);
-    ASSERT_GL_NO_ERROR();
-    // Delete PBO as ANGLE should be properly handling refcount of this buffer
-    glDeleteBuffers(1, &pbo);
-    pixelsGreen.clear();
-
-    // Do 5 draws not involving primary texture that the PBO updated
-    glUseProgram(otherProgram);
-    glUniform1i(uniformLoc, 0);
-    glBindTexture(GL_TEXTURE_2D, otherTexture);
-    drawQuad(otherProgram, "position", 0.5f);
-    glBindTexture(GL_TEXTURE_2D, 0);
-    glUseProgram(0);
-
-    glUseProgram(otherProgram);
-    glUniform1i(uniformLoc, 0);
-    glBindTexture(GL_TEXTURE_2D, otherTexture);
-    drawQuad(otherProgram, "position", 0.5f);
-    glBindTexture(GL_TEXTURE_2D, 0);
-    glUseProgram(0);
-
-    glUseProgram(otherProgram);
-    glUniform1i(uniformLoc, 0);
-    glBindTexture(GL_TEXTURE_2D, otherTexture);
-    drawQuad(otherProgram, "position", 0.5f);
-    glBindTexture(GL_TEXTURE_2D, 0);
-    glUseProgram(0);
-
-    glUseProgram(otherProgram);
-    glUniform1i(uniformLoc, 0);
-    glBindTexture(GL_TEXTURE_2D, otherTexture);
-    drawQuad(otherProgram, "position", 0.5f);
-    glBindTexture(GL_TEXTURE_2D, 0);
-    glUseProgram(0);
-    ASSERT_GL_NO_ERROR();
-
-    std::vector<GLColor> output(windowPixelCount, GLColor::black);
-    glReadPixels(0, 0, getWindowWidth(), getWindowHeight(), GL_RGBA, GL_UNSIGNED_BYTE,
-                 output.data());
-    EXPECT_EQ(pixelsRed, output);
-
-    setUpProgram();
-    // Draw using PBO updated texture
-    glUseProgram(mProgram);
-    glUniform1i(mTexture2DUniformLocation, 0);
-    glBindTexture(GL_TEXTURE_2D, mTexture2D);
-    drawQuad(mProgram, "position", 0.5f);
-    ASSERT_GL_NO_ERROR();
-
-    std::vector<GLColor> actual(windowPixelCount, GLColor::black);
-    glReadPixels(0, 0, getWindowWidth(), getWindowHeight(), GL_RGBA, GL_UNSIGNED_BYTE,
-                 actual.data());
-    // Value should be green as it was updated during PBO transfer to mTexture
-    std::vector<GLColor> expected(windowPixelCount, GLColor::green);
-    EXPECT_EQ(expected, actual);
-}
-
+    }
+}
+
+// Test that glTexSubImage2D combined with a PBO works properly when glTexImage2D has
+// initialized the image with a luminance color
 TEST_P(Texture2DTest, TexStorageWithLuminancePBO)
 {
     if (IsGLExtensionEnabled("GL_NV_pixel_buffer_object"))
@@ -2217,6 +2238,8 @@
     }
 }
 
+// Test that glTexSubImage2D combined with a PBO works properly when glTexStorage2DEXT has
+// initialized the image with a RGB656 color
 TEST_P(Texture2DTest, TexStorageWithRGB565PBO)
 {
     if (IsGLExtensionEnabled("GL_NV_pixel_buffer_object"))
@@ -2271,6 +2294,8 @@
     }
 }
 
+// Test that glTexSubImage2D combined with a PBO works properly when glTexStorage2DEXT has
+// initialized the image with a RGBA4444 color
 TEST_P(Texture2DTest, TexStorageWithRGBA4444PBO)
 {
     if (IsGLExtensionEnabled("GL_NV_pixel_buffer_object"))
@@ -2325,6 +2350,8 @@
     }
 }
 
+// Test that glTexSubImage2D combined with a PBO works properly when glTexStorage2DEXT has
+// initialized the image with a RGBA5551 color
 TEST_P(Texture2DTest, TexStorageWithRGBA5551PBO)
 {
     if (IsGLExtensionEnabled("GL_NV_pixel_buffer_object"))
