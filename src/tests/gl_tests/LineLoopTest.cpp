//
// Copyright 2015 The ANGLE Project Authors. All rights reserved.
// Use of this source code is governed by a BSD-style license that can be
// found in the LICENSE file.
//

#include "test_utils/ANGLETest.h"

#include "test_utils/gl_raii.h"

using namespace angle;

class LineLoopTest : public ANGLETest
{
  protected:
    LineLoopTest()
    {
        setWindowWidth(256);
        setWindowHeight(256);
        setConfigRedBits(8);
        setConfigGreenBits(8);
        setConfigBlueBits(8);
        setConfigAlphaBits(8);
    }

    void testSetUp() override
    {
        mProgram = CompileProgram(essl1_shaders::vs::Simple(), essl1_shaders::fs::UniformColor());
        if (mProgram == 0)
        {
            FAIL() << "shader compilation failed.";
        }

        mPositionLocation = glGetAttribLocation(mProgram, essl1_shaders::PositionAttrib());
        mColorLocation    = glGetUniformLocation(mProgram, essl1_shaders::ColorUniform());

        glBlendFunc(GL_ONE, GL_ONE);
        glEnable(GL_BLEND);
        glClearColor(0.0f, 0.0f, 0.0f, 1.0f);

        ASSERT_GL_NO_ERROR();
    }

    void testTearDown() override { glDeleteProgram(mProgram); }

    void checkPixels()
    {
        std::vector<GLubyte> pixels(getWindowWidth() * getWindowHeight() * 4);
        glReadPixels(0, 0, getWindowWidth(), getWindowHeight(), GL_RGBA, GL_UNSIGNED_BYTE,
                     &pixels[0]);

        ASSERT_GL_NO_ERROR();

        for (int y = 0; y < getWindowHeight(); y++)
        {
            for (int x = 0; x < getWindowWidth(); x++)
            {
                const GLubyte *pixel = &pixels[0] + ((y * getWindowWidth() + x) * 4);

                EXPECT_EQ(pixel[0], 0);
                EXPECT_EQ(pixel[1], pixel[2]);
                ASSERT_EQ(pixel[3], 255);
            }
        }
    }

    void runTest(GLenum indexType, GLuint indexBuffer, const void *indexPtr)
    {
        glClear(GL_COLOR_BUFFER_BIT);

        static const GLfloat loopPositions[] = {0.0f,  0.0f, 0.0f, 0.0f, 0.0f, 0.0f,  0.0f,
                                                0.0f,  0.0f, 0.0f, 0.0f, 0.0f, -0.5f, -0.5f,
                                                -0.5f, 0.5f, 0.5f, 0.5f, 0.5f, -0.5f};

        static const GLfloat stripPositions[] = {-0.5f, -0.5f, -0.5f, 0.5f,
                                                 0.5f,  0.5f,  0.5f,  -0.5f};
        static const GLubyte stripIndices[]   = {1, 0, 3, 2, 1};

        glUseProgram(mProgram);
        glBindBuffer(GL_ELEMENT_ARRAY_BUFFER, indexBuffer);
        glEnableVertexAttribArray(mPositionLocation);
        glVertexAttribPointer(mPositionLocation, 2, GL_FLOAT, GL_FALSE, 0, loopPositions);
        glUniform4f(mColorLocation, 0.0f, 0.0f, 1.0f, 1.0f);
        glDrawElements(GL_LINE_LOOP, 4, indexType, indexPtr);

        glBindBuffer(GL_ELEMENT_ARRAY_BUFFER, 0);
        glVertexAttribPointer(mPositionLocation, 2, GL_FLOAT, GL_FALSE, 0, stripPositions);
        glUniform4f(mColorLocation, 0, 1, 0, 1);
        glDrawElements(GL_LINE_STRIP, 5, GL_UNSIGNED_BYTE, stripIndices);

        checkPixels();
    }

    GLuint mProgram;
    GLint mPositionLocation;
    GLint mColorLocation;
};

TEST_P(LineLoopTest, LineLoopUByteIndices)
{
    // Disable D3D11 SDK Layers warnings checks, see ANGLE issue 667 for details
    // On Win7, the D3D SDK Layers emits a false warning for these tests.
    // This doesn't occur on Windows 10 (Version 1511) though.
    ignoreD3D11SDKLayersWarnings();

    static const GLubyte indices[] = {0, 7, 6, 9, 8, 0};
    runTest(GL_UNSIGNED_BYTE, 0, indices + 1);
}

TEST_P(LineLoopTest, LineLoopUShortIndices)
{
    // Disable D3D11 SDK Layers warnings checks, see ANGLE issue 667 for details
    ignoreD3D11SDKLayersWarnings();

    static const GLushort indices[] = {0, 7, 6, 9, 8, 0};
    runTest(GL_UNSIGNED_SHORT, 0, indices + 1);
}

TEST_P(LineLoopTest, LineLoopUIntIndices)
{
    if (!IsGLExtensionEnabled("GL_OES_element_index_uint"))
    {
        return;
    }

    // Disable D3D11 SDK Layers warnings checks, see ANGLE issue 667 for details
    ignoreD3D11SDKLayersWarnings();

    static const GLuint indices[] = {0, 7, 6, 9, 8, 0};
    runTest(GL_UNSIGNED_INT, 0, indices + 1);
}

TEST_P(LineLoopTest, LineLoopUByteIndexBuffer)
{
    // Disable D3D11 SDK Layers warnings checks, see ANGLE issue 667 for details
    ignoreD3D11SDKLayersWarnings();

    static const GLubyte indices[] = {0, 7, 6, 9, 8, 0};

    GLuint buf;
    glGenBuffers(1, &buf);
    glBindBuffer(GL_ELEMENT_ARRAY_BUFFER, buf);
    glBufferData(GL_ELEMENT_ARRAY_BUFFER, sizeof(indices), indices, GL_STATIC_DRAW);

    runTest(GL_UNSIGNED_BYTE, buf, reinterpret_cast<const void *>(sizeof(GLubyte)));

    glDeleteBuffers(1, &buf);
}

TEST_P(LineLoopTest, LineLoopUShortIndexBuffer)
{
    // Disable D3D11 SDK Layers warnings checks, see ANGLE issue 667 for details
    ignoreD3D11SDKLayersWarnings();

    static const GLushort indices[] = {0, 7, 6, 9, 8, 0};

    GLuint buf;
    glGenBuffers(1, &buf);
    glBindBuffer(GL_ELEMENT_ARRAY_BUFFER, buf);
    glBufferData(GL_ELEMENT_ARRAY_BUFFER, sizeof(indices), indices, GL_STATIC_DRAW);

    runTest(GL_UNSIGNED_SHORT, buf, reinterpret_cast<const void *>(sizeof(GLushort)));

    glDeleteBuffers(1, &buf);
}

TEST_P(LineLoopTest, LineLoopUIntIndexBuffer)
{
    if (!IsGLExtensionEnabled("GL_OES_element_index_uint"))
    {
        return;
    }

    // Disable D3D11 SDK Layers warnings checks, see ANGLE issue 667 for details
    ignoreD3D11SDKLayersWarnings();

    static const GLuint indices[] = {0, 7, 6, 9, 8, 0};

    GLuint buf;
    glGenBuffers(1, &buf);
    glBindBuffer(GL_ELEMENT_ARRAY_BUFFER, buf);
    glBufferData(GL_ELEMENT_ARRAY_BUFFER, sizeof(indices), indices, GL_STATIC_DRAW);

    runTest(GL_UNSIGNED_INT, buf, reinterpret_cast<const void *>(sizeof(GLuint)));

    glDeleteBuffers(1, &buf);
}

// Tests an edge case with a very large line loop element count.
// Disabled because it is slow and triggers an internal error.
TEST_P(LineLoopTest, DISABLED_DrawArraysWithLargeCount)
{
    constexpr char kVS[] = "void main() { gl_Position = vec4(0); }";
    constexpr char kFS[] = "void main() { gl_FragColor = vec4(0, 1, 0, 1); }";

    ANGLE_GL_PROGRAM(program, kVS, kFS);
    glUseProgram(program);
    glDrawArrays(GL_LINE_LOOP, 0, 0x3FFFFFFE);
    EXPECT_GL_ERROR(GL_OUT_OF_MEMORY);

    glDrawArrays(GL_LINE_LOOP, 0, 0x1FFFFFFE);
    EXPECT_GL_NO_ERROR();
}

class LineLoopPrimitiveRestartTest : public ANGLETest
{
  protected:
    LineLoopPrimitiveRestartTest()
    {
        setWindowWidth(64);
        setWindowHeight(64);
        setConfigRedBits(8);
        setConfigGreenBits(8);
        setConfigBlueBits(8);
        setConfigAlphaBits(8);
    }
};

TEST_P(LineLoopPrimitiveRestartTest, LineLoopWithPrimitiveRestart)
{
    constexpr char kVS[] = R"(#version 300 es
in vec2 a_position;
// x,y = offset, z = scale
in vec3 a_transform;

invariant gl_Position;
void main()
{
    vec2 v_position = a_transform.z * a_position + a_transform.xy;
    gl_Position = vec4(v_position, 0.0, 1.0);
})";

    constexpr char kFS[] = R"(#version 300 es
precision highp float;
layout (location=0) out vec4 fragColor;
void main()
{
    fragColor = vec4(1.0, 0.0, 0.0, 1.0);
})";

    ANGLE_GL_PROGRAM(program, kVS, kFS);
    glBindAttribLocation(program, 0, "a_position");
    glBindAttribLocation(program, 1, "a_transform");
    glLinkProgram(program);
    glUseProgram(program);
    ASSERT_GL_NO_ERROR();

    // clang-format off
    constexpr GLfloat vertices[] = {
        0.1, 0.1, -0.1, 0.1, -0.1, -0.1, 0.1, -0.1,
        0.1, 0.1, -0.1, 0.1, -0.1, -0.1, 0.1, -0.1,
        0.1, 0.1, -0.1, 0.1, -0.1, -0.1, 0.1, -0.1,
        0.1, 0.1, -0.1, 0.1, -0.1, -0.1, 0.1, -0.1,
    };

    constexpr GLfloat transform[] = {
        // first loop transform
        0, 0, 9,
        0, 0, 9,
        0, 0, 9,
        0, 0, 9,
        // second loop transform
        0.2, 0.1, 2,
        0.2, 0.1, 2,
        0.2, 0.1, 2,
        0.2, 0.1, 2,
        // third loop transform
        0.5, -0.2, 3,
        0.5, -0.2, 3,
        0.5, -0.2, 3,
        0.5, -0.2, 3,
        // forth loop transform
        -0.8, -0.5, 1,
        -0.8, -0.5, 1,
        -0.8, -0.5, 1,
        -0.8, -0.5, 1,
    };

    constexpr GLushort lineloopAsStripIndices[] = {
        // first strip
        0, 1, 2, 3, 0,
        // second strip
        4, 5, 6, 7, 4,
        // third strip
        8, 9, 10, 11, 8,
        // forth strip
        12, 13, 14, 15, 12 };

    constexpr GLushort lineloopWithRestartIndices[] = {
        // first loop
        0, 1, 2, 3, 0xffff,
        // second loop
        4, 5, 6, 7, 0xffff,
        // third loop
        8, 9, 10, 11, 0xffff,
        // forth loop
        12, 13, 14, 15, 
    };
    // clang-format on

    std::vector<GLColor> expectedPixels(getWindowWidth() * getWindowHeight());
    std::vector<GLColor> renderedPixels(getWindowWidth() * getWindowHeight());

    // Draw in non-primitive restart way
    glClear(GL_COLOR_BUFFER_BIT);

    glEnableVertexAttribArray(0);
    glEnableVertexAttribArray(1);

    glBindBuffer(GL_ARRAY_BUFFER, 0);
    glBindBuffer(GL_ELEMENT_ARRAY_BUFFER, 0);

    for (int loop = 0; loop < 4; ++loop)
    {
        glVertexAttribPointer(0, 2, GL_FLOAT, GL_FALSE, 0, vertices + 8 * loop);
        glVertexAttribPointer(1, 3, GL_FLOAT, GL_FALSE, 0, transform + 12 * loop);

        glDrawElements(GL_LINE_STRIP, 5, GL_UNSIGNED_SHORT, lineloopAsStripIndices);
    }

    glReadPixels(0, 0, getWindowWidth(), getWindowHeight(), GL_RGBA, GL_UNSIGNED_BYTE,
                 expectedPixels.data());
    ASSERT_GL_NO_ERROR();

    // Draw line loop with primitive restart:
    glClear(GL_COLOR_BUFFER_BIT);

    GLBuffer vertexBuffer[2];
    GLBuffer indexBuffer;

    glBindBuffer(GL_ELEMENT_ARRAY_BUFFER, indexBuffer);
    glBufferData(GL_ELEMENT_ARRAY_BUFFER, sizeof(lineloopWithRestartIndices),
                 lineloopWithRestartIndices, GL_STATIC_DRAW);

    glBindBuffer(GL_ARRAY_BUFFER, vertexBuffer[0]);
    glBufferData(GL_ARRAY_BUFFER, sizeof(vertices), vertices, GL_STATIC_DRAW);
    glEnableVertexAttribArray(0);
    glVertexAttribPointer(0, 2, GL_FLOAT, GL_FALSE, 0, 0);

    glBindBuffer(GL_ARRAY_BUFFER, vertexBuffer[1]);
    glBufferData(GL_ARRAY_BUFFER, sizeof(transform), transform, GL_STATIC_DRAW);
    glEnableVertexAttribArray(1);
    glVertexAttribPointer(1, 3, GL_FLOAT, GL_FALSE, 0, 0);

    glEnable(GL_PRIMITIVE_RESTART_FIXED_INDEX);

    glClear(GL_COLOR_BUFFER_BIT);
    glDrawElements(GL_LINE_LOOP, ArraySize(lineloopWithRestartIndices), GL_UNSIGNED_SHORT, 0);

    glReadPixels(0, 0, getWindowWidth(), getWindowHeight(), GL_RGBA, GL_UNSIGNED_BYTE,
                 renderedPixels.data());

    for (int y = 0; y < getWindowHeight(); ++y)
    {
        for (int x = 0; x < getWindowWidth(); ++x)
        {
            int idx = y * getWindowWidth() + x;
            EXPECT_EQ(expectedPixels[idx], renderedPixels[idx])
                << "Expected pixel at " << x << ", " << y << " to be " << expectedPixels[idx]
                << std::endl;
        }
    }
}

class LineLoopIndirectTest : public LineLoopTest
{
  protected:
    void runTest(GLenum indexType, const void *indices, GLuint indicesSize, GLuint firstIndex)
    {
        struct DrawCommand
        {
            GLuint count;
            GLuint primCount;
            GLuint firstIndex;
            GLint baseVertex;
            GLuint reservedMustBeZero;
        };

        glClear(GL_COLOR_BUFFER_BIT);

        static const GLfloat loopPositions[] = {0.0f,  0.0f, 0.0f, 0.0f, 0.0f, 0.0f,  0.0f,
                                                0.0f,  0.0f, 0.0f, 0.0f, 0.0f, -0.5f, -0.5f,
                                                -0.5f, 0.5f, 0.5f, 0.5f, 0.5f, -0.5f};

        static const GLfloat stripPositions[] = {-0.5f, -0.5f, -0.5f, 0.5f,
                                                 0.5f,  0.5f,  0.5f,  -0.5f};
        static const GLubyte stripIndices[]   = {1, 0, 3, 2, 1};

        glUseProgram(mProgram);

        GLuint vertexArray = 0;
        glGenVertexArrays(1, &vertexArray);
        glBindVertexArray(vertexArray);

        ASSERT_GL_NO_ERROR();

        GLuint vertBuffer = 0;
        glGenBuffers(1, &vertBuffer);
        glBindBuffer(GL_ARRAY_BUFFER, vertBuffer);
        glBufferData(GL_ARRAY_BUFFER, sizeof(loopPositions), loopPositions, GL_STATIC_DRAW);
        glEnableVertexAttribArray(mPositionLocation);
        glVertexAttribPointer(mPositionLocation, 2, GL_FLOAT, GL_FALSE, 0, nullptr);
        glUniform4f(mColorLocation, 0.0f, 0.0f, 1.0f, 1.0f);

        ASSERT_GL_NO_ERROR();

        GLuint buf;
        glGenBuffers(1, &buf);
        glBindBuffer(GL_ELEMENT_ARRAY_BUFFER, buf);
        glBufferData(GL_ELEMENT_ARRAY_BUFFER, indicesSize, indices, GL_STATIC_DRAW);

        DrawCommand cmdBuffer = {};
        cmdBuffer.count       = 4;
        cmdBuffer.firstIndex  = firstIndex;
        cmdBuffer.primCount   = 1;
        GLuint indirectBuf    = 0;
        glGenBuffers(1, &indirectBuf);
        glBindBuffer(GL_DRAW_INDIRECT_BUFFER, indirectBuf);
        glBufferData(GL_DRAW_INDIRECT_BUFFER, sizeof(DrawCommand), &cmdBuffer, GL_STATIC_DRAW);

        ASSERT_GL_NO_ERROR();

        glDrawElementsIndirect(GL_LINE_LOOP, indexType, nullptr);
        ASSERT_GL_NO_ERROR();

        glBindBuffer(GL_DRAW_INDIRECT_BUFFER, 0);
        glDeleteBuffers(1, &indirectBuf);

        glBindBuffer(GL_ELEMENT_ARRAY_BUFFER, 0);
        glDeleteBuffers(1, &buf);

        glBindVertexArray(0);
        glDeleteVertexArrays(1, &vertexArray);

        glBindBuffer(GL_ARRAY_BUFFER, 0);
        glDeleteBuffers(1, &vertBuffer);

        glEnableVertexAttribArray(mPositionLocation);
        glVertexAttribPointer(mPositionLocation, 2, GL_FLOAT, GL_FALSE, 0, stripPositions);
        glUniform4f(mColorLocation, 0, 1, 0, 1);
        glDrawElements(GL_LINE_STRIP, 5, GL_UNSIGNED_BYTE, stripIndices);

        checkPixels();
    }
};

TEST_P(LineLoopIndirectTest, UByteIndexIndirectBuffer)
{

    // Disable D3D11 SDK Layers warnings checks, see ANGLE issue 667 for details
    ignoreD3D11SDKLayersWarnings();

    static const GLubyte indices[] = {0, 7, 6, 9, 8, 0};

    // Start at index 1.
    runTest(GL_UNSIGNED_BYTE, reinterpret_cast<const void *>(indices), sizeof(indices), 1);
}

TEST_P(LineLoopIndirectTest, UShortIndexIndirectBuffer)
{

    // Disable D3D11 SDK Layers warnings checks, see ANGLE issue 667 for details
    ignoreD3D11SDKLayersWarnings();

    static const GLushort indices[] = {0, 7, 6, 9, 8, 0};

    // Start at index 1.
    runTest(GL_UNSIGNED_SHORT, reinterpret_cast<const void *>(indices), sizeof(indices), 1);
}

// Use this to select which configurations (e.g. which renderer, which GLES major version) these
// tests should be run against.
<<<<<<< HEAD
ANGLE_INSTANTIATE_TEST(LineLoopTest,
                       ES2_D3D9(),
                       ES2_D3D11(),
                       ES2_METAL(),
                       ES2_OPENGL(),
                       ES2_OPENGLES(),
                       ES2_VULKAN());

ANGLE_INSTANTIATE_TEST(LineLoopPrimitiveRestartTest,
                       ES3_METAL(),
                       ES3_D3D11(),
                       ES3_OPENGL(),
                       ES3_OPENGLES(),
                       ES3_VULKAN());

ANGLE_INSTANTIATE_TEST(LineLoopIndirectTest, ES31_OPENGLES(), ES31_VULKAN());
=======
ANGLE_INSTANTIATE_TEST_ES2(LineLoopTest);

ANGLE_INSTANTIATE_TEST_ES31(LineLoopIndirectTest);
>>>>>>> 0bb42e09
<|MERGE_RESOLUTION|>--- conflicted
+++ resolved
@@ -470,25 +470,6 @@
 
 // Use this to select which configurations (e.g. which renderer, which GLES major version) these
 // tests should be run against.
-<<<<<<< HEAD
-ANGLE_INSTANTIATE_TEST(LineLoopTest,
-                       ES2_D3D9(),
-                       ES2_D3D11(),
-                       ES2_METAL(),
-                       ES2_OPENGL(),
-                       ES2_OPENGLES(),
-                       ES2_VULKAN());
-
-ANGLE_INSTANTIATE_TEST(LineLoopPrimitiveRestartTest,
-                       ES3_METAL(),
-                       ES3_D3D11(),
-                       ES3_OPENGL(),
-                       ES3_OPENGLES(),
-                       ES3_VULKAN());
-
-ANGLE_INSTANTIATE_TEST(LineLoopIndirectTest, ES31_OPENGLES(), ES31_VULKAN());
-=======
 ANGLE_INSTANTIATE_TEST_ES2(LineLoopTest);
 
-ANGLE_INSTANTIATE_TEST_ES31(LineLoopIndirectTest);
->>>>>>> 0bb42e09
+ANGLE_INSTANTIATE_TEST_ES31(LineLoopIndirectTest);