--- conflicted
+++ resolved
@@ -707,39 +707,8 @@
     glDeleteProgram(program);
 }
 
-<<<<<<< HEAD
-ANGLE_INSTANTIATE_TEST(EXTBlendFuncExtendedTest,
-                       ES2_METAL(),
-                       ES2_OPENGL(),
-                       ES2_OPENGLES(),
-                       ES3_OPENGL(),
-                       ES3_OPENGLES(),
-                       ES2_VULKAN());
-ANGLE_INSTANTIATE_TEST(EXTBlendFuncExtendedTestES3,
-                       ES3_OPENGL(),
-                       ES3_OPENGLES(),
-                       ES31_OPENGL(),
-                       ES31_OPENGLES(),
-                       ES3_VULKAN(),
-                       ES31_VULKAN());
-ANGLE_INSTANTIATE_TEST(EXTBlendFuncExtendedDrawTest,
-                       ES2_METAL(),
-                       ES2_OPENGL(),
-                       ES2_OPENGLES(),
-                       ES3_OPENGL(),
-                       ES3_OPENGLES(),
-                       ES2_VULKAN());
-ANGLE_INSTANTIATE_TEST(EXTBlendFuncExtendedDrawTestES3,
-                       ES3_OPENGL(),
-                       ES3_OPENGLES(),
-                       ES31_OPENGL(),
-                       ES31_OPENGLES(),
-                       ES3_VULKAN(),
-                       ES31_VULKAN());
-=======
 ANGLE_INSTANTIATE_TEST_ES2(EXTBlendFuncExtendedTest);
 ANGLE_INSTANTIATE_TEST_ES3_AND_ES31(EXTBlendFuncExtendedTestES3);
 
 ANGLE_INSTANTIATE_TEST_ES2(EXTBlendFuncExtendedDrawTest);
-ANGLE_INSTANTIATE_TEST_ES3_AND_ES31(EXTBlendFuncExtendedDrawTestES3);
->>>>>>> 0bb42e09
+ANGLE_INSTANTIATE_TEST_ES3_AND_ES31(EXTBlendFuncExtendedDrawTestES3);