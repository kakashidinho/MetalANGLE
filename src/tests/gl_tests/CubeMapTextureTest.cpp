//
// Copyright 2015 The ANGLE Project Authors. All rights reserved.
// Use of this source code is governed by a BSD-style license that can be
// found in the LICENSE file.
//

#include "test_utils/ANGLETest.h"
#include "test_utils/gl_raii.h"

using namespace angle;

class CubeMapTextureTest : public ANGLETest
{
  protected:
    CubeMapTextureTest()
    {
        setWindowWidth(256);
        setWindowHeight(256);
        setConfigRedBits(8);
        setConfigGreenBits(8);
        setConfigBlueBits(8);
        setConfigAlphaBits(8);
    }

    void testSetUp() override
    {
        mProgram = CompileProgram(essl1_shaders::vs::Simple(), essl1_shaders::fs::UniformColor());
        if (mProgram == 0)
        {
            FAIL() << "shader compilation failed.";
        }

        mColorLocation = glGetUniformLocation(mProgram, essl1_shaders::ColorUniform());

        glUseProgram(mProgram);

        glClearColor(0, 0, 0, 0);
        glClearDepthf(0.0);
        glClear(GL_COLOR_BUFFER_BIT | GL_DEPTH_BUFFER_BIT);

        glEnable(GL_BLEND);
        glDisable(GL_DEPTH_TEST);

        ASSERT_GL_NO_ERROR();
    }

    void testTearDown() override { glDeleteProgram(mProgram); }

    void runSampleCoordinateTransformTest(const char *shader);

    GLuint mProgram;
    GLint mColorLocation;
};

// Verify that rendering to the faces of a cube map consecutively will correctly render to each
// face.
TEST_P(CubeMapTextureTest, RenderToFacesConsecutively)
{
    // TODO: Diagnose and fix. http://anglebug.com/2954
    ANGLE_SKIP_TEST_IF(IsVulkan() && IsIntel() && IsWindows());

    // http://anglebug.com/3145
    ANGLE_SKIP_TEST_IF(IsVulkan() && IsIntel() && IsFuchsia());

<<<<<<< HEAD
    // TODO(hqle): Find what wrong with NVIDIA GPU.
=======
    // TODO(hqle): Find what wrong with NVIDIA GPU. http://anglebug.com/4138
>>>>>>> 0bb42e09
    ANGLE_SKIP_TEST_IF(IsNVIDIA() && IsMetal());

    const GLfloat faceColors[] = {
        1.0f, 0.0f, 0.0f, 1.0f, 0.0f, 1.0f, 0.0f, 1.0f, 0.0f, 0.0f, 1.0f, 1.0f,
        1.0f, 1.0f, 0.0f, 1.0f, 1.0f, 0.0f, 1.0f, 1.0f, 0.0f, 1.0f, 1.0f, 1.0f,
    };

    GLuint tex = 0;
    glGenTextures(1, &tex);
    glBindTexture(GL_TEXTURE_CUBE_MAP, tex);
    for (GLenum face = 0; face < 6; face++)
    {
        glTexImage2D(GL_TEXTURE_CUBE_MAP_POSITIVE_X + face, 0, GL_RGBA, 1, 1, 0, GL_RGBA,
                     GL_UNSIGNED_BYTE, nullptr);
    }
    EXPECT_GL_NO_ERROR();

    GLuint fbo = 0;
    glGenFramebuffers(1, &fbo);
    glBindFramebuffer(GL_FRAMEBUFFER, fbo);
    EXPECT_GL_NO_ERROR();

    for (GLenum face = 0; face < 6; face++)
    {
        glFramebufferTexture2D(GL_FRAMEBUFFER, GL_COLOR_ATTACHMENT0,
                               GL_TEXTURE_CUBE_MAP_POSITIVE_X + face, tex, 0);
        EXPECT_GL_NO_ERROR();

        glUseProgram(mProgram);

        const GLfloat *faceColor = faceColors + (face * 4);
        glUniform4f(mColorLocation, faceColor[0], faceColor[1], faceColor[2], faceColor[3]);

        drawQuad(mProgram, essl1_shaders::PositionAttrib(), 0.5f);
        EXPECT_GL_NO_ERROR();
    }

    for (GLenum face = 0; face < 6; face++)
    {
        glFramebufferTexture2D(GL_FRAMEBUFFER, GL_COLOR_ATTACHMENT0,
                               GL_TEXTURE_CUBE_MAP_POSITIVE_X + face, tex, 0);
        EXPECT_GL_NO_ERROR();

        const GLfloat *faceColor = faceColors + (face * 4);
        EXPECT_PIXEL_EQ(0, 0, faceColor[0] * 255, faceColor[1] * 255, faceColor[2] * 255,
                        faceColor[3] * 255);
        EXPECT_GL_NO_ERROR();
    }

    glDeleteFramebuffers(1, &fbo);
    glDeleteTextures(1, &tex);

    EXPECT_GL_NO_ERROR();
}

void CubeMapTextureTest::runSampleCoordinateTransformTest(const char *shader)
{
    // Fails to compile the shader.  anglebug.com/3776
    ANGLE_SKIP_TEST_IF(IsOpenGL() && IsIntel() && IsWindows());

    constexpr GLsizei kCubeFaceCount            = 6;
    constexpr GLsizei kCubeFaceSectionCount     = 4;
    constexpr GLsizei kCubeFaceSectionCountSqrt = 2;

    constexpr GLColor faceColors[kCubeFaceCount][kCubeFaceSectionCount] = {
        {GLColor(255, 0, 0, 255), GLColor(191, 0, 0, 255), GLColor(127, 0, 0, 255),
         GLColor(63, 0, 0, 255)},
        {GLColor(0, 255, 0, 255), GLColor(0, 191, 0, 255), GLColor(0, 127, 0, 255),
         GLColor(0, 63, 0, 255)},
        {GLColor(0, 0, 255, 255), GLColor(0, 0, 191, 255), GLColor(0, 0, 127, 255),
         GLColor(0, 0, 63, 255)},
        {GLColor(255, 63, 0, 255), GLColor(191, 127, 0, 255), GLColor(127, 191, 0, 255),
         GLColor(63, 255, 0, 255)},
        {GLColor(0, 255, 63, 255), GLColor(0, 191, 127, 255), GLColor(0, 127, 191, 255),
         GLColor(0, 63, 255, 255)},
        {GLColor(63, 0, 255, 255), GLColor(127, 0, 191, 255), GLColor(191, 0, 127, 255),
         GLColor(255, 0, 63, 255)},
    };

    constexpr GLsizei kTextureSize = 32;

    GLTexture tex;
    glBindTexture(GL_TEXTURE_CUBE_MAP, tex);
    for (GLenum face = 0; face < kCubeFaceCount; face++)
    {
        std::vector<GLColor> faceData(kTextureSize * kTextureSize);

        // Create the face with four sections, each with a solid color from |faceColors|.
        for (size_t row = 0; row < kTextureSize / kCubeFaceSectionCountSqrt; ++row)
        {
            for (size_t col = 0; col < kTextureSize / kCubeFaceSectionCountSqrt; ++col)
            {
                for (size_t srow = 0; srow < kCubeFaceSectionCountSqrt; ++srow)
                {
                    for (size_t scol = 0; scol < kCubeFaceSectionCountSqrt; ++scol)
                    {
                        size_t r = row + srow * kTextureSize / kCubeFaceSectionCountSqrt;
                        size_t c = col + scol * kTextureSize / kCubeFaceSectionCountSqrt;
                        size_t s = srow * kCubeFaceSectionCountSqrt + scol;
                        faceData[r * kTextureSize + c] = faceColors[face][s];
                    }
                }
            }
        }

        glTexImage2D(GL_TEXTURE_CUBE_MAP_POSITIVE_X + face, 0, GL_RGBA, kTextureSize, kTextureSize,
                     0, GL_RGBA, GL_UNSIGNED_BYTE, faceData.data());
    }
    glTexParameteri(GL_TEXTURE_CUBE_MAP, GL_TEXTURE_MIN_FILTER, GL_NEAREST);
    glTexParameteri(GL_TEXTURE_CUBE_MAP, GL_TEXTURE_MAG_FILTER, GL_NEAREST);
    EXPECT_GL_NO_ERROR();

    GLTexture fboTex;
    glBindTexture(GL_TEXTURE_2D, fboTex);
    glTexImage2D(GL_TEXTURE_2D, 0, GL_RGBA, kCubeFaceCount, kCubeFaceSectionCount, 0, GL_RGBA,
                 GL_UNSIGNED_BYTE, nullptr);

    GLFramebuffer fbo;
    glBindFramebuffer(GL_FRAMEBUFFER, fbo);
    glFramebufferTexture2D(GL_FRAMEBUFFER, GL_COLOR_ATTACHMENT0, GL_TEXTURE_2D, fboTex, 0);
    EXPECT_GL_NO_ERROR();

    ANGLE_GL_PROGRAM(program, essl1_shaders::vs::Simple(), shader);
    glUseProgram(program);

    GLint texCubeLocation = glGetUniformLocation(program, "texCube");
    ASSERT_NE(-1, texCubeLocation);
    glUniform1i(texCubeLocation, 0);

    drawQuad(program, essl1_shaders::PositionAttrib(), 0.5f);
    EXPECT_GL_NO_ERROR();

    for (GLenum face = 0; face < kCubeFaceCount; face++)
    {
        // The following table defines the translation from textureCube coordinates to coordinates
        // in each face.  The framebuffer has width 6 and height 4.  Every column corresponding to
        // an x value represents one cube face.  The values in rows are samples from the four
        // sections of the face.
        //
        // Major    Axis Direction Target    sc  tc  ma
        //  +rx  TEXTURE_CUBE_MAP_POSITIVE_X −rz −ry rx
        //  −rx  TEXTURE_CUBE_MAP_NEGATIVE_X  rz −ry rx
        //  +ry  TEXTURE_CUBE_MAP_POSITIVE_Y  rx  rz ry
        //  −ry  TEXTURE_CUBE_MAP_NEGATIVE_Y  rx −rz ry
        //  +rz  TEXTURE_CUBE_MAP_POSITIVE_Z  rx −ry rz
        //  −rz  TEXTURE_CUBE_MAP_NEGATIVE_Z −rx −ry rz
        //
        // This table is used only to determine the direction of growth for s and t.  The shader
        // always generates (row,col) coordinates (0, 0), (0, 1), (1, 0), (1, 1) which is the order
        // the data is uploaded to the faces, but based on the table above, the sample order would
        // be different.
        constexpr size_t faceSampledSections[kCubeFaceCount][kCubeFaceSectionCount] = {
            {3, 2, 1, 0}, {2, 3, 0, 1}, {0, 1, 2, 3}, {2, 3, 0, 1}, {2, 3, 0, 1}, {3, 2, 1, 0},
        };

        for (size_t section = 0; section < kCubeFaceSectionCount; ++section)
        {
            const GLColor sectionColor = faceColors[face][faceSampledSections[face][section]];

            EXPECT_PIXEL_COLOR_EQ(face, section, sectionColor)
                << "face " << face << ", section " << section;
        }
    }
    EXPECT_GL_NO_ERROR();
}

// Verify that cube map sampling follows the rules that map cubemap coordinates to coordinates
// within each face.  See section 3.7.5 of GLES2.0 (Cube Map Texture Selection).
TEST_P(CubeMapTextureTest, SampleCoordinateTransform)
{
    // http://anglebug.com/4092
    ANGLE_SKIP_TEST_IF(IsWindows() && IsD3D9());
    // Create a program that samples from 6x4 directions of the cubemap, draw and verify that the
    // colors match the right color from |faceColors|.
    constexpr char kFS[] = R"(precision mediump float;

uniform samplerCube texCube;

const mat4 coordInSection = mat4(
    vec4(-0.5, -0.5, 0, 0),
    vec4( 0.5, -0.5, 0, 0),
    vec4(-0.5,  0.5, 0, 0),
    vec4( 0.5,  0.5, 0, 0)
);

void main()
{
    vec3 coord;
    if (gl_FragCoord.x < 2.0)
    {
        coord.x = gl_FragCoord.x < 1.0 ? 1.0 : -1.0;
        coord.zy = coordInSection[int(gl_FragCoord.y)].xy;
    }
    else if (gl_FragCoord.x < 4.0)
    {
        coord.y = gl_FragCoord.x < 3.0 ? 1.0 : -1.0;
        coord.xz = coordInSection[int(gl_FragCoord.y)].xy;
    }
    else
    {
        coord.z = gl_FragCoord.x < 5.0 ? 1.0 : -1.0;
        coord.xy = coordInSection[int(gl_FragCoord.y)].xy;
    }

    gl_FragColor = textureCube(texCube, coord);
})";

    runSampleCoordinateTransformTest(kFS);
}

// On Android Vulkan, unequal x and y derivatives cause this test to fail.
TEST_P(CubeMapTextureTest, SampleCoordinateTransformGrad)
{
    ANGLE_SKIP_TEST_IF(IsAndroid() && IsVulkan());  // anglebug.com/3814
    ANGLE_SKIP_TEST_IF(IsD3D11());                  // anglebug.com/3856
    ANGLE_SKIP_TEST_IF(!IsGLExtensionEnabled("GL_EXT_shader_texture_lod"));
    // http://anglebug.com/4092
    ANGLE_SKIP_TEST_IF(IsWindows() && IsD3D9());

    constexpr char kFS[] = R"(#extension GL_EXT_shader_texture_lod : require
precision mediump float;

uniform samplerCube texCube;

const mat4 coordInSection = mat4(
    vec4(-0.5, -0.5, 0, 0),
    vec4( 0.5, -0.5, 0, 0),
    vec4(-0.5,  0.5, 0, 0),
    vec4( 0.5,  0.5, 0, 0)
);

void main()
{
    vec3 coord;
    if (gl_FragCoord.x < 2.0)
    {
        coord.x = gl_FragCoord.x < 1.0 ? 1.0 : -1.0;
        coord.zy = coordInSection[int(gl_FragCoord.y)].xy;
    }
    else if (gl_FragCoord.x < 4.0)
    {
        coord.y = gl_FragCoord.x < 3.0 ? 1.0 : -1.0;
        coord.xz = coordInSection[int(gl_FragCoord.y)].xy;
    }
    else
    {
        coord.z = gl_FragCoord.x < 5.0 ? 1.0 : -1.0;
        coord.xy = coordInSection[int(gl_FragCoord.y)].xy;
    }

    gl_FragColor = textureCubeGradEXT(texCube, coord,
                                      vec3(10.0, 10.0, 0.0), vec3(0.0, 10.0, 10.0));
})";

    runSampleCoordinateTransformTest(kFS);
}

// Use this to select which configurations (e.g. which renderer, which GLES major version) these
// tests should be run against.
<<<<<<< HEAD
ANGLE_INSTANTIATE_TEST(CubeMapTextureTest,
                       ES2_D3D11(),
                       ES2_METAL(),
                       ES2_OPENGL(),
                       ES3_OPENGL(),
                       ES2_OPENGLES(),
                       ES3_OPENGLES(),
                       ES2_VULKAN(),
                       ES3_VULKAN());
=======
ANGLE_INSTANTIATE_TEST_ES2_AND_ES3(CubeMapTextureTest);
>>>>>>> 0bb42e09
<|MERGE_RESOLUTION|>--- conflicted
+++ resolved
@@ -62,11 +62,7 @@
     // http://anglebug.com/3145
     ANGLE_SKIP_TEST_IF(IsVulkan() && IsIntel() && IsFuchsia());
 
-<<<<<<< HEAD
-    // TODO(hqle): Find what wrong with NVIDIA GPU.
-=======
     // TODO(hqle): Find what wrong with NVIDIA GPU. http://anglebug.com/4138
->>>>>>> 0bb42e09
     ANGLE_SKIP_TEST_IF(IsNVIDIA() && IsMetal());
 
     const GLfloat faceColors[] = {
@@ -326,16 +322,4 @@
 
 // Use this to select which configurations (e.g. which renderer, which GLES major version) these
 // tests should be run against.
-<<<<<<< HEAD
-ANGLE_INSTANTIATE_TEST(CubeMapTextureTest,
-                       ES2_D3D11(),
-                       ES2_METAL(),
-                       ES2_OPENGL(),
-                       ES3_OPENGL(),
-                       ES2_OPENGLES(),
-                       ES3_OPENGLES(),
-                       ES2_VULKAN(),
-                       ES3_VULKAN());
-=======
-ANGLE_INSTANTIATE_TEST_ES2_AND_ES3(CubeMapTextureTest);
->>>>>>> 0bb42e09
+ANGLE_INSTANTIATE_TEST_ES2_AND_ES3(CubeMapTextureTest);