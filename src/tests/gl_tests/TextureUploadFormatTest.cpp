--- conflicted
+++ resolved
@@ -608,16 +608,4 @@
     EXPECT_GL_NO_ERROR();
 }
 
-<<<<<<< HEAD
-ANGLE_INSTANTIATE_TEST(TextureUploadFormatTest,
-                       ES3_D3D11(),
-                       ES2_D3D9(),
-                       ES2_METAL(),
-                       ES2_OPENGL(),
-                       ES3_OPENGL(),
-                       ES2_OPENGLES(),
-                       ES3_OPENGLES(),
-                       ES2_VULKAN());
-=======
-ANGLE_INSTANTIATE_TEST_ES2_AND_ES3(TextureUploadFormatTest);
->>>>>>> 0bb42e09
+ANGLE_INSTANTIATE_TEST_ES2_AND_ES3(TextureUploadFormatTest);