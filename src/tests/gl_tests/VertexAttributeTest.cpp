--- conflicted
+++ resolved
@@ -2916,7 +2916,110 @@
     checkPixels();
 }
 
-<<<<<<< HEAD
+// Test that default integer attribute works correctly even if there is a gap in
+// attribute locations.
+TEST_P(VertexAttributeTestES3, DefaultIntAttribWithGap)
+{
+    constexpr char kVertexShader[] = R"(#version 300 es
+
+layout(location = 0) in vec2 position;
+layout(location = 3) in int actualValue;
+uniform int expectedValue;
+out float result;
+void main()
+{
+    result = (actualValue == expectedValue) ? 1.0 : 0.0;
+    gl_Position = vec4(position, 0, 1);
+})";
+
+    constexpr char kFragmentShader[] = R"(#version 300 es
+in mediump float result;
+layout(location = 0) out lowp vec4 out_color;
+void main()
+{
+    out_color = result > 0.0 ? vec4(0, 1, 0, 1) : vec4(1, 0, 0, 1);
+})";
+
+    ANGLE_GL_PROGRAM(program, kVertexShader, kFragmentShader);
+
+    // Re-link the program to update the attribute locations
+    glLinkProgram(program);
+    ASSERT_TRUE(CheckLinkStatusAndReturnProgram(program, true));
+
+    glUseProgram(program);
+
+    GLint uniLoc = glGetUniformLocation(program, "expectedValue");
+    ASSERT_NE(-1, uniLoc);
+
+    glVertexAttribPointer(3, 1, GL_FLOAT, GL_FALSE, 0, nullptr);
+
+    setupQuadVertexBuffer(0.5f, 1.0f);
+    glVertexAttribPointer(0, 3, GL_FLOAT, GL_FALSE, 0, 0);
+    glEnableVertexAttribArray(0);
+
+    std::array<GLint, 4> testValues = {{1, 2, 3, 4}};
+    for (GLfloat testValue : testValues)
+    {
+        glUniform1i(uniLoc, testValue);
+        glVertexAttribI4i(3, testValue, 0, 0, 0);
+        glDrawArrays(GL_TRIANGLES, 0, 6);
+        ASSERT_GL_NO_ERROR();
+        EXPECT_PIXEL_COLOR_EQ(0, 0, GLColor::green);
+    }
+}
+
+// Test that default unsigned integer attribute works correctly even if there is a gap in
+// attribute locations.
+TEST_P(VertexAttributeTestES3, DefaultUIntAttribWithGap)
+{
+    constexpr char kVertexShader[] = R"(#version 300 es
+
+layout(location = 0) in vec2 position;
+layout(location = 3) in uint actualValue;
+uniform uint expectedValue;
+out float result;
+void main()
+{
+    result = (actualValue == expectedValue) ? 1.0 : 0.0;
+    gl_Position = vec4(position, 0, 1);
+})";
+
+    constexpr char kFragmentShader[] = R"(#version 300 es
+in mediump float result;
+layout(location = 0) out lowp vec4 out_color;
+void main()
+{
+    out_color = result > 0.0 ? vec4(0, 1, 0, 1) : vec4(1, 0, 0, 1);
+})";
+
+    ANGLE_GL_PROGRAM(program, kVertexShader, kFragmentShader);
+
+    // Re-link the program to update the attribute locations
+    glLinkProgram(program);
+    ASSERT_TRUE(CheckLinkStatusAndReturnProgram(program, true));
+
+    glUseProgram(program);
+
+    GLint uniLoc = glGetUniformLocation(program, "expectedValue");
+    ASSERT_NE(-1, uniLoc);
+
+    glVertexAttribPointer(3, 1, GL_FLOAT, GL_FALSE, 0, nullptr);
+
+    setupQuadVertexBuffer(0.5f, 1.0f);
+    glVertexAttribPointer(0, 3, GL_FLOAT, GL_FALSE, 0, 0);
+    glEnableVertexAttribArray(0);
+
+    std::array<GLuint, 4> testValues = {{1, 2, 3, 4}};
+    for (GLfloat testValue : testValues)
+    {
+        glUniform1ui(uniLoc, testValue);
+        glVertexAttribI4ui(3, testValue, 0, 0, 0);
+        glDrawArrays(GL_TRIANGLES, 0, 6);
+        ASSERT_GL_NO_ERROR();
+        EXPECT_PIXEL_COLOR_EQ(0, 0, GLColor::green);
+    }
+}
+
 // Tests that large strides that read past the end of the buffer work correctly.
 // Requires ES 3.1 to query MAX_VERTEX_ATTRIB_STRIDE.
 TEST_P(VertexAttributeTestES31, LargeStride)
@@ -3013,110 +3116,6 @@
 
     ASSERT_GL_NO_ERROR();
     EXPECT_EQ(expectedColors, actualColors);
-=======
-// Test that default integer attribute works correctly even if there is a gap in
-// attribute locations.
-TEST_P(VertexAttributeTestES3, DefaultIntAttribWithGap)
-{
-    constexpr char kVertexShader[] = R"(#version 300 es
-
-layout(location = 0) in vec2 position;
-layout(location = 3) in int actualValue;
-uniform int expectedValue;
-out float result;
-void main()
-{
-    result = (actualValue == expectedValue) ? 1.0 : 0.0;
-    gl_Position = vec4(position, 0, 1);
-})";
-
-    constexpr char kFragmentShader[] = R"(#version 300 es
-in mediump float result;
-layout(location = 0) out lowp vec4 out_color;
-void main()
-{
-    out_color = result > 0.0 ? vec4(0, 1, 0, 1) : vec4(1, 0, 0, 1);
-})";
-
-    ANGLE_GL_PROGRAM(program, kVertexShader, kFragmentShader);
-
-    // Re-link the program to update the attribute locations
-    glLinkProgram(program);
-    ASSERT_TRUE(CheckLinkStatusAndReturnProgram(program, true));
-
-    glUseProgram(program);
-
-    GLint uniLoc = glGetUniformLocation(program, "expectedValue");
-    ASSERT_NE(-1, uniLoc);
-
-    glVertexAttribPointer(3, 1, GL_FLOAT, GL_FALSE, 0, nullptr);
-
-    setupQuadVertexBuffer(0.5f, 1.0f);
-    glVertexAttribPointer(0, 3, GL_FLOAT, GL_FALSE, 0, 0);
-    glEnableVertexAttribArray(0);
-
-    std::array<GLint, 4> testValues = {{1, 2, 3, 4}};
-    for (GLfloat testValue : testValues)
-    {
-        glUniform1i(uniLoc, testValue);
-        glVertexAttribI4i(3, testValue, 0, 0, 0);
-        glDrawArrays(GL_TRIANGLES, 0, 6);
-        ASSERT_GL_NO_ERROR();
-        EXPECT_PIXEL_COLOR_EQ(0, 0, GLColor::green);
-    }
-}
-
-// Test that default unsigned integer attribute works correctly even if there is a gap in
-// attribute locations.
-TEST_P(VertexAttributeTestES3, DefaultUIntAttribWithGap)
-{
-    constexpr char kVertexShader[] = R"(#version 300 es
-
-layout(location = 0) in vec2 position;
-layout(location = 3) in uint actualValue;
-uniform uint expectedValue;
-out float result;
-void main()
-{
-    result = (actualValue == expectedValue) ? 1.0 : 0.0;
-    gl_Position = vec4(position, 0, 1);
-})";
-
-    constexpr char kFragmentShader[] = R"(#version 300 es
-in mediump float result;
-layout(location = 0) out lowp vec4 out_color;
-void main()
-{
-    out_color = result > 0.0 ? vec4(0, 1, 0, 1) : vec4(1, 0, 0, 1);
-})";
-
-    ANGLE_GL_PROGRAM(program, kVertexShader, kFragmentShader);
-
-    // Re-link the program to update the attribute locations
-    glLinkProgram(program);
-    ASSERT_TRUE(CheckLinkStatusAndReturnProgram(program, true));
-
-    glUseProgram(program);
-
-    GLint uniLoc = glGetUniformLocation(program, "expectedValue");
-    ASSERT_NE(-1, uniLoc);
-
-    glVertexAttribPointer(3, 1, GL_FLOAT, GL_FALSE, 0, nullptr);
-
-    setupQuadVertexBuffer(0.5f, 1.0f);
-    glVertexAttribPointer(0, 3, GL_FLOAT, GL_FALSE, 0, 0);
-    glEnableVertexAttribArray(0);
-
-    std::array<GLuint, 4> testValues = {{1, 2, 3, 4}};
-    for (GLfloat testValue : testValues)
-    {
-        glUniform1ui(uniLoc, testValue);
-        glVertexAttribI4ui(3, testValue, 0, 0, 0);
-        glDrawArrays(GL_TRIANGLES, 0, 6);
-        ASSERT_GL_NO_ERROR();
-        EXPECT_PIXEL_COLOR_EQ(0, 0, GLColor::green);
-    }
->>>>>>> 7261a662
 }
 
 // Use this to select which configurations (e.g. which renderer, which GLES major version) these
