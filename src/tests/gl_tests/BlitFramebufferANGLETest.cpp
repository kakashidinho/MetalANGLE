//
// Copyright 2015 The ANGLE Project Authors. All rights reserved.
// Use of this source code is governed by a BSD-style license that can be
// found in the LICENSE file.
//

#include "include/platform/FeaturesMtl.h"
#include "test_utils/ANGLETest.h"
#include "test_utils/gl_raii.h"

using namespace angle;

class BlitFramebufferANGLETest : public ANGLETest
{
  protected:
    BlitFramebufferANGLETest()
    {
        setWindowWidth(32);
        setWindowHeight(32);
        setConfigRedBits(8);
        setConfigGreenBits(8);
        setConfigBlueBits(8);
        setConfigAlphaBits(8);
        setConfigDepthBits(24);
        setConfigStencilBits(8);

        mCheckerProgram = 0;
        mBlueProgram    = 0;
        mRedProgram     = 0;

        mOriginalFBO = 0;

        mUserFBO                = 0;
        mUserColorBuffer        = 0;
        mUserDepthStencilBuffer = 0;

        mSmallFBO                = 0;
        mSmallColorBuffer        = 0;
        mSmallDepthStencilBuffer = 0;

        mColorOnlyFBO         = 0;
        mColorOnlyColorBuffer = 0;

        mDiffFormatFBO         = 0;
        mDiffFormatColorBuffer = 0;

        mDiffSizeFBO         = 0;
        mDiffSizeColorBuffer = 0;

        mMRTFBO          = 0;
        mMRTColorBuffer0 = 0;
        mMRTColorBuffer1 = 0;

        mRGBAColorbuffer              = 0;
        mRGBAFBO                      = 0;
        mRGBAMultisampledRenderbuffer = 0;
        mRGBAMultisampledFBO          = 0;

        mBGRAColorbuffer              = 0;
        mBGRAFBO                      = 0;
        mBGRAMultisampledRenderbuffer = 0;
        mBGRAMultisampledFBO          = 0;
    }

    void testSetUp() override
    {
        mCheckerProgram =
            CompileProgram(essl1_shaders::vs::Passthrough(), essl1_shaders::fs::Checkered());
        mBlueProgram = CompileProgram(essl1_shaders::vs::Simple(), essl1_shaders::fs::Blue());
        mRedProgram  = CompileProgram(essl1_shaders::vs::Simple(), essl1_shaders::fs::Red());
        if (mCheckerProgram == 0 || mBlueProgram == 0 || mRedProgram == 0)
        {
            FAIL() << "shader compilation failed.";
        }

        EXPECT_GL_NO_ERROR();

        GLint originalFBO;
        glGetIntegerv(GL_FRAMEBUFFER_BINDING, &originalFBO);
        if (originalFBO >= 0)
        {
            mOriginalFBO = (GLuint)originalFBO;
        }

        GLenum format = GL_BGRA_EXT;

        glGenFramebuffers(1, &mUserFBO);
        glBindFramebuffer(GL_FRAMEBUFFER, mUserFBO);
        glGenTextures(1, &mUserColorBuffer);
        glGenRenderbuffers(1, &mUserDepthStencilBuffer);
        glBindTexture(GL_TEXTURE_2D, mUserColorBuffer);
        glFramebufferTexture2D(GL_FRAMEBUFFER, GL_COLOR_ATTACHMENT0, GL_TEXTURE_2D,
                               mUserColorBuffer, 0);
        glTexImage2D(GL_TEXTURE_2D, 0, format, getWindowWidth(), getWindowHeight(), 0, format,
                     GL_UNSIGNED_BYTE, nullptr);
        glBindRenderbuffer(GL_RENDERBUFFER, mUserDepthStencilBuffer);
        glRenderbufferStorage(GL_RENDERBUFFER, GL_DEPTH24_STENCIL8_OES, getWindowWidth(),
                              getWindowHeight());
        glFramebufferRenderbuffer(GL_FRAMEBUFFER, GL_DEPTH_ATTACHMENT, GL_RENDERBUFFER,
                                  mUserDepthStencilBuffer);
        glFramebufferRenderbuffer(GL_FRAMEBUFFER, GL_STENCIL_ATTACHMENT, GL_RENDERBUFFER,
                                  mUserDepthStencilBuffer);

        ASSERT_GLENUM_EQ(GL_FRAMEBUFFER_COMPLETE, glCheckFramebufferStatus(GL_FRAMEBUFFER));
        ASSERT_GL_NO_ERROR();

        glGenFramebuffers(1, &mSmallFBO);
        glBindFramebuffer(GL_FRAMEBUFFER, mSmallFBO);
        glGenTextures(1, &mSmallColorBuffer);
        glGenRenderbuffers(1, &mSmallDepthStencilBuffer);
        glBindTexture(GL_TEXTURE_2D, mSmallColorBuffer);
        glTexImage2D(GL_TEXTURE_2D, 0, format, getWindowWidth() / 2, getWindowHeight() / 2, 0,
                     format, GL_UNSIGNED_BYTE, nullptr);
        glFramebufferTexture2D(GL_FRAMEBUFFER, GL_COLOR_ATTACHMENT0, GL_TEXTURE_2D,
                               mSmallColorBuffer, 0);
        glBindRenderbuffer(GL_RENDERBUFFER, mSmallDepthStencilBuffer);
        glRenderbufferStorage(GL_RENDERBUFFER, GL_DEPTH24_STENCIL8_OES, getWindowWidth() / 2,
                              getWindowHeight() / 2);
        glFramebufferRenderbuffer(GL_FRAMEBUFFER, GL_DEPTH_ATTACHMENT, GL_RENDERBUFFER,
                                  mSmallDepthStencilBuffer);
        glFramebufferRenderbuffer(GL_FRAMEBUFFER, GL_STENCIL_ATTACHMENT, GL_RENDERBUFFER,
                                  mSmallDepthStencilBuffer);

        ASSERT_GLENUM_EQ(GL_FRAMEBUFFER_COMPLETE, glCheckFramebufferStatus(GL_FRAMEBUFFER));
        ASSERT_GL_NO_ERROR();

        glGenFramebuffers(1, &mColorOnlyFBO);
        glBindFramebuffer(GL_FRAMEBUFFER, mColorOnlyFBO);
        glGenTextures(1, &mColorOnlyColorBuffer);
        glBindTexture(GL_TEXTURE_2D, mColorOnlyColorBuffer);
        glTexImage2D(GL_TEXTURE_2D, 0, format, getWindowWidth(), getWindowHeight(), 0, format,
                     GL_UNSIGNED_BYTE, nullptr);
        glFramebufferTexture2D(GL_FRAMEBUFFER, GL_COLOR_ATTACHMENT0, GL_TEXTURE_2D,
                               mColorOnlyColorBuffer, 0);

        ASSERT_GLENUM_EQ(GL_FRAMEBUFFER_COMPLETE, glCheckFramebufferStatus(GL_FRAMEBUFFER));
        ASSERT_GL_NO_ERROR();

        glGenFramebuffers(1, &mDiffFormatFBO);
        glBindFramebuffer(GL_FRAMEBUFFER, mDiffFormatFBO);
        glGenTextures(1, &mDiffFormatColorBuffer);
        glBindTexture(GL_TEXTURE_2D, mDiffFormatColorBuffer);
        glTexImage2D(GL_TEXTURE_2D, 0, GL_RGB, getWindowWidth(), getWindowHeight(), 0, GL_RGB,
                     GL_UNSIGNED_SHORT_5_6_5, nullptr);
        glFramebufferTexture2D(GL_FRAMEBUFFER, GL_COLOR_ATTACHMENT0, GL_TEXTURE_2D,
                               mDiffFormatColorBuffer, 0);

        ASSERT_GLENUM_EQ(GL_FRAMEBUFFER_COMPLETE, glCheckFramebufferStatus(GL_FRAMEBUFFER));
        ASSERT_GL_NO_ERROR();

        glGenFramebuffers(1, &mDiffSizeFBO);
        glBindFramebuffer(GL_FRAMEBUFFER, mDiffSizeFBO);
        glGenTextures(1, &mDiffSizeColorBuffer);
        glBindTexture(GL_TEXTURE_2D, mDiffSizeColorBuffer);
        glTexImage2D(GL_TEXTURE_2D, 0, format, getWindowWidth() * 2, getWindowHeight() * 2, 0,
                     format, GL_UNSIGNED_BYTE, nullptr);
        glFramebufferTexture2D(GL_FRAMEBUFFER, GL_COLOR_ATTACHMENT0, GL_TEXTURE_2D,
                               mDiffSizeColorBuffer, 0);

        ASSERT_GLENUM_EQ(GL_FRAMEBUFFER_COMPLETE, glCheckFramebufferStatus(GL_FRAMEBUFFER));
        ASSERT_GL_NO_ERROR();

        if (IsGLExtensionEnabled("GL_EXT_draw_buffers"))
        {
            glGenFramebuffers(1, &mMRTFBO);
            glBindFramebuffer(GL_FRAMEBUFFER, mMRTFBO);
            glGenTextures(1, &mMRTColorBuffer0);
            glGenTextures(1, &mMRTColorBuffer1);
            glBindTexture(GL_TEXTURE_2D, mMRTColorBuffer0);
            glTexImage2D(GL_TEXTURE_2D, 0, format, getWindowWidth(), getWindowHeight(), 0, format,
                         GL_UNSIGNED_BYTE, nullptr);
            glFramebufferTexture2D(GL_FRAMEBUFFER, GL_COLOR_ATTACHMENT0_EXT, GL_TEXTURE_2D,
                                   mMRTColorBuffer0, 0);
            glBindTexture(GL_TEXTURE_2D, mMRTColorBuffer1);
            glTexImage2D(GL_TEXTURE_2D, 0, format, getWindowWidth(), getWindowHeight(), 0, format,
                         GL_UNSIGNED_BYTE, nullptr);
            glFramebufferTexture2D(GL_FRAMEBUFFER, GL_COLOR_ATTACHMENT1_EXT, GL_TEXTURE_2D,
                                   mMRTColorBuffer1, 0);

            ASSERT_GLENUM_EQ(GL_FRAMEBUFFER_COMPLETE, glCheckFramebufferStatus(GL_FRAMEBUFFER));
            ASSERT_GL_NO_ERROR();
        }

        if (IsGLExtensionEnabled("GL_ANGLE_framebuffer_multisample") &&
            IsGLExtensionEnabled("GL_OES_rgb8_rgba8"))
        {
            // RGBA single-sampled framebuffer
            glGenTextures(1, &mRGBAColorbuffer);
            glBindTexture(GL_TEXTURE_2D, mRGBAColorbuffer);
            glTexImage2D(GL_TEXTURE_2D, 0, GL_RGBA, getWindowWidth(), getWindowHeight(), 0, GL_RGBA,
                         GL_UNSIGNED_BYTE, nullptr);

            glGenFramebuffers(1, &mRGBAFBO);
            glBindFramebuffer(GL_FRAMEBUFFER, mRGBAFBO);
            glFramebufferTexture2D(GL_FRAMEBUFFER, GL_COLOR_ATTACHMENT0, GL_TEXTURE_2D,
                                   mRGBAColorbuffer, 0);

            ASSERT_GL_NO_ERROR();
            ASSERT_GLENUM_EQ(GL_FRAMEBUFFER_COMPLETE, glCheckFramebufferStatus(GL_FRAMEBUFFER));

            // RGBA multisampled framebuffer
            glGenRenderbuffers(1, &mRGBAMultisampledRenderbuffer);
            glBindRenderbuffer(GL_RENDERBUFFER, mRGBAMultisampledRenderbuffer);
            glRenderbufferStorageMultisampleANGLE(GL_RENDERBUFFER, 1, GL_RGBA8, getWindowWidth(),
                                                  getWindowHeight());

            glGenFramebuffers(1, &mRGBAMultisampledFBO);
            glBindFramebuffer(GL_FRAMEBUFFER, mRGBAMultisampledFBO);
            glFramebufferRenderbuffer(GL_FRAMEBUFFER, GL_COLOR_ATTACHMENT0, GL_RENDERBUFFER,
                                      mRGBAMultisampledRenderbuffer);

            ASSERT_GL_NO_ERROR();
            ASSERT_GLENUM_EQ(GL_FRAMEBUFFER_COMPLETE, glCheckFramebufferStatus(GL_FRAMEBUFFER));

            if (IsGLExtensionEnabled("GL_EXT_texture_format_BGRA8888"))
            {
                // BGRA single-sampled framebuffer
                glGenTextures(1, &mBGRAColorbuffer);
                glBindTexture(GL_TEXTURE_2D, mBGRAColorbuffer);
                glTexImage2D(GL_TEXTURE_2D, 0, GL_BGRA_EXT, getWindowWidth(), getWindowHeight(), 0,
                             GL_BGRA_EXT, GL_UNSIGNED_BYTE, nullptr);

                glGenFramebuffers(1, &mBGRAFBO);
                glBindFramebuffer(GL_FRAMEBUFFER, mBGRAFBO);
                glFramebufferTexture2D(GL_FRAMEBUFFER, GL_COLOR_ATTACHMENT0, GL_TEXTURE_2D,
                                       mBGRAColorbuffer, 0);

                ASSERT_GL_NO_ERROR();
                ASSERT_GLENUM_EQ(GL_FRAMEBUFFER_COMPLETE, glCheckFramebufferStatus(GL_FRAMEBUFFER));

                // BGRA multisampled framebuffer
                glGenRenderbuffers(1, &mBGRAMultisampledRenderbuffer);
                glBindRenderbuffer(GL_RENDERBUFFER, mBGRAMultisampledRenderbuffer);
                glRenderbufferStorageMultisampleANGLE(GL_RENDERBUFFER, 1, GL_BGRA8_EXT,
                                                      getWindowWidth(), getWindowHeight());

                glGenFramebuffers(1, &mBGRAMultisampledFBO);
                glBindFramebuffer(GL_FRAMEBUFFER, mBGRAMultisampledFBO);
                glFramebufferRenderbuffer(GL_FRAMEBUFFER, GL_COLOR_ATTACHMENT0, GL_RENDERBUFFER,
                                          mBGRAMultisampledRenderbuffer);

                ASSERT_GL_NO_ERROR();
                ASSERT_GLENUM_EQ(GL_FRAMEBUFFER_COMPLETE, glCheckFramebufferStatus(GL_FRAMEBUFFER));
            }
        }

        glBindFramebuffer(GL_FRAMEBUFFER, mOriginalFBO);
    }

    void testTearDown() override
    {
        glDeleteProgram(mCheckerProgram);
        glDeleteProgram(mBlueProgram);
        glDeleteProgram(mRedProgram);

        glDeleteFramebuffers(1, &mUserFBO);
        glDeleteTextures(1, &mUserColorBuffer);
        glDeleteRenderbuffers(1, &mUserDepthStencilBuffer);

        glDeleteFramebuffers(1, &mSmallFBO);
        glDeleteTextures(1, &mSmallColorBuffer);
        glDeleteRenderbuffers(1, &mSmallDepthStencilBuffer);

        glDeleteFramebuffers(1, &mColorOnlyFBO);
        glDeleteTextures(1, &mSmallDepthStencilBuffer);

        glDeleteFramebuffers(1, &mDiffFormatFBO);
        glDeleteTextures(1, &mDiffFormatColorBuffer);

        glDeleteFramebuffers(1, &mDiffSizeFBO);
        glDeleteTextures(1, &mDiffSizeColorBuffer);

        if (IsGLExtensionEnabled("GL_EXT_draw_buffers"))
        {
            glDeleteFramebuffers(1, &mMRTFBO);
            glDeleteTextures(1, &mMRTColorBuffer0);
            glDeleteTextures(1, &mMRTColorBuffer1);
        }

        if (mRGBAColorbuffer != 0)
        {
            glDeleteTextures(1, &mRGBAColorbuffer);
        }

        if (mRGBAFBO != 0)
        {
            glDeleteFramebuffers(1, &mRGBAFBO);
        }

        if (mRGBAMultisampledRenderbuffer != 0)
        {
            glDeleteRenderbuffers(1, &mRGBAMultisampledRenderbuffer);
        }

        if (mRGBAMultisampledFBO != 0)
        {
            glDeleteFramebuffers(1, &mRGBAMultisampledFBO);
        }

        if (mBGRAColorbuffer != 0)
        {
            glDeleteTextures(1, &mBGRAColorbuffer);
        }

        if (mBGRAFBO != 0)
        {
            glDeleteFramebuffers(1, &mBGRAFBO);
        }

        if (mBGRAMultisampledRenderbuffer != 0)
        {
            glDeleteRenderbuffers(1, &mBGRAMultisampledRenderbuffer);
        }

        if (mBGRAMultisampledFBO != 0)
        {
            glDeleteFramebuffers(1, &mBGRAMultisampledFBO);
        }
    }

    void multisampleTestHelper(GLuint readFramebuffer, GLuint drawFramebuffer)
    {
        glClearColor(0.0, 1.0, 0.0, 1.0);
        glBindFramebuffer(GL_DRAW_FRAMEBUFFER, readFramebuffer);
        glClear(GL_COLOR_BUFFER_BIT | GL_DEPTH_BUFFER_BIT | GL_STENCIL_BUFFER_BIT);
        EXPECT_GL_NO_ERROR();

        glBindFramebuffer(GL_READ_FRAMEBUFFER, readFramebuffer);
        glBindFramebuffer(GL_DRAW_FRAMEBUFFER, drawFramebuffer);
        glBlitFramebufferANGLE(0, 0, getWindowWidth(), getWindowHeight(), 0, 0, getWindowWidth(),
                               getWindowHeight(), GL_COLOR_BUFFER_BIT, GL_NEAREST);
        EXPECT_GL_NO_ERROR();

        glBindFramebuffer(GL_READ_FRAMEBUFFER, drawFramebuffer);
        EXPECT_PIXEL_EQ(getWindowWidth() / 4, getWindowHeight() / 4, 0, 255, 0, 255);
        EXPECT_PIXEL_EQ(3 * getWindowWidth() / 4, getWindowHeight() / 4, 0, 255, 0, 255);
        EXPECT_PIXEL_EQ(3 * getWindowWidth() / 4, 3 * getWindowHeight() / 4, 0, 255, 0, 255);
        EXPECT_PIXEL_EQ(getWindowWidth() / 4, 3 * getWindowHeight() / 4, 0, 255, 0, 255);
    }

    bool checkExtension(const std::string &extension)
    {
        if (!IsGLExtensionEnabled(extension))
        {
            std::cout << "Test skipped because " << extension << " not supported." << std::endl;
            return false;
        }

        return true;
    }

    GLuint mCheckerProgram;
    GLuint mBlueProgram;
    GLuint mRedProgram;

    GLuint mOriginalFBO;

    GLuint mUserFBO;
    GLuint mUserColorBuffer;
    GLuint mUserDepthStencilBuffer;

    GLuint mSmallFBO;
    GLuint mSmallColorBuffer;
    GLuint mSmallDepthStencilBuffer;

    GLuint mColorOnlyFBO;
    GLuint mColorOnlyColorBuffer;

    GLuint mDiffFormatFBO;
    GLuint mDiffFormatColorBuffer;

    GLuint mDiffSizeFBO;
    GLuint mDiffSizeColorBuffer;

    GLuint mMRTFBO;
    GLuint mMRTColorBuffer0;
    GLuint mMRTColorBuffer1;

    GLuint mRGBAColorbuffer;
    GLuint mRGBAFBO;
    GLuint mRGBAMultisampledRenderbuffer;
    GLuint mRGBAMultisampledFBO;

    GLuint mBGRAColorbuffer;
    GLuint mBGRAFBO;
    GLuint mBGRAMultisampledRenderbuffer;
    GLuint mBGRAMultisampledFBO;
};

// Draw to user-created framebuffer, blit whole-buffer color to original framebuffer.
TEST_P(BlitFramebufferANGLETest, BlitColorToDefault)
{
    ANGLE_SKIP_TEST_IF(!IsGLExtensionEnabled("GL_ANGLE_framebuffer_blit"));

    glBindFramebuffer(GL_FRAMEBUFFER, mUserFBO);

    glClear(GL_COLOR_BUFFER_BIT | GL_DEPTH_BUFFER_BIT | GL_STENCIL_BUFFER_BIT);

    drawQuad(mCheckerProgram, essl1_shaders::PositionAttrib(), 0.8f);

    EXPECT_GL_NO_ERROR();

    glBindFramebuffer(GL_READ_FRAMEBUFFER_ANGLE, mUserFBO);
    glBindFramebuffer(GL_DRAW_FRAMEBUFFER_ANGLE, mOriginalFBO);

    glBlitFramebufferANGLE(0, 0, getWindowWidth(), getWindowHeight(), 0, 0, getWindowWidth(),
                           getWindowHeight(), GL_COLOR_BUFFER_BIT, GL_NEAREST);

    EXPECT_GL_NO_ERROR();

    glBindFramebuffer(GL_FRAMEBUFFER, mOriginalFBO);

    EXPECT_PIXEL_EQ(getWindowWidth() / 4, getWindowHeight() / 4, 255, 0, 0, 255);
    EXPECT_PIXEL_EQ(3 * getWindowWidth() / 4, getWindowHeight() / 4, 0, 255, 0, 255);
    EXPECT_PIXEL_EQ(3 * getWindowWidth() / 4, 3 * getWindowHeight() / 4, 255, 0, 0, 255);
    EXPECT_PIXEL_EQ(getWindowWidth() / 4, 3 * getWindowHeight() / 4, 0, 255, 0, 255);
}

// Draw to system framebuffer, blit whole-buffer color to user-created framebuffer.
TEST_P(BlitFramebufferANGLETest, ReverseColorBlit)
{
    ANGLE_SKIP_TEST_IF(!IsGLExtensionEnabled("GL_ANGLE_framebuffer_blit"));

    // TODO(jmadill): Fix this. http://anglebug.com/2743
    ANGLE_SKIP_TEST_IF(IsVulkan() && IsAndroid());

    glBindFramebuffer(GL_FRAMEBUFFER, mOriginalFBO);

    glClear(GL_COLOR_BUFFER_BIT | GL_DEPTH_BUFFER_BIT | GL_STENCIL_BUFFER_BIT);

    drawQuad(mCheckerProgram, essl1_shaders::PositionAttrib(), 0.8f);

    EXPECT_GL_NO_ERROR();

    glBindFramebuffer(GL_READ_FRAMEBUFFER_ANGLE, mOriginalFBO);
    glBindFramebuffer(GL_DRAW_FRAMEBUFFER_ANGLE, mUserFBO);

    glBlitFramebufferANGLE(0, 0, getWindowWidth(), getWindowHeight(), 0, 0, getWindowWidth(),
                           getWindowHeight(), GL_COLOR_BUFFER_BIT, GL_NEAREST);

    EXPECT_GL_NO_ERROR();

    glBindFramebuffer(GL_FRAMEBUFFER, mUserFBO);

    EXPECT_PIXEL_EQ(getWindowWidth() / 4, getWindowHeight() / 4, 255, 0, 0, 255);
    EXPECT_PIXEL_EQ(3 * getWindowWidth() / 4, getWindowHeight() / 4, 0, 255, 0, 255);
    EXPECT_PIXEL_EQ(3 * getWindowWidth() / 4, 3 * getWindowHeight() / 4, 255, 0, 0, 255);
    EXPECT_PIXEL_EQ(getWindowWidth() / 4, 3 * getWindowHeight() / 4, 0, 255, 0, 255);
}

// blit from user-created FBO to system framebuffer, with the scissor test enabled.
TEST_P(BlitFramebufferANGLETest, ScissoredBlit)
{
    ANGLE_SKIP_TEST_IF(!IsGLExtensionEnabled("GL_ANGLE_framebuffer_blit"));

    glBindFramebuffer(GL_FRAMEBUFFER, mUserFBO);

    glClear(GL_COLOR_BUFFER_BIT | GL_DEPTH_BUFFER_BIT | GL_STENCIL_BUFFER_BIT);

    drawQuad(mCheckerProgram, essl1_shaders::PositionAttrib(), 0.8f);

    EXPECT_GL_NO_ERROR();

    glBindFramebuffer(GL_DRAW_FRAMEBUFFER_ANGLE, mOriginalFBO);
    glBindFramebuffer(GL_READ_FRAMEBUFFER_ANGLE, mUserFBO);

    glClearColor(1.0, 1.0, 1.0, 1.0);
    glClear(GL_COLOR_BUFFER_BIT | GL_DEPTH_BUFFER_BIT | GL_STENCIL_BUFFER_BIT);

    glScissor(getWindowWidth() / 2, 0, getWindowWidth() / 2, getWindowHeight());
    glEnable(GL_SCISSOR_TEST);

    glBlitFramebufferANGLE(0, 0, getWindowWidth(), getWindowHeight(), 0, 0, getWindowWidth(),
                           getWindowHeight(), GL_COLOR_BUFFER_BIT, GL_NEAREST);

    EXPECT_GL_NO_ERROR();

    glDisable(GL_SCISSOR_TEST);

    glBindFramebuffer(GL_FRAMEBUFFER, mOriginalFBO);

    EXPECT_PIXEL_EQ(getWindowWidth() / 4, getWindowHeight() / 4, 255, 255, 255, 255);
    EXPECT_PIXEL_EQ(3 * getWindowWidth() / 4, getWindowHeight() / 4, 0, 255, 0, 255);
    EXPECT_PIXEL_EQ(3 * getWindowWidth() / 4, 3 * getWindowHeight() / 4, 255, 0, 0, 255);
    EXPECT_PIXEL_EQ(getWindowWidth() / 4, 3 * getWindowHeight() / 4, 255, 255, 255, 255);
}

// blit from system FBO to user-created framebuffer, with the scissor test enabled.
TEST_P(BlitFramebufferANGLETest, ReverseScissoredBlit)
{
    ANGLE_SKIP_TEST_IF(!IsGLExtensionEnabled("GL_ANGLE_framebuffer_blit"));

    glBindFramebuffer(GL_FRAMEBUFFER, mOriginalFBO);

    glClear(GL_COLOR_BUFFER_BIT | GL_DEPTH_BUFFER_BIT | GL_STENCIL_BUFFER_BIT);

    drawQuad(mCheckerProgram, essl1_shaders::PositionAttrib(), 0.8f);

    EXPECT_GL_NO_ERROR();

    glBindFramebuffer(GL_DRAW_FRAMEBUFFER_ANGLE, mUserFBO);
    glBindFramebuffer(GL_READ_FRAMEBUFFER_ANGLE, mOriginalFBO);

    glClearColor(1.0, 1.0, 1.0, 1.0);
    glClear(GL_COLOR_BUFFER_BIT | GL_DEPTH_BUFFER_BIT | GL_STENCIL_BUFFER_BIT);

    glScissor(getWindowWidth() / 2, 0, getWindowWidth() / 2, getWindowHeight());
    glEnable(GL_SCISSOR_TEST);

    glBlitFramebufferANGLE(0, 0, getWindowWidth(), getWindowHeight(), 0, 0, getWindowWidth(),
                           getWindowHeight(), GL_COLOR_BUFFER_BIT, GL_NEAREST);

    EXPECT_GL_NO_ERROR();

    glDisable(GL_SCISSOR_TEST);

    glBindFramebuffer(GL_FRAMEBUFFER, mUserFBO);

    EXPECT_PIXEL_EQ(getWindowWidth() / 4, getWindowHeight() / 4, 255, 255, 255, 255);
    EXPECT_PIXEL_EQ(3 * getWindowWidth() / 4, getWindowHeight() / 4, 0, 255, 0, 255);
    EXPECT_PIXEL_EQ(3 * getWindowWidth() / 4, 3 * getWindowHeight() / 4, 255, 0, 0, 255);
    EXPECT_PIXEL_EQ(getWindowWidth() / 4, 3 * getWindowHeight() / 4, 255, 255, 255, 255);
}

// blit from user-created FBO to system framebuffer, using region larger than buffer.
TEST_P(BlitFramebufferANGLETest, OversizedBlit)
{
    ANGLE_SKIP_TEST_IF(!IsGLExtensionEnabled("GL_ANGLE_framebuffer_blit"));

    glBindFramebuffer(GL_FRAMEBUFFER, mUserFBO);

    glClear(GL_COLOR_BUFFER_BIT | GL_DEPTH_BUFFER_BIT | GL_STENCIL_BUFFER_BIT);

    drawQuad(mCheckerProgram, essl1_shaders::PositionAttrib(), 0.8f);

    EXPECT_GL_NO_ERROR();

    glBindFramebuffer(GL_DRAW_FRAMEBUFFER_ANGLE, mOriginalFBO);
    glBindFramebuffer(GL_READ_FRAMEBUFFER_ANGLE, mUserFBO);

    glClearColor(1.0, 1.0, 1.0, 1.0);
    glClear(GL_COLOR_BUFFER_BIT | GL_DEPTH_BUFFER_BIT | GL_STENCIL_BUFFER_BIT);

    glBlitFramebufferANGLE(0, 0, getWindowWidth() * 2, getWindowHeight() * 2, 0, 0,
                           getWindowWidth() * 2, getWindowHeight() * 2, GL_COLOR_BUFFER_BIT,
                           GL_NEAREST);

    EXPECT_GL_NO_ERROR();

    glBindFramebuffer(GL_FRAMEBUFFER, mOriginalFBO);

    EXPECT_PIXEL_EQ(getWindowWidth() / 4, getWindowHeight() / 4, 255, 0, 0, 255);
    EXPECT_PIXEL_EQ(3 * getWindowWidth() / 4, getWindowHeight() / 4, 0, 255, 0, 255);
    EXPECT_PIXEL_EQ(3 * getWindowWidth() / 4, 3 * getWindowHeight() / 4, 255, 0, 0, 255);
    EXPECT_PIXEL_EQ(getWindowWidth() / 4, 3 * getWindowHeight() / 4, 0, 255, 0, 255);
}

// blit from system FBO to user-created framebuffer, using region larger than buffer.
TEST_P(BlitFramebufferANGLETest, ReverseOversizedBlit)
{
    ANGLE_SKIP_TEST_IF(!IsGLExtensionEnabled("GL_ANGLE_framebuffer_blit"));

    glBindFramebuffer(GL_FRAMEBUFFER, mOriginalFBO);

    glClear(GL_COLOR_BUFFER_BIT | GL_DEPTH_BUFFER_BIT | GL_STENCIL_BUFFER_BIT);

    drawQuad(mCheckerProgram, essl1_shaders::PositionAttrib(), 0.8f);

    EXPECT_GL_NO_ERROR();

    glBindFramebuffer(GL_DRAW_FRAMEBUFFER_ANGLE, mUserFBO);
    glBindFramebuffer(GL_READ_FRAMEBUFFER_ANGLE, mOriginalFBO);

    glClearColor(1.0, 1.0, 1.0, 1.0);
    glClear(GL_COLOR_BUFFER_BIT | GL_DEPTH_BUFFER_BIT | GL_STENCIL_BUFFER_BIT);

    glBlitFramebufferANGLE(0, 0, getWindowWidth() * 2, getWindowHeight() * 2, 0, 0,
                           getWindowWidth() * 2, getWindowHeight() * 2, GL_COLOR_BUFFER_BIT,
                           GL_NEAREST);
    EXPECT_GL_NO_ERROR();

    glBindFramebuffer(GL_FRAMEBUFFER, mUserFBO);

    EXPECT_PIXEL_EQ(getWindowWidth() / 4, getWindowHeight() / 4, 255, 0, 0, 255);
    EXPECT_PIXEL_EQ(3 * getWindowWidth() / 4, getWindowHeight() / 4, 0, 255, 0, 255);
    EXPECT_PIXEL_EQ(3 * getWindowWidth() / 4, 3 * getWindowHeight() / 4, 255, 0, 0, 255);
    EXPECT_PIXEL_EQ(getWindowWidth() / 4, 3 * getWindowHeight() / 4, 0, 255, 0, 255);
}

// blit from user-created FBO to system framebuffer, with depth buffer.
TEST_P(BlitFramebufferANGLETest, BlitWithDepthUserToDefault)
{
    ANGLE_SKIP_TEST_IF(!IsGLExtensionEnabled("GL_ANGLE_framebuffer_blit"));

    glBindFramebuffer(GL_FRAMEBUFFER, mUserFBO);

    glDepthMask(GL_TRUE);
    glClear(GL_COLOR_BUFFER_BIT | GL_DEPTH_BUFFER_BIT | GL_STENCIL_BUFFER_BIT);

    glEnable(GL_DEPTH_TEST);

    EXPECT_GL_NO_ERROR();

    // Clear the first half of the screen
    glEnable(GL_SCISSOR_TEST);
    glScissor(0, 0, getWindowWidth(), getWindowHeight() / 2);

    glClearDepthf(0.1f);
    glClearColor(1.0, 0.0, 0.0, 1.0);
    glClear(GL_COLOR_BUFFER_BIT | GL_DEPTH_BUFFER_BIT);

    // Scissor the second half of the screen
    glScissor(0, getWindowHeight() / 2, getWindowWidth(), getWindowHeight() / 2);

    glClearDepthf(0.9f);
    glClearColor(0.0, 1.0, 0.0, 1.0);
    glClear(GL_COLOR_BUFFER_BIT | GL_DEPTH_BUFFER_BIT);

    glDisable(GL_SCISSOR_TEST);

    glBindFramebuffer(GL_DRAW_FRAMEBUFFER_ANGLE, mOriginalFBO);
    glBindFramebuffer(GL_READ_FRAMEBUFFER_ANGLE, mUserFBO);

    glBlitFramebufferANGLE(0, 0, getWindowWidth(), getWindowHeight(), 0, 0, getWindowWidth(),
                           getWindowHeight(), GL_COLOR_BUFFER_BIT | GL_DEPTH_BUFFER_BIT,
                           GL_NEAREST);
    EXPECT_GL_NO_ERROR();

    glBindFramebuffer(GL_FRAMEBUFFER, mOriginalFBO);

    // if blit is happening correctly, this quad will draw only on the bottom half since it will
    // be behind on the first half and in front on the second half.
    drawQuad(mBlueProgram, essl1_shaders::PositionAttrib(), 0.5f);

    glDisable(GL_DEPTH_TEST);

    EXPECT_PIXEL_EQ(getWindowWidth() / 4, getWindowHeight() / 4, 255, 0, 0, 255);
    EXPECT_PIXEL_EQ(3 * getWindowWidth() / 4, getWindowHeight() / 4, 255, 0, 0, 255);
    EXPECT_PIXEL_EQ(3 * getWindowWidth() / 4, 3 * getWindowHeight() / 4, 0, 0, 255, 255);
    EXPECT_PIXEL_EQ(getWindowWidth() / 4, 3 * getWindowHeight() / 4, 0, 0, 255, 255);
}

// blit from system FBO to user-created framebuffer, with depth buffer.
TEST_P(BlitFramebufferANGLETest, BlitWithDepthDefaultToUser)
{
    ANGLE_SKIP_TEST_IF(!IsGLExtensionEnabled("GL_ANGLE_framebuffer_blit"));

    glBindFramebuffer(GL_FRAMEBUFFER, mOriginalFBO);

    glDepthMask(GL_TRUE);
    glClear(GL_COLOR_BUFFER_BIT | GL_DEPTH_BUFFER_BIT | GL_STENCIL_BUFFER_BIT);

    glEnable(GL_DEPTH_TEST);

    EXPECT_GL_NO_ERROR();

    // Clear the first half of the screen
    glEnable(GL_SCISSOR_TEST);
    glScissor(0, 0, getWindowWidth(), getWindowHeight() / 2);

    glClearDepthf(0.1f);
    glClearColor(1.0, 0.0, 0.0, 1.0);
    glClear(GL_COLOR_BUFFER_BIT | GL_DEPTH_BUFFER_BIT);

    // Scissor the second half of the screen
    glScissor(0, getWindowHeight() / 2, getWindowWidth(), getWindowHeight() / 2);

    glClearDepthf(0.9f);
    glClearColor(0.0, 1.0, 0.0, 1.0);
    glClear(GL_COLOR_BUFFER_BIT | GL_DEPTH_BUFFER_BIT);

    glDisable(GL_SCISSOR_TEST);

    glBindFramebuffer(GL_DRAW_FRAMEBUFFER_ANGLE, mUserFBO);
    glBindFramebuffer(GL_READ_FRAMEBUFFER_ANGLE, mOriginalFBO);

    glBlitFramebufferANGLE(0, 0, getWindowWidth(), getWindowHeight(), 0, 0, getWindowWidth(),
                           getWindowHeight(), GL_COLOR_BUFFER_BIT | GL_DEPTH_BUFFER_BIT,
                           GL_NEAREST);
    EXPECT_GL_NO_ERROR();

    glBindFramebuffer(GL_FRAMEBUFFER, mUserFBO);

    // if blit is happening correctly, this quad will draw only on the bottom half since it will be
    // behind on the first half and in front on the second half.
    drawQuad(mBlueProgram, essl1_shaders::PositionAttrib(), 0.5f);

    glDisable(GL_DEPTH_TEST);

    EXPECT_PIXEL_EQ(getWindowWidth() / 4, getWindowHeight() / 4, 255, 0, 0, 255);
    EXPECT_PIXEL_EQ(3 * getWindowWidth() / 4, getWindowHeight() / 4, 255, 0, 0, 255);
    EXPECT_PIXEL_EQ(3 * getWindowWidth() / 4, 3 * getWindowHeight() / 4, 0, 0, 255, 255);
    EXPECT_PIXEL_EQ(getWindowWidth() / 4, 3 * getWindowHeight() / 4, 0, 0, 255, 255);
}

// blit from one region of the system fbo to another-- this should fail.
TEST_P(BlitFramebufferANGLETest, BlitSameBufferOriginal)
{
    ANGLE_SKIP_TEST_IF(!IsGLExtensionEnabled("GL_ANGLE_framebuffer_blit"));

    glBindFramebuffer(GL_FRAMEBUFFER, mOriginalFBO);

    glClear(GL_COLOR_BUFFER_BIT | GL_DEPTH_BUFFER_BIT | GL_STENCIL_BUFFER_BIT);

    drawQuad(mCheckerProgram, essl1_shaders::PositionAttrib(), 0.3f);

    EXPECT_GL_NO_ERROR();

    glBlitFramebufferANGLE(0, 0, getWindowWidth() / 2, getWindowHeight(), getWindowWidth() / 2, 0,
                           getWindowWidth(), getWindowHeight(), GL_COLOR_BUFFER_BIT, GL_NEAREST);
    EXPECT_GL_ERROR(GL_INVALID_OPERATION);
}

// blit from one region of the system fbo to another.
TEST_P(BlitFramebufferANGLETest, BlitSameBufferUser)
{
    ANGLE_SKIP_TEST_IF(!IsGLExtensionEnabled("GL_ANGLE_framebuffer_blit"));

    glBindFramebuffer(GL_FRAMEBUFFER, mUserFBO);

    glClear(GL_COLOR_BUFFER_BIT | GL_DEPTH_BUFFER_BIT | GL_STENCIL_BUFFER_BIT);

    drawQuad(mCheckerProgram, essl1_shaders::PositionAttrib(), 0.3f);

    EXPECT_GL_NO_ERROR();

    glBlitFramebufferANGLE(0, 0, getWindowWidth() / 2, getWindowHeight(), getWindowWidth() / 2, 0,
                           getWindowWidth(), getWindowHeight(), GL_COLOR_BUFFER_BIT, GL_NEAREST);
    EXPECT_GL_ERROR(GL_INVALID_OPERATION);
}

TEST_P(BlitFramebufferANGLETest, BlitPartialColor)
{
    ANGLE_SKIP_TEST_IF(!IsGLExtensionEnabled("GL_ANGLE_framebuffer_blit"));

    glBindFramebuffer(GL_FRAMEBUFFER, mUserFBO);

    glClear(GL_COLOR_BUFFER_BIT | GL_DEPTH_BUFFER_BIT | GL_STENCIL_BUFFER_BIT);

    drawQuad(mCheckerProgram, essl1_shaders::PositionAttrib(), 0.5f);

    EXPECT_GL_NO_ERROR();

    glBindFramebuffer(GL_DRAW_FRAMEBUFFER_ANGLE, mOriginalFBO);
    glBindFramebuffer(GL_READ_FRAMEBUFFER_ANGLE, mUserFBO);

    glClearColor(1.0, 1.0, 1.0, 1.0);
    glClear(GL_COLOR_BUFFER_BIT | GL_DEPTH_BUFFER_BIT | GL_STENCIL_BUFFER_BIT);

    glBlitFramebufferANGLE(0, 0, getWindowWidth() / 2, getWindowHeight() / 2, 0,
                           getWindowHeight() / 2, getWindowWidth() / 2, getWindowHeight(),
                           GL_COLOR_BUFFER_BIT, GL_NEAREST);

    EXPECT_GL_NO_ERROR();

    glBindFramebuffer(GL_FRAMEBUFFER, mOriginalFBO);

    EXPECT_PIXEL_EQ(getWindowWidth() / 4, getWindowHeight() / 4, 255, 255, 255, 255);
    EXPECT_PIXEL_EQ(3 * getWindowWidth() / 4, getWindowHeight() / 4, 255, 255, 255, 255);
    EXPECT_PIXEL_EQ(3 * getWindowWidth() / 4, 3 * getWindowHeight() / 4, 255, 255, 255, 255);
    EXPECT_PIXEL_EQ(getWindowWidth() / 4, 3 * getWindowHeight() / 4, 255, 0, 0, 255);
}

TEST_P(BlitFramebufferANGLETest, BlitDifferentSizes)
{
    ANGLE_SKIP_TEST_IF(!IsGLExtensionEnabled("GL_ANGLE_framebuffer_blit"));

    glBindFramebuffer(GL_FRAMEBUFFER, mUserFBO);

    glClear(GL_COLOR_BUFFER_BIT | GL_DEPTH_BUFFER_BIT | GL_STENCIL_BUFFER_BIT);

    drawQuad(mCheckerProgram, essl1_shaders::PositionAttrib(), 0.5f);

    EXPECT_GL_NO_ERROR();

    glBindFramebuffer(GL_DRAW_FRAMEBUFFER_ANGLE, mSmallFBO);
    glBindFramebuffer(GL_READ_FRAMEBUFFER_ANGLE, mUserFBO);

    glClearColor(1.0, 1.0, 1.0, 1.0);
    glClear(GL_COLOR_BUFFER_BIT | GL_DEPTH_BUFFER_BIT | GL_STENCIL_BUFFER_BIT);

    glBlitFramebufferANGLE(0, 0, getWindowWidth(), getWindowHeight(), 0, 0, getWindowWidth(),
                           getWindowHeight(), GL_COLOR_BUFFER_BIT, GL_NEAREST);

    EXPECT_GL_NO_ERROR();

    glBindFramebuffer(GL_FRAMEBUFFER, mSmallFBO);

    EXPECT_PIXEL_EQ(getWindowWidth() / 4, getWindowHeight() / 4, 255, 0, 0, 255);

    EXPECT_GL_NO_ERROR();
}

TEST_P(BlitFramebufferANGLETest, BlitWithMissingAttachments)
{
    ANGLE_SKIP_TEST_IF(!IsGLExtensionEnabled("GL_ANGLE_framebuffer_blit"));

    glBindFramebuffer(GL_FRAMEBUFFER, mColorOnlyFBO);

    glClear(GL_COLOR_BUFFER_BIT);
    drawQuad(mCheckerProgram, essl1_shaders::PositionAttrib(), 0.3f);

    glBindFramebuffer(GL_DRAW_FRAMEBUFFER_ANGLE, mOriginalFBO);
    glBindFramebuffer(GL_READ_FRAMEBUFFER_ANGLE, mColorOnlyFBO);

    glClearColor(1.0, 1.0, 1.0, 1.0);
    glClear(GL_COLOR_BUFFER_BIT | GL_DEPTH_BUFFER_BIT | GL_STENCIL_BUFFER_BIT);

    // generate INVALID_OPERATION if the read FBO has no depth attachment
    glBlitFramebufferANGLE(0, 0, getWindowWidth(), getWindowHeight(), 0, 0, getWindowWidth(),
                           getWindowHeight(), GL_COLOR_BUFFER_BIT | GL_DEPTH_BUFFER_BIT,
                           GL_NEAREST);

    EXPECT_GL_ERROR(GL_INVALID_OPERATION);

    // generate INVALID_OPERATION if the read FBO has no stencil attachment
    glBlitFramebufferANGLE(0, 0, getWindowWidth(), getWindowHeight(), 0, 0, getWindowWidth(),
                           getWindowHeight(), GL_COLOR_BUFFER_BIT | GL_STENCIL_BUFFER_BIT,
                           GL_NEAREST);

    EXPECT_GL_ERROR(GL_INVALID_OPERATION);

    // generate INVALID_OPERATION if we read from a missing color attachment
    glReadBuffer(GL_COLOR_ATTACHMENT1);
    glBlitFramebufferANGLE(0, 0, getWindowWidth(), getWindowHeight(), 0, 0, getWindowWidth(),
                           getWindowHeight(), GL_COLOR_BUFFER_BIT, GL_NEAREST);

    EXPECT_GL_ERROR(GL_INVALID_OPERATION);
}

TEST_P(BlitFramebufferANGLETest, BlitStencil)
{
    ANGLE_SKIP_TEST_IF(!IsGLExtensionEnabled("GL_ANGLE_framebuffer_blit"));

    // TODO(jmadill): Figure out if we can fix this on D3D9.
    // https://code.google.com/p/angleproject/issues/detail?id=2205
    ANGLE_SKIP_TEST_IF(IsIntel() && IsD3D9());

    glBindFramebuffer(GL_FRAMEBUFFER, mUserFBO);

    glClearColor(0.0, 1.0, 0.0, 1.0);
    glClear(GL_COLOR_BUFFER_BIT | GL_STENCIL_BUFFER_BIT | GL_DEPTH_BUFFER_BIT);
    glClearStencil(0x0);

    // Scissor half the screen so we fill the stencil only halfway
    glScissor(0, 0, getWindowWidth(), getWindowHeight() / 2);
    glEnable(GL_SCISSOR_TEST);

    // fill the stencil buffer with 0x1
    glStencilFunc(GL_ALWAYS, 0x1, 0xFF);
    glStencilOp(GL_REPLACE, GL_REPLACE, GL_REPLACE);
    glEnable(GL_STENCIL_TEST);
    drawQuad(mRedProgram, essl1_shaders::PositionAttrib(), 0.3f);

    glDisable(GL_SCISSOR_TEST);

    glBindFramebuffer(GL_DRAW_FRAMEBUFFER_ANGLE, mOriginalFBO);
    glBindFramebuffer(GL_READ_FRAMEBUFFER_ANGLE, mUserFBO);

    // These clears are not useful in theory because we're copying over them, but its
    // helpful in debugging if we see white in any result.
    glClearColor(1.0, 1.0, 1.0, 1.0);
    glClearStencil(0x0);
    glClear(GL_COLOR_BUFFER_BIT | GL_DEPTH_BUFFER_BIT | GL_STENCIL_BUFFER_BIT);

    // depth blit request should be silently ignored, because the read FBO has no depth attachment
    glBlitFramebufferANGLE(0, 0, getWindowWidth(), getWindowHeight(), 0, 0, getWindowWidth(),
                           getWindowHeight(), GL_COLOR_BUFFER_BIT | GL_STENCIL_BUFFER_BIT,
                           GL_NEAREST);

    EXPECT_GL_NO_ERROR();

    glBindFramebuffer(GL_FRAMEBUFFER, mOriginalFBO);

    EXPECT_PIXEL_EQ(getWindowWidth() / 4, getWindowHeight() / 4, 255, 0, 0, 255);
    EXPECT_PIXEL_EQ(3 * getWindowWidth() / 4, getWindowHeight() / 4, 255, 0, 0, 255);
    EXPECT_PIXEL_EQ(3 * getWindowWidth() / 4, 3 * getWindowHeight() / 4, 0, 255, 0, 255);
    EXPECT_PIXEL_EQ(getWindowWidth() / 4, 3 * getWindowHeight() / 4, 0, 255, 0, 255);

    glStencilFunc(GL_EQUAL, 0x1, 0xFF);  // only pass if stencil buffer at pixel reads 0x1

    drawQuad(mBlueProgram, essl1_shaders::PositionAttrib(),
             0.8f);  // blue quad will draw if stencil buffer was copied

    glDisable(GL_STENCIL_TEST);

    EXPECT_PIXEL_EQ(getWindowWidth() / 4, getWindowHeight() / 4, 0, 0, 255, 255);
    EXPECT_PIXEL_EQ(3 * getWindowWidth() / 4, getWindowHeight() / 4, 0, 0, 255, 255);
    EXPECT_PIXEL_EQ(3 * getWindowWidth() / 4, 3 * getWindowHeight() / 4, 0, 255, 0, 255);
    EXPECT_PIXEL_EQ(getWindowWidth() / 4, 3 * getWindowHeight() / 4, 0, 255, 0, 255);
}

// make sure that attempting to blit a partial depth buffer issues an error
TEST_P(BlitFramebufferANGLETest, BlitPartialDepthStencil)
{
    ANGLE_SKIP_TEST_IF(!IsGLExtensionEnabled("GL_ANGLE_framebuffer_blit"));

    glBindFramebuffer(GL_FRAMEBUFFER, mUserFBO);

    glClear(GL_COLOR_BUFFER_BIT | GL_DEPTH_BUFFER_BIT | GL_STENCIL_BUFFER_BIT);

    drawQuad(mCheckerProgram, essl1_shaders::PositionAttrib(), 0.5f);

    EXPECT_GL_NO_ERROR();

    glBindFramebuffer(GL_DRAW_FRAMEBUFFER_ANGLE, mOriginalFBO);
    glBindFramebuffer(GL_READ_FRAMEBUFFER_ANGLE, mUserFBO);

    glBlitFramebufferANGLE(0, 0, getWindowWidth() / 2, getWindowHeight() / 2, 0, 0,
                           getWindowWidth() / 2, getWindowHeight() / 2, GL_DEPTH_BUFFER_BIT,
                           GL_NEAREST);
    EXPECT_GL_ERROR(GL_INVALID_OPERATION);
}

// Test blit with MRT framebuffers
TEST_P(BlitFramebufferANGLETest, BlitMRT)
{
    ANGLE_SKIP_TEST_IF(!IsGLExtensionEnabled("GL_ANGLE_framebuffer_blit"));

    if (!IsGLExtensionEnabled("GL_EXT_draw_buffers"))
    {
        return;
    }

    GLenum drawBuffers[] = {GL_COLOR_ATTACHMENT0_EXT, GL_COLOR_ATTACHMENT1_EXT};

    glBindFramebuffer(GL_FRAMEBUFFER, mMRTFBO);
    glDrawBuffersEXT(2, drawBuffers);

    glBindFramebuffer(GL_FRAMEBUFFER, mColorOnlyFBO);

    glClear(GL_COLOR_BUFFER_BIT);

    drawQuad(mCheckerProgram, essl1_shaders::PositionAttrib(), 0.8f);

    EXPECT_GL_NO_ERROR();

    glBindFramebuffer(GL_READ_FRAMEBUFFER_ANGLE, mColorOnlyFBO);
    glBindFramebuffer(GL_DRAW_FRAMEBUFFER_ANGLE, mMRTFBO);

    glBlitFramebufferANGLE(0, 0, getWindowWidth(), getWindowHeight(), 0, 0, getWindowWidth(),
                           getWindowHeight(), GL_COLOR_BUFFER_BIT, GL_NEAREST);

    EXPECT_GL_NO_ERROR();

    glBindFramebuffer(GL_FRAMEBUFFER, mMRTFBO);

    EXPECT_PIXEL_EQ(getWindowWidth() / 4, getWindowHeight() / 4, 255, 0, 0, 255);
    EXPECT_PIXEL_EQ(3 * getWindowWidth() / 4, getWindowHeight() / 4, 0, 255, 0, 255);
    EXPECT_PIXEL_EQ(3 * getWindowWidth() / 4, 3 * getWindowHeight() / 4, 255, 0, 0, 255);
    EXPECT_PIXEL_EQ(getWindowWidth() / 4, 3 * getWindowHeight() / 4, 0, 255, 0, 255);

    glFramebufferTexture2D(GL_FRAMEBUFFER, GL_COLOR_ATTACHMENT1_EXT, GL_TEXTURE_2D, 0, 0);
    glFramebufferTexture2D(GL_FRAMEBUFFER, GL_COLOR_ATTACHMENT0, GL_TEXTURE_2D, mMRTColorBuffer0,
                           0);

    EXPECT_PIXEL_EQ(getWindowWidth() / 4, getWindowHeight() / 4, 255, 0, 0, 255);
    EXPECT_PIXEL_EQ(3 * getWindowWidth() / 4, getWindowHeight() / 4, 0, 255, 0, 255);
    EXPECT_PIXEL_EQ(3 * getWindowWidth() / 4, 3 * getWindowHeight() / 4, 255, 0, 0, 255);
    EXPECT_PIXEL_EQ(getWindowWidth() / 4, 3 * getWindowHeight() / 4, 0, 255, 0, 255);

    glFramebufferTexture2D(GL_FRAMEBUFFER, GL_COLOR_ATTACHMENT0, GL_TEXTURE_2D, mMRTColorBuffer0,
                           0);
    glFramebufferTexture2D(GL_FRAMEBUFFER, GL_COLOR_ATTACHMENT1_EXT, GL_TEXTURE_2D,
                           mMRTColorBuffer1, 0);
}

// Test multisampled framebuffer blits if supported
TEST_P(BlitFramebufferANGLETest, MultisampledRGBAToRGBA)
{
    ANGLE_SKIP_TEST_IF(!IsGLExtensionEnabled("GL_ANGLE_framebuffer_blit"));

    if (!checkExtension("GL_ANGLE_framebuffer_multisample"))
        return;

    if (!checkExtension("GL_OES_rgb8_rgba8"))
        return;

    multisampleTestHelper(mRGBAMultisampledFBO, mRGBAFBO);
}

TEST_P(BlitFramebufferANGLETest, MultisampledRGBAToBGRA)
{
    ANGLE_SKIP_TEST_IF(!IsGLExtensionEnabled("GL_ANGLE_framebuffer_blit"));

    if (!checkExtension("GL_ANGLE_framebuffer_multisample"))
        return;

    if (!checkExtension("GL_OES_rgb8_rgba8"))
        return;

    if (!checkExtension("GL_EXT_texture_format_BGRA8888"))
        return;

    multisampleTestHelper(mRGBAMultisampledFBO, mBGRAFBO);
}

TEST_P(BlitFramebufferANGLETest, MultisampledBGRAToRGBA)
{
    ANGLE_SKIP_TEST_IF(!IsGLExtensionEnabled("GL_ANGLE_framebuffer_blit"));

    if (!checkExtension("GL_ANGLE_framebuffer_multisample"))
        return;

    if (!checkExtension("GL_OES_rgb8_rgba8"))
        return;

    if (!checkExtension("GL_EXT_texture_format_BGRA8888"))
        return;

    multisampleTestHelper(mBGRAMultisampledFBO, mRGBAFBO);
}

TEST_P(BlitFramebufferANGLETest, MultisampledBGRAToBGRA)
{
    ANGLE_SKIP_TEST_IF(!IsGLExtensionEnabled("GL_ANGLE_framebuffer_blit"));

    if (!checkExtension("GL_ANGLE_framebuffer_multisample"))
        return;

    if (!checkExtension("GL_OES_rgb8_rgba8"))
        return;

    if (!checkExtension("GL_EXT_texture_format_BGRA8888"))
        return;

    multisampleTestHelper(mBGRAMultisampledFBO, mBGRAFBO);
}

// Make sure that attempts to stretch in a blit call issue an error
TEST_P(BlitFramebufferANGLETest, ErrorStretching)
{
    ANGLE_SKIP_TEST_IF(!IsGLExtensionEnabled("GL_ANGLE_framebuffer_blit"));

    glBindFramebuffer(GL_FRAMEBUFFER, mUserFBO);

    glClear(GL_COLOR_BUFFER_BIT | GL_DEPTH_BUFFER_BIT | GL_STENCIL_BUFFER_BIT);

    drawQuad(mCheckerProgram, essl1_shaders::PositionAttrib(), 0.5f);

    EXPECT_GL_NO_ERROR();

    glBindFramebuffer(GL_DRAW_FRAMEBUFFER_ANGLE, mOriginalFBO);
    glBindFramebuffer(GL_READ_FRAMEBUFFER_ANGLE, mUserFBO);

    glBlitFramebufferANGLE(0, 0, getWindowWidth() / 2, getWindowHeight() / 2, 0, 0,
                           getWindowWidth(), getWindowHeight(), GL_COLOR_BUFFER_BIT, GL_NEAREST);
    EXPECT_GL_ERROR(GL_INVALID_OPERATION);
}

// Make sure that attempts to flip in a blit call issue an error
TEST_P(BlitFramebufferANGLETest, ErrorFlipping)
{
    ANGLE_SKIP_TEST_IF(!IsGLExtensionEnabled("GL_ANGLE_framebuffer_blit"));

    glBindFramebuffer(GL_FRAMEBUFFER, mUserFBO);

    glClear(GL_COLOR_BUFFER_BIT | GL_DEPTH_BUFFER_BIT | GL_STENCIL_BUFFER_BIT);

    drawQuad(mCheckerProgram, essl1_shaders::PositionAttrib(), 0.5f);

    EXPECT_GL_NO_ERROR();

    glBindFramebuffer(GL_DRAW_FRAMEBUFFER_ANGLE, mOriginalFBO);
    glBindFramebuffer(GL_READ_FRAMEBUFFER_ANGLE, mUserFBO);

    glBlitFramebufferANGLE(0, 0, getWindowWidth() / 2, getWindowHeight() / 2, getWindowWidth() / 2,
                           getWindowHeight() / 2, 0, 0, GL_COLOR_BUFFER_BIT, GL_NEAREST);
    EXPECT_GL_ERROR(GL_INVALID_OPERATION);
}

TEST_P(BlitFramebufferANGLETest, Errors)
{
    ANGLE_SKIP_TEST_IF(!IsGLExtensionEnabled("GL_ANGLE_framebuffer_blit"));

    glBindFramebuffer(GL_FRAMEBUFFER, mUserFBO);

    glClear(GL_COLOR_BUFFER_BIT | GL_DEPTH_BUFFER_BIT | GL_STENCIL_BUFFER_BIT);

    drawQuad(mCheckerProgram, essl1_shaders::PositionAttrib(), 0.5f);

    EXPECT_GL_NO_ERROR();

    glBindFramebuffer(GL_DRAW_FRAMEBUFFER_ANGLE, mOriginalFBO);
    glBindFramebuffer(GL_READ_FRAMEBUFFER_ANGLE, mUserFBO);

    glBlitFramebufferANGLE(0, 0, getWindowWidth(), getWindowHeight(), 0, 0, getWindowWidth(),
                           getWindowHeight(), GL_COLOR_BUFFER_BIT, GL_LINEAR);
    EXPECT_GL_ERROR(GL_INVALID_ENUM);

    glBlitFramebufferANGLE(0, 0, getWindowWidth(), getWindowHeight(), 0, 0, getWindowWidth(),
                           getWindowHeight(), GL_COLOR_BUFFER_BIT | 234, GL_NEAREST);
    EXPECT_GL_ERROR(GL_INVALID_VALUE);

    glBindFramebuffer(GL_DRAW_FRAMEBUFFER_ANGLE, mDiffFormatFBO);

    glBlitFramebufferANGLE(0, 0, getWindowWidth(), getWindowHeight(), 0, 0, getWindowWidth(),
                           getWindowHeight(), GL_COLOR_BUFFER_BIT, GL_NEAREST);
    EXPECT_GL_ERROR(GL_INVALID_OPERATION);
}

// TODO(geofflang): Fix the dependence on glBlitFramebufferANGLE without checks and assuming the
// default framebuffer is BGRA to enable the GL and GLES backends. (http://anglebug.com/1289)

// The second param is a boolean value indicating platform features is overriden or not
using BlitFramebufferParams = std::tuple<angle::PlatformParameters, bool>;

struct PrintToStringParamName
{
    std::string operator()(const ::testing::TestParamInfo<BlitFramebufferParams> &info) const
    {
        ::std::stringstream ss;
        ss << std::get<0>(info.param);
        return ss.str();
    }
};

class BlitFramebufferTest : public ANGLETestWithParam<BlitFramebufferParams>
{
  protected:
    BlitFramebufferTest()
    {
        setWindowWidth(256);
        setWindowHeight(256);
        setConfigRedBits(8);
        setConfigGreenBits(8);
        setConfigBlueBits(8);
        setConfigAlphaBits(8);
        setConfigDepthBits(24);
        setConfigStencilBits(8);
    }

    void initColorFBO(GLFramebuffer *fbo,
                      GLRenderbuffer *rbo,
                      GLenum rboFormat,
                      GLsizei width,
                      GLsizei height)
    {
        glBindRenderbuffer(GL_RENDERBUFFER, *rbo);
        glRenderbufferStorage(GL_RENDERBUFFER, rboFormat, width, height);

        glBindFramebuffer(GL_FRAMEBUFFER, *fbo);
        glFramebufferRenderbuffer(GL_FRAMEBUFFER, GL_COLOR_ATTACHMENT0, GL_RENDERBUFFER, *rbo);
    }

    void initColorFBOWithCheckerPattern(GLFramebuffer *fbo,
                                        GLRenderbuffer *rbo,
                                        GLenum rboFormat,
                                        GLsizei width,
                                        GLsizei height)
    {
        initColorFBO(fbo, rbo, rboFormat, width, height);

        ANGLE_GL_PROGRAM(checkerProgram, essl1_shaders::vs::Passthrough(),
                         essl1_shaders::fs::Checkered());
        glViewport(0, 0, width, height);
        glBindFramebuffer(GL_FRAMEBUFFER, *fbo);
        drawQuad(checkerProgram.get(), essl1_shaders::PositionAttrib(), 0.5f);
    }

    void overrideFeaturesMetal(FeaturesMtl *features) override
    {
        if (::testing::get<1>(GetParam()))
        {
            features->overrideFeatures({"has_stencil_output"}, false);
        }
    }
};

// Tests resolving a multisample depth buffer.
TEST_P(BlitFramebufferTest, MultisampleDepth)
{
    // TODO(oetuaho@nvidia.com): http://crbug.com/837717
    ANGLE_SKIP_TEST_IF(IsOpenGL() && IsOSX());

    GLRenderbuffer renderbuf;
    glBindRenderbuffer(GL_RENDERBUFFER, renderbuf.get());
    glRenderbufferStorageMultisample(GL_RENDERBUFFER, 2, GL_DEPTH_COMPONENT24, 256, 256);

    GLFramebuffer framebuffer;
    glBindFramebuffer(GL_FRAMEBUFFER, framebuffer.get());
    glFramebufferRenderbuffer(GL_FRAMEBUFFER, GL_DEPTH_ATTACHMENT, GL_RENDERBUFFER,
                              renderbuf.get());

    ASSERT_GLENUM_EQ(GL_FRAMEBUFFER_COMPLETE, glCheckFramebufferStatus(GL_FRAMEBUFFER));

    glClearDepthf(0.5f);
    glClear(GL_DEPTH_BUFFER_BIT);

    GLRenderbuffer destRenderbuf;
    glBindRenderbuffer(GL_RENDERBUFFER, destRenderbuf.get());
    glRenderbufferStorage(GL_RENDERBUFFER, GL_DEPTH_COMPONENT24, 256, 256);

    GLFramebuffer resolved;
    glBindFramebuffer(GL_DRAW_FRAMEBUFFER, resolved.get());
    glFramebufferRenderbuffer(GL_DRAW_FRAMEBUFFER, GL_DEPTH_ATTACHMENT, GL_RENDERBUFFER,
                              destRenderbuf.get());

    glBindFramebuffer(GL_READ_FRAMEBUFFER, framebuffer.get());
    glBlitFramebuffer(0, 0, 256, 256, 0, 0, 256, 256, GL_DEPTH_BUFFER_BIT, GL_NEAREST);

    glBindFramebuffer(GL_FRAMEBUFFER, resolved.get());

    GLTexture colorbuf;
    glBindTexture(GL_TEXTURE_2D, colorbuf.get());
    glTexStorage2D(GL_TEXTURE_2D, 1, GL_RGBA8, 256, 256);
    glFramebufferTexture2D(GL_FRAMEBUFFER, GL_COLOR_ATTACHMENT0, GL_TEXTURE_2D, colorbuf.get(), 0);

    ASSERT_GL_NO_ERROR();

    // Clear to green
    glClearColor(0.0f, 1.0f, 0.0f, 1.0f);
    glClear(GL_COLOR_BUFFER_BIT);
    EXPECT_PIXEL_COLOR_EQ(0, 0, GLColor::green);

    // Make sure resulting depth is near 0.5f.
    ANGLE_GL_PROGRAM(drawRed, essl3_shaders::vs::Simple(), essl3_shaders::fs::Red());
    glEnable(GL_DEPTH_TEST);
    glDepthMask(false);
    glDepthFunc(GL_LESS);
    drawQuad(drawRed.get(), essl3_shaders::PositionAttrib(), -0.01f);
    EXPECT_PIXEL_COLOR_EQ(0, 0, GLColor::red);
    EXPECT_PIXEL_COLOR_EQ(255, 0, GLColor::red);
    EXPECT_PIXEL_COLOR_EQ(0, 255, GLColor::red);
    EXPECT_PIXEL_COLOR_EQ(255, 255, GLColor::red);
    EXPECT_PIXEL_COLOR_EQ(127, 127, GLColor::red);

    ANGLE_GL_PROGRAM(drawBlue, essl3_shaders::vs::Simple(), essl3_shaders::fs::Blue());
    glEnable(GL_DEPTH_TEST);
    glDepthMask(false);
    glDepthFunc(GL_GREATER);
    drawQuad(drawBlue.get(), essl3_shaders::PositionAttrib(), 0.01f);
    EXPECT_PIXEL_COLOR_EQ(0, 0, GLColor::blue);
    EXPECT_PIXEL_COLOR_EQ(255, 0, GLColor::blue);
    EXPECT_PIXEL_COLOR_EQ(0, 255, GLColor::blue);
    EXPECT_PIXEL_COLOR_EQ(255, 255, GLColor::blue);
    EXPECT_PIXEL_COLOR_EQ(127, 127, GLColor::blue);

    ASSERT_GL_NO_ERROR();
}

// Tests clearing a multisampled depth buffer.
TEST_P(BlitFramebufferTest, MultisampleDepthClear)
{
    // clearDepth && !maskDepth fails on Intel Ubuntu 19.04 Mesa 19.0.2 GL. http://anglebug.com/3614
    ANGLE_SKIP_TEST_IF(IsLinux() && IsIntel() && IsDesktopOpenGL());

    // http://anglebug.com/4092
    ANGLE_SKIP_TEST_IF(IsAndroid() && IsOpenGLES());

    GLRenderbuffer depthMS;
    glBindRenderbuffer(GL_RENDERBUFFER, depthMS.get());
    glRenderbufferStorageMultisample(GL_RENDERBUFFER, 2, GL_DEPTH_COMPONENT24, 256, 256);

    GLRenderbuffer colorMS;
    glBindRenderbuffer(GL_RENDERBUFFER, colorMS.get());
    glRenderbufferStorageMultisample(GL_RENDERBUFFER, 2, GL_RGBA8, 256, 256);

    GLRenderbuffer colorResolved;
    glBindRenderbuffer(GL_RENDERBUFFER, colorResolved.get());
    glRenderbufferStorage(GL_RENDERBUFFER, GL_RGBA8, 256, 256);

    GLFramebuffer framebufferMS;
    glBindFramebuffer(GL_FRAMEBUFFER, framebufferMS.get());
    glFramebufferRenderbuffer(GL_FRAMEBUFFER, GL_DEPTH_ATTACHMENT, GL_RENDERBUFFER, depthMS.get());
    glFramebufferRenderbuffer(GL_FRAMEBUFFER, GL_COLOR_ATTACHMENT0, GL_RENDERBUFFER, colorMS.get());

    // Clear depth buffer to 0.5 and color to green.
    glClearDepthf(0.5f);
    glClearColor(0.0f, 1.0f, 0.0f, 1.0f);
    glClear(GL_DEPTH_BUFFER_BIT | GL_COLOR_BUFFER_BIT);

    glFlush();

    // Draw red into the multisampled color buffer.
    ANGLE_GL_PROGRAM(drawRed, essl3_shaders::vs::Simple(), essl3_shaders::fs::Red());
    glEnable(GL_DEPTH_TEST);
    glDepthFunc(GL_EQUAL);
    drawQuad(drawRed.get(), essl3_shaders::PositionAttrib(), 0.0f);

    // Resolve the color buffer to make sure the above draw worked correctly, which in turn implies
    // that the multisampled depth clear worked.
    GLFramebuffer framebufferResolved;
    glBindFramebuffer(GL_FRAMEBUFFER, framebufferResolved.get());
    glFramebufferRenderbuffer(GL_FRAMEBUFFER, GL_COLOR_ATTACHMENT0, GL_RENDERBUFFER,
                              colorResolved.get());
    glBindFramebuffer(GL_READ_FRAMEBUFFER, framebufferMS.get());
    glBlitFramebuffer(0, 0, 256, 256, 0, 0, 256, 256, GL_COLOR_BUFFER_BIT, GL_NEAREST);

    glBindFramebuffer(GL_FRAMEBUFFER, framebufferResolved.get());

    ASSERT_GL_NO_ERROR();

    EXPECT_PIXEL_COLOR_EQ(0, 0, GLColor::red);
    EXPECT_PIXEL_COLOR_EQ(255, 0, GLColor::red);
    EXPECT_PIXEL_COLOR_EQ(0, 255, GLColor::red);
    EXPECT_PIXEL_COLOR_EQ(255, 255, GLColor::red);
    EXPECT_PIXEL_COLOR_EQ(127, 127, GLColor::red);

    ASSERT_GL_NO_ERROR();
}

// Test resolving a multisampled stencil buffer.
TEST_P(BlitFramebufferTest, MultisampleStencil)
{
    // Incorrect rendering results seen on AMD Windows OpenGL. http://anglebug.com/2486
    ANGLE_SKIP_TEST_IF(IsAMD() && IsOpenGL() && IsWindows());

    GLRenderbuffer renderbuf;
    glBindRenderbuffer(GL_RENDERBUFFER, renderbuf.get());
    glRenderbufferStorageMultisample(GL_RENDERBUFFER, 2, GL_STENCIL_INDEX8, 256, 256);

    ANGLE_GL_PROGRAM(drawRed, essl3_shaders::vs::Simple(), essl3_shaders::fs::Red());

    GLFramebuffer framebuffer;
    glBindFramebuffer(GL_FRAMEBUFFER, framebuffer.get());
    glFramebufferRenderbuffer(GL_FRAMEBUFFER, GL_STENCIL_ATTACHMENT, GL_RENDERBUFFER,
                              renderbuf.get());

    ASSERT_GLENUM_EQ(GL_FRAMEBUFFER_COMPLETE, glCheckFramebufferStatus(GL_FRAMEBUFFER));

    // fill the stencil buffer with 0x1
    glStencilFunc(GL_ALWAYS, 0x1, 0xFF);
    glStencilOp(GL_REPLACE, GL_REPLACE, GL_REPLACE);
    glEnable(GL_STENCIL_TEST);
    drawQuad(drawRed.get(), essl3_shaders::PositionAttrib(), 0.5f);

    GLTexture destColorbuf;
    glBindTexture(GL_TEXTURE_2D, destColorbuf.get());
    glTexStorage2D(GL_TEXTURE_2D, 1, GL_RGBA8, 256, 256);

    GLRenderbuffer destRenderbuf;
    glBindRenderbuffer(GL_RENDERBUFFER, destRenderbuf.get());
    glRenderbufferStorage(GL_RENDERBUFFER, GL_STENCIL_INDEX8, 256, 256);

    GLFramebuffer resolved;
    glBindFramebuffer(GL_DRAW_FRAMEBUFFER, resolved.get());
    glFramebufferTexture2D(GL_DRAW_FRAMEBUFFER, GL_COLOR_ATTACHMENT0, GL_TEXTURE_2D,
                           destColorbuf.get(), 0);
    glFramebufferRenderbuffer(GL_DRAW_FRAMEBUFFER, GL_STENCIL_ATTACHMENT, GL_RENDERBUFFER,
                              destRenderbuf.get());

    glBindFramebuffer(GL_READ_FRAMEBUFFER, framebuffer.get());
    glBlitFramebuffer(0, 0, 256, 256, 0, 0, 256, 256, GL_STENCIL_BUFFER_BIT, GL_NEAREST);

    glBindFramebuffer(GL_FRAMEBUFFER, resolved.get());

    ASSERT_GL_NO_ERROR();

    // Clear to green
    glClearColor(0.0f, 1.0f, 0.0f, 1.0f);
    glClear(GL_COLOR_BUFFER_BIT);
    EXPECT_PIXEL_COLOR_EQ(0, 0, GLColor::green);

    // Draw red if the stencil is 0x1, which should be true after the resolve.
    glStencilFunc(GL_EQUAL, 0x1, 0xFF);
    drawQuad(drawRed.get(), essl3_shaders::PositionAttrib(), 0.5f);
    EXPECT_PIXEL_COLOR_EQ(0, 0, GLColor::red);

    ASSERT_GL_NO_ERROR();
}

// Test resolving a multisampled stencil buffer with scissor.
TEST_P(BlitFramebufferTest, ScissoredMultisampleStencil)
{
    // Incorrect rendering results seen on AMD Windows OpenGL. http://anglebug.com/2486
    ANGLE_SKIP_TEST_IF(IsAMD() && IsOpenGL() && IsWindows());

    // Fails verifying that the middle pixel is red. http://anglebug.com/3496
    ANGLE_SKIP_TEST_IF((IsIntel() || IsAMD()) && IsOSX() && IsOpenGL());

    constexpr GLuint kSize = 256;

    // Create the resolve framebuffer.
    GLTexture destColorbuf;
    glBindTexture(GL_TEXTURE_2D, destColorbuf.get());
    glTexStorage2D(GL_TEXTURE_2D, 1, GL_RGBA8, kSize, kSize);

    GLRenderbuffer destRenderbuf;
    glBindRenderbuffer(GL_RENDERBUFFER, destRenderbuf.get());
    glRenderbufferStorage(GL_RENDERBUFFER, GL_STENCIL_INDEX8, kSize, kSize);

    GLFramebuffer resolved;
    glBindFramebuffer(GL_FRAMEBUFFER, resolved.get());
    glFramebufferTexture2D(GL_DRAW_FRAMEBUFFER, GL_COLOR_ATTACHMENT0, GL_TEXTURE_2D,
                           destColorbuf.get(), 0);
    glFramebufferRenderbuffer(GL_DRAW_FRAMEBUFFER, GL_STENCIL_ATTACHMENT, GL_RENDERBUFFER,
                              destRenderbuf.get());

    // Clear the resolved buffer with gray and 0x10 stencil.
    GLColor gray(127, 127, 127, 255);
    glClearStencil(0x10);
    glClearColor(0.499f, 0.499f, 0.499f, 1.0f);
    glClear(GL_COLOR_BUFFER_BIT | GL_STENCIL_BUFFER_BIT);
    EXPECT_PIXEL_COLOR_EQ(0, 0, gray);
    EXPECT_PIXEL_COLOR_EQ(kSize / 2, kSize / 2, gray);

    // Create the multisampled framebuffer.
    GLRenderbuffer renderbuf;
    glBindRenderbuffer(GL_RENDERBUFFER, renderbuf.get());
    glRenderbufferStorageMultisample(GL_RENDERBUFFER, 2, GL_STENCIL_INDEX8, kSize, kSize);

    ANGLE_GL_PROGRAM(drawRed, essl3_shaders::vs::Simple(), essl3_shaders::fs::Red());
    ANGLE_GL_PROGRAM(drawGreen, essl3_shaders::vs::Simple(), essl3_shaders::fs::Green());
    ANGLE_GL_PROGRAM(drawBlue, essl3_shaders::vs::Simple(), essl3_shaders::fs::Blue());

    GLFramebuffer framebuffer;
    glBindFramebuffer(GL_FRAMEBUFFER, framebuffer.get());
    glFramebufferRenderbuffer(GL_FRAMEBUFFER, GL_STENCIL_ATTACHMENT, GL_RENDERBUFFER,
                              renderbuf.get());

    ASSERT_GLENUM_EQ(GL_FRAMEBUFFER_COMPLETE, glCheckFramebufferStatus(GL_FRAMEBUFFER));

    // Fill the stencil buffer with 0x1.
    glClearStencil(0x1);
    glClear(GL_STENCIL_BUFFER_BIT);

    // Fill a smaller region of the buffer with 0x2.
    glEnable(GL_SCISSOR_TEST);
    glEnable(GL_STENCIL_TEST);
    glScissor(kSize / 4, kSize / 4, kSize / 2, kSize / 2);
    glStencilFunc(GL_ALWAYS, 0x2, 0xFF);
    glStencilOp(GL_REPLACE, GL_REPLACE, GL_REPLACE);
    drawQuad(drawRed.get(), essl3_shaders::PositionAttrib(), 0.5f);

    // Blit into the resolved framebuffer (with scissor still enabled).
    glBindFramebuffer(GL_DRAW_FRAMEBUFFER, resolved.get());
    glBlitFramebuffer(0, 0, kSize, kSize, 0, 0, kSize, kSize, GL_STENCIL_BUFFER_BIT, GL_NEAREST);

    glBindFramebuffer(GL_FRAMEBUFFER, resolved.get());

    ASSERT_GL_NO_ERROR();

    // Draw blue if the stencil is 0x1, which should never be true.
    glDisable(GL_SCISSOR_TEST);
    glStencilMask(0);
    glStencilFunc(GL_EQUAL, 0x1, 0xFF);
    drawQuad(drawBlue.get(), essl3_shaders::PositionAttrib(), 0.5f);
    EXPECT_PIXEL_COLOR_EQ(0, 0, gray);
    EXPECT_PIXEL_COLOR_EQ(kSize - 1, 0, gray);
    EXPECT_PIXEL_COLOR_EQ(0, kSize - 1, gray);
    EXPECT_PIXEL_COLOR_EQ(kSize - 1, kSize - 1, gray);
    EXPECT_PIXEL_COLOR_EQ(kSize / 2, kSize / 2, gray);

    // Draw red if the stencil is 0x2, which should be true in the middle after the blit/resolve.
    glStencilFunc(GL_EQUAL, 0x2, 0xFF);
    drawQuad(drawRed.get(), essl3_shaders::PositionAttrib(), 0.5f);
    EXPECT_PIXEL_COLOR_EQ(0, 0, gray);
    EXPECT_PIXEL_COLOR_EQ(kSize - 1, 0, gray);
    EXPECT_PIXEL_COLOR_EQ(0, kSize - 1, gray);
    EXPECT_PIXEL_COLOR_EQ(kSize - 1, kSize - 1, gray);
    EXPECT_PIXEL_COLOR_EQ(kSize / 2, kSize / 2, GLColor::red);

    // Draw green if the stencil is 0x10, which should be left untouched in the outer regions.
    glStencilFunc(GL_EQUAL, 0x10, 0xFF);
    drawQuad(drawGreen.get(), essl3_shaders::PositionAttrib(), 0.5f);
    EXPECT_PIXEL_COLOR_EQ(0, 0, GLColor::green);
    EXPECT_PIXEL_COLOR_EQ(kSize - 1, 0, GLColor::green);
    EXPECT_PIXEL_COLOR_EQ(0, kSize - 1, GLColor::green);
    EXPECT_PIXEL_COLOR_EQ(kSize - 1, kSize - 1, GLColor::green);
    EXPECT_PIXEL_COLOR_EQ(kSize / 2, kSize / 2, GLColor::red);

    ASSERT_GL_NO_ERROR();
}

// Blit an SRGB framebuffer and scale it.
TEST_P(BlitFramebufferTest, BlitSRGBToRGBAndScale)
{
    constexpr const GLsizei kWidth  = 256;
    constexpr const GLsizei kHeight = 256;

    GLRenderbuffer sourceRBO, targetRBO;
    GLFramebuffer sourceFBO, targetFBO;
    initColorFBOWithCheckerPattern(&sourceFBO, &sourceRBO, GL_SRGB8_ALPHA8, kWidth * 2,
                                   kHeight * 2);
    initColorFBO(&targetFBO, &targetRBO, GL_RGBA8, kWidth, kHeight);

    EXPECT_GL_NO_ERROR();

    glBindFramebuffer(GL_READ_FRAMEBUFFER, sourceFBO);
    glBindFramebuffer(GL_DRAW_FRAMEBUFFER, targetFBO);

    glViewport(0, 0, kWidth, kHeight);

    glClearColor(0.0f, 0.0f, 0.0f, 0.0f);
    glClear(GL_COLOR_BUFFER_BIT);

    // Scale down without flipping.
    glBlitFramebuffer(0, 0, kWidth * 2, kHeight * 2, 0, 0, kWidth, kHeight, GL_COLOR_BUFFER_BIT,
                      GL_NEAREST);

    EXPECT_GL_NO_ERROR();

    glBindFramebuffer(GL_FRAMEBUFFER, targetFBO);

    EXPECT_PIXEL_COLOR_EQ(kWidth / 4, kHeight / 4, GLColor::red);
    EXPECT_PIXEL_COLOR_EQ(3 * kWidth / 4, kHeight / 4, GLColor::green);
    EXPECT_PIXEL_COLOR_EQ(3 * kWidth / 4, 3 * kHeight / 4, GLColor::red);
    EXPECT_PIXEL_COLOR_EQ(kWidth / 4, 3 * kHeight / 4, GLColor::green);

    glBindFramebuffer(GL_READ_FRAMEBUFFER, sourceFBO);
    glBindFramebuffer(GL_DRAW_FRAMEBUFFER, targetFBO);

    glClearColor(0.0f, 0.0f, 0.0f, 0.0f);
    glClear(GL_COLOR_BUFFER_BIT);

    // Scale down and flip in the X direction.
    glBlitFramebuffer(0, 0, kWidth * 2, kHeight * 2, kWidth, 0, 0, kHeight, GL_COLOR_BUFFER_BIT,
                      GL_NEAREST);

    EXPECT_GL_NO_ERROR();

    glBindFramebuffer(GL_FRAMEBUFFER, targetFBO);

    EXPECT_PIXEL_COLOR_EQ(kWidth / 4, kHeight / 4, GLColor::green);
    EXPECT_PIXEL_COLOR_EQ(3 * kWidth / 4, kHeight / 4, GLColor::red);
    EXPECT_PIXEL_COLOR_EQ(3 * kWidth / 4, 3 * kHeight / 4, GLColor::green);
    EXPECT_PIXEL_COLOR_EQ(kWidth / 4, 3 * kHeight / 4, GLColor::red);
}

// Blit stencil, with scissor and scale it.
TEST_P(BlitFramebufferTest, BlitStencilScissoredScaled)
{
    constexpr GLint kSize = 256;

    // Create the destination framebuffer.
    GLTexture destColorbuf;
    glBindTexture(GL_TEXTURE_2D, destColorbuf.get());
    glTexStorage2D(GL_TEXTURE_2D, 1, GL_RGBA8, kSize, kSize);

    GLRenderbuffer destRenderbuf;
    glBindRenderbuffer(GL_RENDERBUFFER, destRenderbuf.get());
    glRenderbufferStorage(GL_RENDERBUFFER, GL_STENCIL_INDEX8, kSize, kSize);

    GLFramebuffer destFBO;
    glBindFramebuffer(GL_FRAMEBUFFER, destFBO.get());
    glFramebufferTexture2D(GL_DRAW_FRAMEBUFFER, GL_COLOR_ATTACHMENT0, GL_TEXTURE_2D,
                           destColorbuf.get(), 0);
    glFramebufferRenderbuffer(GL_DRAW_FRAMEBUFFER, GL_STENCIL_ATTACHMENT, GL_RENDERBUFFER,
                              destRenderbuf.get());

    // Clear the destination buffer with gray and 0x10 stencil.
    GLColor gray(127, 127, 127, 255);
    glClearStencil(0x10);
    glClearColor(0.499f, 0.499f, 0.499f, 1.0f);
    glClear(GL_COLOR_BUFFER_BIT | GL_STENCIL_BUFFER_BIT);
    EXPECT_PIXEL_COLOR_EQ(0, 0, gray);
    EXPECT_PIXEL_COLOR_EQ(kSize / 2, kSize / 2, gray);

    // Create the source framebuffer.
    GLRenderbuffer renderbuf;
    glBindRenderbuffer(GL_RENDERBUFFER, renderbuf.get());
    glRenderbufferStorage(GL_RENDERBUFFER, GL_STENCIL_INDEX8, kSize, kSize);

    ANGLE_GL_PROGRAM(drawRed, essl3_shaders::vs::Simple(), essl3_shaders::fs::Red());
    ANGLE_GL_PROGRAM(drawGreen, essl3_shaders::vs::Simple(), essl3_shaders::fs::Green());
    ANGLE_GL_PROGRAM(drawBlue, essl3_shaders::vs::Simple(), essl3_shaders::fs::Blue());

    GLFramebuffer sourceFBO;
    glBindFramebuffer(GL_FRAMEBUFFER, sourceFBO.get());
    glFramebufferRenderbuffer(GL_FRAMEBUFFER, GL_STENCIL_ATTACHMENT, GL_RENDERBUFFER,
                              renderbuf.get());

    ASSERT_GLENUM_EQ(GL_FRAMEBUFFER_COMPLETE, glCheckFramebufferStatus(GL_FRAMEBUFFER));

    // Fill the stencil buffer with 0x1.
    glClearStencil(0x1);
    glClear(GL_STENCIL_BUFFER_BIT);

    // Fill a smaller region of the buffer with 0x2.
    glEnable(GL_SCISSOR_TEST);
    glEnable(GL_STENCIL_TEST);
    glScissor(kSize / 4, kSize / 4, kSize / 2, kSize / 2);
    glStencilFunc(GL_ALWAYS, 0x2, 0xFF);
    glStencilOp(GL_REPLACE, GL_REPLACE, GL_REPLACE);
    drawQuad(drawRed.get(), essl3_shaders::PositionAttrib(), 0.5f);

    // Blit and scale down into the destination framebuffer (with scissor still enabled).
    //
    // Source looks like this:
    //
    //     +----|----|----|----+
    //     |                   |
    //     |       0x1         |
    //     -    +---------+    -
    //     |    |         |    |
    //     |    |         |    |
    //     -    |   0x2   |    -
    //     |    |         |    |
    //     |    |         |    |
    //     -    +---------+    -
    //     |                   |
    //     |                   |
    //     +----|----|----|----+
    //
    // We want the destination to look like this:
    //
    //     +----|----|----|----+
    //     |                   |
    //     |       0x10        |
    //     -    +---------+    -
    //     |    |  0x1    |    |
    //     |    |  +------+    |
    //     -    |  |      |    -
    //     |    |  | 0x2  |    |
    //     |    |  |      |    |
    //     -    +--+------+    -
    //     |                   |
    //     |                   |
    //     +----|----|----|----+
    //
    // The corresponding blit would be: (0, 0, 3/4, 3/4) -> (1/4, 1/4, 3/4, 3/4).  For testing, we
    // would like to avoid having the destination area and scissor to match.  Using destination
    // area as (0, 0, 1, 1), and keeping the same scaling, the source area should be
    // (-3/8, -3/8, 9/8, 9/8).
    //
    glBindFramebuffer(GL_DRAW_FRAMEBUFFER, destFBO.get());
    constexpr GLint kBlitSrc[2] = {-3 * kSize / 8, 9 * kSize / 8};
    glBlitFramebuffer(kBlitSrc[0], kBlitSrc[0], kBlitSrc[1], kBlitSrc[1], 0, 0, kSize, kSize,
                      GL_STENCIL_BUFFER_BIT, GL_NEAREST);

    glBindFramebuffer(GL_FRAMEBUFFER, destFBO.get());

    ASSERT_GL_NO_ERROR();

    // Draw blue if the stencil is 0x1, which should be true only in the top and left of the inner
    // square.
    glDisable(GL_SCISSOR_TEST);
    glStencilMask(0);
    glStencilFunc(GL_EQUAL, 0x1, 0xFF);
    drawQuad(drawBlue.get(), essl3_shaders::PositionAttrib(), 0.5f);
    EXPECT_PIXEL_COLOR_EQ(0, 0, gray);
    EXPECT_PIXEL_COLOR_EQ(kSize - 1, 0, gray);
    EXPECT_PIXEL_COLOR_EQ(0, kSize - 1, gray);
    EXPECT_PIXEL_COLOR_EQ(kSize - 1, kSize - 1, gray);

    EXPECT_PIXEL_COLOR_EQ(kSize / 4, kSize / 4, GLColor::blue);
    EXPECT_PIXEL_COLOR_EQ(kSize / 4, 3 * kSize / 4 - 1, GLColor::blue);
    EXPECT_PIXEL_COLOR_EQ(3 * kSize / 4 - 1, kSize / 4, GLColor::blue);

    EXPECT_PIXEL_COLOR_EQ(kSize / 2, kSize / 2, gray);
    EXPECT_PIXEL_COLOR_EQ(3 * kSize / 4 - 1, 3 * kSize / 4 - 1, gray);

    // Draw red if the stencil is 0x2, which should be true in the bottom/right of the middle
    // square after the blit.
    glStencilFunc(GL_EQUAL, 0x2, 0xFF);
    drawQuad(drawRed.get(), essl3_shaders::PositionAttrib(), 0.5f);
    EXPECT_PIXEL_COLOR_EQ(0, 0, gray);
    EXPECT_PIXEL_COLOR_EQ(kSize - 1, 0, gray);
    EXPECT_PIXEL_COLOR_EQ(0, kSize - 1, gray);
    EXPECT_PIXEL_COLOR_EQ(kSize - 1, kSize - 1, gray);

    EXPECT_PIXEL_COLOR_EQ(kSize / 4, kSize / 4, GLColor::blue);
    EXPECT_PIXEL_COLOR_EQ(kSize / 4, 3 * kSize / 4 - 1, GLColor::blue);
    EXPECT_PIXEL_COLOR_EQ(3 * kSize / 4 - 1, kSize / 4, GLColor::blue);

    EXPECT_PIXEL_COLOR_EQ(kSize / 2, kSize / 2, GLColor::red);
    EXPECT_PIXEL_COLOR_EQ(3 * kSize / 4 - 1, 3 * kSize / 4 - 1, GLColor::red);

    // Draw green if the stencil is 0x10, which should be left untouched in the outer regions.
    glStencilFunc(GL_EQUAL, 0x10, 0xFF);
    drawQuad(drawGreen.get(), essl3_shaders::PositionAttrib(), 0.5f);
    EXPECT_PIXEL_COLOR_EQ(0, 0, GLColor::green);
    EXPECT_PIXEL_COLOR_EQ(kSize - 1, 0, GLColor::green);
    EXPECT_PIXEL_COLOR_EQ(0, kSize - 1, GLColor::green);
    EXPECT_PIXEL_COLOR_EQ(kSize - 1, kSize - 1, GLColor::green);

    EXPECT_PIXEL_COLOR_EQ(kSize / 4, kSize / 4, GLColor::blue);
    EXPECT_PIXEL_COLOR_EQ(kSize / 4, 3 * kSize / 4 - 1, GLColor::blue);
    EXPECT_PIXEL_COLOR_EQ(3 * kSize / 4 - 1, kSize / 4, GLColor::blue);

    EXPECT_PIXEL_COLOR_EQ(kSize / 2, kSize / 2, GLColor::red);
    EXPECT_PIXEL_COLOR_EQ(3 * kSize / 4 - 1, 3 * kSize / 4 - 1, GLColor::red);

    ASSERT_GL_NO_ERROR();
}

// Blit a subregion of an SRGB framebuffer to an RGB framebuffer.
TEST_P(BlitFramebufferTest, PartialBlitSRGBToRGB)
{
    constexpr const GLsizei kWidth  = 256;
    constexpr const GLsizei kHeight = 256;

    GLRenderbuffer sourceRBO, targetRBO;
    GLFramebuffer sourceFBO, targetFBO;
    initColorFBOWithCheckerPattern(&sourceFBO, &sourceRBO, GL_SRGB8_ALPHA8, kWidth * 2,
                                   kHeight * 2);
    initColorFBO(&targetFBO, &targetRBO, GL_RGBA8, kWidth, kHeight);

    EXPECT_GL_NO_ERROR();

    glBindFramebuffer(GL_READ_FRAMEBUFFER, sourceFBO);
    glBindFramebuffer(GL_DRAW_FRAMEBUFFER, targetFBO);

    glViewport(0, 0, kWidth, kHeight);

    glClearColor(0.0f, 0.0f, 0.0f, 0.0f);
    glClear(GL_COLOR_BUFFER_BIT);

    // Blit a part of the source FBO without flipping.
    glBlitFramebuffer(kWidth, kHeight, kWidth * 2, kHeight * 2, 0, 0, kWidth, kHeight,
                      GL_COLOR_BUFFER_BIT, GL_NEAREST);

    EXPECT_GL_NO_ERROR();

    glBindFramebuffer(GL_FRAMEBUFFER, targetFBO);

    EXPECT_PIXEL_COLOR_EQ(kWidth / 4, kHeight / 4, GLColor::red);
    EXPECT_PIXEL_COLOR_EQ(3 * kWidth / 4, kHeight / 4, GLColor::red);
    EXPECT_PIXEL_COLOR_EQ(3 * kWidth / 4, 3 * kHeight / 4, GLColor::red);
    EXPECT_PIXEL_COLOR_EQ(kWidth / 4, 3 * kHeight / 4, GLColor::red);

    glBindFramebuffer(GL_READ_FRAMEBUFFER, sourceFBO);
    glBindFramebuffer(GL_DRAW_FRAMEBUFFER, targetFBO);

    glClearColor(0.0f, 0.0f, 0.0f, 0.0f);
    glClear(GL_COLOR_BUFFER_BIT);

    // Blit a part of the source FBO and flip in the X direction.
    glBlitFramebuffer(kWidth * 2, 0, kWidth, kHeight, kWidth, 0, 0, kHeight, GL_COLOR_BUFFER_BIT,
                      GL_NEAREST);

    EXPECT_GL_NO_ERROR();

    glBindFramebuffer(GL_FRAMEBUFFER, targetFBO);

    EXPECT_PIXEL_COLOR_EQ(kWidth / 4, kHeight / 4, GLColor::green);
    EXPECT_PIXEL_COLOR_EQ(3 * kWidth / 4, kHeight / 4, GLColor::green);
    EXPECT_PIXEL_COLOR_EQ(3 * kWidth / 4, 3 * kHeight / 4, GLColor::green);
    EXPECT_PIXEL_COLOR_EQ(kWidth / 4, 3 * kHeight / 4, GLColor::green);
}

// Blit an SRGB framebuffer with an oversized source area (parts outside the source area should be
// clipped out).
TEST_P(BlitFramebufferTest, BlitSRGBToRGBOversizedSourceArea)
{
    constexpr const GLsizei kWidth  = 256;
    constexpr const GLsizei kHeight = 256;

    GLRenderbuffer sourceRBO, targetRBO;
    GLFramebuffer sourceFBO, targetFBO;
    initColorFBOWithCheckerPattern(&sourceFBO, &sourceRBO, GL_SRGB8_ALPHA8, kWidth, kHeight);
    initColorFBO(&targetFBO, &targetRBO, GL_RGBA8, kWidth, kHeight);

    EXPECT_GL_NO_ERROR();

    glViewport(0, 0, kWidth, kHeight);

    glBindFramebuffer(GL_READ_FRAMEBUFFER, sourceFBO);
    glBindFramebuffer(GL_DRAW_FRAMEBUFFER, targetFBO);

    glClearColor(0.0f, 0.0f, 1.0f, 1.0f);
    glClear(GL_COLOR_BUFFER_BIT);

    // Blit so that the source area gets placed at the center of the target FBO.
    // The width of the source area is 1/4 of the width of the target FBO.
    glBlitFramebuffer(-3 * kWidth / 2, -3 * kHeight / 2, 5 * kWidth / 2, 5 * kHeight / 2, 0, 0,
                      kWidth, kHeight, GL_COLOR_BUFFER_BIT, GL_NEAREST);

    EXPECT_GL_NO_ERROR();

    glBindFramebuffer(GL_FRAMEBUFFER, targetFBO);

    // Source FBO colors can be found in the middle of the target FBO.
    EXPECT_PIXEL_COLOR_EQ(7 * kWidth / 16, 7 * kHeight / 16, GLColor::red);
    EXPECT_PIXEL_COLOR_EQ(9 * kWidth / 16, 7 * kHeight / 16, GLColor::green);
    EXPECT_PIXEL_COLOR_EQ(9 * kWidth / 16, 9 * kHeight / 16, GLColor::red);
    EXPECT_PIXEL_COLOR_EQ(7 * kWidth / 16, 9 * kHeight / 16, GLColor::green);

    // Clear color should remain around the edges of the target FBO (WebGL 2.0 spec explicitly
    // requires this and ANGLE is expected to follow that).
    EXPECT_PIXEL_COLOR_EQ(kWidth / 4, kHeight / 4, GLColor::blue);
    EXPECT_PIXEL_COLOR_EQ(3 * kWidth / 4, kHeight / 4, GLColor::blue);
    EXPECT_PIXEL_COLOR_EQ(3 * kWidth / 4, 3 * kHeight / 4, GLColor::blue);
    EXPECT_PIXEL_COLOR_EQ(kWidth / 4, 3 * kHeight / 4, GLColor::blue);
}

// Blit an SRGB framebuffer with an oversized dest area (even though the result is clipped, it
// should be scaled as if the whole dest area was used).
TEST_P(BlitFramebufferTest, BlitSRGBToRGBOversizedDestArea)
{
    constexpr const GLsizei kWidth  = 256;
    constexpr const GLsizei kHeight = 256;

    GLRenderbuffer sourceRBO, targetRBO;
    GLFramebuffer sourceFBO, targetFBO;
    initColorFBOWithCheckerPattern(&sourceFBO, &sourceRBO, GL_SRGB8_ALPHA8, kWidth, kHeight);
    initColorFBO(&targetFBO, &targetRBO, GL_RGBA8, kWidth, kHeight);

    EXPECT_GL_NO_ERROR();

    glViewport(0, 0, kWidth, kHeight);

    glClearColor(0.0f, 0.0f, 1.0f, 1.0f);
    glClear(GL_COLOR_BUFFER_BIT);

    // Dest is oversized but centered the same as source
    glBindFramebuffer(GL_READ_FRAMEBUFFER, sourceFBO);
    glBindFramebuffer(GL_DRAW_FRAMEBUFFER, targetFBO);

    glBlitFramebuffer(0, 0, kWidth, kHeight, -kWidth / 2, -kHeight / 2, 3 * kWidth / 2,
                      3 * kHeight / 2, GL_COLOR_BUFFER_BIT, GL_NEAREST);

    EXPECT_GL_NO_ERROR();

    glBindFramebuffer(GL_FRAMEBUFFER, targetFBO);

    EXPECT_PIXEL_COLOR_EQ(1, 1, GLColor::red);
    EXPECT_PIXEL_COLOR_EQ(kWidth / 4, kHeight / 4, GLColor::red);
    EXPECT_PIXEL_COLOR_EQ(kWidth / 2 - 1, kHeight / 2 - 1, GLColor::red);

    EXPECT_PIXEL_COLOR_EQ(1, kWidth - 1, GLColor::green);
    EXPECT_PIXEL_COLOR_EQ(kWidth / 4, 3 * kHeight / 4, GLColor::green);
    EXPECT_PIXEL_COLOR_EQ(kWidth / 2 - 1, kHeight / 2 + 1, GLColor::green);

    EXPECT_PIXEL_COLOR_EQ(kWidth - 1, 1, GLColor::green);
    EXPECT_PIXEL_COLOR_EQ(3 * kWidth / 4, kHeight / 4, GLColor::green);
    EXPECT_PIXEL_COLOR_EQ(kWidth / 2 + 1, kHeight / 2 - 1, GLColor::green);

    EXPECT_PIXEL_COLOR_EQ(kWidth - 1, kHeight - 1, GLColor::red);
    EXPECT_PIXEL_COLOR_EQ(3 * kWidth / 4, 3 * kHeight / 4, GLColor::red);
    EXPECT_PIXEL_COLOR_EQ(kWidth / 2 + 1, kHeight / 2 + 1, GLColor::red);

    // Dest is oversized in the negative direction
    glBindFramebuffer(GL_READ_FRAMEBUFFER, sourceFBO);
    glBindFramebuffer(GL_DRAW_FRAMEBUFFER, targetFBO);

    glBlitFramebuffer(0, 0, kWidth, kHeight, -kWidth / 2, -kHeight / 2, kWidth, kHeight,
                      GL_COLOR_BUFFER_BIT, GL_NEAREST);

    EXPECT_GL_NO_ERROR();

    glBindFramebuffer(GL_FRAMEBUFFER, targetFBO);

    EXPECT_PIXEL_COLOR_EQ(1, 1, GLColor::red);
    EXPECT_PIXEL_COLOR_EQ(kWidth / 2 - 1, kHeight / 2 - 1, GLColor::red);

    EXPECT_PIXEL_COLOR_EQ(1, kWidth - 1, GLColor::green);
    EXPECT_PIXEL_COLOR_EQ(kWidth / 4, 3 * kHeight / 4, GLColor::red);
    EXPECT_PIXEL_COLOR_EQ(kWidth / 2 - 1, kHeight / 2 + 1, GLColor::red);

    EXPECT_PIXEL_COLOR_EQ(kWidth - 1, 1, GLColor::green);
    EXPECT_PIXEL_COLOR_EQ(3 * kWidth / 4, kHeight / 4, GLColor::red);
    EXPECT_PIXEL_COLOR_EQ(kWidth / 2 + 1, kHeight / 2 - 1, GLColor::red);

    EXPECT_PIXEL_COLOR_EQ(kWidth - 1, kHeight - 1, GLColor::red);
    EXPECT_PIXEL_COLOR_EQ(3 * kWidth / 4, 3 * kHeight / 4, GLColor::red);
    EXPECT_PIXEL_COLOR_EQ(kWidth / 2 + 1, kHeight / 2 + 1, GLColor::red);

    // Dest is oversized in the positive direction
    glBindFramebuffer(GL_READ_FRAMEBUFFER, sourceFBO);
    glBindFramebuffer(GL_DRAW_FRAMEBUFFER, targetFBO);

    glBlitFramebuffer(0, 0, kWidth, kHeight, 0, 0, 3 * kWidth / 2, 3 * kHeight / 2,
                      GL_COLOR_BUFFER_BIT, GL_NEAREST);

    EXPECT_GL_NO_ERROR();

    glBindFramebuffer(GL_FRAMEBUFFER, targetFBO);

    EXPECT_PIXEL_COLOR_EQ(1, 1, GLColor::red);
    EXPECT_PIXEL_COLOR_EQ(kWidth / 4, kHeight / 4, GLColor::red);
    EXPECT_PIXEL_COLOR_EQ(kWidth / 2 - 1, kHeight / 2 - 1, GLColor::red);

    EXPECT_PIXEL_COLOR_EQ(1, kWidth - 1, GLColor::green);
    EXPECT_PIXEL_COLOR_EQ(kWidth / 4, 3 * kHeight / 4, GLColor::green);
    EXPECT_PIXEL_COLOR_EQ(kWidth / 2 - 1, kHeight / 2 + 1, GLColor::red);

    EXPECT_PIXEL_COLOR_EQ(kWidth - 1, 1, GLColor::green);
    EXPECT_PIXEL_COLOR_EQ(3 * kWidth / 4, kHeight / 4, GLColor::green);
    EXPECT_PIXEL_COLOR_EQ(kWidth / 2 + 1, kHeight / 2 - 1, GLColor::red);

    EXPECT_PIXEL_COLOR_EQ(kWidth - 1, kHeight - 1, GLColor::red);
    EXPECT_PIXEL_COLOR_EQ(kWidth / 2 + 1, kHeight / 2 + 1, GLColor::red);
}

// Test blitFramebuffer size overflow checks. WebGL 2.0 spec section 5.41. We do validation for
// overflows also in non-WebGL mode to avoid triggering driver bugs.
TEST_P(BlitFramebufferTest, BlitFramebufferSizeOverflow)
{
    GLTexture textures[2];
    glBindTexture(GL_TEXTURE_2D, textures[0]);
    glTexStorage2D(GL_TEXTURE_2D, 3, GL_RGBA8, 4, 4);
    glBindTexture(GL_TEXTURE_2D, textures[1]);
    glTexStorage2D(GL_TEXTURE_2D, 3, GL_RGBA8, 4, 4);

    GLFramebuffer framebuffers[2];
    glBindFramebuffer(GL_READ_FRAMEBUFFER, framebuffers[0]);
    glBindFramebuffer(GL_DRAW_FRAMEBUFFER, framebuffers[1]);

    ASSERT_GL_NO_ERROR();

    glFramebufferTexture2D(GL_READ_FRAMEBUFFER, GL_COLOR_ATTACHMENT0, GL_TEXTURE_2D, textures[0],
                           0);
    glFramebufferTexture2D(GL_DRAW_FRAMEBUFFER, GL_COLOR_ATTACHMENT0, GL_TEXTURE_2D, textures[1],
                           0);
    ASSERT_GL_NO_ERROR();

    // srcX
    glBlitFramebuffer(-1, 0, std::numeric_limits<GLint>::max(), 4, 0, 0, 4, 4, GL_COLOR_BUFFER_BIT,
                      GL_NEAREST);
    EXPECT_GL_ERROR(GL_INVALID_VALUE);
    glBlitFramebuffer(std::numeric_limits<GLint>::max(), 0, -1, 4, 0, 0, 4, 4, GL_COLOR_BUFFER_BIT,
                      GL_NEAREST);
    EXPECT_GL_ERROR(GL_INVALID_VALUE);

    // srcY
    glBlitFramebuffer(0, -1, 4, std::numeric_limits<GLint>::max(), 0, 0, 4, 4, GL_COLOR_BUFFER_BIT,
                      GL_NEAREST);
    EXPECT_GL_ERROR(GL_INVALID_VALUE);
    glBlitFramebuffer(0, std::numeric_limits<GLint>::max(), 4, -1, 0, 0, 4, 4, GL_COLOR_BUFFER_BIT,
                      GL_NEAREST);
    EXPECT_GL_ERROR(GL_INVALID_VALUE);

    // dstX
    glBlitFramebuffer(0, 0, 4, 4, -1, 0, std::numeric_limits<GLint>::max(), 4, GL_COLOR_BUFFER_BIT,
                      GL_NEAREST);
    EXPECT_GL_ERROR(GL_INVALID_VALUE);
    glBlitFramebuffer(0, 0, 4, 4, std::numeric_limits<GLint>::max(), 0, -1, 4, GL_COLOR_BUFFER_BIT,
                      GL_NEAREST);
    EXPECT_GL_ERROR(GL_INVALID_VALUE);

    // dstY
    glBlitFramebuffer(0, 0, 4, 4, 0, -1, 4, std::numeric_limits<GLint>::max(), GL_COLOR_BUFFER_BIT,
                      GL_NEAREST);
    EXPECT_GL_ERROR(GL_INVALID_VALUE);
    glBlitFramebuffer(0, 0, 4, 4, 0, std::numeric_limits<GLint>::max(), 4, -1, GL_COLOR_BUFFER_BIT,
                      GL_NEAREST);
    EXPECT_GL_ERROR(GL_INVALID_VALUE);
}

// Test blitFramebuffer size overflow checks. WebGL 2.0 spec section 5.41. Similar to above test,
// but this test more accurately duplicates the behavior of the WebGL test
// conformance2/rendering/blitframebuffer-size-overflow.html, which covers a few more edge cases.
TEST_P(BlitFramebufferTest, BlitFramebufferSizeOverflow2)
{
    GLTexture textures[2];
    glBindTexture(GL_TEXTURE_2D, textures[0]);
    glTexStorage2D(GL_TEXTURE_2D, 3, GL_RGBA8, 4, 4);
    glBindTexture(GL_TEXTURE_2D, textures[1]);
    glTexStorage2D(GL_TEXTURE_2D, 3, GL_RGBA8, 4, 4);

    GLFramebuffer framebuffers[2];
    glBindFramebuffer(GL_READ_FRAMEBUFFER, framebuffers[0]);
    glBindFramebuffer(GL_DRAW_FRAMEBUFFER, framebuffers[1]);

    ASSERT_GL_NO_ERROR();

    glFramebufferTexture2D(GL_READ_FRAMEBUFFER, GL_COLOR_ATTACHMENT0, GL_TEXTURE_2D, textures[0],
                           0);
    glFramebufferTexture2D(GL_DRAW_FRAMEBUFFER, GL_COLOR_ATTACHMENT0, GL_TEXTURE_2D, textures[1],
                           0);
    ASSERT_GL_NO_ERROR();

    GLint width  = 8;
    GLint height = 8;

    GLTexture tex0;
    glBindTexture(GL_TEXTURE_2D, tex0);
    glTexImage2D(GL_TEXTURE_2D, 0, GL_RGBA8, width, height, 0, GL_RGBA, GL_UNSIGNED_BYTE, 0);

    GLFramebuffer fb0;
    glBindFramebuffer(GL_READ_FRAMEBUFFER, fb0);
    glFramebufferTexture2D(GL_READ_FRAMEBUFFER, GL_COLOR_ATTACHMENT0, GL_TEXTURE_2D, tex0, 0);

    GLTexture tex1;
    glBindTexture(GL_TEXTURE_2D, tex1);
    glTexImage2D(GL_TEXTURE_2D, 0, GL_RGBA8, width, height, 0, GL_RGBA, GL_UNSIGNED_BYTE, 0);

    GLFramebuffer fb1;
    glBindFramebuffer(GL_DRAW_FRAMEBUFFER, fb1);
    glFramebufferTexture2D(GL_DRAW_FRAMEBUFFER, GL_COLOR_ATTACHMENT0, GL_TEXTURE_2D, tex1, 0);

    GLint max = std::numeric_limits<GLint>::max();
    // Using max 32-bit integer as blitFramebuffer parameter should succeed.
    glBlitFramebuffer(0, 0, max, max, 0, 0, width, height, GL_COLOR_BUFFER_BIT, GL_NEAREST);
    glBlitFramebuffer(0, 0, width, height, 0, 0, max, max, GL_COLOR_BUFFER_BIT, GL_NEAREST);
    glBlitFramebuffer(0, 0, max, max, 0, 0, max, max, GL_COLOR_BUFFER_BIT, GL_NEAREST);
    EXPECT_GL_NO_ERROR();

    // Using blitFramebuffer parameters where calculated width/height matches max 32-bit integer
    // should succeed
    glBlitFramebuffer(-1, -1, max - 1, max - 1, 0, 0, width, height, GL_COLOR_BUFFER_BIT,
                      GL_NEAREST);
    glBlitFramebuffer(0, 0, width, height, -1, -1, max - 1, max - 1, GL_COLOR_BUFFER_BIT,
                      GL_NEAREST);
    glBlitFramebuffer(-1, -1, max - 1, max - 1, -1, -1, max - 1, max - 1, GL_COLOR_BUFFER_BIT,
                      GL_NEAREST);
    EXPECT_GL_NO_ERROR();

    // Using source width/height greater than max 32-bit integer should fail.
    glBlitFramebuffer(-1, -1, max, max, 0, 0, width, height, GL_COLOR_BUFFER_BIT, GL_NEAREST);
    EXPECT_GL_ERROR(GL_INVALID_VALUE);

    // Using source width/height greater than max 32-bit integer should fail.
    glBlitFramebuffer(max, max, -1, -1, 0, 0, width, height, GL_COLOR_BUFFER_BIT, GL_NEAREST);
    EXPECT_GL_ERROR(GL_INVALID_VALUE);

    // Using destination width/height greater than max 32-bit integer should fail.
    glBlitFramebuffer(0, 0, width, height, -1, -1, max, max, GL_COLOR_BUFFER_BIT, GL_NEAREST);
    EXPECT_GL_ERROR(GL_INVALID_VALUE);

    // Using destination width/height greater than max 32-bit integer should fail.
    glBlitFramebuffer(0, 0, width, height, max, max, -1, -1, GL_COLOR_BUFFER_BIT, GL_NEAREST);
    EXPECT_GL_ERROR(GL_INVALID_VALUE);

    // Using both source and destination width/height greater than max 32-bit integer should fail.
    glBlitFramebuffer(-1, -1, max, max, -1, -1, max, max, GL_COLOR_BUFFER_BIT, GL_NEAREST);
    EXPECT_GL_ERROR(GL_INVALID_VALUE);

    // Using minimum and maximum integers for all boundaries should fail.
    glBlitFramebuffer(-max - 1, -max - 1, max, max, -max - 1, -max - 1, max, max,
                      GL_COLOR_BUFFER_BIT, GL_NEAREST);
    EXPECT_GL_ERROR(GL_INVALID_VALUE);
}

// Use this to select which configurations (e.g. which renderer, which GLES major version) these
// tests should be run against.
ANGLE_INSTANTIATE_TEST(BlitFramebufferANGLETest,
                       ES2_D3D9(),
                       ES2_D3D11(),
                       ES2_D3D11_PRESENT_PATH_FAST(),
                       ES2_METAL(),
                       ES2_OPENGL(),
                       ES3_OPENGL(),
                       ES2_VULKAN(),
                       ES3_VULKAN());

<<<<<<< HEAD
const angle::PlatformParameters platformsBlitFramebuffer[] = {ES3_D3D11(), ES3_OPENGL(),
                                                              ES3_VULKAN(), ES3_METAL()};

INSTANTIATE_TEST_SUITE_P(,
                         BlitFramebufferTest,
                         testing::Combine(testing::ValuesIn(::angle::FilterTestParams(
                                              platformsBlitFramebuffer,
                                              ArraySize(platformsBlitFramebuffer))),
                                          testing::Values(false)),
                         PrintToStringParamName());

// Simulate missing fragment stencil write feature in Metal.
INSTANTIATE_TEST_SUITE_P(OverrideFeatures,
                         BlitFramebufferTest,
                         testing::Combine(testing::Values(ES3_METAL()), testing::Values(true)),
                         PrintToStringParamName());
=======
ANGLE_INSTANTIATE_TEST_ES3(BlitFramebufferTest);
>>>>>>> 0bb42e09
<|MERGE_RESOLUTION|>--- conflicted
+++ resolved
@@ -2026,9 +2026,7 @@
                        ES2_VULKAN(),
                        ES3_VULKAN());
 
-<<<<<<< HEAD
-const angle::PlatformParameters platformsBlitFramebuffer[] = {ES3_D3D11(), ES3_OPENGL(),
-                                                              ES3_VULKAN(), ES3_METAL()};
+const angle::PlatformParameters platformsBlitFramebuffer[] = {ANGLE_ALL_TEST_PLATFORMS_ES3};
 
 INSTANTIATE_TEST_SUITE_P(,
                          BlitFramebufferTest,
@@ -2042,7 +2040,4 @@
 INSTANTIATE_TEST_SUITE_P(OverrideFeatures,
                          BlitFramebufferTest,
                          testing::Combine(testing::Values(ES3_METAL()), testing::Values(true)),
-                         PrintToStringParamName());
-=======
-ANGLE_INSTANTIATE_TEST_ES3(BlitFramebufferTest);
->>>>>>> 0bb42e09
+                         PrintToStringParamName());