//
// Copyright 2017 The ANGLE Project Authors. All rights reserved.
// Use of this source code is governed by a BSD-style license that can be
// found in the LICENSE file.
//
// RobustResourceInitTest: Tests for GL_ANGLE_robust_resource_initialization.

#include "test_utils/ANGLETest.h"

#include "test_utils/gl_raii.h"
#include "util/EGLWindow.h"

namespace angle
{
constexpr char kSimpleTextureVertexShader[] =
    "#version 300 es\n"
    "in vec4 position;\n"
    "out vec2 texcoord;\n"
    "void main()\n"
    "{\n"
    "    gl_Position = position;\n"
    "    texcoord = vec2(position.xy * 0.5 - 0.5);\n"
    "}";

// TODO(jmadill): Would be useful in a shared place in a utils folder.
void UncompressDXTBlock(int destX,
                        int destY,
                        int destWidth,
                        const std::vector<uint8_t> &src,
                        int srcOffset,
                        GLenum format,
                        std::vector<GLColor> *colorsOut)
{
    auto make565 = [src](int offset) {
        return static_cast<int>(src[offset + 0]) + static_cast<int>(src[offset + 1]) * 256;
    };
    auto make8888From565 = [](int c) {
        return GLColor(
            static_cast<GLubyte>(floor(static_cast<float>((c >> 11) & 0x1F) * (255.0f / 31.0f))),
            static_cast<GLubyte>(floor(static_cast<float>((c >> 5) & 0x3F) * (255.0f / 63.0f))),
            static_cast<GLubyte>(floor(static_cast<float>((c >> 0) & 0x1F) * (255.0f / 31.0f))),
            255);
    };
    auto mix = [](int mult, GLColor c0, GLColor c1, float div) {
        GLColor r = GLColor::transparentBlack;
        for (int ii = 0; ii < 4; ++ii)
        {
            r[ii] = static_cast<GLubyte>(floor(static_cast<float>(c0[ii] * mult + c1[ii]) / div));
        }
        return r;
    };
    bool isDXT1 =
        (format == GL_COMPRESSED_RGB_S3TC_DXT1_EXT) || (format == GL_COMPRESSED_RGBA_S3TC_DXT1_EXT);
    int colorOffset               = srcOffset + (isDXT1 ? 0 : 8);
    int color0                    = make565(colorOffset + 0);
    int color1                    = make565(colorOffset + 2);
    bool c0gtc1                   = color0 > color1 || !isDXT1;
    GLColor rgba0                 = make8888From565(color0);
    GLColor rgba1                 = make8888From565(color1);
    std::array<GLColor, 4> colors = {{rgba0, rgba1,
                                      c0gtc1 ? mix(2, rgba0, rgba1, 3) : mix(1, rgba0, rgba1, 2),
                                      c0gtc1 ? mix(2, rgba1, rgba0, 3) : GLColor::black}};

    // Original comment preserved below for posterity:
    // "yea I know there is a lot of math in this inner loop. so sue me."
    for (int yy = 0; yy < 4; ++yy)
    {
        uint8_t pixels = src[colorOffset + 4 + yy];
        for (int xx = 0; xx < 4; ++xx)
        {
            uint8_t code     = (pixels >> (xx * 2)) & 0x3;
            GLColor srcColor = colors[code];
            uint8_t alpha    = 0;
            switch (format)
            {
                case GL_COMPRESSED_RGB_S3TC_DXT1_EXT:
                    alpha = 255;
                    break;
                case GL_COMPRESSED_RGBA_S3TC_DXT1_EXT:
                    alpha = (code == 3 && !c0gtc1) ? 0 : 255;
                    break;
                case GL_COMPRESSED_RGBA_S3TC_DXT3_EXT:
                {
                    uint8_t alpha0 = src[srcOffset + yy * 2 + (xx >> 1)];
                    uint8_t alpha1 = (alpha0 >> ((xx % 2) * 4)) & 0xF;
                    alpha          = alpha1 | (alpha1 << 4);
                }
                break;
                case GL_COMPRESSED_RGBA_S3TC_DXT5_EXT:
                {
                    uint8_t alpha0 = src[srcOffset + 0];
                    uint8_t alpha1 = src[srcOffset + 1];
                    int alphaOff   = (yy >> 1) * 3 + 2;
                    uint32_t alphaBits =
                        static_cast<uint32_t>(src[srcOffset + alphaOff + 0]) +
                        static_cast<uint32_t>(src[srcOffset + alphaOff + 1]) * 256 +
                        static_cast<uint32_t>(src[srcOffset + alphaOff + 2]) * 65536;
                    int alphaShift    = (yy % 2) * 12 + xx * 3;
                    uint8_t alphaCode = static_cast<uint8_t>((alphaBits >> alphaShift) & 0x7);
                    if (alpha0 > alpha1)
                    {
                        switch (alphaCode)
                        {
                            case 0:
                                alpha = alpha0;
                                break;
                            case 1:
                                alpha = alpha1;
                                break;
                            default:
                                // TODO(jmadill): fix rounding
                                alpha = ((8 - alphaCode) * alpha0 + (alphaCode - 1) * alpha1) / 7;
                                break;
                        }
                    }
                    else
                    {
                        switch (alphaCode)
                        {
                            case 0:
                                alpha = alpha0;
                                break;
                            case 1:
                                alpha = alpha1;
                                break;
                            case 6:
                                alpha = 0;
                                break;
                            case 7:
                                alpha = 255;
                                break;
                            default:
                                // TODO(jmadill): fix rounding
                                alpha = ((6 - alphaCode) * alpha0 + (alphaCode - 1) * alpha1) / 5;
                                break;
                        }
                    }
                }
                break;
                default:
                    ASSERT_FALSE(true);
                    break;
            }
            int dstOff           = ((destY + yy) * destWidth + destX + xx);
            (*colorsOut)[dstOff] = GLColor(srcColor[0], srcColor[1], srcColor[2], alpha);
        }
    }
}

int GetBlockSize(GLenum format)
{
    bool isDXT1 =
        format == GL_COMPRESSED_RGB_S3TC_DXT1_EXT || format == GL_COMPRESSED_RGBA_S3TC_DXT1_EXT;
    return isDXT1 ? 8 : 16;
}

std::vector<GLColor> UncompressDXTIntoSubRegion(int width,
                                                int height,
                                                int subX0,
                                                int subY0,
                                                int subWidth,
                                                int subHeight,
                                                const std::vector<uint8_t> &data,
                                                GLenum format)
{
    std::vector<GLColor> dest(width * height, GLColor::transparentBlack);

    if ((width % 4) != 0 || (height % 4) != 0 || (subX0 % 4) != 0 || (subY0 % 4) != 0 ||
        (subWidth % 4) != 0 || (subHeight % 4) != 0)
    {
        std::cout << "Implementation error in UncompressDXTIntoSubRegion.";
        return dest;
    }

    int blocksAcross = subWidth / 4;
    int blocksDown   = subHeight / 4;
    int blockSize    = GetBlockSize(format);
    for (int yy = 0; yy < blocksDown; ++yy)
    {
        for (int xx = 0; xx < blocksAcross; ++xx)
        {
            UncompressDXTBlock(subX0 + xx * 4, subY0 + yy * 4, width, data,
                               (yy * blocksAcross + xx) * blockSize, format, &dest);
        }
    }
    return dest;
}

class RobustResourceInitTest : public ANGLETest
{
  protected:
    constexpr static int kWidth  = 128;
    constexpr static int kHeight = 128;

    RobustResourceInitTest()
    {
        setWindowWidth(kWidth);
        setWindowHeight(kHeight);
        setConfigRedBits(8);
        setConfigGreenBits(8);
        setConfigBlueBits(8);
        setConfigAlphaBits(8);
        setConfigDepthBits(24);
        setConfigStencilBits(8);

        setRobustResourceInit(true);

        // Test flakiness was noticed when reusing displays.
        forceNewDisplay();
    }

    bool hasGLExtension()
    {
        return IsGLExtensionEnabled("GL_ANGLE_robust_resource_initialization");
    }

    bool hasEGLExtension()
    {
        return IsEGLDisplayExtensionEnabled(getEGLWindow()->getDisplay(),
                                            "EGL_ANGLE_robust_resource_initialization");
    }

    bool hasRobustSurfaceInit()
    {
        if (!hasEGLExtension())
        {
            return false;
        }

        EGLint robustSurfaceInit = EGL_FALSE;
        eglQuerySurface(getEGLWindow()->getDisplay(), getEGLWindow()->getSurface(),
                        EGL_ROBUST_RESOURCE_INITIALIZATION_ANGLE, &robustSurfaceInit);
        return robustSurfaceInit;
    }

    void setupTexture(GLTexture *tex);
    void setup3DTexture(GLTexture *tex);

    // Checks for uninitialized (non-zero pixels) in a Texture.
    void checkNonZeroPixels(GLTexture *texture,
                            int skipX,
                            int skipY,
                            int skipWidth,
                            int skipHeight,
                            const GLColor &skip);
    void checkNonZeroPixels3D(GLTexture *texture,
                              int skipX,
                              int skipY,
                              int skipWidth,
                              int skipHeight,
                              int textureLayer,
                              const GLColor &skip);
    void checkFramebufferNonZeroPixels(int skipX,
                                       int skipY,
                                       int skipWidth,
                                       int skipHeight,
                                       const GLColor &skip);

    void checkCustomFramebufferNonZeroPixels(int fboWidth,
                                             int fboHeight,
                                             int skipX,
                                             int skipY,
                                             int skipWidth,
                                             int skipHeight,
                                             const GLColor &skip);

    static std::string GetSimpleTextureFragmentShader(const char *samplerType)
    {
        std::stringstream fragmentStream;
        fragmentStream << "#version 300 es\n"
                          "precision mediump "
                       << samplerType
                       << "sampler2D;\n"
                          "precision mediump float;\n"
                          "out "
                       << samplerType
                       << "vec4 color;\n"
                          "in vec2 texcoord;\n"
                          "uniform "
                       << samplerType
                       << "sampler2D tex;\n"
                          "void main()\n"
                          "{\n"
                          "    color = texture(tex, texcoord);\n"
                          "}";
        return fragmentStream.str();
    }

    template <typename ClearFunc>
    void maskedDepthClear(ClearFunc clearFunc);

    template <typename ClearFunc>
    void maskedStencilClear(ClearFunc clearFunc);
};

class RobustResourceInitTestES3 : public RobustResourceInitTest
{
  protected:
    template <typename PixelT>
    void testIntegerTextureInit(const char *samplerType,
                                GLenum internalFormatRGBA,
                                GLenum internalFormatRGB,
                                GLenum type);
};

class RobustResourceInitTestES31 : public RobustResourceInitTest
{};

// Robust resource initialization is not based on hardware support or native extensions, check that
// it only works on the implemented renderers
TEST_P(RobustResourceInitTest, ExpectedRendererSupport)
{
    bool shouldHaveSupport =
        IsD3D11() || IsD3D11_FL93() || IsD3D9() || IsOpenGL() || IsOpenGLES() || IsVulkan();
    EXPECT_EQ(shouldHaveSupport, hasGLExtension());
    EXPECT_EQ(shouldHaveSupport, hasEGLExtension());
    EXPECT_EQ(shouldHaveSupport, hasRobustSurfaceInit());
}

// Tests of the GL_ROBUST_RESOURCE_INITIALIZATION_ANGLE query.
TEST_P(RobustResourceInitTest, Queries)
{
    // If context extension string exposed, check queries.
    if (IsGLExtensionEnabled("GL_ANGLE_robust_resource_initialization"))
    {
        GLboolean enabled = 0;
        glGetBooleanv(GL_ROBUST_RESOURCE_INITIALIZATION_ANGLE, &enabled);
        EXPECT_GL_TRUE(enabled);

        EXPECT_GL_TRUE(glIsEnabled(GL_ROBUST_RESOURCE_INITIALIZATION_ANGLE));
        EXPECT_GL_NO_ERROR();
    }
    else
    {
        // Querying robust resource init should return INVALID_ENUM.
        GLboolean enabled = 0;
        glGetBooleanv(GL_ROBUST_RESOURCE_INITIALIZATION_ANGLE, &enabled);
        EXPECT_GL_ERROR(GL_INVALID_ENUM);
    }
}

// Tests that buffers start zero-filled if the data pointer is null.
TEST_P(RobustResourceInitTest, BufferData)
{
    ANGLE_SKIP_TEST_IF(!hasGLExtension());

    GLBuffer buffer;
    glBindBuffer(GL_ARRAY_BUFFER, buffer);
    glBufferData(GL_ARRAY_BUFFER, getWindowWidth() * getWindowHeight() * sizeof(GLfloat), nullptr,
                 GL_STATIC_DRAW);

    constexpr char kVS[] =
        "attribute vec2 position;\n"
        "attribute float testValue;\n"
        "varying vec4 colorOut;\n"
        "void main() {\n"
        "    gl_Position = vec4(position, 0, 1);\n"
        "    colorOut = testValue == 0.0 ? vec4(0, 1, 0, 1) : vec4(1, 0, 0, 1);\n"
        "}";
    constexpr char kFS[] =
        "varying mediump vec4 colorOut;\n"
        "void main() {\n"
        "    gl_FragColor = colorOut;\n"
        "}";

    ANGLE_GL_PROGRAM(program, kVS, kFS);

    GLint testValueLoc = glGetAttribLocation(program.get(), "testValue");
    ASSERT_NE(-1, testValueLoc);

    glBindBuffer(GL_ARRAY_BUFFER, buffer);
    glVertexAttribPointer(testValueLoc, 1, GL_FLOAT, GL_FALSE, 4, nullptr);
    glEnableVertexAttribArray(testValueLoc);
    glBindBuffer(GL_ARRAY_BUFFER, 0);

    drawQuad(program.get(), "position", 0.5f);

    ASSERT_GL_NO_ERROR();

    std::vector<GLColor> expected(getWindowWidth() * getWindowHeight(), GLColor::green);
    std::vector<GLColor> actual(getWindowWidth() * getWindowHeight());
    glReadPixels(0, 0, getWindowWidth(), getWindowHeight(), GL_RGBA, GL_UNSIGNED_BYTE,
                 actual.data());
    EXPECT_EQ(expected, actual);
}

// Regression test for passing a zero size init buffer with the extension.
TEST_P(RobustResourceInitTest, BufferDataZeroSize)
{
    ANGLE_SKIP_TEST_IF(!hasGLExtension());

    GLBuffer buffer;
    glBindBuffer(GL_ARRAY_BUFFER, buffer);
    glBufferData(GL_ARRAY_BUFFER, 0, nullptr, GL_STATIC_DRAW);
}

// The following test code translated from WebGL 1 test:
// https://www.khronos.org/registry/webgl/sdk/tests/conformance/misc/uninitialized-test.html
void RobustResourceInitTest::setupTexture(GLTexture *tex)
{
    GLuint tempTexture;
    glGenTextures(1, &tempTexture);
    glBindTexture(GL_TEXTURE_2D, tempTexture);
    glTexImage2D(GL_TEXTURE_2D, 0, GL_RGBA, kWidth, kHeight, 0, GL_RGBA, GL_UNSIGNED_BYTE, nullptr);

    // this can be quite undeterministic so to improve odds of seeing uninitialized data write bits
    // into tex then delete texture then re-create one with same characteristics (driver will likely
    // reuse mem) with this trick on r59046 WebKit/OSX I get FAIL 100% of the time instead of ~15%
    // of the time.

    std::array<uint8_t, kWidth * kHeight * 4> badData;
    for (size_t i = 0; i < badData.size(); ++i)
    {
        badData[i] = static_cast<uint8_t>(i % 255);
    }

    glTexSubImage2D(GL_TEXTURE_2D, 0, 0, 0, kWidth, kHeight, GL_RGBA, GL_UNSIGNED_BYTE,
                    badData.data());
    glDeleteTextures(1, &tempTexture);

    // This will create the GLTexture.
    glBindTexture(GL_TEXTURE_2D, *tex);
}

void RobustResourceInitTest::setup3DTexture(GLTexture *tex)
{
    GLuint tempTexture;
    glGenTextures(1, &tempTexture);
    glBindTexture(GL_TEXTURE_3D, tempTexture);
    glTexImage3D(GL_TEXTURE_3D, 0, GL_RGBA, kWidth, kHeight, 2, 0, GL_RGBA, GL_UNSIGNED_BYTE,
                 nullptr);

    // this can be quite undeterministic so to improve odds of seeing uninitialized data write bits
    // into tex then delete texture then re-create one with same characteristics (driver will likely
    // reuse mem) with this trick on r59046 WebKit/OSX I get FAIL 100% of the time instead of ~15%
    // of the time.

    std::array<uint8_t, kWidth * kHeight * 2 * 4> badData;
    for (size_t i = 0; i < badData.size(); ++i)
    {
        badData[i] = static_cast<uint8_t>(i % 255);
    }

    glTexSubImage3D(GL_TEXTURE_3D, 0, 0, 0, 0, kWidth, kHeight, 2, GL_RGBA, GL_UNSIGNED_BYTE,
                    badData.data());
    glDeleteTextures(1, &tempTexture);

    // This will create the GLTexture.
    glBindTexture(GL_TEXTURE_3D, *tex);
}

void RobustResourceInitTest::checkNonZeroPixels(GLTexture *texture,
                                                int skipX,
                                                int skipY,
                                                int skipWidth,
                                                int skipHeight,
                                                const GLColor &skip)
{
    glBindTexture(GL_TEXTURE_2D, 0);
    GLFramebuffer fb;
    glBindFramebuffer(GL_FRAMEBUFFER, fb);
    glFramebufferTexture2D(GL_FRAMEBUFFER, GL_COLOR_ATTACHMENT0, GL_TEXTURE_2D, texture->get(), 0);
    EXPECT_GLENUM_EQ(GL_FRAMEBUFFER_COMPLETE, glCheckFramebufferStatus(GL_FRAMEBUFFER));

    checkFramebufferNonZeroPixels(skipX, skipY, skipWidth, skipHeight, skip);
}

void RobustResourceInitTest::checkNonZeroPixels3D(GLTexture *texture,
                                                  int skipX,
                                                  int skipY,
                                                  int skipWidth,
                                                  int skipHeight,
                                                  int textureLayer,
                                                  const GLColor &skip)
{
    glBindTexture(GL_TEXTURE_3D, 0);
    GLFramebuffer fb;
    glBindFramebuffer(GL_FRAMEBUFFER, fb);
    glFramebufferTextureLayer(GL_FRAMEBUFFER, GL_COLOR_ATTACHMENT0, texture->get(), 0,
                              textureLayer);
    EXPECT_GLENUM_EQ(GL_FRAMEBUFFER_COMPLETE, glCheckFramebufferStatus(GL_FRAMEBUFFER));

    checkFramebufferNonZeroPixels(skipX, skipY, skipWidth, skipHeight, skip);
}

void RobustResourceInitTest::checkFramebufferNonZeroPixels(int skipX,
                                                           int skipY,
                                                           int skipWidth,
                                                           int skipHeight,
                                                           const GLColor &skip)
{
    checkCustomFramebufferNonZeroPixels(kWidth, kHeight, skipX, skipY, skipWidth, skipHeight, skip);
}

void RobustResourceInitTest::checkCustomFramebufferNonZeroPixels(int fboWidth,
                                                                 int fboHeight,
                                                                 int skipX,
                                                                 int skipY,
                                                                 int skipWidth,
                                                                 int skipHeight,
                                                                 const GLColor &skip)
{
    std::vector<GLColor> data(fboWidth * fboHeight);
    glReadPixels(0, 0, fboWidth, fboHeight, GL_RGBA, GL_UNSIGNED_BYTE, data.data());

    int k = 0;
    for (int y = 0; y < fboHeight; ++y)
    {
        for (int x = 0; x < fboWidth; ++x)
        {
            int index = (y * fboWidth + x);
            if (x >= skipX && x < skipX + skipWidth && y >= skipY && y < skipY + skipHeight)
            {
                ASSERT_EQ(skip, data[index]) << " at pixel " << x << ", " << y;
            }
            else
            {
                k += (data[index] != GLColor::transparentBlack) ? 1 : 0;
            }
        }
    }

    EXPECT_EQ(0, k);
}

// Reading an uninitialized texture (texImage2D) should succeed with all bytes set to 0.
TEST_P(RobustResourceInitTest, ReadingUninitializedTexture)
{
    ANGLE_SKIP_TEST_IF(!hasGLExtension());

    GLTexture tex;
    setupTexture(&tex);
    glTexImage2D(GL_TEXTURE_2D, 0, GL_RGBA, kWidth, kHeight, 0, GL_RGBA, GL_UNSIGNED_BYTE, nullptr);
    checkNonZeroPixels(&tex, 0, 0, 0, 0, GLColor::transparentBlack);
    EXPECT_GL_NO_ERROR();
}

// Test that calling glTexImage2D multiple times with the same size and no data resets all texture
// data
TEST_P(RobustResourceInitTest, ReuploadingClearsTexture)
{
    ANGLE_SKIP_TEST_IF(!hasGLExtension());

    // crbug.com/826576
    ANGLE_SKIP_TEST_IF(IsOSX() && IsNVIDIA() && IsDesktopOpenGL());

    // Put some data into the texture
    std::array<GLColor, kWidth * kHeight> data;
    data.fill(GLColor::white);

    GLTexture tex;
    glBindTexture(GL_TEXTURE_2D, tex);
    glTexImage2D(GL_TEXTURE_2D, 0, GL_RGBA, kWidth, kHeight, 0, GL_RGBA, GL_UNSIGNED_BYTE,
                 data.data());

    // Reset the texture
    glTexImage2D(GL_TEXTURE_2D, 0, GL_RGBA, kWidth, kHeight, 0, GL_RGBA, GL_UNSIGNED_BYTE, nullptr);
    checkNonZeroPixels(&tex, 0, 0, 0, 0, GLColor::transparentBlack);
    EXPECT_GL_NO_ERROR();
}

// Cover the case where null pixel data is uploaded to a texture and then sub image is used to
// upload partial data
TEST_P(RobustResourceInitTest, TexImageThenSubImage)
{
    ANGLE_SKIP_TEST_IF(!hasGLExtension());

    // http://anglebug.com/2407, but only fails on Nexus devices
    ANGLE_SKIP_TEST_IF((IsNexus5X() || IsNexus6P()) && IsOpenGLES());

    // Put some data into the texture

    GLTexture tex;
    glBindTexture(GL_TEXTURE_2D, tex);
    glTexImage2D(GL_TEXTURE_2D, 0, GL_RGBA, kWidth, kHeight, 0, GL_RGBA, GL_UNSIGNED_BYTE, nullptr);

    // Force the D3D texture to create a storage
    checkNonZeroPixels(&tex, 0, 0, 0, 0, GLColor::transparentBlack);

    glBindTexture(GL_TEXTURE_2D, tex);
    glTexImage2D(GL_TEXTURE_2D, 0, GL_RGBA, kWidth, kHeight, 0, GL_RGBA, GL_UNSIGNED_BYTE, nullptr);

    std::array<GLColor, kWidth * kHeight> data;
    data.fill(GLColor::white);

    glTexSubImage2D(GL_TEXTURE_2D, 0, 0, 0, kWidth / 2, kHeight / 2, GL_RGBA, GL_UNSIGNED_BYTE,
                    data.data());
    checkNonZeroPixels(&tex, 0, 0, kWidth / 2, kHeight / 2, GLColor::white);
    EXPECT_GL_NO_ERROR();
}

// Reading an uninitialized texture (texImage3D) should succeed with all bytes set to 0.
TEST_P(RobustResourceInitTestES3, ReadingUninitialized3DTexture)
{
    ANGLE_SKIP_TEST_IF(!hasGLExtension());

    GLTexture tex;
    setup3DTexture(&tex);
    glTexImage3D(GL_TEXTURE_3D, 0, GL_RGBA, kWidth, kHeight, 2, 0, GL_RGBA, GL_UNSIGNED_BYTE,
                 nullptr);
    checkNonZeroPixels3D(&tex, 0, 0, 0, 0, 0, GLColor::transparentBlack);
    EXPECT_GL_NO_ERROR();
}

// Copy of the copytexsubimage3d_texture_wrongly_initialized test that is part of the WebGL2
// conformance suite: copy-texture-image-webgl-specific.html
TEST_P(RobustResourceInitTestES3, CopyTexSubImage3DTextureWronglyInitialized)
{
    ANGLE_SKIP_TEST_IF(!hasGLExtension());

    constexpr GLint kTextureLayer     = 0;
    constexpr GLint kTextureWidth     = 2;
    constexpr GLint kTextureHeight    = 2;
    constexpr GLint kTextureDepth     = 2;
    constexpr size_t kTextureDataSize = kTextureWidth * kTextureHeight * 4;

    GLTexture texture2D;
    glBindTexture(GL_TEXTURE_2D, texture2D);
    constexpr std::array<uint8_t, kTextureDataSize> data = {{0x01, 0x02, 0x03, 0x04, 0x05, 0x06,
                                                             0x07, 0x08, 0x09, 0x0A, 0x0B, 0x0C,
                                                             0x0D, 0x0E, 0x0F, 0x10}};
    glTexImage2D(GL_TEXTURE_2D, 0, GL_RGBA, kTextureWidth, kTextureHeight, 0, GL_RGBA,
                 GL_UNSIGNED_BYTE, data.data());

    GLFramebuffer fbo;
    glBindFramebuffer(GL_FRAMEBUFFER, fbo);
    glFramebufferTexture2D(GL_FRAMEBUFFER, GL_COLOR_ATTACHMENT0, GL_TEXTURE_2D, texture2D, 0);
    ASSERT_GLENUM_EQ(GL_FRAMEBUFFER_COMPLETE, glCheckFramebufferStatus(GL_FRAMEBUFFER));

    GLTexture texture3D;
    glBindTexture(GL_TEXTURE_3D, texture3D);
    glTexStorage3D(GL_TEXTURE_3D, 1, GL_RGBA8, kTextureWidth, kTextureHeight, kTextureDepth);
    glCopyTexSubImage3D(GL_TEXTURE_3D, 0, 0, 0, kTextureLayer, 0, 0, kTextureWidth, kTextureHeight);

    glFramebufferTextureLayer(GL_FRAMEBUFFER, GL_COLOR_ATTACHMENT0, texture3D, 0, kTextureLayer);
    std::array<uint8_t, kTextureDataSize> pixels;
    glReadPixels(0, 0, kTextureWidth, kTextureHeight, GL_RGBA, GL_UNSIGNED_BYTE, pixels.data());
    ASSERT_GL_NO_ERROR();
    EXPECT_EQ(data, pixels);
}

// Test that binding an EGL surface to a texture does not cause it to be cleared.
TEST_P(RobustResourceInitTestES3, BindTexImage)
{
    ANGLE_SKIP_TEST_IF(!hasGLExtension());

    EGLWindow *window  = getEGLWindow();
    EGLSurface surface = window->getSurface();
    EGLDisplay display = window->getDisplay();
    EGLConfig config   = window->getConfig();
    EGLContext context = window->getContext();

    EGLint surfaceType = 0;
    eglGetConfigAttrib(display, config, EGL_SURFACE_TYPE, &surfaceType);
    // Test skipped because EGL config cannot be used to create pbuffers.
    ANGLE_SKIP_TEST_IF((surfaceType & EGL_PBUFFER_BIT) == 0);

    EGLint bindToSurfaceRGBA = 0;
    eglGetConfigAttrib(display, config, EGL_BIND_TO_TEXTURE_RGBA, &bindToSurfaceRGBA);
    // Test skipped because EGL config cannot be used to create pbuffers.
    ANGLE_SKIP_TEST_IF(bindToSurfaceRGBA == EGL_FALSE);

    EGLint attribs[] = {
        EGL_WIDTH,          32,
        EGL_HEIGHT,         32,
        EGL_TEXTURE_FORMAT, EGL_TEXTURE_RGBA,
        EGL_TEXTURE_TARGET, EGL_TEXTURE_2D,
        EGL_NONE,
    };

    EGLSurface pbuffer = eglCreatePbufferSurface(display, config, attribs);
    ASSERT_NE(EGL_NO_SURFACE, pbuffer);

    // Clear the pbuffer
    eglMakeCurrent(display, pbuffer, pbuffer, context);
    GLColor clearColor = GLColor::magenta;
    glClearColor(clearColor.R, clearColor.G, clearColor.B, clearColor.A);
    glClear(GL_COLOR_BUFFER_BIT);
    EXPECT_PIXEL_COLOR_EQ(0, 0, clearColor);

    // Bind the pbuffer to a texture and read its color
    eglMakeCurrent(display, surface, surface, context);

    GLTexture texture;
    glBindTexture(GL_TEXTURE_2D, texture);
    eglBindTexImage(display, pbuffer, EGL_BACK_BUFFER);

    GLFramebuffer fbo;
    glBindFramebuffer(GL_FRAMEBUFFER, fbo);
    glFramebufferTexture2D(GL_FRAMEBUFFER, GL_COLOR_ATTACHMENT0, GL_TEXTURE_2D, texture, 0);
    if (glCheckFramebufferStatus(GL_FRAMEBUFFER) == GL_FRAMEBUFFER_COMPLETE)
    {
        EXPECT_PIXEL_COLOR_EQ(0, 0, clearColor);
    }
    else
    {
        std::cout << "Read pixels check skipped because framebuffer was not complete." << std::endl;
    }

    eglDestroySurface(display, pbuffer);
}

// Tests that drawing with an uninitialized Texture works as expected.
TEST_P(RobustResourceInitTest, DrawWithTexture)
{
    ANGLE_SKIP_TEST_IF(!hasGLExtension());

    GLTexture texture;
    glBindTexture(GL_TEXTURE_2D, texture);
    glTexImage2D(GL_TEXTURE_2D, 0, GL_RGBA, kWidth, kHeight, 0, GL_RGBA, GL_UNSIGNED_BYTE, nullptr);
    glTexParameteri(GL_TEXTURE_2D, GL_TEXTURE_MIN_FILTER, GL_NEAREST);
    glTexParameteri(GL_TEXTURE_2D, GL_TEXTURE_MAG_FILTER, GL_NEAREST);

    constexpr char kVS[] =
        "attribute vec2 position;\n"
        "varying vec2 texCoord;\n"
        "void main() {\n"
        "    gl_Position = vec4(position, 0, 1);\n"
        "    texCoord = (position * 0.5) + 0.5;\n"
        "}";
    constexpr char kFS[] =
        "precision mediump float;\n"
        "varying vec2 texCoord;\n"
        "uniform sampler2D tex;\n"
        "void main() {\n"
        "    gl_FragColor = texture2D(tex, texCoord);\n"
        "}";

    ANGLE_GL_PROGRAM(program, kVS, kFS);
    drawQuad(program, "position", 0.5f);

    checkFramebufferNonZeroPixels(0, 0, 0, 0, GLColor::black);
}

// Reading a partially initialized texture (texImage2D) should succeed with all uninitialized bytes
// set to 0 and initialized bytes untouched.
TEST_P(RobustResourceInitTest, ReadingPartiallyInitializedTexture)
{
    ANGLE_SKIP_TEST_IF(!hasGLExtension());

    // http://anglebug.com/2407, but only fails on Nexus devices
    ANGLE_SKIP_TEST_IF((IsNexus5X() || IsNexus6P()) && IsOpenGLES());

    GLTexture tex;
    setupTexture(&tex);
    glTexImage2D(GL_TEXTURE_2D, 0, GL_RGBA, kWidth, kHeight, 0, GL_RGBA, GL_UNSIGNED_BYTE, nullptr);
    GLColor data(108, 72, 36, 9);
    glTexSubImage2D(GL_TEXTURE_2D, 0, kWidth / 2, kHeight / 2, 1, 1, GL_RGBA, GL_UNSIGNED_BYTE,
                    &data.R);
    checkNonZeroPixels(&tex, kWidth / 2, kHeight / 2, 1, 1, data);
    EXPECT_GL_NO_ERROR();
}

// Uninitialized parts of textures initialized via copyTexImage2D should have all bytes set to 0.
TEST_P(RobustResourceInitTest, UninitializedPartsOfCopied2DTexturesAreBlack)
{
    ANGLE_SKIP_TEST_IF(!hasGLExtension());

    GLTexture tex;
    setupTexture(&tex);
    GLFramebuffer fbo;
    glBindFramebuffer(GL_FRAMEBUFFER, fbo);
    GLRenderbuffer rbo;
    glBindRenderbuffer(GL_RENDERBUFFER, rbo);
    constexpr int fboWidth  = 16;
    constexpr int fboHeight = 16;
    glRenderbufferStorage(GL_RENDERBUFFER, GL_RGBA4, fboWidth, fboHeight);
    glFramebufferRenderbuffer(GL_FRAMEBUFFER, GL_COLOR_ATTACHMENT0, GL_RENDERBUFFER, rbo);
    EXPECT_GLENUM_EQ(GL_FRAMEBUFFER_COMPLETE, glCheckFramebufferStatus(GL_FRAMEBUFFER));
    glClearColor(1.0, 0.0, 0.0, 1.0);
    glClear(GL_COLOR_BUFFER_BIT);
    EXPECT_GL_NO_ERROR();
    glCopyTexImage2D(GL_TEXTURE_2D, 0, GL_RGBA, 0, 0, kWidth, kHeight, 0);
    checkNonZeroPixels(&tex, 0, 0, fboWidth, fboHeight, GLColor::red);
    EXPECT_GL_NO_ERROR();
}

// Reading an uninitialized portion of a texture (copyTexImage2D with negative x and y) should
// succeed with all bytes set to 0. Regression test for a bug where the zeroing out of the
// texture was done via the same code path as glTexImage2D, causing the PIXEL_UNPACK_BUFFER
// to be used.
TEST_P(RobustResourceInitTestES3, ReadingOutOfBoundsCopiedTextureWithUnpackBuffer)
{
    ANGLE_SKIP_TEST_IF(!hasGLExtension());
    // TODO(geofflang@chromium.org): CopyTexImage from GL_RGBA4444 to GL_ALPHA fails when looking
    // up which resulting format the texture should have.
    ANGLE_SKIP_TEST_IF(IsOpenGL());

    // GL_ALPHA texture can't be read with glReadPixels, for convenience this test uses
    // glCopyTextureCHROMIUM to copy GL_ALPHA into GL_RGBA
    ANGLE_SKIP_TEST_IF(!IsGLExtensionEnabled("GL_CHROMIUM_copy_texture"));

    GLFramebuffer fbo;
    glBindFramebuffer(GL_FRAMEBUFFER, fbo);
    GLRenderbuffer rbo;
    glBindRenderbuffer(GL_RENDERBUFFER, rbo);
    constexpr int fboWidth  = 16;
    constexpr int fboHeight = 16;
    glRenderbufferStorage(GL_RENDERBUFFER, GL_RGBA4, fboWidth, fboHeight);
    glFramebufferRenderbuffer(GL_FRAMEBUFFER, GL_COLOR_ATTACHMENT0, GL_RENDERBUFFER, rbo);
    EXPECT_GLENUM_EQ(GL_FRAMEBUFFER_COMPLETE, glCheckFramebufferStatus(GL_FRAMEBUFFER));
    glClearColor(1.0, 0.0, 0.0, 1.0);
    glClear(GL_COLOR_BUFFER_BIT);
    EXPECT_GL_NO_ERROR();
    constexpr int x = -8;
    constexpr int y = -8;

    GLBuffer buffer;
    glBindBuffer(GL_PIXEL_UNPACK_BUFFER, buffer);
    std::vector<GLColor> bunchOfGreen(fboWidth * fboHeight, GLColor::green);
    glBufferData(GL_PIXEL_UNPACK_BUFFER, sizeof(bunchOfGreen), bunchOfGreen.data(), GL_STATIC_DRAW);
    EXPECT_GL_NO_ERROR();

    // Use non-multiple-of-4 dimensions to make sure unpack alignment is set in the backends
    // (http://crbug.com/836131)
    constexpr int kTextureWidth  = 127;
    constexpr int kTextureHeight = 127;

    // Use GL_ALPHA to force a CPU readback in the D3D11 backend
    GLTexture texAlpha;
    glBindTexture(GL_TEXTURE_2D, texAlpha);
    glCopyTexImage2D(GL_TEXTURE_2D, 0, GL_ALPHA, x, y, kTextureWidth, kTextureHeight, 0);
    EXPECT_GL_NO_ERROR();

    // GL_ALPHA cannot be glReadPixels, so copy into a GL_RGBA texture
    GLTexture texRGBA;
    glBindBuffer(GL_PIXEL_UNPACK_BUFFER, 0);
    setupTexture(&texRGBA);
    glCopyTextureCHROMIUM(texAlpha, 0, GL_TEXTURE_2D, texRGBA, 0, GL_RGBA, GL_UNSIGNED_BYTE,
                          GL_FALSE, GL_FALSE, GL_FALSE);
    EXPECT_GL_NO_ERROR();

    checkNonZeroPixels(&texRGBA, -x, -y, fboWidth, fboHeight, GLColor(0, 0, 0, 255));
    EXPECT_GL_NO_ERROR();
}

// Reading an uninitialized portion of a texture (copyTexImage2D with negative x and y) should
// succeed with all bytes set to 0.
TEST_P(RobustResourceInitTest, ReadingOutOfBoundsCopiedTexture)
{
    ANGLE_SKIP_TEST_IF(!hasGLExtension());

    // Flaky failure on Linux / NV / Vulkan when run in a sequence. http://anglebug.com/3416
    ANGLE_SKIP_TEST_IF(IsVulkan() && IsNVIDIA() && IsLinux());
    // http://anglebug.com/4092
    ANGLE_SKIP_TEST_IF(IsWindows() && IsVulkan());

    GLTexture tex;
    setupTexture(&tex);
    GLFramebuffer fbo;
    glBindFramebuffer(GL_FRAMEBUFFER, fbo);
    GLRenderbuffer rbo;
    glBindRenderbuffer(GL_RENDERBUFFER, rbo);
    constexpr int fboWidth  = 16;
    constexpr int fboHeight = 16;
    glRenderbufferStorage(GL_RENDERBUFFER, GL_RGBA4, fboWidth, fboHeight);
    glFramebufferRenderbuffer(GL_FRAMEBUFFER, GL_COLOR_ATTACHMENT0, GL_RENDERBUFFER, rbo);
    EXPECT_GLENUM_EQ(GL_FRAMEBUFFER_COMPLETE, glCheckFramebufferStatus(GL_FRAMEBUFFER));
    glClearColor(1.0, 0.0, 0.0, 1.0);
    glClear(GL_COLOR_BUFFER_BIT);
    EXPECT_GL_NO_ERROR();
    constexpr int x = -8;
    constexpr int y = -8;
    glCopyTexImage2D(GL_TEXTURE_2D, 0, GL_RGBA, x, y, kWidth, kHeight, 0);
    checkNonZeroPixels(&tex, -x, -y, fboWidth, fboHeight, GLColor::red);
    EXPECT_GL_NO_ERROR();
}

// Tests resources are initialized properly with multisample resolve.
TEST_P(RobustResourceInitTestES3, MultisampledDepthInitializedCorrectly)
{
    ANGLE_SKIP_TEST_IF(!hasGLExtension());

    // http://anglebug.com/2407
    ANGLE_SKIP_TEST_IF(IsAndroid() && IsOpenGLES());

    ANGLE_GL_PROGRAM(program, essl1_shaders::vs::Simple(), essl1_shaders::fs::Red());

    // Make the destination non-multisampled depth FBO.
    GLTexture color;
    glBindTexture(GL_TEXTURE_2D, color);
    glTexImage2D(GL_TEXTURE_2D, 0, GL_RGBA, kWidth, kHeight, 0, GL_RGBA, GL_UNSIGNED_BYTE, nullptr);

    GLRenderbuffer depth;
    glBindRenderbuffer(GL_RENDERBUFFER, depth);
    glRenderbufferStorage(GL_RENDERBUFFER, GL_DEPTH_COMPONENT16, kWidth, kHeight);

    GLFramebuffer fbo;
    glBindFramebuffer(GL_FRAMEBUFFER, fbo);
    glFramebufferTexture2D(GL_FRAMEBUFFER, GL_COLOR_ATTACHMENT0, GL_TEXTURE_2D, color, 0);
    glFramebufferRenderbuffer(GL_FRAMEBUFFER, GL_DEPTH_ATTACHMENT, GL_RENDERBUFFER, depth);
    ASSERT_GLENUM_EQ(GL_FRAMEBUFFER_COMPLETE, glCheckFramebufferStatus(GL_FRAMEBUFFER));

    glClearColor(0, 1, 0, 1);
    glClearDepthf(0);
    glClear(GL_COLOR_BUFFER_BIT | GL_DEPTH_BUFFER_BIT);
    ASSERT_GL_NO_ERROR();
    EXPECT_PIXEL_COLOR_EQ(0, 0, GLColor::green);

    // Make the multisampled depth FBO.
    GLRenderbuffer msDepth;
    glBindRenderbuffer(GL_RENDERBUFFER, msDepth);
    glRenderbufferStorageMultisample(GL_RENDERBUFFER, 4, GL_DEPTH_COMPONENT16, kWidth, kHeight);

    GLFramebuffer msFBO;
    glBindFramebuffer(GL_READ_FRAMEBUFFER, msFBO);
    glFramebufferRenderbuffer(GL_READ_FRAMEBUFFER, GL_DEPTH_ATTACHMENT, GL_RENDERBUFFER, msDepth);
    ASSERT_GLENUM_EQ(GL_FRAMEBUFFER_COMPLETE, glCheckFramebufferStatus(GL_READ_FRAMEBUFFER));

    // Multisample resolve.
    glBlitFramebuffer(0, 0, kWidth, kHeight, 0, 0, kWidth, kHeight, GL_DEPTH_BUFFER_BIT,
                      GL_NEAREST);
    ASSERT_GL_NO_ERROR();

    // Test drawing with the resolved depth buffer.
    glBindFramebuffer(GL_FRAMEBUFFER, fbo);
    glDepthMask(GL_FALSE);
    glEnable(GL_DEPTH_TEST);
    glDepthFunc(GL_EQUAL);
    drawQuad(program, essl1_shaders::PositionAttrib(), 1.0f);
    ASSERT_GL_NO_ERROR();
    EXPECT_PIXEL_COLOR_EQ(0, 0, GLColor::red);
}

// Basic test that textures are initialized correctly.
TEST_P(RobustResourceInitTest, Texture)
{
    ANGLE_SKIP_TEST_IF(!hasGLExtension());

    GLTexture texture;
    glBindTexture(GL_TEXTURE_2D, texture);
    glTexImage2D(GL_TEXTURE_2D, 0, GL_RGBA, kWidth, kHeight, 0, GL_RGBA, GL_UNSIGNED_BYTE, nullptr);

    GLFramebuffer framebuffer;
    glBindFramebuffer(GL_FRAMEBUFFER, framebuffer);
    glFramebufferTexture2D(GL_FRAMEBUFFER, GL_COLOR_ATTACHMENT0, GL_TEXTURE_2D, texture, 0);
    checkFramebufferNonZeroPixels(0, 0, 0, 0, GLColor::black);
}

// Test that uploading texture data with an unpack state set correctly initializes the texture and
// the data is uploaded correctly.
TEST_P(RobustResourceInitTest, TextureWithUnpackState)
{
    ANGLE_SKIP_TEST_IF(!hasGLExtension());

    // GL_UNPACK_ROW_LENGTH requires ES 3.0 or GL_EXT_unpack_subimage
    ANGLE_SKIP_TEST_IF(getClientMajorVersion() < 3 &&
                       !EnsureGLExtensionEnabled("GL_EXT_unpack_subimage"));

    GLTexture texture;
    glBindTexture(GL_TEXTURE_2D, texture);
    glTexImage2D(GL_TEXTURE_2D, 0, GL_RGBA, kWidth, kHeight, 0, GL_RGBA, GL_UNSIGNED_BYTE, nullptr);

    // Upload a 2x2 rect using GL_UNPACK_ROW_LENGTH=4
    GLColor colorData[8] = {
        GLColor::green, GLColor::green, GLColor::red, GLColor::red,
        GLColor::green, GLColor::green, GLColor::red, GLColor::red,
    };
    glPixelStorei(GL_UNPACK_ROW_LENGTH, 4);
    glTexSubImage2D(GL_TEXTURE_2D, 0, 0, 0, 2, 2, GL_RGBA, GL_UNSIGNED_BYTE, colorData);

    GLFramebuffer framebuffer;
    glBindFramebuffer(GL_FRAMEBUFFER, framebuffer);
    glFramebufferTexture2D(GL_FRAMEBUFFER, GL_COLOR_ATTACHMENT0, GL_TEXTURE_2D, texture, 0);

    checkFramebufferNonZeroPixels(0, 0, 2, 2, GLColor::green);
}

template <typename PixelT>
void RobustResourceInitTestES3::testIntegerTextureInit(const char *samplerType,
                                                       GLenum internalFormatRGBA,
                                                       GLenum internalFormatRGB,
                                                       GLenum type)
{
    ANGLE_SKIP_TEST_IF(!hasGLExtension());

    std::string fs = GetSimpleTextureFragmentShader(samplerType);

    ANGLE_GL_PROGRAM(program, kSimpleTextureVertexShader, fs.c_str());

    // Make an RGBA framebuffer.
    GLTexture framebufferTexture;
    glBindTexture(GL_TEXTURE_2D, framebufferTexture);
    glTexImage2D(GL_TEXTURE_2D, 0, internalFormatRGBA, kWidth, kHeight, 0, GL_RGBA_INTEGER, type,
                 nullptr);
    ASSERT_GL_NO_ERROR();

    GLFramebuffer framebuffer;
    glBindFramebuffer(GL_FRAMEBUFFER, framebuffer);
    glFramebufferTexture2D(GL_FRAMEBUFFER, GL_COLOR_ATTACHMENT0, GL_TEXTURE_2D, framebufferTexture,
                           0);

    // Make an RGB texture.
    GLTexture texture;
    glBindTexture(GL_TEXTURE_2D, texture);
    glTexImage2D(GL_TEXTURE_2D, 0, internalFormatRGB, kWidth, kHeight, 0, GL_RGB_INTEGER, type,
                 nullptr);
    glTexParameteri(GL_TEXTURE_2D, GL_TEXTURE_MAG_FILTER, GL_NEAREST);
    glTexParameteri(GL_TEXTURE_2D, GL_TEXTURE_MIN_FILTER, GL_NEAREST);
    ASSERT_GL_NO_ERROR();

    // Blit from the texture to the framebuffer.
    drawQuad(program, "position", 0.5f);

    std::array<PixelT, kWidth * kHeight * 4> data;
    glReadPixels(0, 0, kWidth, kHeight, GL_RGBA_INTEGER, type, data.data());

    // Check the color channels are zero and the alpha channel is 1.
    int incorrectPixels = 0;
    for (int y = 0; y < kHeight; ++y)
    {
        for (int x = 0; x < kWidth; ++x)
        {
            int index    = (y * kWidth + x) * 4;
            bool correct = (data[index] == 0 && data[index + 1] == 0 && data[index + 2] == 0 &&
                            data[index + 3] == 1);
            incorrectPixels += (!correct ? 1 : 0);
        }
    }

    ASSERT_GL_NO_ERROR();
    EXPECT_EQ(0, incorrectPixels);
}

// Simple tests for integer formats that ANGLE must emulate on D3D11.
TEST_P(RobustResourceInitTestES3, TextureInit_UIntRGB8)
{
    ANGLE_SKIP_TEST_IF(!hasGLExtension());
    testIntegerTextureInit<uint8_t>("u", GL_RGBA8UI, GL_RGB8UI, GL_UNSIGNED_BYTE);
}

TEST_P(RobustResourceInitTestES3, TextureInit_UIntRGB32)
{
    ANGLE_SKIP_TEST_IF(!hasGLExtension());
    testIntegerTextureInit<uint32_t>("u", GL_RGBA32UI, GL_RGB32UI, GL_UNSIGNED_INT);
}

TEST_P(RobustResourceInitTestES3, TextureInit_IntRGB8)
{
    ANGLE_SKIP_TEST_IF(!hasGLExtension());
    testIntegerTextureInit<int8_t>("i", GL_RGBA8I, GL_RGB8I, GL_BYTE);
}

TEST_P(RobustResourceInitTestES3, TextureInit_IntRGB32)
{
    ANGLE_SKIP_TEST_IF(!hasGLExtension());
    testIntegerTextureInit<int32_t>("i", GL_RGBA32I, GL_RGB32I, GL_INT);
}

// Test that uninitialized image texture works well.
TEST_P(RobustResourceInitTestES31, ImageTextureInit_R32UI)
{
    ANGLE_SKIP_TEST_IF(!hasGLExtension());
    constexpr char kCS[] =
        R"(#version 310 es
        layout(local_size_x=1, local_size_y=1, local_size_z=1) in;
        layout(r32ui, binding = 1) writeonly uniform highp uimage2D writeImage;
        void main()
        {
            imageStore(writeImage, ivec2(gl_LocalInvocationID.xy), uvec4(200u));
        })";

    GLTexture texture;
    // Don't upload data to texture.
    glBindTexture(GL_TEXTURE_2D, texture);
    glTexStorage2D(GL_TEXTURE_2D, 1, GL_R32UI, 1, 1);
    EXPECT_GL_NO_ERROR();

    ANGLE_GL_COMPUTE_PROGRAM(program, kCS);
    glUseProgram(program.get());

    glBindImageTexture(1, texture, 0, GL_FALSE, 0, GL_WRITE_ONLY, GL_R32UI);

    glDispatchCompute(1, 1, 1);
    EXPECT_GL_NO_ERROR();

    GLFramebuffer framebuffer;
    glBindFramebuffer(GL_READ_FRAMEBUFFER, framebuffer);
    glFramebufferTexture2D(GL_READ_FRAMEBUFFER, GL_COLOR_ATTACHMENT0, GL_TEXTURE_2D, texture, 0);

    GLuint outputValue;
    glReadPixels(0, 0, 1, 1, GL_RED_INTEGER, GL_UNSIGNED_INT, &outputValue);
    EXPECT_GL_NO_ERROR();

    EXPECT_EQ(200u, outputValue);

    outputValue = 0u;
    // Write to another uninitialized texture.
    GLTexture texture2;
    glBindTexture(GL_TEXTURE_2D, texture2);
    glTexStorage2D(GL_TEXTURE_2D, 1, GL_R32UI, 1, 1);
    EXPECT_GL_NO_ERROR();
    glBindImageTexture(1, texture2, 0, GL_FALSE, 0, GL_WRITE_ONLY, GL_R32UI);
    glDispatchCompute(1, 1, 1);
    glFramebufferTexture2D(GL_READ_FRAMEBUFFER, GL_COLOR_ATTACHMENT0, GL_TEXTURE_2D, texture2, 0);
    glReadPixels(0, 0, 1, 1, GL_RED_INTEGER, GL_UNSIGNED_INT, &outputValue);
    EXPECT_EQ(200u, outputValue);
}

// Basic test that renderbuffers are initialized correctly.
TEST_P(RobustResourceInitTest, Renderbuffer)
{
    ANGLE_SKIP_TEST_IF(!hasGLExtension());

    GLRenderbuffer renderbuffer;
    glBindRenderbuffer(GL_RENDERBUFFER, renderbuffer);
    glRenderbufferStorage(GL_RENDERBUFFER, GL_RGBA8, kWidth, kHeight);

    GLFramebuffer framebuffer;
    glBindFramebuffer(GL_FRAMEBUFFER, framebuffer);
    glFramebufferRenderbuffer(GL_FRAMEBUFFER, GL_COLOR_ATTACHMENT0, GL_RENDERBUFFER, renderbuffer);

    checkFramebufferNonZeroPixels(0, 0, 0, 0, GLColor::black);
}

// Tests creating mipmaps with robust resource init.
TEST_P(RobustResourceInitTestES3, GenerateMipmap)
{
    ANGLE_SKIP_TEST_IF(!hasGLExtension());

    constexpr GLint kTextureSize = 16;

    // Initialize a 16x16 RGBA8 texture with no data.
    GLTexture tex;
    glBindTexture(GL_TEXTURE_2D, tex);
    glTexImage2D(GL_TEXTURE_2D, 0, GL_RGBA, kTextureSize, kTextureSize, 0, GL_RGBA,
                 GL_UNSIGNED_BYTE, nullptr);
    glTexParameteri(GL_TEXTURE_2D, GL_TEXTURE_MIN_FILTER, GL_NEAREST_MIPMAP_NEAREST);
    glTexParameteri(GL_TEXTURE_2D, GL_TEXTURE_MAG_FILTER, GL_NEAREST);

    std::string shader = GetSimpleTextureFragmentShader("");
    ANGLE_GL_PROGRAM(program, kSimpleTextureVertexShader, shader.c_str());

    // Generate mipmaps and verify all the mips.
    glGenerateMipmap(GL_TEXTURE_2D);
    ASSERT_GL_NO_ERROR();

    // Validate a small texture.
    glClearColor(1, 0, 0, 1);
    glClear(GL_COLOR_BUFFER_BIT);
    EXPECT_PIXEL_COLOR_EQ(0, 0, GLColor::red);

    // Set viewport to resize the texture and draw.
    glViewport(0, 0, 2, 2);
    drawQuad(program, "position", 0.5f);
    ASSERT_GL_NO_ERROR();
    EXPECT_PIXEL_COLOR_EQ(0, 0, GLColor::transparentBlack);
}

// Tests creating mipmaps for cube maps with robust resource init.
TEST_P(RobustResourceInitTestES3, GenerateMipmapCubeMap)
{
    ANGLE_SKIP_TEST_IF(!hasGLExtension());

    constexpr GLint kTextureSize   = 16;
    constexpr GLint kTextureLevels = 5;

    // Initialize a 16x16 RGBA8 texture with no data.
    GLTexture tex;
    glBindTexture(GL_TEXTURE_CUBE_MAP, tex);
    for (GLenum target = GL_TEXTURE_CUBE_MAP_POSITIVE_X; target <= GL_TEXTURE_CUBE_MAP_NEGATIVE_Z;
         ++target)
    {
        glTexImage2D(target, 0, GL_RGBA, kTextureSize, kTextureSize, 0, GL_RGBA, GL_UNSIGNED_BYTE,
                     nullptr);
    }
    glTexParameteri(GL_TEXTURE_CUBE_MAP, GL_TEXTURE_MIN_FILTER, GL_NEAREST_MIPMAP_NEAREST);
    glTexParameteri(GL_TEXTURE_CUBE_MAP, GL_TEXTURE_MAG_FILTER, GL_NEAREST);

    // Generate mipmaps and verify all the mips.
    glGenerateMipmap(GL_TEXTURE_CUBE_MAP);
    ASSERT_GL_NO_ERROR();

    GLFramebuffer fbo;
    glBindFramebuffer(GL_FRAMEBUFFER, fbo);
    for (GLenum target = GL_TEXTURE_CUBE_MAP_POSITIVE_X; target <= GL_TEXTURE_CUBE_MAP_NEGATIVE_Z;
         ++target)
    {
        for (GLint level = 0; level < kTextureLevels; ++level)
        {
            glFramebufferTexture2D(GL_FRAMEBUFFER, GL_COLOR_ATTACHMENT0, target, tex, level);
            EXPECT_PIXEL_COLOR_EQ(0, 0, GLColor::transparentBlack);
        }
    }
}

// Test blitting a framebuffer out-of-bounds. Multiple iterations.
TEST_P(RobustResourceInitTestES3, BlitFramebufferOutOfBounds)
{
    ANGLE_SKIP_TEST_IF(!hasGLExtension());

    // http://anglebug.com/2408
    ANGLE_SKIP_TEST_IF(IsOSX() && IsAMD());

    // Initiate data to read framebuffer
    constexpr int size                = 8;
    constexpr GLenum readbufferFormat = GL_RGBA8;
    constexpr GLenum drawbufferFormat = GL_RGBA8;
    constexpr GLenum filter           = GL_NEAREST;

    std::vector<GLColor> readColors(size * size, GLColor::yellow);

    // Create read framebuffer and feed data to read buffer
    // Read buffer may have srgb image
    GLTexture tex_read;
    glBindTexture(GL_TEXTURE_2D, tex_read);
    glTexImage2D(GL_TEXTURE_2D, 0, readbufferFormat, size, size, 0, GL_RGBA, GL_UNSIGNED_BYTE,
                 readColors.data());

    GLFramebuffer fbo_read;
    glBindFramebuffer(GL_READ_FRAMEBUFFER, fbo_read);
    glFramebufferTexture2D(GL_READ_FRAMEBUFFER, GL_COLOR_ATTACHMENT0, GL_TEXTURE_2D, tex_read, 0);

    // Create draw framebuffer. Color in draw buffer is initialized to 0.
    // Draw buffer may have srgb image
    GLTexture tex_draw;
    glBindTexture(GL_TEXTURE_2D, tex_draw);
    glTexImage2D(GL_TEXTURE_2D, 0, drawbufferFormat, size, size, 0, GL_RGBA, GL_UNSIGNED_BYTE,
                 nullptr);

    GLFramebuffer fbo_draw;
    glBindFramebuffer(GL_DRAW_FRAMEBUFFER, fbo_draw);
    glFramebufferTexture2D(GL_DRAW_FRAMEBUFFER, GL_COLOR_ATTACHMENT0, GL_TEXTURE_2D, tex_draw, 0);

    ASSERT_GL_NO_ERROR();
    ASSERT_GLENUM_EQ(GL_FRAMEBUFFER_COMPLETE, glCheckFramebufferStatus(GL_READ_FRAMEBUFFER));

    using Region = std::array<int, 4>;

    struct Test
    {
        constexpr Test(const Region &read, const Region &draw, const Region &real)
            : readRegion(read), drawRegion(draw), realRegion(real)
        {}

        Region readRegion;
        Region drawRegion;
        Region realRegion;
    };

    constexpr std::array<Test, 2> tests = {{
        // only src region is out-of-bounds, dst region has different width/height as src region.
        {{{-2, -2, 4, 4}}, {{1, 1, 4, 4}}, {{2, 2, 4, 4}}},
        // only src region is out-of-bounds, dst region has the same width/height as src region.
        {{{-2, -2, 4, 4}}, {{1, 1, 7, 7}}, {{3, 3, 7, 7}}},
    }};

    // Blit read framebuffer to the image in draw framebuffer.
    for (const auto &test : tests)
    {
        // both the read framebuffer and draw framebuffer bounds are [0, 0, 8, 8]
        // blitting from src region to dst region
        glBindTexture(GL_TEXTURE_2D, tex_draw);
        glTexImage2D(GL_TEXTURE_2D, 0, drawbufferFormat, size, size, 0, GL_RGBA, GL_UNSIGNED_BYTE,
                     nullptr);

        const auto &read = test.readRegion;
        const auto &draw = test.drawRegion;
        const auto &real = test.realRegion;

        glBlitFramebuffer(read[0], read[1], read[2], read[3], draw[0], draw[1], draw[2], draw[3],
                          GL_COLOR_BUFFER_BIT, filter);

        // Read pixels and check the correctness.
        std::vector<GLColor> pixels(size * size);
        glBindFramebuffer(GL_READ_FRAMEBUFFER, fbo_draw);
        glPixelStorei(GL_PACK_ROW_LENGTH, 0);
        glReadPixels(0, 0, size, size, GL_RGBA, GL_UNSIGNED_BYTE, pixels.data());
        glBindFramebuffer(GL_READ_FRAMEBUFFER, fbo_read);
        ASSERT_GL_NO_ERROR();

        for (int ii = 0; ii < size; ++ii)
        {
            for (int jj = 0; jj < size; ++jj)
            {
                GLColor expectedColor = GLColor::transparentBlack;
                if (ii >= real[0] && ii < real[2] && jj >= real[1] && jj < real[3])
                {
                    expectedColor = GLColor::yellow;
                }

                int loc = ii * size + jj;
                EXPECT_EQ(expectedColor, pixels[loc]) << " at [" << jj << ", " << ii << "]";
            }
        }
    }
}

template <typename ClearFunc>
void RobustResourceInitTest::maskedDepthClear(ClearFunc clearFunc)
{
    ANGLE_SKIP_TEST_IF(!hasGLExtension());

    constexpr int kSize = 16;

    // Initialize a FBO with depth and simple color.
    GLRenderbuffer depthbuffer;
    glBindRenderbuffer(GL_RENDERBUFFER, depthbuffer);
    glRenderbufferStorage(GL_RENDERBUFFER, GL_DEPTH_COMPONENT16, kSize, kSize);

    GLTexture colorbuffer;
    glBindTexture(GL_TEXTURE_2D, colorbuffer);
    glTexImage2D(GL_TEXTURE_2D, 0, GL_RGBA, kSize, kSize, 0, GL_RGBA, GL_UNSIGNED_BYTE, nullptr);

    GLFramebuffer framebuffer;
    glBindFramebuffer(GL_FRAMEBUFFER, framebuffer);
    glFramebufferTexture2D(GL_FRAMEBUFFER, GL_COLOR_ATTACHMENT0, GL_TEXTURE_2D, colorbuffer, 0);
    glFramebufferRenderbuffer(GL_FRAMEBUFFER, GL_DEPTH_ATTACHMENT, GL_RENDERBUFFER, depthbuffer);

    ASSERT_GL_NO_ERROR();
    ASSERT_GLENUM_EQ(GL_FRAMEBUFFER_COMPLETE, glCheckFramebufferStatus(GL_FRAMEBUFFER));

    // Disable depth writes and trigger a clear.
    glDepthMask(GL_FALSE);

    clearFunc(0.5f);
    EXPECT_PIXEL_COLOR_EQ(0, 0, GLColor::black);

    // Draw red with a depth function that checks for the clear value.
    glEnable(GL_DEPTH_TEST);
    glDepthFunc(GL_EQUAL);

    ANGLE_GL_PROGRAM(program, essl1_shaders::vs::Simple(), essl1_shaders::fs::Red());

    drawQuad(program, essl1_shaders::PositionAttrib(), 0.5f);
    ASSERT_GL_NO_ERROR();
    EXPECT_PIXEL_COLOR_EQ(0, 0, GLColor::black) << "depth should not be 0.5f";

    drawQuad(program, essl1_shaders::PositionAttrib(), 1.0f);
    EXPECT_PIXEL_COLOR_EQ(0, 0, GLColor::red) << "depth should be initialized to 1.0f";
}

// Test that clearing a masked depth buffer doesn't mark it clean.
TEST_P(RobustResourceInitTest, MaskedDepthClear)
{
    ANGLE_SKIP_TEST_IF(!hasGLExtension());

    // http://anglebug.com/2407
    ANGLE_SKIP_TEST_IF(IsAndroid() && IsOpenGLES());

    auto clearFunc = [](float depth) {
        glClearColor(0.0f, 0.0f, 0.0f, 1.0f);
        glClearDepthf(depth);
        glClear(GL_COLOR_BUFFER_BIT | GL_DEPTH_BUFFER_BIT);
    };

    maskedDepthClear(clearFunc);
}

// Tests the same as MaskedDepthClear, but using ClearBuffer calls.
TEST_P(RobustResourceInitTestES3, MaskedDepthClearBuffer)
{
    ANGLE_SKIP_TEST_IF(!hasGLExtension());

    // http://anglebug.com/2407
    ANGLE_SKIP_TEST_IF(IsAndroid() && IsOpenGLES());

    auto clearFunc = [](float depth) {
        glClearColor(0.0f, 0.0f, 0.0f, 1.0f);
        glClear(GL_COLOR_BUFFER_BIT);
        glClearBufferfv(GL_DEPTH, 0, &depth);
    };

    maskedDepthClear(clearFunc);
}

template <typename ClearFunc>
void RobustResourceInitTest::maskedStencilClear(ClearFunc clearFunc)
{
    constexpr int kSize = 16;

    // Initialize a FBO with stencil and simple color.
    GLRenderbuffer stencilbuffer;
    glBindRenderbuffer(GL_RENDERBUFFER, stencilbuffer);
    glRenderbufferStorage(GL_RENDERBUFFER, GL_STENCIL_INDEX8, kSize, kSize);

    GLTexture colorbuffer;
    glBindTexture(GL_TEXTURE_2D, colorbuffer);
    glTexImage2D(GL_TEXTURE_2D, 0, GL_RGBA, kSize, kSize, 0, GL_RGBA, GL_UNSIGNED_BYTE, nullptr);

    GLFramebuffer framebuffer;
    glBindFramebuffer(GL_FRAMEBUFFER, framebuffer);
    glFramebufferTexture2D(GL_FRAMEBUFFER, GL_COLOR_ATTACHMENT0, GL_TEXTURE_2D, colorbuffer, 0);
    glFramebufferRenderbuffer(GL_FRAMEBUFFER, GL_STENCIL_ATTACHMENT, GL_RENDERBUFFER,
                              stencilbuffer);

    ASSERT_GL_NO_ERROR();
    ASSERT_GLENUM_EQ(GL_FRAMEBUFFER_COMPLETE, glCheckFramebufferStatus(GL_FRAMEBUFFER));

    // Disable stencil writes and trigger a clear. Use a tricky mask that does not overlap the
    // clear.
    glStencilMask(0xF0);
    clearFunc(0x0F);
    EXPECT_PIXEL_COLOR_EQ(0, 0, GLColor::black);

    // Draw red with a stencil function that checks for stencil == 0
    glEnable(GL_STENCIL_TEST);
    glStencilFunc(GL_EQUAL, 0x00, 0xFF);
    glStencilOp(GL_KEEP, GL_KEEP, GL_KEEP);

    ANGLE_GL_PROGRAM(program, essl1_shaders::vs::Simple(), essl1_shaders::fs::Red());

    drawQuad(program, essl1_shaders::PositionAttrib(), 0.5f);
    ASSERT_GL_NO_ERROR();
    EXPECT_PIXEL_COLOR_EQ(0, 0, GLColor::red) << "stencil should be equal to zero";
}

// Test that clearing a masked stencil buffer doesn't mark it clean.
TEST_P(RobustResourceInitTest, MaskedStencilClear)
{
    ANGLE_SKIP_TEST_IF(!hasGLExtension());
    ANGLE_SKIP_TEST_IF(IsD3D11_FL93());

    // http://anglebug.com/2407, but only fails on Nexus devices
    ANGLE_SKIP_TEST_IF((IsNexus5X() || IsNexus6P()) && IsOpenGLES());

    auto clearFunc = [](GLint clearValue) {
        glClearColor(0.0f, 0.0f, 0.0f, 1.0f);
        glClearStencil(clearValue);
        glClear(GL_COLOR_BUFFER_BIT | GL_STENCIL_BUFFER_BIT);
    };

    maskedStencilClear(clearFunc);
}

// Test that clearing a masked stencil buffer doesn't mark it clean, with ClearBufferi.
TEST_P(RobustResourceInitTestES3, MaskedStencilClearBuffer)
{
    ANGLE_SKIP_TEST_IF(!hasGLExtension());

    // http://anglebug.com/2408
    ANGLE_SKIP_TEST_IF(IsOSX() && IsOpenGL() && (IsIntel() || IsNVIDIA()));

    ANGLE_SKIP_TEST_IF(IsLinux() && IsOpenGL());

    // http://anglebug.com/2407, but only fails on Nexus devices
    ANGLE_SKIP_TEST_IF((IsNexus5X() || IsNexus6P()) && IsOpenGLES());

    auto clearFunc = [](GLint clearValue) {
        glClearColor(0.0f, 0.0f, 0.0f, 1.0f);
        glClear(GL_COLOR_BUFFER_BIT);
        glClearBufferiv(GL_STENCIL, 0, &clearValue);
    };

    maskedStencilClear(clearFunc);
}

template <int Size, typename InitializedTest>
void VerifyRGBA8PixelRect(InitializedTest inInitialized)
{
    std::array<std::array<GLColor, Size>, Size> actualPixels;
    glReadPixels(0, 0, Size, Size, GL_RGBA, GL_UNSIGNED_BYTE, actualPixels.data());
    ASSERT_GL_NO_ERROR();

    for (int y = 0; y < Size; ++y)
    {
        for (int x = 0; x < Size; ++x)
        {
            if (inInitialized(x, y))
            {
                EXPECT_EQ(actualPixels[y][x], GLColor::red) << " at " << x << ", " << y;
            }
            else
            {
                EXPECT_EQ(actualPixels[y][x], GLColor::transparentBlack)
                    << " at " << x << ", " << y;
            }
        }
    }
}

// Tests that calling CopyTexSubImage2D will initialize the source & destination.
TEST_P(RobustResourceInitTest, CopyTexSubImage2D)
{
    ANGLE_SKIP_TEST_IF(!hasGLExtension());
    ANGLE_SKIP_TEST_IF(IsD3D11_FL93());

    static constexpr int kDestSize = 4;
    constexpr int kSrcSize         = kDestSize / 2;
    static constexpr int kOffset   = kSrcSize / 2;

    std::vector<GLColor> redColors(kDestSize * kDestSize, GLColor::red);

    // Initialize source texture with red.
    GLTexture srcTexture;
    glBindTexture(GL_TEXTURE_2D, srcTexture);
    glTexImage2D(GL_TEXTURE_2D, 0, GL_RGBA, kSrcSize, kSrcSize, 0, GL_RGBA, GL_UNSIGNED_BYTE,
                 redColors.data());

    GLFramebuffer framebuffer;
    glBindFramebuffer(GL_FRAMEBUFFER, framebuffer);
    glFramebufferTexture2D(GL_FRAMEBUFFER, GL_COLOR_ATTACHMENT0, GL_TEXTURE_2D, srcTexture, 0);

    ASSERT_GL_NO_ERROR();
    ASSERT_GLENUM_EQ(GL_FRAMEBUFFER_COMPLETE, glCheckFramebufferStatus(GL_FRAMEBUFFER));

    // Create uninitialized destination texture.
    GLTexture destTexture;
    glBindTexture(GL_TEXTURE_2D, destTexture);
    glTexImage2D(GL_TEXTURE_2D, 0, GL_RGBA, kDestSize, kDestSize, 0, GL_RGBA, GL_UNSIGNED_BYTE,
                 nullptr);

    // Trigger the copy from initialized source into uninitialized dest.
    glCopyTexSubImage2D(GL_TEXTURE_2D, 0, kOffset, kOffset, 0, 0, kSrcSize, kSrcSize);

    // Verify the pixel rectangle.
    glFramebufferTexture2D(GL_FRAMEBUFFER, GL_COLOR_ATTACHMENT0, GL_TEXTURE_2D, destTexture, 0);
    ASSERT_GL_NO_ERROR();

    auto srcInitTest = [](int x, int y) {
        return (x >= kOffset) && x < (kDestSize - kOffset) && (y >= kOffset) &&
               y < (kDestSize - kOffset);
    };

    VerifyRGBA8PixelRect<kDestSize>(srcInitTest);

    // Make source texture uninitialized. Force a release by redefining a new size.
    glBindTexture(GL_TEXTURE_2D, srcTexture);
    glTexImage2D(GL_TEXTURE_2D, 0, GL_RGBA, kSrcSize, kSrcSize, 0, GL_RGBA, GL_UNSIGNED_BYTE,
                 nullptr);
    glFramebufferTexture2D(GL_FRAMEBUFFER, GL_COLOR_ATTACHMENT0, GL_TEXTURE_2D, srcTexture, 0);

    // Fill destination texture with red.
    glBindTexture(GL_TEXTURE_2D, destTexture);
    glTexSubImage2D(GL_TEXTURE_2D, 0, 0, 0, kDestSize, kDestSize, GL_RGBA, GL_UNSIGNED_BYTE,
                    redColors.data());

    // Trigger a copy from uninitialized source into initialized dest.
    glCopyTexSubImage2D(GL_TEXTURE_2D, 0, kOffset, kOffset, 0, 0, kSrcSize, kSrcSize);

    // Verify the pixel rectangle.
    glFramebufferTexture2D(GL_FRAMEBUFFER, GL_COLOR_ATTACHMENT0, GL_TEXTURE_2D, destTexture, 0);
    ASSERT_GL_NO_ERROR();

    auto destInitTest = [srcInitTest](int x, int y) { return !srcInitTest(x, y); };

    VerifyRGBA8PixelRect<kDestSize>(destInitTest);
}

// Tests that calling CopyTexSubImage3D will initialize the source & destination.
TEST_P(RobustResourceInitTestES3, CopyTexSubImage3D)
{
    ANGLE_SKIP_TEST_IF(!hasGLExtension());

    static constexpr int kDestSize = 4;
    constexpr int kSrcSize         = kDestSize / 2;
    static constexpr int kOffset   = kSrcSize / 2;

    std::vector<GLColor> redColors(kDestSize * kDestSize * kDestSize, GLColor::red);

    GLTexture srcTexture;
    GLFramebuffer framebuffer;
    GLTexture destTexture;
    glBindFramebuffer(GL_FRAMEBUFFER, framebuffer);

    // Initialize source texture with red.
    glBindTexture(GL_TEXTURE_3D, srcTexture);
    glTexImage3D(GL_TEXTURE_3D, 0, GL_RGBA8, kSrcSize, kSrcSize, kSrcSize, 0, GL_RGBA,
                 GL_UNSIGNED_BYTE, redColors.data());

    glFramebufferTextureLayer(GL_FRAMEBUFFER, GL_COLOR_ATTACHMENT0, srcTexture, 0, 0);

    ASSERT_GL_NO_ERROR();
    ASSERT_GLENUM_EQ(GL_FRAMEBUFFER_COMPLETE, glCheckFramebufferStatus(GL_FRAMEBUFFER));

    // Create uninitialized destination texture.
    glBindTexture(GL_TEXTURE_3D, destTexture);
    glTexImage3D(GL_TEXTURE_3D, 0, GL_RGBA8, kDestSize, kDestSize, kDestSize, 0, GL_RGBA,
                 GL_UNSIGNED_BYTE, nullptr);

    // Trigger the copy from initialized source into uninitialized dest.
    glCopyTexSubImage3D(GL_TEXTURE_3D, 0, kOffset, kOffset, 0, 0, 0, kSrcSize, kSrcSize);

    // Verify the pixel rectangle.
    glFramebufferTextureLayer(GL_FRAMEBUFFER, GL_COLOR_ATTACHMENT0, destTexture, 0, 0);
    ASSERT_GL_NO_ERROR();

    auto srcInitTest = [](int x, int y) {
        return (x >= kOffset) && x < (kDestSize - kOffset) && (y >= kOffset) &&
               y < (kDestSize - kOffset);
    };

    VerifyRGBA8PixelRect<kDestSize>(srcInitTest);

    // Make source texture uninitialized.
    glBindTexture(GL_TEXTURE_3D, srcTexture);
    glTexImage3D(GL_TEXTURE_3D, 0, GL_RGBA8, kSrcSize, kSrcSize, kSrcSize, 0, GL_RGBA,
                 GL_UNSIGNED_BYTE, nullptr);
    glFramebufferTextureLayer(GL_FRAMEBUFFER, GL_COLOR_ATTACHMENT0, srcTexture, 0, 0);

    ASSERT_GL_NO_ERROR();
    ASSERT_GLENUM_EQ(GL_FRAMEBUFFER_COMPLETE, glCheckFramebufferStatus(GL_FRAMEBUFFER));

    // Fill destination texture with red.
    glBindTexture(GL_TEXTURE_3D, destTexture);
    glTexImage3D(GL_TEXTURE_3D, 0, GL_RGBA8, kDestSize, kDestSize, kDestSize, 0, GL_RGBA,
                 GL_UNSIGNED_BYTE, redColors.data());

    // Trigger a copy from uninitialized source into initialized dest.
    glCopyTexSubImage3D(GL_TEXTURE_3D, 0, kOffset, kOffset, 0, 0, 0, kSrcSize, kSrcSize);

    // Verify the pixel rectangle.
    glFramebufferTextureLayer(GL_FRAMEBUFFER, GL_COLOR_ATTACHMENT0, destTexture, 0, 0);
    ASSERT_GL_NO_ERROR();

    auto destInitTest = [srcInitTest](int x, int y) { return !srcInitTest(x, y); };

    VerifyRGBA8PixelRect<kDestSize>(destInitTest);
}

// Test basic robustness with 2D array textures.
TEST_P(RobustResourceInitTestES3, Texture2DArray)
{
    ANGLE_SKIP_TEST_IF(!hasGLExtension());

    constexpr int kSize   = 1024;
    constexpr int kLayers = 8;

    GLTexture texture;
    glBindTexture(GL_TEXTURE_2D_ARRAY, texture);
    glTexImage3D(GL_TEXTURE_2D_ARRAY, 0, GL_RGBA8, kSize, kSize, kLayers, 0, GL_RGBA,
                 GL_UNSIGNED_BYTE, nullptr);

    GLFramebuffer framebuffer;
    glBindFramebuffer(GL_FRAMEBUFFER, framebuffer);

    for (int layer = 0; layer < kLayers; ++layer)
    {
        checkNonZeroPixels3D(&texture, 0, 0, 0, 0, layer, GLColor::transparentBlack);
    }
}

// Test that using TexStorage2D followed by CompressedSubImage works with robust init.
// Taken from WebGL test conformance/extensions/webgl-compressed-texture-s3tc.
TEST_P(RobustResourceInitTestES3, CompressedSubImage)
{
    ANGLE_SKIP_TEST_IF(!hasGLExtension());
    ANGLE_SKIP_TEST_IF(!IsGLExtensionEnabled("GL_EXT_texture_compression_dxt1"));
    // http://anglebug.com/4092
    ANGLE_SKIP_TEST_IF(IsVulkan());

    constexpr int width     = 8;
    constexpr int height    = 8;
    constexpr int subX0     = 0;
    constexpr int subY0     = 0;
    constexpr int subWidth  = 4;
    constexpr int subHeight = 4;
    constexpr GLenum format = GL_COMPRESSED_RGB_S3TC_DXT1_EXT;

    static constexpr uint8_t img_8x8_rgb_dxt1[] = {
        0xe0, 0x07, 0x00, 0xf8, 0x11, 0x10, 0x15, 0x00, 0x1f, 0x00, 0xe0,
        0xff, 0x11, 0x10, 0x15, 0x00, 0xe0, 0x07, 0x1f, 0xf8, 0x44, 0x45,
        0x40, 0x55, 0x1f, 0x00, 0xff, 0x07, 0x44, 0x45, 0x40, 0x55,
    };

    static constexpr uint8_t img_4x4_rgb_dxt1[] = {
        0xe0, 0x07, 0x00, 0xf8, 0x11, 0x10, 0x15, 0x00,
    };

    std::vector<uint8_t> data(img_8x8_rgb_dxt1, img_8x8_rgb_dxt1 + ArraySize(img_8x8_rgb_dxt1));
    std::vector<uint8_t> subData(img_4x4_rgb_dxt1, img_4x4_rgb_dxt1 + ArraySize(img_4x4_rgb_dxt1));

    GLTexture colorbuffer;
    glBindTexture(GL_TEXTURE_2D, colorbuffer);
    glTexImage2D(GL_TEXTURE_2D, 0, GL_RGBA8, width, height, 0, GL_RGBA, GL_UNSIGNED_BYTE, nullptr);

    GLFramebuffer framebuffer;
    glBindFramebuffer(GL_FRAMEBUFFER, framebuffer);
    glFramebufferTexture2D(GL_FRAMEBUFFER, GL_COLOR_ATTACHMENT0, GL_TEXTURE_2D, colorbuffer, 0);
    ASSERT_GLENUM_EQ(GL_FRAMEBUFFER_COMPLETE, glCheckFramebufferStatus(GL_FRAMEBUFFER));

    glViewport(0, 0, width, height);

    // testing format width-x-height via texStorage2D
    const auto &expectedData = UncompressDXTIntoSubRegion(width, height, subX0, subY0, subWidth,
                                                          subHeight, subData, format);

    GLTexture tex;
    glBindTexture(GL_TEXTURE_2D, tex);
    glTexParameteri(GL_TEXTURE_2D, GL_TEXTURE_WRAP_S, GL_CLAMP_TO_EDGE);
    glTexParameteri(GL_TEXTURE_2D, GL_TEXTURE_WRAP_T, GL_CLAMP_TO_EDGE);
    glTexParameteri(GL_TEXTURE_2D, GL_TEXTURE_MIN_FILTER, GL_NEAREST);
    glTexParameteri(GL_TEXTURE_2D, GL_TEXTURE_MAG_FILTER, GL_NEAREST);

    glTexStorage2D(GL_TEXTURE_2D, 1, format, width, height);
    ASSERT_GL_NO_ERROR();
    glCompressedTexSubImage2D(GL_TEXTURE_2D, 0, subX0, subY0, subWidth, subHeight, format,
                              static_cast<GLsizei>(subData.size()), subData.data());
    ASSERT_GL_NO_ERROR();

    draw2DTexturedQuad(0.5f, 1.0f, true);
    ASSERT_GL_NO_ERROR();

    std::vector<GLColor> actualData(width * height);
    glReadPixels(0, 0, width, height, GL_RGBA, GL_UNSIGNED_BYTE, actualData.data());
    ASSERT_GL_NO_ERROR();

    for (int y = 0; y < height; ++y)
    {
        for (int x = 0; x < width; ++x)
        {
            int offset                  = x + y * width;
            const GLColor expectedColor = expectedData[offset];
            const GLColor actualColor   = actualData[offset];

            // Allow for some minor variation because the format is compressed.
            EXPECT_NEAR(expectedColor.R, actualColor.R, 1) << " at (" << x << ", " << y << ")";
            EXPECT_NEAR(expectedColor.G, actualColor.G, 1) << " at (" << x << ", " << y << ")";
            EXPECT_NEAR(expectedColor.B, actualColor.B, 1) << " at (" << x << ", " << y << ")";
        }
    }
}

// Tests that a partial scissor still initializes contents as expected.
TEST_P(RobustResourceInitTest, ClearWithScissor)
{
    ANGLE_SKIP_TEST_IF(!hasGLExtension());

    constexpr int kSize = 16;

    GLRenderbuffer colorbuffer;
    glBindRenderbuffer(GL_RENDERBUFFER, colorbuffer);
    glRenderbufferStorage(GL_RENDERBUFFER, GL_RGBA8, kSize, kSize);

    GLFramebuffer framebuffer;
    glBindFramebuffer(GL_FRAMEBUFFER, framebuffer);
    glFramebufferRenderbuffer(GL_FRAMEBUFFER, GL_COLOR_ATTACHMENT0, GL_RENDERBUFFER, colorbuffer);

    ASSERT_GL_NO_ERROR();
    ASSERT_GLENUM_EQ(GL_FRAMEBUFFER_COMPLETE, glCheckFramebufferStatus(GL_FRAMEBUFFER));

    // Scissor to half the width.
    glEnable(GL_SCISSOR_TEST);
    glScissor(0, 0, kSize / 2, kSize);

    // Clear. Half the texture should be black, and half red.
    glClearColor(1.0f, 0.0f, 0.0f, 1.0f);
    glClear(GL_COLOR_BUFFER_BIT);

    EXPECT_GL_NO_ERROR();
    EXPECT_PIXEL_COLOR_EQ(0, 0, GLColor::red);
    EXPECT_PIXEL_COLOR_EQ(kSize - 1, 0, GLColor::transparentBlack);
}

// Tests that surfaces are initialized when they are created
TEST_P(RobustResourceInitTest, SurfaceInitialized)
{
    ANGLE_SKIP_TEST_IF(!hasRobustSurfaceInit());

    checkFramebufferNonZeroPixels(0, 0, 0, 0, GLColor::black);
}

// Tests that surfaces are initialized after swapping if they are not preserved
TEST_P(RobustResourceInitTest, SurfaceInitializedAfterSwap)
{
    ANGLE_SKIP_TEST_IF(!hasRobustSurfaceInit());

    EGLint swapBehaviour = 0;
    ASSERT_TRUE(eglQuerySurface(getEGLWindow()->getDisplay(), getEGLWindow()->getSurface(),
                                EGL_SWAP_BEHAVIOR, &swapBehaviour));

    const std::array<GLColor, 4> clearColors = {{
        GLColor::blue,
        GLColor::cyan,
        GLColor::red,
        GLColor::yellow,
    }};
    for (size_t i = 0; i < clearColors.size(); i++)
    {
        if (swapBehaviour == EGL_BUFFER_PRESERVED && i > 0)
        {
            EXPECT_PIXEL_COLOR_EQ(0, 0, clearColors[i - 1]);
        }
        else
        {
            checkFramebufferNonZeroPixels(0, 0, 0, 0, GLColor::black);
        }

        angle::Vector4 clearColor = clearColors[i].toNormalizedVector();
        glClearColor(clearColor[0], clearColor[1], clearColor[2], clearColor[3]);
        glClear(GL_COLOR_BUFFER_BIT);
        EXPECT_GL_NO_ERROR();

        swapBuffers();
    }
}

// Test that multisampled 2D textures are initialized.
TEST_P(RobustResourceInitTestES31, Multisample2DTexture)
{
    ANGLE_SKIP_TEST_IF(!hasGLExtension());
    // http://anglebug.com/4092
    ANGLE_SKIP_TEST_IF(IsVulkan());

    GLTexture texture;
    glBindTexture(GL_TEXTURE_2D_MULTISAMPLE, texture);
    glTexStorage2DMultisample(GL_TEXTURE_2D_MULTISAMPLE, 2, GL_RGBA8, kWidth, kHeight, false);

    GLFramebuffer framebuffer;
    glBindFramebuffer(GL_READ_FRAMEBUFFER, framebuffer);
    glFramebufferTexture2D(GL_READ_FRAMEBUFFER, GL_COLOR_ATTACHMENT0, GL_TEXTURE_2D_MULTISAMPLE,
                           texture, 0);

    GLTexture resolveTexture;
    glBindTexture(GL_TEXTURE_2D, resolveTexture);
    glTexStorage2D(GL_TEXTURE_2D, 1, GL_RGBA8, kWidth, kHeight);

    GLFramebuffer resolveFramebuffer;
    glBindFramebuffer(GL_DRAW_FRAMEBUFFER, resolveFramebuffer);
    glFramebufferTexture2D(GL_DRAW_FRAMEBUFFER, GL_COLOR_ATTACHMENT0, GL_TEXTURE_2D, resolveTexture,
                           0);
    ASSERT_GL_NO_ERROR();

    glBlitFramebuffer(0, 0, kWidth, kHeight, 0, 0, kWidth, kHeight, GL_COLOR_BUFFER_BIT,
                      GL_NEAREST);
    ASSERT_GL_NO_ERROR();

    glBindFramebuffer(GL_READ_FRAMEBUFFER, resolveFramebuffer);
    EXPECT_PIXEL_RECT_EQ(0, 0, kWidth, kHeight, GLColor::transparentBlack);
}

// Test that multisampled 2D texture arrays from OES_texture_storage_multisample_2d_array are
// initialized.
TEST_P(RobustResourceInitTestES31, Multisample2DTextureArray)
{
    ANGLE_SKIP_TEST_IF(!hasGLExtension());

    if (IsGLExtensionRequestable("GL_OES_texture_storage_multisample_2d_array"))
    {
        glRequestExtensionANGLE("GL_OES_texture_storage_multisample_2d_array");
    }
    ANGLE_SKIP_TEST_IF(!IsGLExtensionEnabled("GL_OES_texture_storage_multisample_2d_array"));

    const GLsizei kLayers = 4;

    GLTexture texture;
    glBindTexture(GL_TEXTURE_2D_MULTISAMPLE_ARRAY_OES, texture);
    glTexStorage3DMultisampleOES(GL_TEXTURE_2D_MULTISAMPLE_ARRAY_OES, 2, GL_RGBA8, kWidth, kHeight,
                                 kLayers, false);

    GLTexture resolveTexture;
    glBindTexture(GL_TEXTURE_2D, resolveTexture);
    glTexStorage2D(GL_TEXTURE_2D, 1, GL_RGBA8, kWidth, kHeight);

    GLFramebuffer resolveFramebuffer;
    glBindFramebuffer(GL_DRAW_FRAMEBUFFER, resolveFramebuffer);
    glFramebufferTexture2D(GL_DRAW_FRAMEBUFFER, GL_COLOR_ATTACHMENT0, GL_TEXTURE_2D, resolveTexture,
                           0);
    ASSERT_GL_NO_ERROR();

    for (GLsizei layerIndex = 0; layerIndex < kLayers; ++layerIndex)
    {
        GLFramebuffer framebuffer;
        glBindFramebuffer(GL_READ_FRAMEBUFFER, framebuffer);
        glFramebufferTextureLayer(GL_READ_FRAMEBUFFER, GL_COLOR_ATTACHMENT0, texture, 0,
                                  layerIndex);

        glBlitFramebuffer(0, 0, kWidth, kHeight, 0, 0, kWidth, kHeight, GL_COLOR_BUFFER_BIT,
                          GL_NEAREST);
        ASSERT_GL_NO_ERROR();

        glBindFramebuffer(GL_READ_FRAMEBUFFER, resolveFramebuffer);
        EXPECT_PIXEL_RECT_EQ(0, 0, kWidth, kHeight, GLColor::transparentBlack);
    }
}

// Tests that using an out of bounds draw offset with a dynamic array succeeds.
TEST_P(RobustResourceInitTest, DynamicVertexArrayOffsetOutOfBounds)
{
    // Not implemented on Vulkan.  http://anglebug.com/3350
    ANGLE_SKIP_TEST_IF(IsVulkan());

    ANGLE_GL_PROGRAM(program, essl1_shaders::vs::Simple(), essl1_shaders::fs::Red());
    glUseProgram(program);

    GLint posLoc = glGetAttribLocation(program, essl1_shaders::PositionAttrib());
    ASSERT_NE(-1, posLoc);

    glEnableVertexAttribArray(posLoc);
    GLBuffer buf;
    glBindBuffer(GL_ARRAY_BUFFER, buf);
    glVertexAttribPointer(posLoc, 4, GL_FLOAT, GL_FALSE, 0, reinterpret_cast<const void *>(500));
    glBufferData(GL_ARRAY_BUFFER, 100, nullptr, GL_DYNAMIC_DRAW);
    glDrawArrays(GL_TRIANGLES, 0, 3);

    // Either no error or invalid operation is okay.
}

// Test to cover a bug that the multisampled depth attachment of a framebuffer are not successfully
// initialized before it is used as the read framebuffer in blitFramebuffer.
// Referenced from the following WebGL CTS:
// conformance2/renderbuffers/multisampled-depth-renderbuffer-initialization.html
TEST_P(RobustResourceInitTestES3, InitializeMultisampledDepthRenderbufferAfterCopyTextureCHROMIUM)
{
    ANGLE_SKIP_TEST_IF(!hasGLExtension());
    ANGLE_SKIP_TEST_IF(!EnsureGLExtensionEnabled("GL_CHROMIUM_copy_texture"));

    // Call glCopyTextureCHROMIUM to set destTexture as the color attachment of the internal
    // framebuffer mScratchFBO.
    GLTexture sourceTexture;
    glBindTexture(GL_TEXTURE_2D, sourceTexture);
    glTexImage2D(GL_TEXTURE_2D, 0, GL_RGBA, kWidth, kHeight, 0, GL_RGBA, GL_UNSIGNED_BYTE, nullptr);
    GLTexture destTexture;
    glBindTexture(GL_TEXTURE_2D, destTexture);
    glCopyTextureCHROMIUM(sourceTexture, 0, GL_TEXTURE_2D, destTexture, 0, GL_RGBA,
                          GL_UNSIGNED_BYTE, GL_FALSE, GL_FALSE, GL_FALSE);
    ASSERT_GL_NO_ERROR();

    GLFramebuffer drawFbo;
    glBindFramebuffer(GL_FRAMEBUFFER, drawFbo);

    GLTexture colorTex;
    glBindTexture(GL_TEXTURE_2D, colorTex);
    glTexImage2D(GL_TEXTURE_2D, 0, GL_RGBA, kWidth, kHeight, 0, GL_RGBA, GL_UNSIGNED_BYTE, nullptr);
    glFramebufferTexture2D(GL_FRAMEBUFFER, GL_COLOR_ATTACHMENT0, GL_TEXTURE_2D, colorTex, 0);
    GLRenderbuffer drawDepthRbo;
    glBindRenderbuffer(GL_RENDERBUFFER, drawDepthRbo);
    glRenderbufferStorage(GL_RENDERBUFFER, GL_DEPTH_COMPONENT16, kWidth, kHeight);
    glFramebufferRenderbuffer(GL_FRAMEBUFFER, GL_DEPTH_ATTACHMENT, GL_RENDERBUFFER, drawDepthRbo);

    // Clear drawDepthRbo to 0.0f
    glClearColor(1.0f, 0.0f, 0.0f, 1.0f);
    glClearDepthf(0.0f);
    glClear(GL_COLOR_BUFFER_BIT | GL_DEPTH_BUFFER_BIT);

    constexpr uint32_t kReadDepthRboSampleCount = 4;
    GLFramebuffer readFbo;
    glBindFramebuffer(GL_FRAMEBUFFER, readFbo);
    GLRenderbuffer readDepthRbo;
    glBindRenderbuffer(GL_RENDERBUFFER, readDepthRbo);
    glRenderbufferStorageMultisample(GL_RENDERBUFFER, kReadDepthRboSampleCount,
                                     GL_DEPTH_COMPONENT16, kWidth, kHeight);
    glFramebufferRenderbuffer(GL_FRAMEBUFFER, GL_DEPTH_ATTACHMENT, GL_RENDERBUFFER, readDepthRbo);

    glBindFramebuffer(GL_READ_FRAMEBUFFER, readFbo);
    glBindFramebuffer(GL_DRAW_FRAMEBUFFER, drawFbo);

    // Blit from readDepthRbo to drawDepthRbo. When robust resource init is enabled, readDepthRbo
    // should be initialized to 1.0f by default, so the data in drawDepthRbo should also be 1.0f.
    glBlitFramebuffer(0, 0, kWidth, kHeight, 0, 0, kWidth, kHeight, GL_DEPTH_BUFFER_BIT,
                      GL_NEAREST);
    ASSERT_GL_NO_ERROR();

    glDepthFunc(GL_LESS);
    glEnable(GL_DEPTH_TEST);

    glBindFramebuffer(GL_FRAMEBUFFER, drawFbo);
    ANGLE_GL_PROGRAM(program, essl1_shaders::vs::Simple(), essl1_shaders::fs::Green());

    // If drawDepthRbo is correctly set to 1.0f, the depth test can always pass, so the result
    // should be green.
    drawQuad(program, essl1_shaders::PositionAttrib(), 0.5f, 1.0f, true);
    EXPECT_PIXEL_COLOR_EQ(0, 0, GLColor::green);
}

<<<<<<< HEAD
ANGLE_INSTANTIATE_TEST(RobustResourceInitTest,
                       ES2_D3D9(),
                       ES2_D3D11(),
                       ES3_D3D11(),
                       ES2_METAL(),
                       ES2_OPENGL(),
                       ES3_OPENGL(),
                       ES2_OPENGLES(),
                       ES3_OPENGLES(),
                       ES2_VULKAN());
=======
ANGLE_INSTANTIATE_TEST_ES2_AND_ES3(RobustResourceInitTest);
>>>>>>> 0bb42e09

ANGLE_INSTANTIATE_TEST_ES3(RobustResourceInitTestES3);

ANGLE_INSTANTIATE_TEST_ES31(RobustResourceInitTestES31);

}  // namespace angle<|MERGE_RESOLUTION|>--- conflicted
+++ resolved
@@ -1953,20 +1953,7 @@
     EXPECT_PIXEL_COLOR_EQ(0, 0, GLColor::green);
 }
 
-<<<<<<< HEAD
-ANGLE_INSTANTIATE_TEST(RobustResourceInitTest,
-                       ES2_D3D9(),
-                       ES2_D3D11(),
-                       ES3_D3D11(),
-                       ES2_METAL(),
-                       ES2_OPENGL(),
-                       ES3_OPENGL(),
-                       ES2_OPENGLES(),
-                       ES3_OPENGLES(),
-                       ES2_VULKAN());
-=======
 ANGLE_INSTANTIATE_TEST_ES2_AND_ES3(RobustResourceInitTest);
->>>>>>> 0bb42e09
 
 ANGLE_INSTANTIATE_TEST_ES3(RobustResourceInitTestES3);
 
