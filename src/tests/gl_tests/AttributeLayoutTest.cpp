//
// Copyright 2018 The ANGLE Project Authors. All rights reserved.
// Use of this source code is governed by a BSD-style license that can be
// found in the LICENSE file.
//
// AttributeLayoutTest:
//   Test various layouts of vertex attribute data:
//   - in memory, in buffer object, or combination of both
//   - sequential or interleaved
//   - various combinations of data types

#include <vector>

#include "test_utils/ANGLETest.h"
#include "test_utils/gl_raii.h"

using namespace angle;

namespace
{

// Test will draw these four triangles.
// clang-format off
constexpr double kTriangleData[] = {
    // xy       rgb
    0,0,        1,1,0,
    -1,+1,      1,1,0,
    +1,+1,      1,1,0,

    0,0,        0,1,0,
    +1,+1,      0,1,0,
    +1,-1,      0,1,0,

    0,0,        0,1,1,
    +1,-1,      0,1,1,
    -1,-1,      0,1,1,

    0,0,        1,0,1,
    -1,-1,      1,0,1,
    -1,+1,      1,0,1,
};
// clang-format on

constexpr size_t kNumVertices = ArraySize(kTriangleData) / 5;

// Vertex data source description.
class VertexData
{
  public:
    VertexData(int dimension, const double *data, unsigned offset, unsigned stride)
        : mDimension(dimension), mData(data), mOffset(offset), mStride(stride)
    {}
    int getDimension() const { return mDimension; }
    double getValue(unsigned vertexNumber, int component) const
    {
        return mData[mOffset + mStride * vertexNumber + component];
    }

  private:
    int mDimension;
    const double *mData;
    // offset and stride in doubles
    unsigned mOffset;
    unsigned mStride;
};

// A container for one or more vertex attributes.
class Container
{
  public:
    static constexpr size_t kSize = 1024;

    void open(void) { memset(mMemory, 0xff, kSize); }
    void *getDestination(size_t offset) { return mMemory + offset; }
    virtual void close(void) {}
    virtual ~Container() {}
    virtual const char *getAddress() = 0;
    virtual GLuint getBuffer()       = 0;

  protected:
    char mMemory[kSize];
};

// Vertex attribute data in client memory.
class Memory : public Container
{
  public:
    const char *getAddress() override { return mMemory; }
    GLuint getBuffer() override { return 0; }
};

// Vertex attribute data in buffer object.
class Buffer : public Container
{
  public:
    void close(void) override
    {
        glBindBuffer(GL_ARRAY_BUFFER, mBuffer);
        glBufferData(GL_ARRAY_BUFFER, sizeof(mMemory), mMemory, GL_STATIC_DRAW);
    }

    const char *getAddress() override { return nullptr; }
    GLuint getBuffer() override { return mBuffer; }

  protected:
    GLBuffer mBuffer;
};

// Encapsulate the storage, layout, format and data of a vertex attribute.
struct Attrib
{
    void openContainer(void) const { mContainer->open(); }

    void fillContainer(void) const
    {
        for (unsigned i = 0; i < kNumVertices; ++i)
        {
            for (int j = 0; j < mData.getDimension(); ++j)
            {
                size_t destOffset = mOffset + mStride * i + mCTypeSize * j;
                if (destOffset + mCTypeSize > Container::kSize)
                    FAIL() << "test case does not fit container";

                double value = mData.getValue(i, j);
                if (mGLType == GL_FIXED)
                    value *= 1 << 16;
                else if (mNormalized)
                {
                    if (value < mMinIn || value > mMaxIn)
                        FAIL() << "test data does not fit format";
                    value = (value - mMinIn) * mScale + mMinOut;
                }

                mStore(value, mContainer->getDestination(destOffset));
            }
        }
    }

    void closeContainer(void) const { mContainer->close(); }

    void enable(unsigned index) const
    {
        glBindBuffer(GL_ARRAY_BUFFER, mContainer->getBuffer());
        glVertexAttribPointer(index, mData.getDimension(), mGLType, mNormalized, mStride,
                              mContainer->getAddress() + mOffset);
        EXPECT_GL_NO_ERROR();
        glEnableVertexAttribArray(index);
    }

    bool inClientMemory(void) const { return mContainer->getAddress() != nullptr; }

    std::shared_ptr<Container> mContainer;
    unsigned mOffset;
    unsigned mStride;
    const VertexData &mData;
    void (*mStore)(double value, void *dest);
    GLenum mGLType;
    GLboolean mNormalized;
    size_t mCTypeSize;
    double mMinIn;
    double mMaxIn;
    double mMinOut;
    double mScale;
};

// Change type and store.
template <class T>
void Store(double value, void *dest)
{
    T v = static_cast<T>(value);
    memcpy(dest, &v, sizeof(v));
}

// Function object that makes Attrib structs according to a vertex format.
template <class CType, GLenum GLType, bool Normalized>
class Format
{
    static_assert(!(Normalized && GLType == GL_FLOAT), "Normalized float does not make sense.");

  public:
    Format(bool es3) : mES3(es3) {}

    Attrib operator()(std::shared_ptr<Container> container,
                      unsigned offset,
                      unsigned stride,
                      const VertexData &data) const
    {
        double minIn    = 0;
        double maxIn    = 1;
        double minOut   = std::numeric_limits<CType>::min();
        double rangeOut = std::numeric_limits<CType>::max() - minOut;

        if (std::is_signed<CType>::value)
        {
            minIn = -1;
            maxIn = +1;
            if (mES3)
            {
                minOut += 1;
                rangeOut -= 1;
            }
        }

        return {
            container,  offset,        stride, data,  Store<CType>, GLType,
            Normalized, sizeof(CType), minIn,  maxIn, minOut,       rangeOut / (maxIn - minIn),
        };
    }

  protected:
    const bool mES3;
};

typedef std::vector<Attrib> TestCase;

void PrepareTestCase(const TestCase &tc)
{
    for (const Attrib &a : tc)
        a.openContainer();
    for (const Attrib &a : tc)
        a.fillContainer();
    for (const Attrib &a : tc)
        a.closeContainer();
    unsigned i = 0;
    for (const Attrib &a : tc)
        a.enable(i++);
}

class AttributeLayoutTest : public ANGLETest
{
  protected:
    AttributeLayoutTest()
        : mProgram(0), mCoord(2, kTriangleData, 0, 5), mColor(3, kTriangleData, 2, 5)
    {
        setWindowWidth(128);
        setWindowHeight(128);
        setConfigRedBits(8);
        setConfigGreenBits(8);
        setConfigBlueBits(8);
        setConfigAlphaBits(8);
    }

    void GetTestCases(void);

    void testSetUp() override
    {
        glClearColor(.2f, .2f, .2f, .0f);
        glClear(GL_COLOR_BUFFER_BIT);

        glDisable(GL_DEPTH_TEST);

        constexpr char kVS[] =
            "attribute mediump vec2 coord;\n"
            "attribute mediump vec3 color;\n"
            "varying mediump vec3 vcolor;\n"
            "void main(void)\n"
            "{\n"
            "    gl_Position = vec4(coord, 0, 1);\n"
            "    vcolor = color;\n"
            "}\n";

        constexpr char kFS[] =
            "varying mediump vec3 vcolor;\n"
            "void main(void)\n"
            "{\n"
            "    gl_FragColor = vec4(vcolor, 0);\n"
            "}\n";

        mProgram = CompileProgram(kVS, kFS);
        ASSERT_NE(0u, mProgram);
        glUseProgram(mProgram);

        glGenBuffers(1, &mIndexBuffer);

        GetTestCases();
    }

    void testTearDown() override
    {
        mTestCases.clear();
        glDeleteProgram(mProgram);
        glDeleteBuffers(1, &mIndexBuffer);
    }

    virtual bool Skip(const TestCase &) { return false; }
    virtual void Draw(int firstVertex, unsigned vertexCount, const GLushort *indices) = 0;

    void Run(bool drawFirstTriangle)
    {
        glViewport(0, 0, getWindowWidth(), getWindowHeight());
        glUseProgram(mProgram);

        for (unsigned i = 0; i < mTestCases.size(); ++i)
        {
            if (mTestCases[i].size() == 0 || Skip(mTestCases[i]))
                continue;

            PrepareTestCase(mTestCases[i]);

            glClear(GL_COLOR_BUFFER_BIT);

            std::string testCase;
            if (drawFirstTriangle)
            {
                Draw(0, kNumVertices, mIndices);
                testCase = "draw";
            }
            else
            {
                Draw(3, kNumVertices - 3, mIndices + 3);
                testCase = "skip";
            }

            testCase += " first triangle case ";
            int w = getWindowWidth() / 4;
            int h = getWindowHeight() / 4;
            if (drawFirstTriangle)
            {
                EXPECT_PIXEL_EQ(w * 2, h * 3, 255, 255, 0, 0) << testCase << i;
            }
            else
            {
                EXPECT_PIXEL_EQ(w * 2, h * 3, 51, 51, 51, 0) << testCase << i;
            }
            EXPECT_PIXEL_EQ(w * 3, h * 2, 0, 255, 0, 0) << testCase << i;
            EXPECT_PIXEL_EQ(w * 2, h * 1, 0, 255, 255, 0) << testCase << i;
            EXPECT_PIXEL_EQ(w * 1, h * 2, 255, 0, 255, 0) << testCase << i;
        }
    }

    static const GLushort mIndices[kNumVertices];

    GLuint mProgram;
    GLuint mIndexBuffer;

    std::vector<TestCase> mTestCases;

    VertexData mCoord;
    VertexData mColor;
};
const GLushort AttributeLayoutTest::mIndices[kNumVertices] = {0, 1, 2, 3, 4, 5, 6, 7, 8, 9, 10, 11};

void AttributeLayoutTest::GetTestCases(void)
{
    const bool es3 = getClientMajorVersion() >= 3;

    Format<GLfloat, GL_FLOAT, false> Float(es3);
    Format<GLint, GL_FIXED, false> Fixed(es3);

    Format<GLbyte, GL_BYTE, false> SByte(es3);
    Format<GLubyte, GL_UNSIGNED_BYTE, false> UByte(es3);
    Format<GLshort, GL_SHORT, false> SShort(es3);
    Format<GLushort, GL_UNSIGNED_SHORT, false> UShort(es3);
    Format<GLint, GL_INT, false> SInt(es3);
    Format<GLuint, GL_UNSIGNED_INT, false> UInt(es3);

    Format<GLbyte, GL_BYTE, true> NormSByte(es3);
    Format<GLubyte, GL_UNSIGNED_BYTE, true> NormUByte(es3);
    Format<GLshort, GL_SHORT, true> NormSShort(es3);
    Format<GLushort, GL_UNSIGNED_SHORT, true> NormUShort(es3);
    Format<GLint, GL_INT, true> NormSInt(es3);
    Format<GLuint, GL_UNSIGNED_INT, true> NormUInt(es3);

    std::shared_ptr<Container> M0 = std::make_shared<Memory>();
    std::shared_ptr<Container> M1 = std::make_shared<Memory>();
    std::shared_ptr<Container> B0 = std::make_shared<Buffer>();
    std::shared_ptr<Container> B1 = std::make_shared<Buffer>();

    // 0. two buffers
    mTestCases.push_back({Float(B0, 0, 8, mCoord), Float(B1, 0, 12, mColor)});

    // 1. two memory
    mTestCases.push_back({Float(M0, 0, 8, mCoord), Float(M1, 0, 12, mColor)});

    // 2. one memory, sequential
    mTestCases.push_back({Float(M0, 0, 8, mCoord), Float(M0, 96, 12, mColor)});

    // 3. one memory, interleaved
    mTestCases.push_back({Float(M0, 0, 20, mCoord), Float(M0, 8, 20, mColor)});

    // 4. buffer and memory
    mTestCases.push_back({Float(B0, 0, 8, mCoord), Float(M0, 0, 12, mColor)});

    // 5. stride != size
    mTestCases.push_back({Float(B0, 0, 16, mCoord), Float(B1, 0, 12, mColor)});

    // 6-7. same stride and format, switching data between memory and buffer
    mTestCases.push_back({Float(M0, 0, 16, mCoord), Float(M1, 0, 12, mColor)});
    mTestCases.push_back({Float(B0, 0, 16, mCoord), Float(B1, 0, 12, mColor)});

    // 8-9. same stride and format, offset change
    mTestCases.push_back({Float(B0, 0, 8, mCoord), Float(B1, 0, 12, mColor)});
    mTestCases.push_back({Float(B0, 3, 8, mCoord), Float(B1, 4, 12, mColor)});

    // 10-11. unaligned buffer data
    mTestCases.push_back({Float(M0, 0, 8, mCoord), Float(B0, 1, 13, mColor)});
    mTestCases.push_back({Float(M0, 0, 8, mCoord), Float(B1, 1, 13, mColor)});

    // 12-15. byte/short
    mTestCases.push_back({SByte(M0, 0, 20, mCoord), UByte(M0, 10, 20, mColor)});
    mTestCases.push_back({SShort(M0, 0, 20, mCoord), UShort(M0, 8, 20, mColor)});
    mTestCases.push_back({NormSByte(M0, 0, 8, mCoord), NormUByte(M0, 4, 8, mColor)});
    mTestCases.push_back({NormSShort(M0, 0, 20, mCoord), NormUShort(M0, 8, 20, mColor)});

    // 16. one buffer, sequential
    mTestCases.push_back({Fixed(B0, 0, 8, mCoord), Float(B0, 96, 12, mColor)});

    // 17. one buffer, interleaved
    mTestCases.push_back({Fixed(B0, 0, 20, mCoord), Float(B0, 8, 20, mColor)});

    // 18. memory and buffer, float and integer
    mTestCases.push_back({Float(M0, 0, 8, mCoord), SByte(B0, 0, 12, mColor)});

    // 19. buffer and memory, unusual offset and stride
    mTestCases.push_back({Float(B0, 11, 13, mCoord), Float(M0, 23, 17, mColor)});

    // 20-21. remaining ES3 formats
    if (es3)
    {
        mTestCases.push_back({SInt(M0, 0, 40, mCoord), UInt(M0, 16, 40, mColor)});
        // Fails on Nexus devices (anglebug.com/2641)
        if (!IsNexus5X() && !IsNexus6P())
            mTestCases.push_back({NormSInt(M0, 0, 40, mCoord), NormUInt(M0, 16, 40, mColor)});
    }
}

class AttributeLayoutNonIndexed : public AttributeLayoutTest
{
    void Draw(int firstVertex, unsigned vertexCount, const GLushort *indices) override
    {
        glDrawArrays(GL_TRIANGLES, firstVertex, vertexCount);
    }
};

class AttributeLayoutMemoryIndexed : public AttributeLayoutTest
{
    void Draw(int firstVertex, unsigned vertexCount, const GLushort *indices) override
    {
        glBindBuffer(GL_ELEMENT_ARRAY_BUFFER, 0);
        glDrawElements(GL_TRIANGLES, vertexCount, GL_UNSIGNED_SHORT, indices);
    }
};

class AttributeLayoutBufferIndexed : public AttributeLayoutTest
{
    void Draw(int firstVertex, unsigned vertexCount, const GLushort *indices) override
    {
        glBindBuffer(GL_ELEMENT_ARRAY_BUFFER, mIndexBuffer);
        glBufferData(GL_ELEMENT_ARRAY_BUFFER, sizeof(*mIndices) * vertexCount, indices,
                     GL_STATIC_DRAW);
        glDrawElements(GL_TRIANGLES, vertexCount, GL_UNSIGNED_SHORT, nullptr);
    }
};

TEST_P(AttributeLayoutNonIndexed, Test)
{
    Run(true);
    ANGLE_SKIP_TEST_IF(IsWindows() && IsAMD() && IsOpenGL());
    Run(false);
}

TEST_P(AttributeLayoutMemoryIndexed, Test)
{
    Run(true);
    ANGLE_SKIP_TEST_IF(IsWindows() && IsAMD() && (IsOpenGL() || IsD3D11_FL93()));
    Run(false);
}

TEST_P(AttributeLayoutBufferIndexed, Test)
{
    Run(true);
    ANGLE_SKIP_TEST_IF(IsWindows() && IsAMD() && (IsOpenGL() || IsD3D11_FL93()));
    Run(false);
}

<<<<<<< HEAD
#define PARAMS                                                                      \
    ES2_VULKAN(), ES2_METAL(), ES2_OPENGL(), ES2_D3D9(), ES2_D3D11(), ES3_OPENGL(), \
        ES2_OPENGLES(), ES3_OPENGLES()
=======
#define PARAMS                                                                         \
    ES2_VULKAN(), ES2_OPENGL(), ES2_D3D9(), ES2_D3D11(), ES3_OPENGL(), ES2_OPENGLES(), \
        ES3_OPENGLES(), ES3_VULKAN()
>>>>>>> 44be08d2

ANGLE_INSTANTIATE_TEST(AttributeLayoutNonIndexed, PARAMS);
ANGLE_INSTANTIATE_TEST(AttributeLayoutMemoryIndexed, PARAMS);
ANGLE_INSTANTIATE_TEST(AttributeLayoutBufferIndexed, PARAMS);

}  // anonymous namespace<|MERGE_RESOLUTION|>--- conflicted
+++ resolved
@@ -473,15 +473,9 @@
     Run(false);
 }
 
-<<<<<<< HEAD
 #define PARAMS                                                                      \
     ES2_VULKAN(), ES2_METAL(), ES2_OPENGL(), ES2_D3D9(), ES2_D3D11(), ES3_OPENGL(), \
-        ES2_OPENGLES(), ES3_OPENGLES()
-=======
-#define PARAMS                                                                         \
-    ES2_VULKAN(), ES2_OPENGL(), ES2_D3D9(), ES2_D3D11(), ES3_OPENGL(), ES2_OPENGLES(), \
-        ES3_OPENGLES(), ES3_VULKAN()
->>>>>>> 44be08d2
+        ES2_OPENGLES(), ES3_OPENGLES(), ES3_VULKAN()
 
 ANGLE_INSTANTIATE_TEST(AttributeLayoutNonIndexed, PARAMS);
 ANGLE_INSTANTIATE_TEST(AttributeLayoutMemoryIndexed, PARAMS);
