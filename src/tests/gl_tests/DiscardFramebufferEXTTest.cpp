//
// Copyright 2015 The ANGLE Project Authors. All rights reserved.
// Use of this source code is governed by a BSD-style license that can be
// found in the LICENSE file.
//

#include "test_utils/ANGLETest.h"

using namespace angle;

class DiscardFramebufferEXTTest : public ANGLETest
{
  protected:
    DiscardFramebufferEXTTest()
    {
        setWindowWidth(256);
        setWindowHeight(256);
        setConfigRedBits(8);
        setConfigGreenBits(8);
        setConfigBlueBits(8);
        setConfigAlphaBits(8);
        setConfigDepthBits(24);
        setConfigStencilBits(8);
    }
};

TEST_P(DiscardFramebufferEXTTest, DefaultFramebuffer)
{
    ANGLE_SKIP_TEST_IF(!IsGLExtensionEnabled("GL_EXT_discard_framebuffer"));

    // These should succeed on the default framebuffer
    const GLenum discards1[] = {GL_COLOR_EXT};
    glDiscardFramebufferEXT(GL_FRAMEBUFFER, 1, discards1);
    EXPECT_GL_NO_ERROR();

    const GLenum discards2[] = {GL_DEPTH_EXT};
    glDiscardFramebufferEXT(GL_FRAMEBUFFER, 1, discards2);
    EXPECT_GL_NO_ERROR();

    const GLenum discards3[] = {GL_STENCIL_EXT};
    glDiscardFramebufferEXT(GL_FRAMEBUFFER, 1, discards3);
    EXPECT_GL_NO_ERROR();

    const GLenum discards4[] = {GL_STENCIL_EXT, GL_COLOR_EXT, GL_DEPTH_EXT};
    glDiscardFramebufferEXT(GL_FRAMEBUFFER, 3, discards4);
    EXPECT_GL_NO_ERROR();

    // These should fail on the default framebuffer
    const GLenum discards5[] = {GL_COLOR_ATTACHMENT0};
    glDiscardFramebufferEXT(GL_FRAMEBUFFER, 1, discards5);
    EXPECT_GL_ERROR(GL_INVALID_ENUM);

    const GLenum discards6[] = {GL_DEPTH_ATTACHMENT};
    glDiscardFramebufferEXT(GL_FRAMEBUFFER, 1, discards6);
    EXPECT_GL_ERROR(GL_INVALID_ENUM);

    const GLenum discards7[] = {GL_STENCIL_ATTACHMENT};
    glDiscardFramebufferEXT(GL_FRAMEBUFFER, 1, discards7);
    EXPECT_GL_ERROR(GL_INVALID_ENUM);
}

TEST_P(DiscardFramebufferEXTTest, NonDefaultFramebuffer)
{
    ANGLE_SKIP_TEST_IF(!IsGLExtensionEnabled("GL_EXT_discard_framebuffer"));

    GLuint tex2D;
    GLuint framebuffer;

    // Create a basic off-screen framebuffer
    // Don't create a depth/stencil texture, to ensure that also works correctly
    glGenTextures(1, &tex2D);
    glGenFramebuffers(1, &framebuffer);
    glBindTexture(GL_TEXTURE_2D, tex2D);
    glBindFramebuffer(GL_FRAMEBUFFER, framebuffer);
    glTexImage2D(GL_TEXTURE_2D, 0, GL_RGB, getWindowWidth(), getWindowHeight(), 0, GL_RGB,
                 GL_UNSIGNED_BYTE, nullptr);
    glTexParameteri(GL_TEXTURE_2D, GL_TEXTURE_MAG_FILTER, GL_LINEAR);
    glTexParameteri(GL_TEXTURE_2D, GL_TEXTURE_MIN_FILTER, GL_LINEAR);
    glFramebufferTexture2D(GL_FRAMEBUFFER, GL_COLOR_ATTACHMENT0, GL_TEXTURE_2D, tex2D, 0);
    ASSERT_GLENUM_EQ(GL_FRAMEBUFFER_COMPLETE, glCheckFramebufferStatus(GL_FRAMEBUFFER));

    // These should fail on the non-default framebuffer
    const GLenum discards1[] = {GL_COLOR_EXT};
    glDiscardFramebufferEXT(GL_FRAMEBUFFER, 1, discards1);
    EXPECT_GL_ERROR(GL_INVALID_ENUM);

    const GLenum discards2[] = {GL_DEPTH_EXT};
    glDiscardFramebufferEXT(GL_FRAMEBUFFER, 1, discards2);
    EXPECT_GL_ERROR(GL_INVALID_ENUM);

    const GLenum discards3[] = {GL_STENCIL_EXT};
    glDiscardFramebufferEXT(GL_FRAMEBUFFER, 1, discards3);
    EXPECT_GL_ERROR(GL_INVALID_ENUM);

    const GLenum discards4[] = {GL_STENCIL_EXT, GL_COLOR_EXT, GL_DEPTH_EXT};
    glDiscardFramebufferEXT(GL_FRAMEBUFFER, 3, discards4);
    EXPECT_GL_ERROR(GL_INVALID_ENUM);

    // These should succeed on the non-default framebuffer
    const GLenum discards5[] = {GL_COLOR_ATTACHMENT0};
    glDiscardFramebufferEXT(GL_FRAMEBUFFER, 1, discards5);
    EXPECT_GL_NO_ERROR();

    const GLenum discards6[] = {GL_DEPTH_ATTACHMENT};
    glDiscardFramebufferEXT(GL_FRAMEBUFFER, 1, discards6);
    EXPECT_GL_NO_ERROR();

    const GLenum discards7[] = {GL_STENCIL_ATTACHMENT};
    glDiscardFramebufferEXT(GL_FRAMEBUFFER, 1, discards7);
    EXPECT_GL_NO_ERROR();
}

// Use this to select which configurations (e.g. which renderer, which GLES major version) these
// tests should be run against.
<<<<<<< HEAD
ANGLE_INSTANTIATE_TEST(DiscardFramebufferEXTTest,
                       ES2_D3D9(),
                       ES2_D3D11(),
                       ES2_METAL(),
                       ES2_OPENGL(),
                       ES3_OPENGL(),
                       ES2_OPENGLES(),
                       ES3_OPENGLES(),
                       ES2_VULKAN());
=======
ANGLE_INSTANTIATE_TEST_ES2_AND_ES3(DiscardFramebufferEXTTest);
>>>>>>> 0bb42e09
<|MERGE_RESOLUTION|>--- conflicted
+++ resolved
@@ -26,7 +26,7 @@
 
 TEST_P(DiscardFramebufferEXTTest, DefaultFramebuffer)
 {
-    ANGLE_SKIP_TEST_IF(!IsGLExtensionEnabled("GL_EXT_discard_framebuffer"));
+    ANGLE_SKIP_TEST_IF(!IsGLExtensionEnabled("EXT_discard_framebuffer"));
 
     // These should succeed on the default framebuffer
     const GLenum discards1[] = {GL_COLOR_EXT};
@@ -61,7 +61,7 @@
 
 TEST_P(DiscardFramebufferEXTTest, NonDefaultFramebuffer)
 {
-    ANGLE_SKIP_TEST_IF(!IsGLExtensionEnabled("GL_EXT_discard_framebuffer"));
+    ANGLE_SKIP_TEST_IF(!IsGLExtensionEnabled("EXT_discard_framebuffer"));
 
     GLuint tex2D;
     GLuint framebuffer;
@@ -112,16 +112,4 @@
 
 // Use this to select which configurations (e.g. which renderer, which GLES major version) these
 // tests should be run against.
-<<<<<<< HEAD
-ANGLE_INSTANTIATE_TEST(DiscardFramebufferEXTTest,
-                       ES2_D3D9(),
-                       ES2_D3D11(),
-                       ES2_METAL(),
-                       ES2_OPENGL(),
-                       ES3_OPENGL(),
-                       ES2_OPENGLES(),
-                       ES3_OPENGLES(),
-                       ES2_VULKAN());
-=======
-ANGLE_INSTANTIATE_TEST_ES2_AND_ES3(DiscardFramebufferEXTTest);
->>>>>>> 0bb42e09
+ANGLE_INSTANTIATE_TEST_ES2_AND_ES3(DiscardFramebufferEXTTest);