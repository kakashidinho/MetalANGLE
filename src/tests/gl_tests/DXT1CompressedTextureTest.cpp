//
// Copyright 2015 The ANGLE Project Authors. All rights reserved.
// Use of this source code is governed by a BSD-style license that can be
// found in the LICENSE file.
//

#include "test_utils/ANGLETest.h"
#include "test_utils/gl_raii.h"

#include "media/pixel.inc"

using namespace angle;

class DXT1CompressedTextureTest : public ANGLETest
{
  protected:
    DXT1CompressedTextureTest()
    {
        setWindowWidth(512);
        setWindowHeight(512);
        setConfigRedBits(8);
        setConfigGreenBits(8);
        setConfigBlueBits(8);
        setConfigAlphaBits(8);
    }

    void testSetUp() override
    {
        constexpr char kVS[] = R"(precision highp float;
attribute vec4 position;
varying vec2 texcoord;

void main()
{
    gl_Position = position;
    texcoord = (position.xy * 0.5) + 0.5;
    texcoord.y = 1.0 - texcoord.y;
})";

        constexpr char kFS[] = R"(precision highp float;
uniform sampler2D tex;
varying vec2 texcoord;

void main()
{
    gl_FragColor = texture2D(tex, texcoord);
})";

        mTextureProgram = CompileProgram(kVS, kFS);
        if (mTextureProgram == 0)
        {
            FAIL() << "shader compilation failed.";
        }

        mTextureUniformLocation = glGetUniformLocation(mTextureProgram, "tex");

        ASSERT_GL_NO_ERROR();
    }

    void testTearDown() override { glDeleteProgram(mTextureProgram); }

    GLuint mTextureProgram;
    GLint mTextureUniformLocation;
};

TEST_P(DXT1CompressedTextureTest, CompressedTexImage)
{
    ANGLE_SKIP_TEST_IF(!IsGLExtensionEnabled("GL_EXT_texture_compression_dxt1"));

    GLuint texture;
    glGenTextures(1, &texture);
    glBindTexture(GL_TEXTURE_2D, texture);
    glTexParameteri(GL_TEXTURE_2D, GL_TEXTURE_MIN_FILTER, GL_LINEAR);
    glTexParameteri(GL_TEXTURE_2D, GL_TEXTURE_MAG_FILTER, GL_LINEAR);
    glTexParameteri(GL_TEXTURE_2D, GL_TEXTURE_WRAP_S, GL_CLAMP_TO_EDGE);
    glTexParameteri(GL_TEXTURE_2D, GL_TEXTURE_WRAP_T, GL_CLAMP_TO_EDGE);

    glCompressedTexImage2D(GL_TEXTURE_2D, 0, GL_COMPRESSED_RGBA_S3TC_DXT1_EXT, pixel_0_width,
                           pixel_0_height, 0, pixel_0_size, pixel_0_data);
    glCompressedTexImage2D(GL_TEXTURE_2D, 1, GL_COMPRESSED_RGBA_S3TC_DXT1_EXT, pixel_1_width,
                           pixel_1_height, 0, pixel_1_size, pixel_1_data);
    glCompressedTexImage2D(GL_TEXTURE_2D, 2, GL_COMPRESSED_RGBA_S3TC_DXT1_EXT, pixel_2_width,
                           pixel_2_height, 0, pixel_2_size, pixel_2_data);
    glCompressedTexImage2D(GL_TEXTURE_2D, 3, GL_COMPRESSED_RGBA_S3TC_DXT1_EXT, pixel_3_width,
                           pixel_3_height, 0, pixel_3_size, pixel_3_data);
    glCompressedTexImage2D(GL_TEXTURE_2D, 4, GL_COMPRESSED_RGBA_S3TC_DXT1_EXT, pixel_4_width,
                           pixel_4_height, 0, pixel_4_size, pixel_4_data);
    glCompressedTexImage2D(GL_TEXTURE_2D, 5, GL_COMPRESSED_RGBA_S3TC_DXT1_EXT, pixel_5_width,
                           pixel_5_height, 0, pixel_5_size, pixel_5_data);
    glCompressedTexImage2D(GL_TEXTURE_2D, 6, GL_COMPRESSED_RGBA_S3TC_DXT1_EXT, pixel_6_width,
                           pixel_6_height, 0, pixel_6_size, pixel_6_data);
    glCompressedTexImage2D(GL_TEXTURE_2D, 7, GL_COMPRESSED_RGBA_S3TC_DXT1_EXT, pixel_7_width,
                           pixel_7_height, 0, pixel_7_size, pixel_7_data);
    glCompressedTexImage2D(GL_TEXTURE_2D, 8, GL_COMPRESSED_RGBA_S3TC_DXT1_EXT, pixel_8_width,
                           pixel_8_height, 0, pixel_8_size, pixel_8_data);
    glCompressedTexImage2D(GL_TEXTURE_2D, 9, GL_COMPRESSED_RGBA_S3TC_DXT1_EXT, pixel_9_width,
                           pixel_9_height, 0, pixel_9_size, pixel_9_data);

    EXPECT_GL_NO_ERROR();

    glUseProgram(mTextureProgram);
    glUniform1i(mTextureUniformLocation, 0);

    drawQuad(mTextureProgram, "position", 0.5f);

    EXPECT_GL_NO_ERROR();

    glDeleteTextures(1, &texture);

    EXPECT_GL_NO_ERROR();
}

TEST_P(DXT1CompressedTextureTest, CompressedTexStorage)
{
    ANGLE_SKIP_TEST_IF(!IsGLExtensionEnabled("GL_EXT_texture_compression_dxt1"));

    ANGLE_SKIP_TEST_IF(getClientMajorVersion() < 3 &&
                       (!IsGLExtensionEnabled("GL_EXT_texture_storage") ||
                        !IsGLExtensionEnabled("GL_OES_rgb8_rgba8")));

    GLuint texture;
    glGenTextures(1, &texture);
    glBindTexture(GL_TEXTURE_2D, texture);
    glTexParameteri(GL_TEXTURE_2D, GL_TEXTURE_MIN_FILTER, GL_LINEAR);
    glTexParameteri(GL_TEXTURE_2D, GL_TEXTURE_MAG_FILTER, GL_LINEAR);
    glTexParameteri(GL_TEXTURE_2D, GL_TEXTURE_WRAP_S, GL_CLAMP_TO_EDGE);
    glTexParameteri(GL_TEXTURE_2D, GL_TEXTURE_WRAP_T, GL_CLAMP_TO_EDGE);

    if (getClientMajorVersion() < 3)
    {
        glTexStorage2DEXT(GL_TEXTURE_2D, pixel_levels, GL_COMPRESSED_RGBA_S3TC_DXT1_EXT,
                          pixel_0_width, pixel_0_height);
    }
    else
    {
        glTexStorage2D(GL_TEXTURE_2D, pixel_levels, GL_COMPRESSED_RGBA_S3TC_DXT1_EXT, pixel_0_width,
                       pixel_0_height);
    }
    EXPECT_GL_NO_ERROR();

    glCompressedTexSubImage2D(GL_TEXTURE_2D, 0, 0, 0, pixel_0_width, pixel_0_height,
                              GL_COMPRESSED_RGBA_S3TC_DXT1_EXT, pixel_0_size, pixel_0_data);
    glCompressedTexSubImage2D(GL_TEXTURE_2D, 1, 0, 0, pixel_1_width, pixel_1_height,
                              GL_COMPRESSED_RGBA_S3TC_DXT1_EXT, pixel_1_size, pixel_1_data);
    glCompressedTexSubImage2D(GL_TEXTURE_2D, 2, 0, 0, pixel_2_width, pixel_2_height,
                              GL_COMPRESSED_RGBA_S3TC_DXT1_EXT, pixel_2_size, pixel_2_data);
    glCompressedTexSubImage2D(GL_TEXTURE_2D, 3, 0, 0, pixel_3_width, pixel_3_height,
                              GL_COMPRESSED_RGBA_S3TC_DXT1_EXT, pixel_3_size, pixel_3_data);
    glCompressedTexSubImage2D(GL_TEXTURE_2D, 4, 0, 0, pixel_4_width, pixel_4_height,
                              GL_COMPRESSED_RGBA_S3TC_DXT1_EXT, pixel_4_size, pixel_4_data);
    glCompressedTexSubImage2D(GL_TEXTURE_2D, 5, 0, 0, pixel_5_width, pixel_5_height,
                              GL_COMPRESSED_RGBA_S3TC_DXT1_EXT, pixel_5_size, pixel_5_data);
    glCompressedTexSubImage2D(GL_TEXTURE_2D, 6, 0, 0, pixel_6_width, pixel_6_height,
                              GL_COMPRESSED_RGBA_S3TC_DXT1_EXT, pixel_6_size, pixel_6_data);
    glCompressedTexSubImage2D(GL_TEXTURE_2D, 7, 0, 0, pixel_7_width, pixel_7_height,
                              GL_COMPRESSED_RGBA_S3TC_DXT1_EXT, pixel_7_size, pixel_7_data);
    glCompressedTexSubImage2D(GL_TEXTURE_2D, 8, 0, 0, pixel_8_width, pixel_8_height,
                              GL_COMPRESSED_RGBA_S3TC_DXT1_EXT, pixel_8_size, pixel_8_data);
    glCompressedTexSubImage2D(GL_TEXTURE_2D, 9, 0, 0, pixel_9_width, pixel_9_height,
                              GL_COMPRESSED_RGBA_S3TC_DXT1_EXT, pixel_9_size, pixel_9_data);

    EXPECT_GL_NO_ERROR();

    glUseProgram(mTextureProgram);
    glUniform1i(mTextureUniformLocation, 0);

    drawQuad(mTextureProgram, "position", 0.5f);

    EXPECT_GL_NO_ERROR();

    glDeleteTextures(1, &texture);

    EXPECT_GL_NO_ERROR();
}

// Test validation of glCompressedTexSubImage2D with DXT formats
TEST_P(DXT1CompressedTextureTest, CompressedTexSubImageValidation)
{
    ANGLE_SKIP_TEST_IF(!IsGLExtensionEnabled("GL_EXT_texture_compression_dxt1"));

    GLTexture texture;
    glBindTexture(GL_TEXTURE_2D, texture.get());

    // Size mip 0 to a large size
    glCompressedTexImage2D(GL_TEXTURE_2D, 0, GL_COMPRESSED_RGBA_S3TC_DXT1_EXT, pixel_0_width,
                           pixel_0_height, 0, pixel_0_size, nullptr);
    ASSERT_GL_NO_ERROR();

    // Set a sub image with an offset that isn't a multiple of the block size
    glCompressedTexSubImage2D(GL_TEXTURE_2D, 0, 1, 3, pixel_1_width, pixel_1_height,
                              GL_COMPRESSED_RGBA_S3TC_DXT1_EXT, pixel_1_size, pixel_1_data);
    ASSERT_GL_ERROR(GL_INVALID_OPERATION);

    // Set a sub image with a negative offset
    glCompressedTexSubImage2D(GL_TEXTURE_2D, 0, -1, 0, 4, 4, GL_COMPRESSED_RGBA_S3TC_DXT1_EXT, 8,
                              pixel_1_data);
    ASSERT_GL_ERROR(GL_INVALID_VALUE);

    glCompressedTexSubImage2D(GL_TEXTURE_2D, 0, 0, -1, 4, 4, GL_COMPRESSED_RGBA_S3TC_DXT1_EXT, 8,
                              pixel_1_data);
    ASSERT_GL_ERROR(GL_INVALID_VALUE);
}

// Test that it's not possible to call CopyTexSubImage2D on a compressed texture
TEST_P(DXT1CompressedTextureTest, CopyTexSubImage2DDisallowed)
{
    ANGLE_SKIP_TEST_IF(!IsGLExtensionEnabled("GL_EXT_texture_compression_dxt1"));

    GLTexture texture;
    glBindTexture(GL_TEXTURE_2D, texture.get());

    glCompressedTexImage2D(GL_TEXTURE_2D, 0, GL_COMPRESSED_RGBA_S3TC_DXT1_EXT, pixel_0_width,
                           pixel_0_height, 0, pixel_0_size, nullptr);
    ASSERT_GL_NO_ERROR();

    glCopyTexSubImage2D(GL_TEXTURE_2D, 0, 0, 0, 0, 0, 4, 4);
    ASSERT_GL_ERROR(GL_INVALID_OPERATION);
}

TEST_P(DXT1CompressedTextureTest, PBOCompressedTexStorage)
{
    ANGLE_SKIP_TEST_IF(!IsGLExtensionEnabled("GL_EXT_texture_compression_dxt1"));

    ANGLE_SKIP_TEST_IF(getClientMajorVersion() < 3 &&
                       !IsGLExtensionEnabled("GL_NV_pixel_buffer_object"));

    ANGLE_SKIP_TEST_IF(getClientMajorVersion() < 3 &&
                       (!IsGLExtensionEnabled("GL_EXT_texture_storage") ||
                        !IsGLExtensionEnabled("GL_OES_rgb8_rgba8")));

    GLuint texture;
    glGenTextures(1, &texture);
    glBindTexture(GL_TEXTURE_2D, texture);
    glTexParameteri(GL_TEXTURE_2D, GL_TEXTURE_MIN_FILTER, GL_LINEAR);
    glTexParameteri(GL_TEXTURE_2D, GL_TEXTURE_MAG_FILTER, GL_LINEAR);
    glTexParameteri(GL_TEXTURE_2D, GL_TEXTURE_WRAP_S, GL_CLAMP_TO_EDGE);
    glTexParameteri(GL_TEXTURE_2D, GL_TEXTURE_WRAP_T, GL_CLAMP_TO_EDGE);

    if (getClientMajorVersion() < 3)
    {
        glTexStorage2DEXT(GL_TEXTURE_2D, pixel_levels, GL_COMPRESSED_RGBA_S3TC_DXT1_EXT,
                          pixel_0_width, pixel_0_height);
    }
    else
    {
        glTexStorage2D(GL_TEXTURE_2D, pixel_levels, GL_COMPRESSED_RGBA_S3TC_DXT1_EXT, pixel_0_width,
                       pixel_0_height);
    }
    EXPECT_GL_NO_ERROR();

    GLuint buffer;
    glGenBuffers(1, &buffer);
    glBindBuffer(GL_PIXEL_UNPACK_BUFFER, buffer);
    glBufferData(GL_PIXEL_UNPACK_BUFFER, pixel_0_size, nullptr, GL_STREAM_DRAW);
    EXPECT_GL_NO_ERROR();

    glBufferSubData(GL_PIXEL_UNPACK_BUFFER, 0, pixel_0_size, pixel_0_data);
    glCompressedTexSubImage2D(GL_TEXTURE_2D, 0, 0, 0, pixel_0_width, pixel_0_height,
                              GL_COMPRESSED_RGBA_S3TC_DXT1_EXT, pixel_0_size, nullptr);
    glBufferSubData(GL_PIXEL_UNPACK_BUFFER, 0, pixel_1_size, pixel_1_data);
    glCompressedTexSubImage2D(GL_TEXTURE_2D, 1, 0, 0, pixel_1_width, pixel_1_height,
                              GL_COMPRESSED_RGBA_S3TC_DXT1_EXT, pixel_1_size, nullptr);
    glBufferSubData(GL_PIXEL_UNPACK_BUFFER, 0, pixel_2_size, pixel_2_data);
    glCompressedTexSubImage2D(GL_TEXTURE_2D, 2, 0, 0, pixel_2_width, pixel_2_height,
                              GL_COMPRESSED_RGBA_S3TC_DXT1_EXT, pixel_2_size, nullptr);
    glBufferSubData(GL_PIXEL_UNPACK_BUFFER, 0, pixel_3_size, pixel_3_data);
    glCompressedTexSubImage2D(GL_TEXTURE_2D, 3, 0, 0, pixel_3_width, pixel_3_height,
                              GL_COMPRESSED_RGBA_S3TC_DXT1_EXT, pixel_3_size, nullptr);
    glBufferSubData(GL_PIXEL_UNPACK_BUFFER, 0, pixel_4_size, pixel_4_data);
    glCompressedTexSubImage2D(GL_TEXTURE_2D, 4, 0, 0, pixel_4_width, pixel_4_height,
                              GL_COMPRESSED_RGBA_S3TC_DXT1_EXT, pixel_4_size, nullptr);
    glBufferSubData(GL_PIXEL_UNPACK_BUFFER, 0, pixel_5_size, pixel_5_data);
    glCompressedTexSubImage2D(GL_TEXTURE_2D, 5, 0, 0, pixel_5_width, pixel_5_height,
                              GL_COMPRESSED_RGBA_S3TC_DXT1_EXT, pixel_5_size, nullptr);
    glBufferSubData(GL_PIXEL_UNPACK_BUFFER, 0, pixel_6_size, pixel_6_data);
    glCompressedTexSubImage2D(GL_TEXTURE_2D, 6, 0, 0, pixel_6_width, pixel_6_height,
                              GL_COMPRESSED_RGBA_S3TC_DXT1_EXT, pixel_6_size, nullptr);
    glBufferSubData(GL_PIXEL_UNPACK_BUFFER, 0, pixel_7_size, pixel_7_data);
    glCompressedTexSubImage2D(GL_TEXTURE_2D, 7, 0, 0, pixel_7_width, pixel_7_height,
                              GL_COMPRESSED_RGBA_S3TC_DXT1_EXT, pixel_7_size, nullptr);
    glBufferSubData(GL_PIXEL_UNPACK_BUFFER, 0, pixel_8_size, pixel_8_data);
    glCompressedTexSubImage2D(GL_TEXTURE_2D, 8, 0, 0, pixel_8_width, pixel_8_height,
                              GL_COMPRESSED_RGBA_S3TC_DXT1_EXT, pixel_8_size, nullptr);
    glBufferSubData(GL_PIXEL_UNPACK_BUFFER, 0, pixel_9_size, pixel_9_data);
    glCompressedTexSubImage2D(GL_TEXTURE_2D, 9, 0, 0, pixel_9_width, pixel_9_height,
                              GL_COMPRESSED_RGBA_S3TC_DXT1_EXT, pixel_9_size, nullptr);

    EXPECT_GL_NO_ERROR();

    glUseProgram(mTextureProgram);
    glUniform1i(mTextureUniformLocation, 0);

    drawQuad(mTextureProgram, "position", 0.5f);

    EXPECT_GL_NO_ERROR();

    glDeleteTextures(1, &texture);

    EXPECT_GL_NO_ERROR();
}

class DXT1CompressedTextureTestES3 : public DXT1CompressedTextureTest
{};

TEST_P(DXT1CompressedTextureTestES3, PBOCompressedTexImage)
{
    ANGLE_SKIP_TEST_IF(!IsGLExtensionEnabled("GL_EXT_texture_compression_dxt1"));

    GLuint texture;
    glGenTextures(1, &texture);
    glBindTexture(GL_TEXTURE_2D, texture);
    glTexParameteri(GL_TEXTURE_2D, GL_TEXTURE_MIN_FILTER, GL_LINEAR);
    glTexParameteri(GL_TEXTURE_2D, GL_TEXTURE_MAG_FILTER, GL_LINEAR);
    glTexParameteri(GL_TEXTURE_2D, GL_TEXTURE_WRAP_S, GL_CLAMP_TO_EDGE);
    glTexParameteri(GL_TEXTURE_2D, GL_TEXTURE_WRAP_T, GL_CLAMP_TO_EDGE);

    GLuint buffer;
    glGenBuffers(1, &buffer);
    glBindBuffer(GL_PIXEL_UNPACK_BUFFER, buffer);
    glBufferData(GL_PIXEL_UNPACK_BUFFER, pixel_0_size, nullptr, GL_STREAM_DRAW);
    EXPECT_GL_NO_ERROR();

    glBufferSubData(GL_PIXEL_UNPACK_BUFFER, 0, pixel_0_size, pixel_0_data);
    glCompressedTexImage2D(GL_TEXTURE_2D, 0, GL_COMPRESSED_RGBA_S3TC_DXT1_EXT, pixel_0_width,
                           pixel_0_height, 0, pixel_0_size, nullptr);
    glBufferSubData(GL_PIXEL_UNPACK_BUFFER, 0, pixel_1_size, pixel_1_data);
    glCompressedTexImage2D(GL_TEXTURE_2D, 1, GL_COMPRESSED_RGBA_S3TC_DXT1_EXT, pixel_1_width,
                           pixel_1_height, 0, pixel_1_size, nullptr);
    glBufferSubData(GL_PIXEL_UNPACK_BUFFER, 0, pixel_2_size, pixel_2_data);
    glCompressedTexImage2D(GL_TEXTURE_2D, 2, GL_COMPRESSED_RGBA_S3TC_DXT1_EXT, pixel_2_width,
                           pixel_2_height, 0, pixel_2_size, nullptr);
    glBufferSubData(GL_PIXEL_UNPACK_BUFFER, 0, pixel_3_size, pixel_3_data);
    glCompressedTexImage2D(GL_TEXTURE_2D, 3, GL_COMPRESSED_RGBA_S3TC_DXT1_EXT, pixel_3_width,
                           pixel_3_height, 0, pixel_3_size, nullptr);
    glBufferSubData(GL_PIXEL_UNPACK_BUFFER, 0, pixel_4_size, pixel_4_data);
    glCompressedTexImage2D(GL_TEXTURE_2D, 4, GL_COMPRESSED_RGBA_S3TC_DXT1_EXT, pixel_4_width,
                           pixel_4_height, 0, pixel_4_size, nullptr);
    glBufferSubData(GL_PIXEL_UNPACK_BUFFER, 0, pixel_5_size, pixel_5_data);
    glCompressedTexImage2D(GL_TEXTURE_2D, 5, GL_COMPRESSED_RGBA_S3TC_DXT1_EXT, pixel_5_width,
                           pixel_5_height, 0, pixel_5_size, nullptr);
    glBufferSubData(GL_PIXEL_UNPACK_BUFFER, 0, pixel_6_size, pixel_6_data);
    glCompressedTexImage2D(GL_TEXTURE_2D, 6, GL_COMPRESSED_RGBA_S3TC_DXT1_EXT, pixel_6_width,
                           pixel_6_height, 0, pixel_6_size, nullptr);
    glBufferSubData(GL_PIXEL_UNPACK_BUFFER, 0, pixel_7_size, pixel_7_data);
    glCompressedTexImage2D(GL_TEXTURE_2D, 7, GL_COMPRESSED_RGBA_S3TC_DXT1_EXT, pixel_7_width,
                           pixel_7_height, 0, pixel_7_size, nullptr);
    glBufferSubData(GL_PIXEL_UNPACK_BUFFER, 0, pixel_8_size, pixel_8_data);
    glCompressedTexImage2D(GL_TEXTURE_2D, 8, GL_COMPRESSED_RGBA_S3TC_DXT1_EXT, pixel_8_width,
                           pixel_8_height, 0, pixel_8_size, nullptr);
    glBufferSubData(GL_PIXEL_UNPACK_BUFFER, 0, pixel_9_size, pixel_9_data);
    glCompressedTexImage2D(GL_TEXTURE_2D, 9, GL_COMPRESSED_RGBA_S3TC_DXT1_EXT, pixel_9_width,
                           pixel_9_height, 0, pixel_9_size, nullptr);

    EXPECT_GL_NO_ERROR();

    glUseProgram(mTextureProgram);
    glUniform1i(mTextureUniformLocation, 0);

    drawQuad(mTextureProgram, "position", 0.5f);

    EXPECT_GL_NO_ERROR();

    glDeleteTextures(1, &buffer);
    glDeleteTextures(1, &texture);

    EXPECT_GL_NO_ERROR();
}

// Test validation of glCompressedTexSubImage3D with DXT formats
TEST_P(DXT1CompressedTextureTestES3, CompressedTexSubImageValidation)
{
    ANGLE_SKIP_TEST_IF(!IsGLExtensionEnabled("GL_EXT_texture_compression_dxt1"));

    GLTexture texture;
    glBindTexture(GL_TEXTURE_2D_ARRAY, texture.get());

    // Size mip 0 to a large size
    glCompressedTexImage3D(GL_TEXTURE_2D_ARRAY, 0, GL_COMPRESSED_RGBA_S3TC_DXT1_EXT, pixel_0_width,
                           pixel_0_height, 1, 0, pixel_0_size, nullptr);
    ASSERT_GL_NO_ERROR();

    // Set a sub image with a negative offset
    glCompressedTexSubImage3D(GL_TEXTURE_2D_ARRAY, 0, -1, 0, 0, 4, 4, 1,
                              GL_COMPRESSED_RGBA_S3TC_DXT1_EXT, 8, pixel_1_data);
    ASSERT_GL_ERROR(GL_INVALID_VALUE);

    glCompressedTexSubImage3D(GL_TEXTURE_2D_ARRAY, 0, 0, -1, 0, 4, 4, 1,
                              GL_COMPRESSED_RGBA_S3TC_DXT1_EXT, 8, pixel_1_data);
    ASSERT_GL_ERROR(GL_INVALID_VALUE);

    glCompressedTexSubImage3D(GL_TEXTURE_2D_ARRAY, 0, 0, 0, -1, 4, 4, 1,
                              GL_COMPRESSED_RGBA_S3TC_DXT1_EXT, 8, pixel_1_data);
    ASSERT_GL_ERROR(GL_INVALID_VALUE);
}

// Test validation of glCompressedTexSubImage3D with DXT formats
TEST_P(DXT1CompressedTextureTestES3, CopyTexSubImage3DDisallowed)
{
    ANGLE_SKIP_TEST_IF(!IsGLExtensionEnabled("GL_EXT_texture_compression_dxt1"));

    GLTexture texture;
    glBindTexture(GL_TEXTURE_2D_ARRAY, texture.get());

    GLsizei depth = 4;
    glCompressedTexImage3D(GL_TEXTURE_2D_ARRAY, 0, GL_COMPRESSED_RGBA_S3TC_DXT1_EXT, pixel_0_width,
                           pixel_0_height, depth, 0, pixel_0_size * depth, nullptr);
    ASSERT_GL_NO_ERROR();

    glCopyTexSubImage3D(GL_TEXTURE_2D_ARRAY, 0, 0, 0, 0, 0, 0, 4, 4);
    ASSERT_GL_ERROR(GL_INVALID_OPERATION);
}

// Use this to select which configurations (e.g. which renderer, which GLES major version) these
// tests should be run against.
<<<<<<< HEAD
ANGLE_INSTANTIATE_TEST(DXT1CompressedTextureTest,
                       ES2_D3D9(),
                       ES2_D3D11(),
                       ES2_METAL(),
                       ES2_OPENGL(),
                       ES3_OPENGL(),
                       ES2_OPENGLES(),
                       ES3_OPENGLES(),
                       ES2_VULKAN());
=======
ANGLE_INSTANTIATE_TEST_ES2_AND_ES3(DXT1CompressedTextureTest);
>>>>>>> 0bb42e09

// Use this to select which configurations (e.g. which renderer, which GLES major version) these
// tests should be run against.
ANGLE_INSTANTIATE_TEST_ES3(DXT1CompressedTextureTestES3);<|MERGE_RESOLUTION|>--- conflicted
+++ resolved
@@ -108,6 +108,44 @@
     glDeleteTextures(1, &texture);
 
     EXPECT_GL_NO_ERROR();
+}
+
+// Verify that DXT1 RGB textures have 1.0 alpha when sampled
+TEST_P(DXT1CompressedTextureTest, DXT1Alpha)
+{
+    ANGLE_SKIP_TEST_IF(!IsGLExtensionEnabled("GL_EXT_texture_compression_dxt1") || !IsMetal());
+
+    GLTexture texture;
+    glBindTexture(GL_TEXTURE_2D, texture);
+    glTexParameteri(GL_TEXTURE_2D, GL_TEXTURE_MIN_FILTER, GL_NEAREST);
+    glTexParameteri(GL_TEXTURE_2D, GL_TEXTURE_MAG_FILTER, GL_NEAREST);
+
+    // Image using pixels with the code for transparent black:
+    //          "BLACK,             if color0 <= color1 and code(x,y) == 3"
+    constexpr uint8_t CompressedImageDXT1[] = {0, 0, 0, 0, 51, 204, 51, 204};
+    glCompressedTexImage2D(GL_TEXTURE_2D, 0, GL_COMPRESSED_RGB_S3TC_DXT1_EXT, 4, 4, 0,
+                           sizeof(CompressedImageDXT1), CompressedImageDXT1);
+
+    EXPECT_GL_NO_ERROR();
+
+    glUseProgram(mTextureProgram);
+    glUniform1i(mTextureUniformLocation, 0);
+
+    constexpr GLint kDrawSize = 4;
+    // The image is one 4x4 block, make the viewport only 4x4.
+    glViewport(0, 0, kDrawSize, kDrawSize);
+
+    drawQuad(mTextureProgram, "position", 0.5f);
+
+    EXPECT_GL_NO_ERROR();
+
+    for (GLint y = 0; y < kDrawSize; y++)
+    {
+        for (GLint x = 0; x < kDrawSize; x++)
+        {
+            EXPECT_PIXEL_EQ(x, y, 0, 0, 0, 255) << "at (" << x << ", " << y << ")";
+        }
+    }
 }
 
 TEST_P(DXT1CompressedTextureTest, CompressedTexStorage)
@@ -412,19 +450,7 @@
 
 // Use this to select which configurations (e.g. which renderer, which GLES major version) these
 // tests should be run against.
-<<<<<<< HEAD
-ANGLE_INSTANTIATE_TEST(DXT1CompressedTextureTest,
-                       ES2_D3D9(),
-                       ES2_D3D11(),
-                       ES2_METAL(),
-                       ES2_OPENGL(),
-                       ES3_OPENGL(),
-                       ES2_OPENGLES(),
-                       ES3_OPENGLES(),
-                       ES2_VULKAN());
-=======
 ANGLE_INSTANTIATE_TEST_ES2_AND_ES3(DXT1CompressedTextureTest);
->>>>>>> 0bb42e09
 
 // Use this to select which configurations (e.g. which renderer, which GLES major version) these
 // tests should be run against.
