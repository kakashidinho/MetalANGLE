//
// Copyright 2017 The ANGLE Project Authors. All rights reserved.
// Use of this source code is governed by a BSD-style license that can be
// found in the LICENSE file.
//

// WebGLReadOutsideFramebufferTest.cpp : Test functions which read the framebuffer (readPixels,
// copyTexSubImage2D, copyTexImage2D) on areas outside the framebuffer.

#include "test_utils/ANGLETest.h"

#include "test_utils/gl_raii.h"

namespace
{

class PixelRect
{
  public:
    PixelRect(int width, int height) : mWidth(width), mHeight(height), mData(width * height) {}

    // Set each pixel to a different color consisting of the x,y position and a given tag.
    // Making each pixel a different means any misplaced pixel will cause a failure.
    // Encoding the position proved valuable in debugging.
    void fill(unsigned tag)
    {
        for (int x = 0; x < mWidth; ++x)
        {
            for (int y = 0; y < mHeight; ++y)
            {
                mData[x + y * mWidth] = angle::GLColor(x + (y << 8) + (tag << 16));
            }
        }
    }

    void toTexture2D(GLuint target, GLuint texid) const
    {
        glBindTexture(target, texid);
        if (target == GL_TEXTURE_CUBE_MAP)
        {
            glTexImage2D(GL_TEXTURE_CUBE_MAP_POSITIVE_X, 0, GL_RGBA, mWidth, mHeight, 0, GL_RGBA,
                         GL_UNSIGNED_BYTE, mData.data());
            glTexImage2D(GL_TEXTURE_CUBE_MAP_NEGATIVE_X, 0, GL_RGBA, mWidth, mHeight, 0, GL_RGBA,
                         GL_UNSIGNED_BYTE, mData.data());
            glTexImage2D(GL_TEXTURE_CUBE_MAP_POSITIVE_Y, 0, GL_RGBA, mWidth, mHeight, 0, GL_RGBA,
                         GL_UNSIGNED_BYTE, mData.data());
            glTexImage2D(GL_TEXTURE_CUBE_MAP_NEGATIVE_Y, 0, GL_RGBA, mWidth, mHeight, 0, GL_RGBA,
                         GL_UNSIGNED_BYTE, mData.data());
            glTexImage2D(GL_TEXTURE_CUBE_MAP_POSITIVE_Z, 0, GL_RGBA, mWidth, mHeight, 0, GL_RGBA,
                         GL_UNSIGNED_BYTE, mData.data());
            glTexImage2D(GL_TEXTURE_CUBE_MAP_NEGATIVE_Z, 0, GL_RGBA, mWidth, mHeight, 0, GL_RGBA,
                         GL_UNSIGNED_BYTE, mData.data());
        }
        else
        {
            ASSERT_GLENUM_EQ(GL_TEXTURE_2D, target);
            glTexImage2D(target, 0, GL_RGBA, mWidth, mHeight, 0, GL_RGBA, GL_UNSIGNED_BYTE,
                         mData.data());
        }
        glTexParameteri(target, GL_TEXTURE_MIN_FILTER, GL_NEAREST);
        glTexParameteri(target, GL_TEXTURE_MAG_FILTER, GL_NEAREST);
        glTexParameteri(target, GL_TEXTURE_WRAP_S, GL_CLAMP_TO_EDGE);
        glTexParameteri(target, GL_TEXTURE_WRAP_T, GL_CLAMP_TO_EDGE);
    }

    void toTexture3D(GLuint texid, GLint depth) const
    {
        glBindTexture(GL_TEXTURE_3D, texid);

        glTexImage3D(GL_TEXTURE_3D, 0, GL_RGBA, mWidth, mHeight, depth, 0, GL_RGBA,
                     GL_UNSIGNED_BYTE, nullptr);
        for (GLint z = 0; z < depth; z++)
        {
            glTexSubImage3D(GL_TEXTURE_3D, 0, 0, 0, z, mWidth, mHeight, 1, GL_RGBA,
                            GL_UNSIGNED_BYTE, mData.data());
        }
        glTexParameteri(GL_TEXTURE_3D, GL_TEXTURE_MIN_FILTER, GL_NEAREST);
        glTexParameteri(GL_TEXTURE_3D, GL_TEXTURE_MAG_FILTER, GL_NEAREST);
        glTexParameteri(GL_TEXTURE_3D, GL_TEXTURE_WRAP_S, GL_CLAMP_TO_EDGE);
        glTexParameteri(GL_TEXTURE_3D, GL_TEXTURE_WRAP_T, GL_CLAMP_TO_EDGE);
        glTexParameteri(GL_TEXTURE_3D, GL_TEXTURE_WRAP_R, GL_CLAMP_TO_EDGE);
    }

    void readFB(int x, int y)
    {
        glReadPixels(x, y, mWidth, mHeight, GL_RGBA, GL_UNSIGNED_BYTE, mData.data());
    }

    // Read pixels from 'other' into 'this' from position (x,y).
    // Pixels outside 'other' are untouched or zeroed according to 'zeroOutside.'
    void readPixelRect(const PixelRect &other, int x, int y, bool zeroOutside)
    {
        for (int i = 0; i < mWidth; ++i)
        {
            for (int j = 0; j < mHeight; ++j)
            {
                angle::GLColor *dest = &mData[i + j * mWidth];
                if (!other.getPixel(x + i, y + j, dest) && zeroOutside)
                {
                    *dest = angle::GLColor(0);
                }
            }
        }
    }

    bool getPixel(int x, int y, angle::GLColor *colorOut) const
    {
        if (0 <= x && x < mWidth && 0 <= y && y < mHeight)
        {
            *colorOut = mData[x + y * mWidth];
            return true;
        }
        return false;
    }

    void compare(const PixelRect &expected) const
    {
        ASSERT_EQ(mWidth, expected.mWidth);
        ASSERT_EQ(mHeight, expected.mHeight);

        for (int x = 0; x < mWidth; ++x)
        {
            for (int y = 0; y < mHeight; ++y)
            {
                ASSERT_EQ(expected.mData[x + y * mWidth], mData[x + y * mWidth])
                    << "at (" << x << ", " << y << ")";
            }
        }
    }

  private:
    int mWidth, mHeight;
    std::vector<angle::GLColor> mData;
};

}  // namespace

namespace angle
{

class WebGLReadOutsideFramebufferTest : public ANGLETest
{
  public:
    // Read framebuffer to 'pixelsOut' via glReadPixels.
    void TestReadPixels(int x, int y, int, PixelRect *pixelsOut) { pixelsOut->readFB(x, y); }

    // Read framebuffer to 'pixelsOut' via glCopyTexSubImage2D and GL_TEXTURE_2D.
    void TestCopyTexSubImage2D(int x, int y, int, PixelRect *pixelsOut)
    {
        // Init texture with given pixels.
        GLTexture destTexture;
        pixelsOut->toTexture2D(GL_TEXTURE_2D, destTexture.get());

        // Read framebuffer -> texture -> 'pixelsOut'
        glCopyTexSubImage2D(GL_TEXTURE_2D, 0, 0, 0, x, y, kReadWidth, kReadHeight);
        readTexture2D(GL_TEXTURE_2D, destTexture.get(), kReadWidth, kReadHeight, pixelsOut);
    }

    // Read framebuffer to 'pixelsOut' via glCopyTexSubImage2D and cube map.
    void TestCopyTexSubImageCube(int x, int y, int, PixelRect *pixelsOut)
    {
        // Init texture with given pixels.
        GLTexture destTexture;
        pixelsOut->toTexture2D(GL_TEXTURE_CUBE_MAP, destTexture.get());

        // Read framebuffer -> texture -> 'pixelsOut'
        glCopyTexSubImage2D(GL_TEXTURE_CUBE_MAP_POSITIVE_X, 0, 0, 0, x, y, kReadWidth, kReadHeight);
        readTexture2D(GL_TEXTURE_CUBE_MAP_POSITIVE_X, destTexture.get(), kReadWidth, kReadHeight,
                      pixelsOut);
    }

    // Read framebuffer to 'pixelsOut' via glCopyTexSubImage3D.
    void TestCopyTexSubImage3D(int x, int y, int z, PixelRect *pixelsOut)
    {
        // Init texture with given pixels.
        GLTexture destTexture;
        pixelsOut->toTexture3D(destTexture.get(), kTextureDepth);

        // Read framebuffer -> texture -> 'pixelsOut'
        glCopyTexSubImage3D(GL_TEXTURE_3D, 0, 0, 0, z, x, y, kReadWidth, kReadHeight);
        readTexture3D(destTexture, kReadWidth, kReadHeight, z, pixelsOut);
    }

    // Read framebuffer to 'pixelsOut' via glCopyTexImage2D and GL_TEXTURE_2D.
    void TestCopyTexImage2D(int x, int y, int, PixelRect *pixelsOut)
    {
        // Init texture with given pixels.
        GLTexture destTexture;
        pixelsOut->toTexture2D(GL_TEXTURE_2D, destTexture.get());

        // Read framebuffer -> texture -> 'pixelsOut'
        glCopyTexImage2D(GL_TEXTURE_2D, 0, GL_RGBA, x, y, kReadWidth, kReadHeight, 0);
        readTexture2D(GL_TEXTURE_2D, destTexture.get(), kReadWidth, kReadHeight, pixelsOut);
    }

    // Read framebuffer to 'pixelsOut' via glCopyTexImage2D and cube map.
    void TestCopyTexImageCube(int x, int y, int, PixelRect *pixelsOut)
    {
        // Init texture with given pixels.
        GLTexture destTexture;
        pixelsOut->toTexture2D(GL_TEXTURE_CUBE_MAP, destTexture.get());

        // Read framebuffer -> texture -> 'pixelsOut'
        glCopyTexImage2D(GL_TEXTURE_CUBE_MAP_POSITIVE_X, 0, GL_RGBA, x, y, kReadWidth, kReadHeight,
                         0);
        readTexture2D(GL_TEXTURE_CUBE_MAP_POSITIVE_X, destTexture, kReadWidth, kReadHeight,
                      pixelsOut);
    }

  protected:
    static constexpr int kFbWidth      = 128;
    static constexpr int kFbHeight     = 128;
    static constexpr int kTextureDepth = 16;
    static constexpr int kReadWidth    = 4;
    static constexpr int kReadHeight   = 4;
    static constexpr int kReadLayer    = 2;

    // Tag the framebuffer pixels differently than the initial read buffer pixels, so we know for
    // sure which pixels are changed by reading.
    static constexpr GLuint fbTag   = 0x1122;
    static constexpr GLuint readTag = 0xaabb;

    WebGLReadOutsideFramebufferTest() : mFBData(kFbWidth, kFbHeight)
    {
        setWindowWidth(kFbWidth);
        setWindowHeight(kFbHeight);
        setConfigRedBits(8);
        setConfigGreenBits(8);
        setConfigBlueBits(8);
        setConfigAlphaBits(8);
        setWebGLCompatibilityEnabled(true);
    }

    void testSetUp() override
    {
        constexpr char kVS[] = R"(
attribute vec3 a_position;
varying vec2 v_texCoord;
void main() {
    v_texCoord = a_position.xy * 0.5 + 0.5;
    gl_Position = vec4(a_position, 1);
})";
        constexpr char kFS[] = R"(
precision mediump float;
varying vec2 v_texCoord;
uniform sampler2D u_texture;
void main() {
    gl_FragColor = texture2D(u_texture, v_texCoord);
})";

        mProgram = CompileProgram(kVS, kFS);
        glUseProgram(mProgram);
        GLint uniformLoc = glGetUniformLocation(mProgram, "u_texture");
        ASSERT_NE(-1, uniformLoc);
        glUniform1i(uniformLoc, 0);

        glDisable(GL_BLEND);
        glDisable(GL_DEPTH_TEST);

        // fill framebuffer with unique pixels
        mFBData.fill(fbTag);
        GLTexture fbTexture;
        mFBData.toTexture2D(GL_TEXTURE_2D, fbTexture);
        drawQuad(mProgram, "a_position", 0.0f, 1.0f, true);
    }

    void testTearDown() override { glDeleteProgram(mProgram); }

    using TestFunc = void (WebGLReadOutsideFramebufferTest::*)(int x,
                                                               int y,
                                                               int z,
                                                               PixelRect *dest);

    void Main2D(TestFunc testFunc, bool zeroOutside) { mainImpl(testFunc, zeroOutside, 0); }

    void Main3D(TestFunc testFunc, bool zeroOutside)
    {
        mainImpl(testFunc, zeroOutside, kReadLayer);
    }

    void mainImpl(TestFunc testFunc, bool zeroOutside, int readLayer)
    {
        PixelRect actual(kReadWidth, kReadHeight);
        PixelRect expected(kReadWidth, kReadHeight);

        // Read a kReadWidth*kReadHeight rectangle of pixels from places that include:
        // - completely outside framebuffer, on all sides of it (i,j < 0 or > 2)
        // - completely inside framebuffer (i,j == 1)
        // - straddling framebuffer boundary, at each corner and side
        for (int i = -1; i < 4; ++i)
        {
            for (int j = -1; j < 4; ++j)
            {
                int x = i * kFbWidth / 2 - kReadWidth / 2;
                int y = j * kFbHeight / 2 - kReadHeight / 2;

                // Put unique pixel values into the read destinations.
                actual.fill(readTag);
                expected.readPixelRect(actual, 0, 0, false);

                // Read from framebuffer into 'actual.'
                glBindFramebuffer(GL_FRAMEBUFFER, 0);
                (this->*testFunc)(x, y, readLayer, &actual);
                glBindFramebuffer(GL_FRAMEBUFFER, 0);

                // Simulate framebuffer read, into 'expected.'
                expected.readPixelRect(mFBData, x, y, zeroOutside);

                // See if they are the same.
                actual.compare(expected);
            }
        }
    }

    // Get contents of given texture by drawing it into a framebuffer then reading with
    // glReadPixels().
    void readTexture2D(GLuint target, GLuint texture, GLsizei width, GLsizei height, PixelRect *out)
    {
        GLFramebuffer fbo;
        glBindFramebuffer(GL_FRAMEBUFFER, fbo);
        glFramebufferTexture2D(GL_FRAMEBUFFER, GL_COLOR_ATTACHMENT0, target, texture, 0);
        out->readFB(0, 0);
    }

    // Get contents of current texture by drawing it into a framebuffer then reading with
    // glReadPixels().
    void readTexture3D(GLuint texture, GLsizei width, GLsizei height, int zSlice, PixelRect *out)
    {
        GLFramebuffer fbo;
        glBindFramebuffer(GL_FRAMEBUFFER, fbo);
        glFramebufferTextureLayer(GL_FRAMEBUFFER, GL_COLOR_ATTACHMENT0, texture, 0, zSlice);
        out->readFB(0, 0);
    }

    PixelRect mFBData;
    GLuint mProgram;
};

class WebGL2ReadOutsideFramebufferTest : public WebGLReadOutsideFramebufferTest
{};

// Check that readPixels does not set a destination pixel when
// the corresponding source pixel is outside the framebuffer.
TEST_P(WebGLReadOutsideFramebufferTest, ReadPixels)
{
    Main2D(&WebGLReadOutsideFramebufferTest::TestReadPixels, false);
}

// Check that copyTexSubImage2D does not set a destination pixel when
// the corresponding source pixel is outside the framebuffer.
TEST_P(WebGLReadOutsideFramebufferTest, CopyTexSubImage2D)
{
    Main2D(&WebGLReadOutsideFramebufferTest::TestCopyTexSubImage2D, false);

    // TODO(fjhenigman): Figure out this failure.
    // Cube map skipped on 64-bit Windows with D3D FL 9.3
    ANGLE_SKIP_TEST_IF(GetParam() == ES2_D3D11_FL9_3());

    Main2D(&WebGLReadOutsideFramebufferTest::TestCopyTexSubImageCube, false);
}

// Check that copyTexImage2D sets (0,0,0,0) for pixels outside the framebuffer.
TEST_P(WebGLReadOutsideFramebufferTest, CopyTexImage2D)
{
    // http://anglebug.com/4092
    ANGLE_SKIP_TEST_IF(IsVulkan() || IsD3D9() || IsD3D11());
    Main2D(&WebGLReadOutsideFramebufferTest::TestCopyTexImage2D, true);

    // TODO(fjhenigman): Figure out this failure.
    // Cube map skipped on 64-bit Windows with D3D FL 9.3
    ANGLE_SKIP_TEST_IF(GetParam() == ES2_D3D11_FL9_3());

    Main2D(&WebGLReadOutsideFramebufferTest::TestCopyTexImageCube, true);
}

// Check that copyTexSubImage3D does not set a destination pixel when
// the corresponding source pixel is outside the framebuffer.
TEST_P(WebGL2ReadOutsideFramebufferTest, CopyTexSubImage3D)
{
    // TODO(hqle): Metal doesn't implement 3D texture yet.
    // http://anglebug.com/4136 (ES2 renderer is mistakenly included in this test)
    ANGLE_SKIP_TEST_IF(IsMetal());
    // http://anglebug.com/4092
    ANGLE_SKIP_TEST_IF(IsVulkan() || IsD3D9() || IsD3D11());
    // Robust CopyTexSubImage3D behaviour is not implemented on OpenGL.
    ANGLE_SKIP_TEST_IF(IsDesktopOpenGL() || IsOpenGLES());

    Main3D(&WebGLReadOutsideFramebufferTest::TestCopyTexSubImage3D, false);
}

<<<<<<< HEAD
ANGLE_INSTANTIATE_TEST(WebGLReadOutsideFramebufferTest,
                       ES2_D3D9(),
                       ES2_D3D11(),
                       ES3_D3D11(),
                       ES2_METAL(),
                       ES2_OPENGL(),
                       ES3_OPENGL(),
                       ES2_OPENGLES(),
                       ES3_OPENGLES());

ANGLE_INSTANTIATE_TEST(WebGL2ReadOutsideFramebufferTest,
                       ES3_D3D11(),
                       ES3_OPENGL(),
                       ES2_OPENGLES(),
                       ES3_OPENGLES());
=======
ANGLE_INSTANTIATE_TEST_ES2_AND_ES3(WebGLReadOutsideFramebufferTest);

ANGLE_INSTANTIATE_TEST_ES2_AND_ES3(WebGL2ReadOutsideFramebufferTest);
>>>>>>> 0bb42e09

}  // namespace angle<|MERGE_RESOLUTION|>--- conflicted
+++ resolved
@@ -388,26 +388,8 @@
     Main3D(&WebGLReadOutsideFramebufferTest::TestCopyTexSubImage3D, false);
 }
 
-<<<<<<< HEAD
-ANGLE_INSTANTIATE_TEST(WebGLReadOutsideFramebufferTest,
-                       ES2_D3D9(),
-                       ES2_D3D11(),
-                       ES3_D3D11(),
-                       ES2_METAL(),
-                       ES2_OPENGL(),
-                       ES3_OPENGL(),
-                       ES2_OPENGLES(),
-                       ES3_OPENGLES());
-
-ANGLE_INSTANTIATE_TEST(WebGL2ReadOutsideFramebufferTest,
-                       ES3_D3D11(),
-                       ES3_OPENGL(),
-                       ES2_OPENGLES(),
-                       ES3_OPENGLES());
-=======
 ANGLE_INSTANTIATE_TEST_ES2_AND_ES3(WebGLReadOutsideFramebufferTest);
 
 ANGLE_INSTANTIATE_TEST_ES2_AND_ES3(WebGL2ReadOutsideFramebufferTest);
->>>>>>> 0bb42e09
 
 }  // namespace angle