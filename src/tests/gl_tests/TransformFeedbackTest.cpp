--- conflicted
+++ resolved
@@ -1764,25 +1764,9 @@
 
 // Use this to select which configurations (e.g. which renderer, which GLES major version) these
 // tests should be run against.
-<<<<<<< HEAD
 ANGLE_INSTANTIATE_TEST_ES3(TransformFeedbackTest);
+ANGLE_INSTANTIATE_TEST(TransformFeedbackWithDepthBufferTest, ES3_METAL());
 ANGLE_INSTANTIATE_TEST_ES3(TransformFeedbackLifetimeTest);
 ANGLE_INSTANTIATE_TEST_ES31(TransformFeedbackTestES31);
-=======
-ANGLE_INSTANTIATE_TEST(TransformFeedbackTest,
-                       ES3_D3D11(),
-                       ES3_OPENGL(),
-                       ES3_OPENGLES(),
-                       ES3_VULKAN(),
-                       ES3_METAL());
-ANGLE_INSTANTIATE_TEST(TransformFeedbackWithDepthBufferTest, ES3_METAL());
-ANGLE_INSTANTIATE_TEST(TransformFeedbackLifetimeTest,
-                       ES3_D3D11(),
-                       ES3_OPENGL(),
-                       ES3_OPENGLES(),
-                       ES3_VULKAN(),
-                       ES3_METAL());
-ANGLE_INSTANTIATE_TEST(TransformFeedbackTestES31, ES31_D3D11(), ES31_OPENGL(), ES31_OPENGLES());
->>>>>>> 9f90507a
 
 }  // anonymous namespace