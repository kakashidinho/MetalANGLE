//
// Copyright 2015 The ANGLE Project Authors. All rights reserved.
// Use of this source code is governed by a BSD-style license that can be
// found in the LICENSE file.
//

#include "test_utils/ANGLETest.h"
#include "test_utils/gl_raii.h"

namespace angle
{

class CopyTexImageTest : public ANGLETest
{
  protected:
    CopyTexImageTest()
    {
        setWindowWidth(32);
        setWindowHeight(32);
        setConfigRedBits(8);
        setConfigGreenBits(8);
        setConfigBlueBits(8);
        setConfigAlphaBits(8);
    }

    void testSetUp() override
    {
        constexpr char kVS[] =
            "precision highp float;\n"
            "attribute vec4 position;\n"
            "varying vec2 texcoord;\n"
            "\n"
            "void main()\n"
            "{\n"
            "    gl_Position = position;\n"
            "    texcoord = (position.xy * 0.5) + 0.5;\n"
            "}\n";

        constexpr char kFS[] =
            "precision highp float;\n"
            "uniform sampler2D tex;\n"
            "varying vec2 texcoord;\n"
            "\n"
            "void main()\n"
            "{\n"
            "    gl_FragColor = texture2D(tex, texcoord);\n"
            "}\n";

        mTextureProgram = CompileProgram(kVS, kFS);
        if (mTextureProgram == 0)
        {
            FAIL() << "shader compilation failed.";
        }

        mTextureUniformLocation = glGetUniformLocation(mTextureProgram, "tex");

        ASSERT_GL_NO_ERROR();
    }

    void testTearDown() override { glDeleteProgram(mTextureProgram); }

    void initializeResources(GLenum format, GLenum type)
    {
        for (size_t i = 0; i < kFboCount; ++i)
        {
            glBindTexture(GL_TEXTURE_2D, mFboTextures[i]);
            glTexImage2D(GL_TEXTURE_2D, 0, format, kFboSizes[i], kFboSizes[i], 0, format, type,
                         nullptr);

            // Disable mipmapping
            glTexParameteri(GL_TEXTURE_2D, GL_TEXTURE_MIN_FILTER, GL_NEAREST);
            glTexParameteri(GL_TEXTURE_2D, GL_TEXTURE_MAG_FILTER, GL_NEAREST);

            glBindFramebuffer(GL_FRAMEBUFFER, mFbos[i]);
            glFramebufferTexture2D(GL_FRAMEBUFFER, GL_COLOR_ATTACHMENT0, GL_TEXTURE_2D,
                                   mFboTextures[i], 0);

            glClearColor(kFboColors[i][0], kFboColors[i][1], kFboColors[i][2], kFboColors[i][3]);
            glClear(GL_COLOR_BUFFER_BIT);
        }

        ASSERT_GL_NO_ERROR();
    }

    void verifyResults(GLuint texture,
                       GLubyte data[4],
                       GLint fboSize,
                       GLint xs,
                       GLint ys,
                       GLint xe,
                       GLint ye)
    {
        glViewport(0, 0, fboSize, fboSize);

        glBindFramebuffer(GL_FRAMEBUFFER, 0);

        // Draw a quad with the target texture
        glUseProgram(mTextureProgram);
        glBindTexture(GL_TEXTURE_2D, texture);
        glUniform1i(mTextureUniformLocation, 0);

        drawQuad(mTextureProgram, "position", 0.5f);

        // Expect that the rendered quad has the same color as the source texture
        EXPECT_PIXEL_NEAR(xs, ys, data[0], data[1], data[2], data[3], 1.0);
        EXPECT_PIXEL_NEAR(xs, ye - 1, data[0], data[1], data[2], data[3], 1.0);
        EXPECT_PIXEL_NEAR(xe - 1, ys, data[0], data[1], data[2], data[3], 1.0);
        EXPECT_PIXEL_NEAR(xe - 1, ye - 1, data[0], data[1], data[2], data[3], 1.0);
        EXPECT_PIXEL_NEAR((xs + xe) / 2, (ys + ye) / 2, data[0], data[1], data[2], data[3], 1.0);
    }

    void runCopyTexImageTest(GLenum format, GLubyte expected[3][4])
    {
        GLTexture tex;
        glBindTexture(GL_TEXTURE_2D, tex);

        // Disable mipmapping
        glTexParameteri(GL_TEXTURE_2D, GL_TEXTURE_MIN_FILTER, GL_NEAREST);
        glTexParameteri(GL_TEXTURE_2D, GL_TEXTURE_MAG_FILTER, GL_NEAREST);

        // Perform the copy multiple times.
        //
        // - The first time, a new texture is created
        // - The second time, as the fbo size is the same as previous, the texture storage is not
        //   recreated.
        // - The third time, the fbo size is different, so a new texture is created.
        for (size_t i = 0; i < kFboCount; ++i)
        {
            glBindFramebuffer(GL_FRAMEBUFFER, mFbos[i]);

            glCopyTexImage2D(GL_TEXTURE_2D, 0, format, 0, 0, kFboSizes[i], kFboSizes[i], 0);
            ASSERT_GL_NO_ERROR();

            verifyResults(tex, expected[i], kFboSizes[i], 0, 0, kFboSizes[i], kFboSizes[i]);
        }
    }

    void runCopyTexSubImageTest(GLenum format, GLubyte expected[3][4])
    {
        GLTexture tex;
        glBindTexture(GL_TEXTURE_2D, tex);

        // Disable mipmapping
        glTexParameteri(GL_TEXTURE_2D, GL_TEXTURE_MIN_FILTER, GL_NEAREST);
        glTexParameteri(GL_TEXTURE_2D, GL_TEXTURE_MAG_FILTER, GL_NEAREST);

        // Create the texture with copy of the first fbo.
        glBindFramebuffer(GL_FRAMEBUFFER, mFbos[0]);
        glCopyTexImage2D(GL_TEXTURE_2D, 0, format, 0, 0, kFboSizes[0], kFboSizes[0], 0);
        ASSERT_GL_NO_ERROR();

        verifyResults(tex, expected[0], kFboSizes[0], 0, 0, kFboSizes[0], kFboSizes[0]);

        // Make sure out-of-bound writes to the texture return invalid value.
        glBindFramebuffer(GL_FRAMEBUFFER, mFbos[1]);

        // xoffset < 0 and yoffset < 0
        glCopyTexSubImage2D(GL_TEXTURE_2D, 0, -1, -1, 0, 0, kFboSizes[0], kFboSizes[0]);
        ASSERT_GL_ERROR(GL_INVALID_VALUE);

        // xoffset + width > w and yoffset + height > h
        glCopyTexSubImage2D(GL_TEXTURE_2D, 0, 1, 1, 0, 0, kFboSizes[0], kFboSizes[0]);
        ASSERT_GL_ERROR(GL_INVALID_VALUE);

        // xoffset + width > w and yoffset + height > h, out of bounds
        glCopyTexSubImage2D(GL_TEXTURE_2D, 0, 0, 0, -1, -1, 1 + kFboSizes[0], 1 + kFboSizes[0]);
        ASSERT_GL_ERROR(GL_INVALID_VALUE);

        // Copy the second fbo over a portion of the image.
        GLint offset = kFboSizes[0] / 2;
        GLint extent = kFboSizes[0] - offset;

        glCopyTexSubImage2D(GL_TEXTURE_2D, 0, offset, offset, kFboSizes[1] / 2, kFboSizes[1] / 2,
                            extent, extent);
        ASSERT_GL_NO_ERROR();

        verifyResults(tex, expected[1], kFboSizes[0], offset, offset, kFboSizes[0], kFboSizes[0]);

        // The rest of the image should be untouched
        verifyResults(tex, expected[0], kFboSizes[0], 0, 0, offset, offset);
        verifyResults(tex, expected[0], kFboSizes[0], offset, 0, kFboSizes[0], offset);
        verifyResults(tex, expected[0], kFboSizes[0], 0, offset, offset, kFboSizes[0]);

        // Copy the third fbo over another portion of the image.
        glBindFramebuffer(GL_FRAMEBUFFER, mFbos[2]);

        offset = kFboSizes[0] / 4;
        extent = kFboSizes[0] - offset;

        // While width and height are set as 3/4 of the size, the fbo offset is given such that
        // after clipping, width and height are effectively 1/2 of the size.
        GLint srcOffset       = kFboSizes[2] - kFboSizes[0] / 2;
        GLint effectiveExtent = kFboSizes[0] / 2;

        glCopyTexSubImage2D(GL_TEXTURE_2D, 0, offset, offset, srcOffset, srcOffset, extent, extent);
        ASSERT_GL_NO_ERROR();

        verifyResults(tex, expected[2], kFboSizes[0], offset, offset, effectiveExtent,
                      effectiveExtent);

        // The rest of the image should be untouched
        verifyResults(tex, expected[1], kFboSizes[0], offset + effectiveExtent, kFboSizes[0] / 2,
                      kFboSizes[0], kFboSizes[0]);
        verifyResults(tex, expected[1], kFboSizes[0], kFboSizes[0] / 2, offset + effectiveExtent,
                      kFboSizes[0], kFboSizes[0]);

        verifyResults(tex, expected[0], kFboSizes[0], 0, 0, kFboSizes[0], offset);
        verifyResults(tex, expected[0], kFboSizes[0], 0, 0, offset, kFboSizes[0]);
        verifyResults(tex, expected[0], kFboSizes[0], offset + effectiveExtent, 0, kFboSizes[0],
                      kFboSizes[0] / 2);
        verifyResults(tex, expected[0], kFboSizes[0], 0, offset + effectiveExtent, kFboSizes[0] / 2,
                      kFboSizes[0]);
    }

    GLuint mTextureProgram;
    GLint mTextureUniformLocation;

    static constexpr uint32_t kFboCount = 3;
    GLFramebuffer mFbos[kFboCount];
    GLTexture mFboTextures[kFboCount];

    static constexpr uint32_t kFboSizes[kFboCount]    = {16, 16, 32};
    static constexpr GLfloat kFboColors[kFboCount][4] = {{0.25f, 1.0f, 0.75f, 0.5f},
                                                         {1.0f, 0.75f, 0.5f, 0.25f},
                                                         {0.5f, 0.25f, 1.0f, 0.75f}};
};

// Until C++17, need to redundantly declare the constexpr members outside the class (only the
// arrays, because the others are already const-propagated and not needed by the linker).
constexpr uint32_t CopyTexImageTest::kFboSizes[];
constexpr GLfloat CopyTexImageTest::kFboColors[][4];

TEST_P(CopyTexImageTest, RGBAToRGB)
{
    GLubyte expected[3][4] = {
        {64, 255, 191, 255},
        {255, 191, 127, 255},
        {127, 64, 255, 255},
    };

    initializeResources(GL_RGBA, GL_UNSIGNED_BYTE);
    runCopyTexImageTest(GL_RGB, expected);
}

TEST_P(CopyTexImageTest, RGBAToL)
{
    GLubyte expected[3][4] = {
        {64, 64, 64, 255},
        {255, 255, 255, 255},
        {127, 127, 127, 255},
    };

    initializeResources(GL_RGBA, GL_UNSIGNED_BYTE);
    runCopyTexImageTest(GL_LUMINANCE, expected);
}

TEST_P(CopyTexImageTest, RGBToL)
{
    GLubyte expected[3][4] = {
        {64, 64, 64, 255},
        {255, 255, 255, 255},
        {127, 127, 127, 255},
    };

    initializeResources(GL_RGB, GL_UNSIGNED_BYTE);
    runCopyTexImageTest(GL_LUMINANCE, expected);
}

TEST_P(CopyTexImageTest, RGBAToLA)
{
    GLubyte expected[3][4] = {
        {64, 64, 64, 127},
        {255, 255, 255, 64},
        {127, 127, 127, 191},
    };

    initializeResources(GL_RGBA, GL_UNSIGNED_BYTE);
    runCopyTexImageTest(GL_LUMINANCE_ALPHA, expected);
}

TEST_P(CopyTexImageTest, RGBAToA)
{
    GLubyte expected[3][4] = {
        {0, 0, 0, 127},
        {0, 0, 0, 64},
        {0, 0, 0, 191},
    };

    initializeResources(GL_RGBA, GL_UNSIGNED_BYTE);
    runCopyTexImageTest(GL_ALPHA, expected);
}

TEST_P(CopyTexImageTest, SubImageRGBAToRGB)
{
    GLubyte expected[3][4] = {
        {64, 255, 191, 255},
        {255, 191, 127, 255},
        {127, 64, 255, 255},
    };

    initializeResources(GL_RGBA, GL_UNSIGNED_BYTE);
    runCopyTexSubImageTest(GL_RGB, expected);
}

TEST_P(CopyTexImageTest, SubImageRGBAToL)
{
    GLubyte expected[3][4] = {
        {64, 64, 64, 255},
        {255, 255, 255, 255},
        {127, 127, 127, 255},
    };

    initializeResources(GL_RGBA, GL_UNSIGNED_BYTE);
    runCopyTexSubImageTest(GL_LUMINANCE, expected);
}

TEST_P(CopyTexImageTest, SubImageRGBAToLA)
{
    GLubyte expected[3][4] = {
        {64, 64, 64, 127},
        {255, 255, 255, 64},
        {127, 127, 127, 191},
    };

    initializeResources(GL_RGBA, GL_UNSIGNED_BYTE);
    runCopyTexSubImageTest(GL_LUMINANCE_ALPHA, expected);
}

TEST_P(CopyTexImageTest, SubImageRGBToL)
{
    GLubyte expected[3][4] = {
        {64, 64, 64, 255},
        {255, 255, 255, 255},
        {127, 127, 127, 255},
    };

    initializeResources(GL_RGB, GL_UNSIGNED_BYTE);
    runCopyTexSubImageTest(GL_LUMINANCE, expected);
}

// Read default framebuffer with glCopyTexImage2D().
TEST_P(CopyTexImageTest, DefaultFramebuffer)
{
    // Seems to be a bug in Mesa with the GLX back end: cannot read framebuffer until we draw to it.
    // glCopyTexImage2D() below will fail without this clear.
    glClear(GL_COLOR_BUFFER_BIT);

    const GLint w = getWindowWidth(), h = getWindowHeight();
    GLTexture tex;
    glBindTexture(GL_TEXTURE_2D, tex);
    glTexImage2D(GL_TEXTURE_2D, 0, GL_RGBA, w, h, 0, GL_RGBA, GL_UNSIGNED_BYTE, nullptr);
    glCopyTexImage2D(GL_TEXTURE_2D, 0, GL_RGBA, 0, 0, w, h, 0);
    EXPECT_GL_NO_ERROR();
}

// Read default framebuffer with glCopyTexSubImage2D().
TEST_P(CopyTexImageTest, SubDefaultFramebuffer)
{
    // Seems to be a bug in Mesa with the GLX back end: cannot read framebuffer until we draw to it.
    // glCopyTexSubImage2D() below will fail without this clear.
    glClear(GL_COLOR_BUFFER_BIT);

    const GLint w = getWindowWidth(), h = getWindowHeight();
    GLTexture tex;
    glBindTexture(GL_TEXTURE_2D, tex);
    glTexImage2D(GL_TEXTURE_2D, 0, GL_RGBA, w, h, 0, GL_RGBA, GL_UNSIGNED_BYTE, nullptr);
    glCopyTexSubImage2D(GL_TEXTURE_2D, 0, 0, 0, 0, 0, w, h);
    EXPECT_GL_NO_ERROR();
}

// Calling CopyTexSubImage from cubeMap texture.
TEST_P(CopyTexImageTest, CopyTexSubImageFromCubeMap)
{
    constexpr GLsizei kCubeMapFaceCount = 6;

    // The framebuffer will be a face of a cube map with a different colors for each face.  Each
    // glCopyTexSubImage2D will take one face of this image to copy over a pixel in a 1x6
    // framebuffer.
    GLColor fboPixels[kCubeMapFaceCount]   = {GLColor::red,  GLColor::yellow, GLColor::green,
                                            GLColor::cyan, GLColor::blue,   GLColor::magenta};
    GLColor whitePixels[kCubeMapFaceCount] = {GLColor::white, GLColor::white, GLColor::white,
                                              GLColor::white, GLColor::white, GLColor::white};

    GLTexture fboTex;
    glBindTexture(GL_TEXTURE_CUBE_MAP, fboTex);
    for (GLenum face = GL_TEXTURE_CUBE_MAP_POSITIVE_X; face <= GL_TEXTURE_CUBE_MAP_NEGATIVE_Z;
         face++)
    {
        GLsizei faceIndex = face - GL_TEXTURE_CUBE_MAP_POSITIVE_X;

        glTexImage2D(face, 0, GL_RGBA, 1, 1, 0, GL_RGBA, GL_UNSIGNED_BYTE, &fboPixels[faceIndex]);
    }

    GLTexture dstTex;
    glBindTexture(GL_TEXTURE_2D, dstTex);
    glTexImage2D(GL_TEXTURE_2D, 0, GL_RGBA, kCubeMapFaceCount, 1, 0, GL_RGBA, GL_UNSIGNED_BYTE,
                 whitePixels);

    GLFramebuffer fbo;
    glBindFramebuffer(GL_FRAMEBUFFER, fbo);

    for (GLenum face = GL_TEXTURE_CUBE_MAP_POSITIVE_X; face <= GL_TEXTURE_CUBE_MAP_NEGATIVE_Z;
         face++)
    {
        GLsizei faceIndex = face - GL_TEXTURE_CUBE_MAP_POSITIVE_X;

        glFramebufferTexture2D(GL_FRAMEBUFFER, GL_COLOR_ATTACHMENT0, face, fboTex, 0);

        ASSERT_GL_NO_ERROR();
        ASSERT_GLENUM_EQ(GL_FRAMEBUFFER_COMPLETE, glCheckFramebufferStatus(GL_FRAMEBUFFER));

        // Copy the fbo (a cube map face) into a pixel of the destination texture.
        glCopyTexSubImage2D(GL_TEXTURE_2D, 0, faceIndex, 0, 0, 0, 1, 1);
    }

    // Make sure all the copies are done correctly.
    glFramebufferTexture2D(GL_FRAMEBUFFER, GL_COLOR_ATTACHMENT0, GL_TEXTURE_2D, dstTex, 0);

    ASSERT_GL_NO_ERROR();
    ASSERT_GLENUM_EQ(GL_FRAMEBUFFER_COMPLETE, glCheckFramebufferStatus(GL_FRAMEBUFFER));

    for (GLsizei faceIndex = 0; faceIndex < kCubeMapFaceCount; ++faceIndex)
    {
        EXPECT_PIXEL_COLOR_EQ(faceIndex, 0, fboPixels[faceIndex]);
    }
}

// Calling CopyTexSubImage to a non-cube-complete texture.
TEST_P(CopyTexImageTest, CopyTexSubImageToNonCubeCompleteDestination)
{
<<<<<<< HEAD
    // TODO(hqle): Find what wrong with NVIDIA GPU.
=======
    // TODO(hqle): Find what wrong with NVIDIA GPU. http://anglebug.com/4137
>>>>>>> 0bb42e09
    ANGLE_SKIP_TEST_IF(IsNVIDIA() && IsMetal());

    constexpr GLsizei kCubeMapFaceCount = 6;

    // The framebuffer will be a 1x6 image with 6 different colors.  Each glCopyTexSubImage2D will
    // take one pixel of this image to copy over each face of a cube map.
    GLColor fboPixels[kCubeMapFaceCount] = {GLColor::red,  GLColor::yellow, GLColor::green,
                                            GLColor::cyan, GLColor::blue,   GLColor::magenta};
    GLColor whitePixel                   = GLColor::white;

    GLTexture fboTex;
    glBindTexture(GL_TEXTURE_2D, fboTex);
    glTexImage2D(GL_TEXTURE_2D, 0, GL_RGBA, kCubeMapFaceCount, 1, 0, GL_RGBA, GL_UNSIGNED_BYTE,
                 fboPixels);

    GLFramebuffer fbo;
    glBindFramebuffer(GL_FRAMEBUFFER, fbo);
    glFramebufferTexture2D(GL_FRAMEBUFFER, GL_COLOR_ATTACHMENT0, GL_TEXTURE_2D, fboTex, 0);

    ASSERT_GL_NO_ERROR();
    ASSERT_GLENUM_EQ(GL_FRAMEBUFFER_COMPLETE, glCheckFramebufferStatus(GL_FRAMEBUFFER));

    GLTexture cubeMap;
    glBindTexture(GL_TEXTURE_CUBE_MAP, cubeMap);

    for (GLenum face = GL_TEXTURE_CUBE_MAP_POSITIVE_X; face <= GL_TEXTURE_CUBE_MAP_NEGATIVE_Z;
         face++)
    {
        GLsizei faceIndex = face - GL_TEXTURE_CUBE_MAP_POSITIVE_X;

        // Initialize the face with a color not found in the fbo.
        glTexImage2D(face, 0, GL_RGBA, 1, 1, 0, GL_RGBA, GL_UNSIGNED_BYTE, &whitePixel);

        // Copy one pixel from the fbo into this face.  The first 5 copies are done on a
        // non-cube-complete texture.
        glCopyTexSubImage2D(face, 0, 0, 0, faceIndex, 0, 1, 1);
    }

    // Make sure all the copies are done correctly.
    for (GLenum face = GL_TEXTURE_CUBE_MAP_POSITIVE_X; face <= GL_TEXTURE_CUBE_MAP_NEGATIVE_Z;
         face++)
    {
        GLsizei faceIndex = face - GL_TEXTURE_CUBE_MAP_POSITIVE_X;

        glFramebufferTexture2D(GL_FRAMEBUFFER, GL_COLOR_ATTACHMENT0, face, cubeMap, 0);

        ASSERT_GL_NO_ERROR();
        ASSERT_GLENUM_EQ(GL_FRAMEBUFFER_COMPLETE, glCheckFramebufferStatus(GL_FRAMEBUFFER));

        EXPECT_PIXEL_COLOR_EQ(0, 0, fboPixels[faceIndex]);
    }
}

// Calling CopyTexSubImage from 3D texture.
TEST_P(CopyTexImageTest, CopyTexSubImageFrom3DTexureOES)
{
    ANGLE_SKIP_TEST_IF(!IsGLExtensionEnabled("GL_OES_texture_3D"));

    constexpr GLsizei kDepth = 6;

    // The framebuffer will be a slice of a 3d texture with a different colors for each slice.  Each
    // glCopyTexSubImage2D will take one face of this image to copy over a pixel in a 1x6
    // framebuffer.
    GLColor fboPixels[kDepth]   = {GLColor::red,  GLColor::yellow, GLColor::green,
                                 GLColor::cyan, GLColor::blue,   GLColor::magenta};
    GLColor whitePixels[kDepth] = {GLColor::white, GLColor::white, GLColor::white,
                                   GLColor::white, GLColor::white, GLColor::white};

    GLTexture fboTex;
    glBindTexture(GL_TEXTURE_3D, fboTex);
    glTexImage3D(GL_TEXTURE_3D, 0, GL_RGBA, 1, 1, kDepth, 0, GL_RGBA, GL_UNSIGNED_BYTE, fboPixels);

    GLTexture dstTex;
    glBindTexture(GL_TEXTURE_2D, dstTex);
    glTexImage2D(GL_TEXTURE_2D, 0, GL_RGBA, kDepth, 1, 0, GL_RGBA, GL_UNSIGNED_BYTE, whitePixels);

    GLFramebuffer fbo;
    glBindFramebuffer(GL_FRAMEBUFFER, fbo);

    for (GLsizei slice = 0; slice < kDepth; ++slice)
    {
        glFramebufferTexture3DOES(GL_FRAMEBUFFER, GL_COLOR_ATTACHMENT0, GL_TEXTURE_3D, fboTex, 0,
                                  slice);

        ASSERT_GL_NO_ERROR();
        ASSERT_GLENUM_EQ(GL_FRAMEBUFFER_COMPLETE, glCheckFramebufferStatus(GL_FRAMEBUFFER));

        // Copy the fbo (a 3d slice) into a pixel of the destination texture.
        glCopyTexSubImage2D(GL_TEXTURE_2D, 0, slice, 0, 0, 0, 1, 1);
    }

    // Make sure all the copies are done correctly.
    glFramebufferTexture2D(GL_FRAMEBUFFER, GL_COLOR_ATTACHMENT0, GL_TEXTURE_2D, dstTex, 0);

    ASSERT_GL_NO_ERROR();
    ASSERT_GLENUM_EQ(GL_FRAMEBUFFER_COMPLETE, glCheckFramebufferStatus(GL_FRAMEBUFFER));

    for (GLsizei slice = 0; slice < kDepth; ++slice)
    {
        EXPECT_PIXEL_COLOR_EQ(slice, 0, fboPixels[slice]);
    }
}

// specialization of CopyTexImageTest is added so that some tests can be explicitly run with an ES3
// context
class CopyTexImageTestES3 : public CopyTexImageTest
{
  protected:
    void initialize3DTexture(GLTexture &texture,
                             const GLsizei imageWidth,
                             const GLsizei imageHeight,
                             const GLsizei imageDepth,
                             const GLColor *textureData);
    void initialize2DTexture(GLTexture &texture,
                             const GLsizei imageWidth,
                             const GLsizei imageHeight,
                             const GLColor *textureData);
    void initialize2DTextureUShort4444(GLTexture &texture,
                                       const GLsizei imageWidth,
                                       const GLsizei imageHeight,
                                       const GLColor *textureData);
    void fillTexture(std::vector<GLColor> &texture, const GLColor color);
    void clearTexture(GLFramebuffer &fbo, GLTexture &texture, const GLColor color);
    void copyTexSubImage3D(GLTexture &subTexture2D,
                           const GLint xOffset,
                           const GLint yOffset,
                           const GLsizei subImageWidth,
                           const GLsizei subImageHeight,
                           const GLsizei imageDepth);
    void verifyCopyTexSubImage3D(GLTexture &texture3D,
                                 const GLint xOffset,
                                 const GLint yOffset,
                                 const GLColor subImageColor);

    // Constants
    const GLColor kSubImageColor = GLColor::yellow;
    // 3D image dimensions
    const GLsizei kImageWidth  = getWindowWidth();
    const GLsizei kImageHeight = getWindowHeight();
    const GLsizei kImageDepth  = 4;
    // 2D sub-image dimensions
    const GLsizei kSubImageWidth  = getWindowWidth() / 4;
    const GLsizei kSubImageHeight = getWindowHeight() / 4;
    // Sub-Image Offsets
    const GLint kXOffset = getWindowWidth() - kSubImageWidth;
    const GLint kYOffset = getWindowHeight() - kSubImageHeight;
};

//  The test verifies that glCopyTexSubImage2D generates a GL_INVALID_OPERATION error
//  when the read buffer is GL_NONE.
//  Reference: GLES 3.0.4, Section 3.8.5 Alternate Texture Image Specification Commands
TEST_P(CopyTexImageTestES3, ReadBufferIsNone)
{
    initializeResources(GL_RGBA, GL_UNSIGNED_BYTE);

    GLTexture tex;
    glBindTexture(GL_TEXTURE_2D, tex);
    glTexParameteri(GL_TEXTURE_2D, GL_TEXTURE_MIN_FILTER, GL_NEAREST);
    glTexParameteri(GL_TEXTURE_2D, GL_TEXTURE_MAG_FILTER, GL_NEAREST);

    glBindFramebuffer(GL_FRAMEBUFFER, mFbos[0]);
    glCopyTexImage2D(GL_TEXTURE_2D, 0, GL_RGBA, 0, 0, kFboSizes[0], kFboSizes[0], 0);

    glReadBuffer(GL_NONE);

    EXPECT_GL_NO_ERROR();
    glCopyTexSubImage2D(GL_TEXTURE_2D, 0, 0, 0, 0, 0, 4, 4);
    EXPECT_GL_ERROR(GL_INVALID_OPERATION);
}

// Test CopyTexImage3D with some simple parameters with a 2D array texture.
TEST_P(CopyTexImageTestES3, 2DArraySubImage)
{
    // Seems to fail on AMD OpenGL Windows.
    ANGLE_SKIP_TEST_IF(IsAMD() && IsOpenGL() & IsWindows());

    GLTexture tex;
    glBindTexture(GL_TEXTURE_2D_ARRAY, tex);

    constexpr GLsizei kTexSize     = 4;
    constexpr GLsizei kLayerOffset = 1;
    constexpr GLsizei kLayers      = 2;

    // Clear screen to green.
    glClearColor(0, 1, 0, 1);
    glClear(GL_COLOR_BUFFER_BIT);

    // Initialize a two-layer 2D array texture with red.
    std::vector<GLColor> red(kTexSize * kTexSize * kLayers, GLColor::red);
    glTexImage3D(GL_TEXTURE_2D_ARRAY, 0, GL_RGBA8, kTexSize, kTexSize, kLayers, 0, GL_RGBA,
                 GL_UNSIGNED_BYTE, red.data());
    glCopyTexSubImage3D(GL_TEXTURE_2D_ARRAY, 0, 0, 0, kLayerOffset, 0, 0, kTexSize, kTexSize);
    ASSERT_GL_NO_ERROR();

    // Check level 0 (red from image data) and 1 (green from backbuffer clear).
    GLFramebuffer fbo;
    glBindFramebuffer(GL_FRAMEBUFFER, fbo);
    glFramebufferTextureLayer(GL_FRAMEBUFFER, GL_COLOR_ATTACHMENT0, tex, 0, 0);
    EXPECT_PIXEL_COLOR_EQ(0, 0, GLColor::red);
    glFramebufferTextureLayer(GL_FRAMEBUFFER, GL_COLOR_ATTACHMENT0, tex, 0, 1);
    EXPECT_PIXEL_COLOR_EQ(0, 0, GLColor::green);
    ASSERT_GL_NO_ERROR();
}

// Initialize the 3D texture we will copy the subImage data into
void CopyTexImageTestES3::initialize3DTexture(GLTexture &texture,
                                              const GLsizei imageWidth,
                                              const GLsizei imageHeight,
                                              const GLsizei imageDepth,
                                              const GLColor *textureData)
{
    glBindTexture(GL_TEXTURE_3D, texture);
    glTexImage3D(GL_TEXTURE_3D, 0, GL_RGBA, imageWidth, imageHeight, imageDepth, 0, GL_RGBA,
                 GL_UNSIGNED_BYTE, textureData);
    glTexParameteri(GL_TEXTURE_3D, GL_TEXTURE_WRAP_S, GL_REPEAT);
    glTexParameteri(GL_TEXTURE_3D, GL_TEXTURE_WRAP_T, GL_REPEAT);
    glTexParameteri(GL_TEXTURE_3D, GL_TEXTURE_WRAP_R, GL_REPEAT);
    glTexParameteri(GL_TEXTURE_3D, GL_TEXTURE_MIN_FILTER, GL_NEAREST);
    glTexParameteri(GL_TEXTURE_3D, GL_TEXTURE_MAG_FILTER, GL_NEAREST);
}

void CopyTexImageTestES3::initialize2DTexture(GLTexture &texture,
                                              const GLsizei imageWidth,
                                              const GLsizei imageHeight,
                                              const GLColor *textureData)
{
    glBindTexture(GL_TEXTURE_2D, texture);
    glTexImage2D(GL_TEXTURE_2D, 0, GL_RGBA, imageWidth, imageHeight, 0, GL_RGBA, GL_UNSIGNED_BYTE,
                 textureData);
    glTexParameteri(GL_TEXTURE_2D, GL_TEXTURE_MIN_FILTER, GL_NEAREST);
    glTexParameteri(GL_TEXTURE_2D, GL_TEXTURE_MAG_FILTER, GL_NEAREST);
}

void CopyTexImageTestES3::initialize2DTextureUShort4444(GLTexture &texture,
                                                        const GLsizei imageWidth,
                                                        const GLsizei imageHeight,
                                                        const GLColor *textureData)
{
    glBindTexture(GL_TEXTURE_2D, texture);
    glTexImage2D(GL_TEXTURE_2D, 0, GL_RGBA, imageWidth, imageHeight, 0, GL_RGBA,
                 GL_UNSIGNED_SHORT_4_4_4_4, textureData);
    glTexParameteri(GL_TEXTURE_2D, GL_TEXTURE_MIN_FILTER, GL_NEAREST);
    glTexParameteri(GL_TEXTURE_2D, GL_TEXTURE_MAG_FILTER, GL_NEAREST);
}

void CopyTexImageTestES3::fillTexture(std::vector<GLColor> &texture, const GLColor color)
{
    for (auto &texel : texture)
    {
        texel = color;
    }
}

void CopyTexImageTestES3::clearTexture(GLFramebuffer &fbo, GLTexture &texture, const GLColor color)
{
    glBindFramebuffer(GL_FRAMEBUFFER, fbo);
    glFramebufferTexture2D(GL_FRAMEBUFFER, GL_COLOR_ATTACHMENT0, GL_TEXTURE_2D, texture, 0);
    ASSERT_GLENUM_EQ(GL_FRAMEBUFFER_COMPLETE, glCheckFramebufferStatus(GL_FRAMEBUFFER));
    glClearColor(color.R, color.G, color.B, color.A);
    glClear(GL_COLOR_BUFFER_BIT);
    EXPECT_PIXEL_COLOR_EQ(0, 0, color);
}

void CopyTexImageTestES3::copyTexSubImage3D(GLTexture &subTexture2D,
                                            const GLint xOffset,
                                            const GLint yOffset,
                                            const GLsizei subImageWidth,
                                            const GLsizei subImageHeight,
                                            const GLsizei imageDepth)
{
    // Copy the 2D sub-image into the 3D texture
    for (int currLayer = 0; currLayer < imageDepth; ++currLayer)
    {
        // Bind the 2D texture to GL_COLOR_ATTACHMENT0
        glFramebufferTexture2D(GL_READ_FRAMEBUFFER, GL_COLOR_ATTACHMENT0, GL_TEXTURE_2D,
                               subTexture2D, 0);
        ASSERT_GLENUM_EQ(GL_FRAMEBUFFER_COMPLETE, glCheckFramebufferStatus(GL_FRAMEBUFFER));
        glCopyTexSubImage3D(GL_TEXTURE_3D, 0, xOffset, yOffset, currLayer, 0, 0, subImageWidth,
                            subImageHeight);
        ASSERT_GL_NO_ERROR();
    }
}

void CopyTexImageTestES3::verifyCopyTexSubImage3D(GLTexture &texture3D,
                                                  const GLint xOffset,
                                                  const GLint yOffset,
                                                  const GLColor subImageColor)
{
    // Bind to an FBO to check the copy was successful
    for (int currLayer = 0; currLayer < kImageDepth; ++currLayer)
    {
        glFramebufferTextureLayer(GL_FRAMEBUFFER, GL_COLOR_ATTACHMENT0, texture3D, 0, currLayer);
        ASSERT_GL_NO_ERROR();
        EXPECT_PIXEL_COLOR_EQ(xOffset, yOffset, subImageColor);
    }
}

// Test glCopyTexSubImage3D with initialized texture data
TEST_P(CopyTexImageTestES3, 3DSubImageRawTextureData)
{
    // Texture data
    std::vector<GLColor> textureData(kImageWidth * kImageHeight * kImageDepth);

    // Fill the textures with color
    fillTexture(textureData, GLColor::red);

    GLFramebuffer fbo;
    glBindFramebuffer(GL_FRAMEBUFFER, fbo);

    GLTexture texture3D;
    initialize3DTexture(texture3D, kImageWidth, kImageHeight, kImageDepth, textureData.data());

    // The 2D texture that will be the sub-image copied into the destination texture
    GLTexture subTexture2D;
    initialize2DTexture(subTexture2D, kSubImageWidth, kSubImageHeight, nullptr);
    clearTexture(fbo, subTexture2D, kSubImageColor);

    // Copy the 2D subimage into the 3D texture
    copyTexSubImage3D(subTexture2D, kXOffset, kYOffset, kSubImageWidth, kSubImageHeight,
                      kImageDepth);

    // Verify the color wasn't overwritten
    verifyCopyTexSubImage3D(texture3D, 0, 0, GLColor::red);
    // Verify the copy succeeded
    verifyCopyTexSubImage3D(texture3D, kXOffset, kYOffset, kSubImageColor);

    glBindFramebuffer(GL_FRAMEBUFFER, 0);
    glBindTexture(GL_TEXTURE_2D, 0);
    glBindTexture(GL_TEXTURE_3D, 0);
}

// Test glCopyTexSubImage3D with initialized texture data that was drawn to
TEST_P(CopyTexImageTestES3, 3DSubImageDrawTextureData)
{
    // TODO(anglebug.com/3801)
    ANGLE_SKIP_TEST_IF(IsWindows() && IsD3D11());

    GLFramebuffer fbo;
    glBindFramebuffer(GL_FRAMEBUFFER, fbo);

    // The 3D texture we will copy the sub-image into
    GLTexture texture3D;
    initialize3DTexture(texture3D, kImageWidth, kImageHeight, kImageDepth, nullptr);

    // Draw to each layer in the 3D texture
    for (int currLayer = 0; currLayer < kImageDepth; ++currLayer)
    {
        ANGLE_GL_PROGRAM(greenProgram, essl1_shaders::vs::Simple(), essl1_shaders::fs::Green());
        glFramebufferTextureLayer(GL_DRAW_FRAMEBUFFER, GL_COLOR_ATTACHMENT0, texture3D, 0,
                                  currLayer);
        glFramebufferTextureLayer(GL_READ_FRAMEBUFFER, GL_COLOR_ATTACHMENT0, texture3D, 0,
                                  currLayer);
        ASSERT_GL_NO_ERROR();
        glUseProgram(greenProgram);
        drawQuad(greenProgram.get(), std::string(essl1_shaders::PositionAttrib()), 0.0f);
        ASSERT_GL_NO_ERROR();
        EXPECT_PIXEL_COLOR_EQ(0, 0, GLColor::green);
    }

    // The 2D texture that will be the sub-image copied into the destination texture
    GLTexture subTexture2D;
    initialize2DTexture(subTexture2D, kSubImageWidth, kSubImageHeight, nullptr);
    clearTexture(fbo, subTexture2D, kSubImageColor);

    // Copy the 2D sub-image into the 3D texture
    copyTexSubImage3D(subTexture2D, kXOffset, kYOffset, kSubImageWidth, kSubImageHeight,
                      kImageDepth);

    // Verify the color wasn't overwritten
    verifyCopyTexSubImage3D(texture3D, 0, 0, GLColor::green);
    // Verify the copy succeeded
    verifyCopyTexSubImage3D(texture3D, kXOffset, kYOffset, kSubImageColor);

    glBindFramebuffer(GL_FRAMEBUFFER, 0);
    glBindTexture(GL_TEXTURE_2D, 0);
    glBindTexture(GL_TEXTURE_3D, 0);
}

// Test glCopyTexSubImage3D with mismatched texture formats
TEST_P(CopyTexImageTestES3, 3DSubImageDrawMismatchedTextureTypes)
{
    // TODO(anglebug.com/3801)
    ANGLE_SKIP_TEST_IF(IsWindows() && IsD3D11());

    GLFramebuffer fbo;
    glBindFramebuffer(GL_FRAMEBUFFER, fbo);

    // The 3D texture we will copy the sub-image into
    GLTexture texture3D;
    initialize3DTexture(texture3D, kImageWidth, kImageHeight, kImageDepth, nullptr);

    // Draw to each layer in the 3D texture
    for (int currLayer = 0; currLayer < kImageDepth; ++currLayer)
    {
        ANGLE_GL_PROGRAM(greenProgram, essl1_shaders::vs::Simple(), essl1_shaders::fs::Green());
        glFramebufferTextureLayer(GL_FRAMEBUFFER, GL_COLOR_ATTACHMENT0, texture3D, 0, currLayer);
        ASSERT_GL_NO_ERROR();
        glUseProgram(greenProgram);
        drawQuad(greenProgram.get(), std::string(essl1_shaders::PositionAttrib()), 0.0f);
        ASSERT_GL_NO_ERROR();
        EXPECT_PIXEL_COLOR_EQ(0, 0, GLColor::green);
    }

    // The 2D texture that will be the sub-image copied into the destination texture
    GLTexture subTexture2D;
    initialize2DTextureUShort4444(subTexture2D, kSubImageWidth, kSubImageHeight, nullptr);
    clearTexture(fbo, subTexture2D, kSubImageColor);

    // Copy the 2D sub-image into the 3D texture
    copyTexSubImage3D(subTexture2D, kXOffset, kYOffset, kSubImageWidth, kSubImageHeight,
                      kImageDepth);

    // Verify the color wasn't overwritten
    verifyCopyTexSubImage3D(texture3D, 0, 0, GLColor::green);
    // Verify the copy succeeded
    verifyCopyTexSubImage3D(texture3D, kXOffset, kYOffset, kSubImageColor);

    glBindFramebuffer(GL_FRAMEBUFFER, 0);
    glBindTexture(GL_TEXTURE_2D, 0);
    glBindTexture(GL_TEXTURE_3D, 0);
}

// Use this to select which configurations (e.g. which renderer, which GLES major version) these
// tests should be run against.
ANGLE_INSTANTIATE_TEST(CopyTexImageTest,
                       ES2_D3D9(),
                       ES2_D3D11(),
                       ES2_D3D11_PRESENT_PATH_FAST(),
                       ES2_METAL(),
                       ES2_OPENGL(),
                       ES2_OPENGLES(),
                       ES2_VULKAN(),
                       ES3_VULKAN());

ANGLE_INSTANTIATE_TEST_ES3(CopyTexImageTestES3);
}  // namespace angle<|MERGE_RESOLUTION|>--- conflicted
+++ resolved
@@ -428,11 +428,7 @@
 // Calling CopyTexSubImage to a non-cube-complete texture.
 TEST_P(CopyTexImageTest, CopyTexSubImageToNonCubeCompleteDestination)
 {
-<<<<<<< HEAD
-    // TODO(hqle): Find what wrong with NVIDIA GPU.
-=======
     // TODO(hqle): Find what wrong with NVIDIA GPU. http://anglebug.com/4137
->>>>>>> 0bb42e09
     ANGLE_SKIP_TEST_IF(IsNVIDIA() && IsMetal());
 
     constexpr GLsizei kCubeMapFaceCount = 6;
