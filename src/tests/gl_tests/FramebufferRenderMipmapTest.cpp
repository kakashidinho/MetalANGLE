//
// Copyright 2015 The ANGLE Project Authors. All rights reserved.
// Use of this source code is governed by a BSD-style license that can be
// found in the LICENSE file.
//

#include "test_utils/ANGLETest.h"

using namespace angle;

class FramebufferRenderMipmapTest : public ANGLETest
{
  protected:
    FramebufferRenderMipmapTest()
    {
        setWindowWidth(256);
        setWindowHeight(256);
        setConfigRedBits(8);
        setConfigGreenBits(8);
        setConfigBlueBits(8);
        setConfigAlphaBits(8);
    }

    void testSetUp() override
    {
        mProgram = CompileProgram(essl1_shaders::vs::Simple(), essl1_shaders::fs::UniformColor());
        if (mProgram == 0)
        {
            FAIL() << "shader compilation failed.";
        }

        mColorLocation = glGetUniformLocation(mProgram, essl1_shaders::ColorUniform());

        glUseProgram(mProgram);

        glClearColor(0, 0, 0, 0);
        glClearDepthf(0.0);
        glClear(GL_COLOR_BUFFER_BIT | GL_DEPTH_BUFFER_BIT);

        glEnable(GL_BLEND);
        glDisable(GL_DEPTH_TEST);

        ASSERT_GL_NO_ERROR();
    }

    void testTearDown() override { glDeleteProgram(mProgram); }

    GLuint mProgram;
    GLint mColorLocation;
};

// Validate that if we are in ES3 or GL_OES_fbo_render_mipmap exists, there are no validation errors
// when using a non-zero level in glFramebufferTexture2D.
TEST_P(FramebufferRenderMipmapTest, Validation)
{
    bool renderToMipmapSupported =
        IsGLExtensionEnabled("GL_OES_fbo_render_mipmap") || getClientMajorVersion() > 2;

    GLuint tex = 0;
    glGenTextures(1, &tex);
    glBindTexture(GL_TEXTURE_2D, tex);

    const GLint levels = 5;
    for (GLint i = 0; i < levels; i++)
    {
        GLsizei size = 1 << ((levels - 1) - i);
        glTexImage2D(GL_TEXTURE_2D, i, GL_RGBA, size, size, 0, GL_RGBA, GL_UNSIGNED_BYTE, nullptr);
    }

    EXPECT_GL_NO_ERROR();

    GLuint fbo = 0;
    glGenFramebuffers(1, &fbo);
    glBindFramebuffer(GL_FRAMEBUFFER, fbo);
    EXPECT_GL_NO_ERROR();

    for (GLint i = 0; i < levels; i++)
    {
        glFramebufferTexture2D(GL_FRAMEBUFFER, GL_COLOR_ATTACHMENT0, GL_TEXTURE_2D, tex, i);

        if (i > 0 && !renderToMipmapSupported)
        {
            EXPECT_GL_ERROR(GL_INVALID_VALUE);
        }
        else
        {
            EXPECT_GL_NO_ERROR();
            EXPECT_EQ(glCheckFramebufferStatus(GL_FRAMEBUFFER), GLenum(GL_FRAMEBUFFER_COMPLETE));
        }
    }

    glDeleteFramebuffers(1, &fbo);
    glDeleteTextures(1, &tex);
}

// Render to various levels of a texture and check that they have the correct color data via
// ReadPixels
TEST_P(FramebufferRenderMipmapTest, RenderToMipmap)
{
    bool renderToMipmapSupported =
        IsGLExtensionEnabled("GL_OES_fbo_render_mipmap") || getClientMajorVersion() > 2;
    ANGLE_SKIP_TEST_IF(!renderToMipmapSupported);

    const GLfloat levelColors[] = {
        1.0f, 0.0f, 0.0f, 1.0f, 0.0f, 1.0f, 0.0f, 1.0f, 0.0f, 0.0f, 1.0f, 1.0f,
        1.0f, 1.0f, 0.0f, 1.0f, 1.0f, 0.0f, 1.0f, 1.0f, 0.0f, 1.0f, 1.0f, 1.0f,
    };
    const GLint testLevels = static_cast<GLint>(ArraySize(levelColors) / 4);

    GLuint tex = 0;
    glGenTextures(1, &tex);
    glBindTexture(GL_TEXTURE_2D, tex);

    for (GLint i = 0; i < testLevels; i++)
    {
        GLsizei size = 1 << ((testLevels - 1) - i);
        glTexImage2D(GL_TEXTURE_2D, i, GL_RGBA, size, size, 0, GL_RGBA, GL_UNSIGNED_BYTE, nullptr);
    }

    EXPECT_GL_NO_ERROR();

    GLuint fbo = 0;
    glGenFramebuffers(1, &fbo);
    glBindFramebuffer(GL_FRAMEBUFFER, fbo);
    EXPECT_GL_NO_ERROR();

    // Render to the levels of the texture with different colors
    for (GLint i = 0; i < testLevels; i++)
    {
        glFramebufferTexture2D(GL_FRAMEBUFFER, GL_COLOR_ATTACHMENT0, GL_TEXTURE_2D, tex, i);
        EXPECT_GL_NO_ERROR();

        glUseProgram(mProgram);
        glUniform4fv(mColorLocation, 1, levelColors + (i * 4));

        drawQuad(mProgram, essl1_shaders::PositionAttrib(), 0.5f);
        EXPECT_GL_NO_ERROR();
    }

    // Test that the levels of the texture are correct
    for (GLint i = 0; i < testLevels; i++)
    {
        glFramebufferTexture2D(GL_FRAMEBUFFER, GL_COLOR_ATTACHMENT0, GL_TEXTURE_2D, tex, i);
        EXPECT_GL_NO_ERROR();

        const GLfloat *color = levelColors + (i * 4);
        EXPECT_PIXEL_EQ(0, 0, color[0] * 255, color[1] * 255, color[2] * 255, color[3] * 255);
    }

    glDeleteFramebuffers(1, &fbo);
    glDeleteTextures(1, &tex);

    EXPECT_GL_NO_ERROR();
}

// Use this to select which configurations (e.g. which renderer, which GLES major version) these
// tests should be run against.
<<<<<<< HEAD
ANGLE_INSTANTIATE_TEST(FramebufferRenderMipmapTest,
                       ES2_D3D9(),
                       ES2_D3D11(),
                       ES3_D3D11(),
                       ES2_METAL(),
                       ES2_OPENGL(),
                       ES3_OPENGL(),
                       ES2_OPENGLES(),
                       ES3_OPENGLES(),
                       ES2_VULKAN());
=======
ANGLE_INSTANTIATE_TEST_ES2_AND_ES3(FramebufferRenderMipmapTest);
>>>>>>> 0bb42e09
<|MERGE_RESOLUTION|>--- conflicted
+++ resolved
@@ -155,17 +155,4 @@
 
 // Use this to select which configurations (e.g. which renderer, which GLES major version) these
 // tests should be run against.
-<<<<<<< HEAD
-ANGLE_INSTANTIATE_TEST(FramebufferRenderMipmapTest,
-                       ES2_D3D9(),
-                       ES2_D3D11(),
-                       ES3_D3D11(),
-                       ES2_METAL(),
-                       ES2_OPENGL(),
-                       ES3_OPENGL(),
-                       ES2_OPENGLES(),
-                       ES3_OPENGLES(),
-                       ES2_VULKAN());
-=======
-ANGLE_INSTANTIATE_TEST_ES2_AND_ES3(FramebufferRenderMipmapTest);
->>>>>>> 0bb42e09
+ANGLE_INSTANTIATE_TEST_ES2_AND_ES3(FramebufferRenderMipmapTest);