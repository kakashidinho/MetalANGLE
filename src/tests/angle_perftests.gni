--- conflicted
+++ resolved
@@ -32,54 +32,6 @@
   "test_utils/draw_call_perf_utils.h",
 ]
 
-<<<<<<< HEAD
-if (is_mac) {
-  _angle_perf_test_common_sources += [
-    "test_utils/angle_test_instantiate_apple.mm",
-    "test_utils/angle_test_instantiate_apple.h",
-  ]
-}
-
-angle_perf_tests_sources = _angle_perf_test_common_sources + [
-                             "perf_tests/BlitFramebufferPerf.cpp",
-                             "perf_tests/BindingPerf.cpp",
-                             "perf_tests/BufferSubData.cpp",
-                             "perf_tests/ClearPerf.cpp",
-                             "perf_tests/DispatchComputePerf.cpp",
-                             "perf_tests/DrawCallPerf.cpp",
-                             "perf_tests/DrawCallPerfParams.cpp",
-                             "perf_tests/DrawCallPerfParams.h",
-                             "perf_tests/DrawElementsPerf.cpp",
-                             "perf_tests/DynamicPromotionPerfTest.cpp",
-                             "perf_tests/EGLMakeCurrentPerf.cpp",
-                             "perf_tests/IndexConversionPerf.cpp",
-                             "perf_tests/InstancingPerf.cpp",
-                             "perf_tests/InterleavedAttributeData.cpp",
-                             "perf_tests/LinkProgramPerfTest.cpp",
-                             "perf_tests/MultiviewPerf.cpp",
-                             "perf_tests/PointSprites.cpp",
-                             "perf_tests/TextureSampling.cpp",
-                             "perf_tests/TextureUploadPerf.cpp",
-                             "perf_tests/TexturesPerf.cpp",
-                             "perf_tests/UniformsPerf.cpp",
-                             "perf_tests/VulkanBarriersPerf.cpp",
-                             "perf_tests/glmark2Benchmark.cpp",
-                             "test_utils/ANGLETest.cpp",
-                             "test_utils/ANGLETest.h",
-                             "test_utils/MultiviewTest.cpp",
-                             "test_utils/MultiviewTest.h",
-                             "test_utils/draw_call_perf_utils.cpp",
-                             "test_utils/draw_call_perf_utils.h",
-                           ]
-
-angle_white_box_perf_tests_sources = _angle_perf_test_common_sources + [
-                                       "angle_unittests_utils.h",
-                                       "perf_tests/BitSetIteratorPerf.cpp",
-                                       "perf_tests/CompilerPerf.cpp",
-                                       "perf_tests/EGLInitializePerf.cpp",  # Uses ANGLEGetDisplayPlatform, a non-standard EP.
-                                       "perf_tests/ResultPerf.cpp",
-                                     ]
-=======
 angle_white_box_perf_tests_sources = [
   "angle_unittests_utils.h",
   "perf_tests/BitSetIteratorPerf.cpp",
@@ -88,7 +40,6 @@
                                        # non-standard EP.
   "perf_tests/ResultPerf.cpp",
 ]
->>>>>>> 21c5af31
 
 if (is_win) {
   angle_white_box_perf_tests_sources +=
