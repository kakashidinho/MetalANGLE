--- conflicted
+++ resolved
@@ -1150,12 +1150,9 @@
                     GLfloat f)
 {
     ANGLE_VALIDATE_IS_GLES1(context);
-<<<<<<< HEAD
-=======
     // [OpenGL ES 1.1.12] section 2.10.2 page 31:
     // If l is equal to r, b is equal to t, or n is equal to f, the
     // error INVALID VALUE results.
->>>>>>> 21c5af31
     if (l == r || b == t || n == f)
     {
         context->validationError(GL_INVALID_VALUE, kInvalidProjectionMatrix);
