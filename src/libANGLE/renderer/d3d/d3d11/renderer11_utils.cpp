//
// Copyright 2012 The ANGLE Project Authors. All rights reserved.
// Use of this source code is governed by a BSD-style license that can be
// found in the LICENSE file.
//

// renderer11_utils.cpp: Conversion functions and other utility routines
// specific to the D3D11 renderer.

#include "libANGLE/renderer/d3d/d3d11/renderer11_utils.h"

#include <versionhelpers.h>
#include <algorithm>

#include "common/debug.h"
#include "libANGLE/Buffer.h"
#include "libANGLE/Context.h"
#include "libANGLE/Framebuffer.h"
#include "libANGLE/Program.h"
#include "libANGLE/State.h"
#include "libANGLE/VertexArray.h"
#include "libANGLE/formatutils.h"
#include "libANGLE/renderer/d3d/BufferD3D.h"
#include "libANGLE/renderer/d3d/FramebufferD3D.h"
#include "libANGLE/renderer/d3d/d3d11/Context11.h"
#include "libANGLE/renderer/d3d/d3d11/RenderTarget11.h"
#include "libANGLE/renderer/d3d/d3d11/Renderer11.h"
#include "libANGLE/renderer/d3d/d3d11/dxgi_support_table.h"
#include "libANGLE/renderer/d3d/d3d11/formatutils11.h"
#include "libANGLE/renderer/d3d/d3d11/texture_format_table.h"
#include "libANGLE/renderer/driver_utils.h"
#include "platform/FeaturesD3D.h"
#include "platform/Platform.h"

namespace rx
{

namespace d3d11_gl
{
namespace
{
// TODO(xinghua.cao@intel.com): Get a more accurate limit.
static D3D_FEATURE_LEVEL kMinimumFeatureLevelForES31 = D3D_FEATURE_LEVEL_11_0;

// Helper functor for querying DXGI support. Saves passing the parameters repeatedly.
class DXGISupportHelper : angle::NonCopyable
{
  public:
    DXGISupportHelper(ID3D11Device *device, D3D_FEATURE_LEVEL featureLevel)
        : mDevice(device), mFeatureLevel(featureLevel)
    {}

    bool query(DXGI_FORMAT dxgiFormat, UINT supportMask)
    {
        if (dxgiFormat == DXGI_FORMAT_UNKNOWN)
            return false;

        auto dxgiSupport = d3d11::GetDXGISupport(dxgiFormat, mFeatureLevel);

        UINT supportedBits = dxgiSupport.alwaysSupportedFlags;

        if ((dxgiSupport.optionallySupportedFlags & supportMask) != 0)
        {
            UINT formatSupport;
            if (SUCCEEDED(mDevice->CheckFormatSupport(dxgiFormat, &formatSupport)))
            {
                supportedBits |= (formatSupport & supportMask);
            }
            else
            {
                // TODO(jmadill): find out why we fail this call sometimes in FL9_3
                // ERR() << "Error checking format support for format 0x" << std::hex << dxgiFormat;
            }
        }

        return ((supportedBits & supportMask) == supportMask);
    }

  private:
    ID3D11Device *mDevice;
    D3D_FEATURE_LEVEL mFeatureLevel;
};

gl::TextureCaps GenerateTextureFormatCaps(gl::Version maxClientVersion,
                                          GLenum internalFormat,
                                          ID3D11Device *device,
                                          const Renderer11DeviceCaps &renderer11DeviceCaps)
{
    gl::TextureCaps textureCaps;

    DXGISupportHelper support(device, renderer11DeviceCaps.featureLevel);
    const d3d11::Format &formatInfo = d3d11::Format::Get(internalFormat, renderer11DeviceCaps);

    const gl::InternalFormat &internalFormatInfo = gl::GetSizedInternalFormatInfo(internalFormat);

    UINT texSupportMask = D3D11_FORMAT_SUPPORT_TEXTURE2D;
    if (internalFormatInfo.depthBits == 0 && internalFormatInfo.stencilBits == 0)
    {
        texSupportMask |= D3D11_FORMAT_SUPPORT_TEXTURECUBE;
        if (maxClientVersion.major > 2)
        {
            texSupportMask |= D3D11_FORMAT_SUPPORT_TEXTURE3D;
        }
    }

    textureCaps.texturable = support.query(formatInfo.texFormat, texSupportMask);
    textureCaps.filterable =
        support.query(formatInfo.srvFormat, D3D11_FORMAT_SUPPORT_SHADER_SAMPLE);
    textureCaps.textureAttachment =
        (support.query(formatInfo.rtvFormat, D3D11_FORMAT_SUPPORT_RENDER_TARGET)) ||
        (support.query(formatInfo.dsvFormat, D3D11_FORMAT_SUPPORT_DEPTH_STENCIL));
    textureCaps.renderbuffer = textureCaps.textureAttachment;
    textureCaps.blendable    = textureCaps.renderbuffer;

    DXGI_FORMAT renderFormat = DXGI_FORMAT_UNKNOWN;
    if (formatInfo.dsvFormat != DXGI_FORMAT_UNKNOWN)
    {
        renderFormat = formatInfo.dsvFormat;
    }
    else if (formatInfo.rtvFormat != DXGI_FORMAT_UNKNOWN)
    {
        renderFormat = formatInfo.rtvFormat;
    }
    if (renderFormat != DXGI_FORMAT_UNKNOWN &&
        support.query(renderFormat, D3D11_FORMAT_SUPPORT_MULTISAMPLE_RENDERTARGET))
    {
        // Assume 1x
        textureCaps.sampleCounts.insert(1);

        for (unsigned int sampleCount = 2; sampleCount <= D3D11_MAX_MULTISAMPLE_SAMPLE_COUNT;
             sampleCount *= 2)
        {
            UINT qualityCount = 0;
            if (SUCCEEDED(device->CheckMultisampleQualityLevels(renderFormat, sampleCount,
                                                                &qualityCount)))
            {
                // Assume we always support lower sample counts
                if (qualityCount == 0)
                {
                    break;
                }
                textureCaps.sampleCounts.insert(sampleCount);
            }
        }
    }

    return textureCaps;
}

bool GetNPOTTextureSupport(D3D_FEATURE_LEVEL featureLevel)
{
    switch (featureLevel)
    {
        case D3D_FEATURE_LEVEL_11_1:
        case D3D_FEATURE_LEVEL_11_0:
        case D3D_FEATURE_LEVEL_10_1:
        case D3D_FEATURE_LEVEL_10_0:
            return true;

        // From http://msdn.microsoft.com/en-us/library/windows/desktop/ff476876.aspx
        case D3D_FEATURE_LEVEL_9_3:
        case D3D_FEATURE_LEVEL_9_2:
        case D3D_FEATURE_LEVEL_9_1:
            return false;

        default:
            UNREACHABLE();
            return false;
    }
}

float GetMaximumAnisotropy(D3D_FEATURE_LEVEL featureLevel)
{
    switch (featureLevel)
    {
        case D3D_FEATURE_LEVEL_11_1:
        case D3D_FEATURE_LEVEL_11_0:
            return D3D11_MAX_MAXANISOTROPY;

        case D3D_FEATURE_LEVEL_10_1:
        case D3D_FEATURE_LEVEL_10_0:
            return D3D10_MAX_MAXANISOTROPY;

        // From http://msdn.microsoft.com/en-us/library/windows/desktop/ff476876.aspx
        case D3D_FEATURE_LEVEL_9_3:
        case D3D_FEATURE_LEVEL_9_2:
            return 16;

        case D3D_FEATURE_LEVEL_9_1:
            return D3D_FL9_1_DEFAULT_MAX_ANISOTROPY;

        default:
            UNREACHABLE();
            return 0;
    }
}

bool GetOcclusionQuerySupport(D3D_FEATURE_LEVEL featureLevel)
{
    switch (featureLevel)
    {
        case D3D_FEATURE_LEVEL_11_1:
        case D3D_FEATURE_LEVEL_11_0:
        case D3D_FEATURE_LEVEL_10_1:
        case D3D_FEATURE_LEVEL_10_0:
            return true;

        // From http://msdn.microsoft.com/en-us/library/windows/desktop/ff476150.aspx
        // ID3D11Device::CreateQuery
        case D3D_FEATURE_LEVEL_9_3:
        case D3D_FEATURE_LEVEL_9_2:
            return true;
        case D3D_FEATURE_LEVEL_9_1:
            return false;

        default:
            UNREACHABLE();
            return false;
    }
}

bool GetEventQuerySupport(D3D_FEATURE_LEVEL featureLevel)
{
    // From http://msdn.microsoft.com/en-us/library/windows/desktop/ff476150.aspx
    // ID3D11Device::CreateQuery

    switch (featureLevel)
    {
        case D3D_FEATURE_LEVEL_11_1:
        case D3D_FEATURE_LEVEL_11_0:
        case D3D_FEATURE_LEVEL_10_1:
        case D3D_FEATURE_LEVEL_10_0:
        case D3D_FEATURE_LEVEL_9_3:
        case D3D_FEATURE_LEVEL_9_2:
        case D3D_FEATURE_LEVEL_9_1:
            return true;

        default:
            UNREACHABLE();
            return false;
    }
}

bool GetInstancingSupport(D3D_FEATURE_LEVEL featureLevel)
{
    // From http://msdn.microsoft.com/en-us/library/windows/desktop/ff476150.aspx
    // ID3D11Device::CreateInputLayout

    switch (featureLevel)
    {
        case D3D_FEATURE_LEVEL_11_1:
        case D3D_FEATURE_LEVEL_11_0:
        case D3D_FEATURE_LEVEL_10_1:
        case D3D_FEATURE_LEVEL_10_0:
            return true;

        // Feature Level 9_3 supports instancing, but slot 0 in the input layout must not be
        // instanced.
        // D3D9 has a similar restriction, where stream 0 must not be instanced.
        // This restriction can be worked around by remapping any non-instanced slot to slot
        // 0.
        // This works because HLSL uses shader semantics to match the vertex inputs to the
        // elements in the input layout, rather than the slots.
        // Note that we only support instancing via ANGLE_instanced_array on 9_3, since 9_3
        // doesn't support OpenGL ES 3.0
        case D3D_FEATURE_LEVEL_9_3:
            return true;

        case D3D_FEATURE_LEVEL_9_2:
        case D3D_FEATURE_LEVEL_9_1:
            return false;

        default:
            UNREACHABLE();
            return false;
    }
}

bool GetFramebufferMultisampleSupport(D3D_FEATURE_LEVEL featureLevel)
{
    switch (featureLevel)
    {
        case D3D_FEATURE_LEVEL_11_1:
        case D3D_FEATURE_LEVEL_11_0:
        case D3D_FEATURE_LEVEL_10_1:
        case D3D_FEATURE_LEVEL_10_0:
            return true;

        case D3D_FEATURE_LEVEL_9_3:
        case D3D_FEATURE_LEVEL_9_2:
        case D3D_FEATURE_LEVEL_9_1:
            return false;

        default:
            UNREACHABLE();
            return false;
    }
}

bool GetFramebufferBlitSupport(D3D_FEATURE_LEVEL featureLevel)
{
    switch (featureLevel)
    {
        case D3D_FEATURE_LEVEL_11_1:
        case D3D_FEATURE_LEVEL_11_0:
        case D3D_FEATURE_LEVEL_10_1:
        case D3D_FEATURE_LEVEL_10_0:
            return true;

        case D3D_FEATURE_LEVEL_9_3:
        case D3D_FEATURE_LEVEL_9_2:
        case D3D_FEATURE_LEVEL_9_1:
            return false;

        default:
            UNREACHABLE();
            return false;
    }
}

bool GetDerivativeInstructionSupport(D3D_FEATURE_LEVEL featureLevel)
{
    // http://msdn.microsoft.com/en-us/library/windows/desktop/bb509588.aspx states that
    // shader model
    // ps_2_x is required for the ddx (and other derivative functions).

    // http://msdn.microsoft.com/en-us/library/windows/desktop/ff476876.aspx states that
    // feature level
    // 9.3 supports shader model ps_2_x.

    switch (featureLevel)
    {
        case D3D_FEATURE_LEVEL_11_1:
        case D3D_FEATURE_LEVEL_11_0:
        case D3D_FEATURE_LEVEL_10_1:
        case D3D_FEATURE_LEVEL_10_0:
        case D3D_FEATURE_LEVEL_9_3:
            return true;
        case D3D_FEATURE_LEVEL_9_2:
        case D3D_FEATURE_LEVEL_9_1:
            return false;

        default:
            UNREACHABLE();
            return false;
    }
}

bool GetShaderTextureLODSupport(D3D_FEATURE_LEVEL featureLevel)
{
    switch (featureLevel)
    {
        case D3D_FEATURE_LEVEL_11_1:
        case D3D_FEATURE_LEVEL_11_0:
        case D3D_FEATURE_LEVEL_10_1:
        case D3D_FEATURE_LEVEL_10_0:
            return true;

        case D3D_FEATURE_LEVEL_9_3:
        case D3D_FEATURE_LEVEL_9_2:
        case D3D_FEATURE_LEVEL_9_1:
            return false;

        default:
            UNREACHABLE();
            return false;
    }
}

int GetMaximumSimultaneousRenderTargets(D3D_FEATURE_LEVEL featureLevel)
{
    // From http://msdn.microsoft.com/en-us/library/windows/desktop/ff476150.aspx
    // ID3D11Device::CreateInputLayout

    switch (featureLevel)
    {
        case D3D_FEATURE_LEVEL_11_1:
        case D3D_FEATURE_LEVEL_11_0:
            return D3D11_SIMULTANEOUS_RENDER_TARGET_COUNT;

        case D3D_FEATURE_LEVEL_10_1:
        case D3D_FEATURE_LEVEL_10_0:
            return D3D10_SIMULTANEOUS_RENDER_TARGET_COUNT;

        case D3D_FEATURE_LEVEL_9_3:
            return D3D_FL9_3_SIMULTANEOUS_RENDER_TARGET_COUNT;
        case D3D_FEATURE_LEVEL_9_2:
        case D3D_FEATURE_LEVEL_9_1:
            return D3D_FL9_1_SIMULTANEOUS_RENDER_TARGET_COUNT;

        default:
            UNREACHABLE();
            return 0;
    }
}

int GetMaximum2DTextureSize(D3D_FEATURE_LEVEL featureLevel)
{
    switch (featureLevel)
    {
        case D3D_FEATURE_LEVEL_11_1:
        case D3D_FEATURE_LEVEL_11_0:
            return D3D11_REQ_TEXTURE2D_U_OR_V_DIMENSION;

        case D3D_FEATURE_LEVEL_10_1:
        case D3D_FEATURE_LEVEL_10_0:
            return D3D10_REQ_TEXTURE2D_U_OR_V_DIMENSION;

        case D3D_FEATURE_LEVEL_9_3:
            return D3D_FL9_3_REQ_TEXTURE2D_U_OR_V_DIMENSION;
        case D3D_FEATURE_LEVEL_9_2:
        case D3D_FEATURE_LEVEL_9_1:
            return D3D_FL9_1_REQ_TEXTURE2D_U_OR_V_DIMENSION;

        default:
            UNREACHABLE();
            return 0;
    }
}

int GetMaximumCubeMapTextureSize(D3D_FEATURE_LEVEL featureLevel)
{
    switch (featureLevel)
    {
        case D3D_FEATURE_LEVEL_11_1:
        case D3D_FEATURE_LEVEL_11_0:
            return D3D11_REQ_TEXTURECUBE_DIMENSION;

        case D3D_FEATURE_LEVEL_10_1:
        case D3D_FEATURE_LEVEL_10_0:
            return D3D10_REQ_TEXTURECUBE_DIMENSION;

        case D3D_FEATURE_LEVEL_9_3:
            return D3D_FL9_3_REQ_TEXTURECUBE_DIMENSION;
        case D3D_FEATURE_LEVEL_9_2:
        case D3D_FEATURE_LEVEL_9_1:
            return D3D_FL9_1_REQ_TEXTURECUBE_DIMENSION;

        default:
            UNREACHABLE();
            return 0;
    }
}

int GetMaximum2DTextureArraySize(D3D_FEATURE_LEVEL featureLevel)
{
    switch (featureLevel)
    {
        case D3D_FEATURE_LEVEL_11_1:
        case D3D_FEATURE_LEVEL_11_0:
            return D3D11_REQ_TEXTURE2D_ARRAY_AXIS_DIMENSION;

        case D3D_FEATURE_LEVEL_10_1:
        case D3D_FEATURE_LEVEL_10_0:
            return D3D10_REQ_TEXTURE2D_ARRAY_AXIS_DIMENSION;

        case D3D_FEATURE_LEVEL_9_3:
        case D3D_FEATURE_LEVEL_9_2:
        case D3D_FEATURE_LEVEL_9_1:
            return 0;

        default:
            UNREACHABLE();
            return 0;
    }
}

int GetMaximum3DTextureSize(D3D_FEATURE_LEVEL featureLevel)
{
    switch (featureLevel)
    {
        case D3D_FEATURE_LEVEL_11_1:
        case D3D_FEATURE_LEVEL_11_0:
            return D3D11_REQ_TEXTURE3D_U_V_OR_W_DIMENSION;

        case D3D_FEATURE_LEVEL_10_1:
        case D3D_FEATURE_LEVEL_10_0:
            return D3D10_REQ_TEXTURE3D_U_V_OR_W_DIMENSION;

        case D3D_FEATURE_LEVEL_9_3:
        case D3D_FEATURE_LEVEL_9_2:
        case D3D_FEATURE_LEVEL_9_1:
            return D3D_FL9_1_REQ_TEXTURE3D_U_V_OR_W_DIMENSION;

        default:
            UNREACHABLE();
            return 0;
    }
}

int GetMaximumViewportSize(D3D_FEATURE_LEVEL featureLevel)
{
    switch (featureLevel)
    {
        case D3D_FEATURE_LEVEL_11_1:
        case D3D_FEATURE_LEVEL_11_0:
            return D3D11_VIEWPORT_BOUNDS_MAX;

        case D3D_FEATURE_LEVEL_10_1:
        case D3D_FEATURE_LEVEL_10_0:
            return D3D10_VIEWPORT_BOUNDS_MAX;

        // No constants for D3D11 Feature Level 9 viewport size limits, use the maximum
        // texture sizes
        case D3D_FEATURE_LEVEL_9_3:
            return D3D_FL9_3_REQ_TEXTURE2D_U_OR_V_DIMENSION;
        case D3D_FEATURE_LEVEL_9_2:
        case D3D_FEATURE_LEVEL_9_1:
            return D3D_FL9_1_REQ_TEXTURE2D_U_OR_V_DIMENSION;

        default:
            UNREACHABLE();
            return 0;
    }
}

int GetMaximumDrawIndexedIndexCount(D3D_FEATURE_LEVEL featureLevel)
{
    // D3D11 allows up to 2^32 elements, but we report max signed int for convenience since
    // that's what's
    // returned from glGetInteger
    static_assert(D3D11_REQ_DRAWINDEXED_INDEX_COUNT_2_TO_EXP == 32,
                  "Unexpected D3D11 constant value.");
    static_assert(D3D10_REQ_DRAWINDEXED_INDEX_COUNT_2_TO_EXP == 32,
                  "Unexpected D3D11 constant value.");

    switch (featureLevel)
    {
        case D3D_FEATURE_LEVEL_11_1:
        case D3D_FEATURE_LEVEL_11_0:
        case D3D_FEATURE_LEVEL_10_1:
        case D3D_FEATURE_LEVEL_10_0:
            return std::numeric_limits<GLint>::max();

        case D3D_FEATURE_LEVEL_9_3:
        case D3D_FEATURE_LEVEL_9_2:
            return D3D_FL9_2_IA_PRIMITIVE_MAX_COUNT;
        case D3D_FEATURE_LEVEL_9_1:
            return D3D_FL9_1_IA_PRIMITIVE_MAX_COUNT;

        default:
            UNREACHABLE();
            return 0;
    }
}

int GetMaximumDrawVertexCount(D3D_FEATURE_LEVEL featureLevel)
{
    // D3D11 allows up to 2^32 elements, but we report max signed int for convenience since
    // that's what's
    // returned from glGetInteger
    static_assert(D3D11_REQ_DRAW_VERTEX_COUNT_2_TO_EXP == 32, "Unexpected D3D11 constant value.");
    static_assert(D3D10_REQ_DRAW_VERTEX_COUNT_2_TO_EXP == 32, "Unexpected D3D11 constant value.");

    switch (featureLevel)
    {
        case D3D_FEATURE_LEVEL_11_1:
        case D3D_FEATURE_LEVEL_11_0:
        case D3D_FEATURE_LEVEL_10_1:
        case D3D_FEATURE_LEVEL_10_0:
            return std::numeric_limits<GLint>::max();

        case D3D_FEATURE_LEVEL_9_3:
        case D3D_FEATURE_LEVEL_9_2:
            return D3D_FL9_2_IA_PRIMITIVE_MAX_COUNT;
        case D3D_FEATURE_LEVEL_9_1:
            return D3D_FL9_1_IA_PRIMITIVE_MAX_COUNT;

        default:
            UNREACHABLE();
            return 0;
    }
}

int GetMaximumVertexInputSlots(D3D_FEATURE_LEVEL featureLevel)
{
    switch (featureLevel)
    {
        case D3D_FEATURE_LEVEL_11_1:
        case D3D_FEATURE_LEVEL_11_0:
            return D3D11_STANDARD_VERTEX_ELEMENT_COUNT;

        case D3D_FEATURE_LEVEL_10_1:
            return D3D10_1_STANDARD_VERTEX_ELEMENT_COUNT;
        case D3D_FEATURE_LEVEL_10_0:
            return D3D10_STANDARD_VERTEX_ELEMENT_COUNT;

        // From http://http://msdn.microsoft.com/en-us/library/windows/desktop/ff476876.aspx
        // "Max Input Slots"
        case D3D_FEATURE_LEVEL_9_3:
        case D3D_FEATURE_LEVEL_9_2:
        case D3D_FEATURE_LEVEL_9_1:
            return 16;

        default:
            UNREACHABLE();
            return 0;
    }
}

int GetMaximumVertexUniformVectors(D3D_FEATURE_LEVEL featureLevel)
{
    switch (featureLevel)
    {
        case D3D_FEATURE_LEVEL_11_1:
        case D3D_FEATURE_LEVEL_11_0:
            return D3D11_REQ_CONSTANT_BUFFER_ELEMENT_COUNT;

        case D3D_FEATURE_LEVEL_10_1:
        case D3D_FEATURE_LEVEL_10_0:
            return D3D10_REQ_CONSTANT_BUFFER_ELEMENT_COUNT;

        // From http://msdn.microsoft.com/en-us/library/windows/desktop/ff476149.aspx
        // ID3D11DeviceContext::VSSetConstantBuffers
        case D3D_FEATURE_LEVEL_9_3:
        case D3D_FEATURE_LEVEL_9_2:
        case D3D_FEATURE_LEVEL_9_1:
            return 255 - d3d11_gl::GetReservedVertexUniformVectors(featureLevel);

        default:
            UNREACHABLE();
            return 0;
    }
}

int GetMaximumVertexUniformBlocks(D3D_FEATURE_LEVEL featureLevel)
{
    switch (featureLevel)
    {
        case D3D_FEATURE_LEVEL_11_1:
        case D3D_FEATURE_LEVEL_11_0:
            return D3D11_COMMONSHADER_CONSTANT_BUFFER_API_SLOT_COUNT -
                   d3d11::RESERVED_CONSTANT_BUFFER_SLOT_COUNT;

        case D3D_FEATURE_LEVEL_10_1:
        case D3D_FEATURE_LEVEL_10_0:
            return D3D10_COMMONSHADER_CONSTANT_BUFFER_API_SLOT_COUNT -
                   d3d11::RESERVED_CONSTANT_BUFFER_SLOT_COUNT;

        // Uniform blocks not supported on D3D11 Feature Level 9
        case D3D_FEATURE_LEVEL_9_3:
        case D3D_FEATURE_LEVEL_9_2:
        case D3D_FEATURE_LEVEL_9_1:
            return 0;

        default:
            UNREACHABLE();
            return 0;
    }
}

int GetReservedVertexOutputVectors(D3D_FEATURE_LEVEL featureLevel)
{
    // According to The OpenGL ES Shading Language specifications
    // (Language Version 1.00 section 10.16, Language Version 3.10 section 12.21)
    // built-in special variables (e.g. gl_FragCoord, or gl_PointCoord)
    // which are statically used in the shader should be included in the variable packing
    // algorithm.
    // Therefore, we should not reserve output vectors for them.

    switch (featureLevel)
    {
        // We must reserve one output vector for dx_Position.
        // We also reserve one for gl_Position, which we unconditionally output on Feature
        // Levels 10_0+,
        // even if it's unused in the shader (e.g. for transform feedback). TODO: This could
        // be improved.
        case D3D_FEATURE_LEVEL_11_1:
        case D3D_FEATURE_LEVEL_11_0:
        case D3D_FEATURE_LEVEL_10_1:
        case D3D_FEATURE_LEVEL_10_0:
            return 2;

        // Just reserve dx_Position on Feature Level 9, since we don't ever need to output
        // gl_Position.
        case D3D_FEATURE_LEVEL_9_3:
        case D3D_FEATURE_LEVEL_9_2:
        case D3D_FEATURE_LEVEL_9_1:
            return 1;

        default:
            UNREACHABLE();
            return 0;
    }
}

int GetMaximumVertexOutputVectors(D3D_FEATURE_LEVEL featureLevel)
{
    static_assert(gl::IMPLEMENTATION_MAX_VARYING_VECTORS == D3D11_VS_OUTPUT_REGISTER_COUNT,
                  "Unexpected D3D11 constant value.");

    switch (featureLevel)
    {
        case D3D_FEATURE_LEVEL_11_1:
        case D3D_FEATURE_LEVEL_11_0:
            return D3D11_VS_OUTPUT_REGISTER_COUNT - GetReservedVertexOutputVectors(featureLevel);

        case D3D_FEATURE_LEVEL_10_1:
            return D3D10_1_VS_OUTPUT_REGISTER_COUNT - GetReservedVertexOutputVectors(featureLevel);
        case D3D_FEATURE_LEVEL_10_0:
            return D3D10_VS_OUTPUT_REGISTER_COUNT - GetReservedVertexOutputVectors(featureLevel);

        // Use Shader Model 2.X limits
        case D3D_FEATURE_LEVEL_9_3:
        case D3D_FEATURE_LEVEL_9_2:
        case D3D_FEATURE_LEVEL_9_1:
            return 8 - GetReservedVertexOutputVectors(featureLevel);

        default:
            UNREACHABLE();
            return 0;
    }
}

int GetMaximumVertexTextureUnits(D3D_FEATURE_LEVEL featureLevel)
{
    switch (featureLevel)
    {
        case D3D_FEATURE_LEVEL_11_1:
        case D3D_FEATURE_LEVEL_11_0:
            return D3D11_COMMONSHADER_SAMPLER_SLOT_COUNT;

        case D3D_FEATURE_LEVEL_10_1:
        case D3D_FEATURE_LEVEL_10_0:
            return D3D10_COMMONSHADER_SAMPLER_SLOT_COUNT;

        // Vertex textures not supported on D3D11 Feature Level 9 according to
        // http://msdn.microsoft.com/en-us/library/windows/desktop/ff476149.aspx
        // ID3D11DeviceContext::VSSetSamplers and ID3D11DeviceContext::VSSetShaderResources
        case D3D_FEATURE_LEVEL_9_3:
        case D3D_FEATURE_LEVEL_9_2:
        case D3D_FEATURE_LEVEL_9_1:
            return 0;

        default:
            UNREACHABLE();
            return 0;
    }
}

int GetMaximumPixelUniformVectors(D3D_FEATURE_LEVEL featureLevel)
{
    // TODO(geofflang): Remove hard-coded limit once the gl-uniform-arrays test can pass
    switch (featureLevel)
    {
        case D3D_FEATURE_LEVEL_11_1:
        case D3D_FEATURE_LEVEL_11_0:
            return 1024;  // D3D11_REQ_CONSTANT_BUFFER_ELEMENT_COUNT;

        case D3D_FEATURE_LEVEL_10_1:
        case D3D_FEATURE_LEVEL_10_0:
            return 1024;  // D3D10_REQ_CONSTANT_BUFFER_ELEMENT_COUNT;

        // From http://msdn.microsoft.com/en-us/library/windows/desktop/ff476149.aspx
        // ID3D11DeviceContext::PSSetConstantBuffers
        case D3D_FEATURE_LEVEL_9_3:
        case D3D_FEATURE_LEVEL_9_2:
        case D3D_FEATURE_LEVEL_9_1:
            return 32 - d3d11_gl::GetReservedFragmentUniformVectors(featureLevel);

        default:
            UNREACHABLE();
            return 0;
    }
}

int GetMaximumPixelUniformBlocks(D3D_FEATURE_LEVEL featureLevel)
{
    switch (featureLevel)
    {
        case D3D_FEATURE_LEVEL_11_1:
        case D3D_FEATURE_LEVEL_11_0:
            return D3D11_COMMONSHADER_CONSTANT_BUFFER_API_SLOT_COUNT -
                   d3d11::RESERVED_CONSTANT_BUFFER_SLOT_COUNT;

        case D3D_FEATURE_LEVEL_10_1:
        case D3D_FEATURE_LEVEL_10_0:
            return D3D10_COMMONSHADER_CONSTANT_BUFFER_API_SLOT_COUNT -
                   d3d11::RESERVED_CONSTANT_BUFFER_SLOT_COUNT;

        // Uniform blocks not supported on D3D11 Feature Level 9
        case D3D_FEATURE_LEVEL_9_3:
        case D3D_FEATURE_LEVEL_9_2:
        case D3D_FEATURE_LEVEL_9_1:
            return 0;

        default:
            UNREACHABLE();
            return 0;
    }
}

int GetMaximumPixelInputVectors(D3D_FEATURE_LEVEL featureLevel)
{
    switch (featureLevel)
    {
        case D3D_FEATURE_LEVEL_11_1:
        case D3D_FEATURE_LEVEL_11_0:
            return D3D11_PS_INPUT_REGISTER_COUNT - GetReservedVertexOutputVectors(featureLevel);

        case D3D_FEATURE_LEVEL_10_1:
        case D3D_FEATURE_LEVEL_10_0:
            return D3D10_PS_INPUT_REGISTER_COUNT - GetReservedVertexOutputVectors(featureLevel);

        // Use Shader Model 2.X limits
        case D3D_FEATURE_LEVEL_9_3:
            return 8 - GetReservedVertexOutputVectors(featureLevel);
        case D3D_FEATURE_LEVEL_9_2:
        case D3D_FEATURE_LEVEL_9_1:
            return 8 - GetReservedVertexOutputVectors(featureLevel);

        default:
            UNREACHABLE();
            return 0;
    }
}

int GetMaximumPixelTextureUnits(D3D_FEATURE_LEVEL featureLevel)
{
    switch (featureLevel)
    {
        case D3D_FEATURE_LEVEL_11_1:
        case D3D_FEATURE_LEVEL_11_0:
            return D3D11_COMMONSHADER_SAMPLER_SLOT_COUNT;

        case D3D_FEATURE_LEVEL_10_1:
        case D3D_FEATURE_LEVEL_10_0:
            return D3D10_COMMONSHADER_SAMPLER_SLOT_COUNT;

        // http://msdn.microsoft.com/en-us/library/windows/desktop/ff476149.aspx
        // ID3D11DeviceContext::PSSetShaderResources
        case D3D_FEATURE_LEVEL_9_3:
        case D3D_FEATURE_LEVEL_9_2:
        case D3D_FEATURE_LEVEL_9_1:
            return 16;

        default:
            UNREACHABLE();
            return 0;
    }
}

std::array<GLint, 3> GetMaxComputeWorkGroupCount(D3D_FEATURE_LEVEL featureLevel)
{
    switch (featureLevel)
    {
        case D3D_FEATURE_LEVEL_11_1:
        case D3D_FEATURE_LEVEL_11_0:
            return {{D3D11_CS_DISPATCH_MAX_THREAD_GROUPS_PER_DIMENSION,
                     D3D11_CS_DISPATCH_MAX_THREAD_GROUPS_PER_DIMENSION,
                     D3D11_CS_DISPATCH_MAX_THREAD_GROUPS_PER_DIMENSION}};
            break;
        default:
            return {{0, 0, 0}};
    }
}

std::array<GLint, 3> GetMaxComputeWorkGroupSize(D3D_FEATURE_LEVEL featureLevel)
{
    switch (featureLevel)
    {
        case D3D_FEATURE_LEVEL_11_1:
        case D3D_FEATURE_LEVEL_11_0:
            return {{D3D11_CS_THREAD_GROUP_MAX_X, D3D11_CS_THREAD_GROUP_MAX_Y,
                     D3D11_CS_THREAD_GROUP_MAX_Z}};
            break;
        default:
            return {{0, 0, 0}};
    }
}

int GetMaxComputeWorkGroupInvocations(D3D_FEATURE_LEVEL featureLevel)
{
    switch (featureLevel)
    {
        case D3D_FEATURE_LEVEL_11_1:
        case D3D_FEATURE_LEVEL_11_0:
            return D3D11_CS_THREAD_GROUP_MAX_THREADS_PER_GROUP;
        default:
            return 0;
    }
}

int GetMaxComputeSharedMemorySize(D3D_FEATURE_LEVEL featureLevel)
{
    switch (featureLevel)
    {
        // In D3D11 the maximum total size of all variables with the groupshared storage class is
        // 32kb.
        // https://docs.microsoft.com/en-us/windows/desktop/direct3dhlsl/dx-graphics-hlsl-variable-syntax
        case D3D_FEATURE_LEVEL_11_1:
        case D3D_FEATURE_LEVEL_11_0:
            return 32768;
        default:
            return 0;
    }
}

int GetMaximumComputeUniformVectors(D3D_FEATURE_LEVEL featureLevel)
{
    switch (featureLevel)
    {
        case D3D_FEATURE_LEVEL_11_1:
        case D3D_FEATURE_LEVEL_11_0:
            return D3D11_REQ_CONSTANT_BUFFER_ELEMENT_COUNT;
        default:
            return 0;
    }
}

int GetMaximumComputeUniformBlocks(D3D_FEATURE_LEVEL featureLevel)
{
    switch (featureLevel)
    {
        case D3D_FEATURE_LEVEL_11_1:
        case D3D_FEATURE_LEVEL_11_0:
            return D3D11_COMMONSHADER_CONSTANT_BUFFER_API_SLOT_COUNT -
                   d3d11::RESERVED_CONSTANT_BUFFER_SLOT_COUNT;
        default:
            return 0;
    }
}

int GetMaximumComputeTextureUnits(D3D_FEATURE_LEVEL featureLevel)
{
    switch (featureLevel)
    {
        case D3D_FEATURE_LEVEL_11_1:
        case D3D_FEATURE_LEVEL_11_0:
            return D3D11_COMMONSHADER_SAMPLER_SLOT_COUNT;
        default:
            return 0;
    }
}

void SetUAVRelatedResourceLimits(D3D_FEATURE_LEVEL featureLevel, gl::Caps *caps)
{
    ASSERT(caps);

    GLuint reservedUAVsForAtomicCounterBuffers = 0u;

    // For pixel shaders, the render targets and unordered access views share the same resource
    // slots when being written out.
    // https://msdn.microsoft.com/en-us/library/windows/desktop/ff476465(v=vs.85).aspx
    GLuint maxNumRTVsAndUAVs = 0u;

    switch (featureLevel)
    {
        case D3D_FEATURE_LEVEL_11_1:
            // Currently we allocate 4 UAV slots for atomic counter buffers on feature level 11_1.
            reservedUAVsForAtomicCounterBuffers = 4u;
            maxNumRTVsAndUAVs                   = D3D11_1_UAV_SLOT_COUNT;
            break;
        case D3D_FEATURE_LEVEL_11_0:
            // Currently we allocate 1 UAV slot for atomic counter buffers on feature level 11_0.
            reservedUAVsForAtomicCounterBuffers = 1u;
            maxNumRTVsAndUAVs                   = D3D11_PS_CS_UAV_REGISTER_COUNT;
            break;
        default:
            return;
    }

    // Set limits on atomic counter buffers in fragment shaders and compute shaders.
    caps->maxCombinedAtomicCounterBuffers = reservedUAVsForAtomicCounterBuffers;
    caps->maxShaderAtomicCounterBuffers[gl::ShaderType::Compute] =
        reservedUAVsForAtomicCounterBuffers;
    caps->maxShaderAtomicCounterBuffers[gl::ShaderType::Fragment] =
        reservedUAVsForAtomicCounterBuffers;
    caps->maxAtomicCounterBufferBindings = reservedUAVsForAtomicCounterBuffers;

    // Setting MAX_COMPUTE_ATOMIC_COUNTERS to a conservative number of 1024 * the number of UAV
    // reserved for atomic counters. It could theoretically be set to max buffer size / 4 but that
    // number could cause problems.
    caps->maxCombinedAtomicCounters = reservedUAVsForAtomicCounterBuffers * 1024;
    caps->maxShaderAtomicCounters[gl::ShaderType::Compute] = caps->maxCombinedAtomicCounters;

    // See
    // https://docs.microsoft.com/en-us/windows/desktop/direct3d11/overviews-direct3d-11-resources-limits
    // Resource size (in MB) for any of the preceding resources is min(max(128,0.25f * (amount of
    // dedicated VRAM)), 2048) MB. So we set it to 128MB to keep same with GL backend.
    caps->maxShaderStorageBlockSize =
        D3D11_REQ_RESOURCE_SIZE_IN_MEGABYTES_EXPRESSION_A_TERM * 1024 * 1024;

    // Allocate the remaining slots for images and shader storage blocks.
    // The maximum number of fragment shader outputs depends on the current context version, so we
    // will not set it here. See comments in Context11::initialize().
    caps->maxCombinedShaderOutputResources =
        maxNumRTVsAndUAVs - reservedUAVsForAtomicCounterBuffers;

    // Set limits on images and shader storage blocks in fragment shaders and compute shaders.
    caps->maxCombinedShaderStorageBlocks                   = caps->maxCombinedShaderOutputResources;
    caps->maxShaderStorageBlocks[gl::ShaderType::Compute]  = caps->maxCombinedShaderOutputResources;
    caps->maxShaderStorageBlocks[gl::ShaderType::Fragment] = caps->maxCombinedShaderOutputResources;
    caps->maxShaderStorageBufferBindings                   = caps->maxCombinedShaderOutputResources;

    caps->maxImageUnits                                    = caps->maxCombinedShaderOutputResources;
    caps->maxCombinedImageUniforms                         = caps->maxCombinedShaderOutputResources;
    caps->maxShaderImageUniforms[gl::ShaderType::Compute]  = caps->maxCombinedShaderOutputResources;
    caps->maxShaderImageUniforms[gl::ShaderType::Fragment] = caps->maxCombinedShaderOutputResources;

    // On feature level 11_1, UAVs are also available in vertex shaders and geometry shaders.
    if (featureLevel == D3D_FEATURE_LEVEL_11_1)
    {
        caps->maxShaderAtomicCounterBuffers[gl::ShaderType::Vertex] =
            caps->maxCombinedAtomicCounterBuffers;
        caps->maxShaderAtomicCounterBuffers[gl::ShaderType::Geometry] =
            caps->maxCombinedAtomicCounterBuffers;

        caps->maxShaderImageUniforms[gl::ShaderType::Vertex] =
            caps->maxCombinedShaderOutputResources;
        caps->maxShaderStorageBlocks[gl::ShaderType::Vertex] =
            caps->maxCombinedShaderOutputResources;
        caps->maxShaderImageUniforms[gl::ShaderType::Geometry] =
            caps->maxCombinedShaderOutputResources;
        caps->maxShaderStorageBlocks[gl::ShaderType::Geometry] =
            caps->maxCombinedShaderOutputResources;
    }
}

int GetMinimumTexelOffset(D3D_FEATURE_LEVEL featureLevel)
{
    switch (featureLevel)
    {
        case D3D_FEATURE_LEVEL_11_1:
        case D3D_FEATURE_LEVEL_11_0:
            return D3D11_COMMONSHADER_TEXEL_OFFSET_MAX_NEGATIVE;

        case D3D_FEATURE_LEVEL_10_1:
        case D3D_FEATURE_LEVEL_10_0:
            return D3D10_COMMONSHADER_TEXEL_OFFSET_MAX_NEGATIVE;

        // Sampling functions with offsets are not available below shader model 4.0.
        case D3D_FEATURE_LEVEL_9_3:
        case D3D_FEATURE_LEVEL_9_2:
        case D3D_FEATURE_LEVEL_9_1:
            return 0;

        default:
            UNREACHABLE();
            return 0;
    }
}

int GetMaximumTexelOffset(D3D_FEATURE_LEVEL featureLevel)
{
    switch (featureLevel)
    {
        case D3D_FEATURE_LEVEL_11_1:
        case D3D_FEATURE_LEVEL_11_0:
            return D3D11_COMMONSHADER_TEXEL_OFFSET_MAX_POSITIVE;
        case D3D_FEATURE_LEVEL_10_1:
        case D3D_FEATURE_LEVEL_10_0:
            return D3D11_COMMONSHADER_TEXEL_OFFSET_MAX_POSITIVE;

        // Sampling functions with offsets are not available below shader model 4.0.
        case D3D_FEATURE_LEVEL_9_3:
        case D3D_FEATURE_LEVEL_9_2:
        case D3D_FEATURE_LEVEL_9_1:
            return 0;

        default:
            UNREACHABLE();
            return 0;
    }
}

int GetMinimumTextureGatherOffset(D3D_FEATURE_LEVEL featureLevel)
{
    switch (featureLevel)
    {
        // https://docs.microsoft.com/en-us/windows/desktop/direct3dhlsl/gather4-po--sm5---asm-
        case D3D_FEATURE_LEVEL_11_1:
        case D3D_FEATURE_LEVEL_11_0:
            return -32;

        case D3D_FEATURE_LEVEL_10_1:
        case D3D_FEATURE_LEVEL_10_0:
        case D3D_FEATURE_LEVEL_9_3:
        case D3D_FEATURE_LEVEL_9_2:
        case D3D_FEATURE_LEVEL_9_1:
            return 0;

        default:
            UNREACHABLE();
            return 0;
    }
}

int GetMaximumTextureGatherOffset(D3D_FEATURE_LEVEL featureLevel)
{
    switch (featureLevel)
    {
        // https://docs.microsoft.com/en-us/windows/desktop/direct3dhlsl/gather4-po--sm5---asm-
        case D3D_FEATURE_LEVEL_11_1:
        case D3D_FEATURE_LEVEL_11_0:
            return 31;

        case D3D_FEATURE_LEVEL_10_1:
        case D3D_FEATURE_LEVEL_10_0:
        case D3D_FEATURE_LEVEL_9_3:
        case D3D_FEATURE_LEVEL_9_2:
        case D3D_FEATURE_LEVEL_9_1:
            return 0;

        default:
            UNREACHABLE();
            return 0;
    }
}

size_t GetMaximumConstantBufferSize(D3D_FEATURE_LEVEL featureLevel)
{
    // Returns a size_t despite the limit being a GLuint64 because size_t is the maximum
    // size of
    // any buffer that could be allocated.

    const size_t bytesPerComponent = 4 * sizeof(float);

    switch (featureLevel)
    {
        case D3D_FEATURE_LEVEL_11_1:
        case D3D_FEATURE_LEVEL_11_0:
            return D3D11_REQ_CONSTANT_BUFFER_ELEMENT_COUNT * bytesPerComponent;

        case D3D_FEATURE_LEVEL_10_1:
        case D3D_FEATURE_LEVEL_10_0:
            return D3D10_REQ_CONSTANT_BUFFER_ELEMENT_COUNT * bytesPerComponent;

        // Limits from http://msdn.microsoft.com/en-us/library/windows/desktop/ff476501.aspx
        // remarks section
        case D3D_FEATURE_LEVEL_9_3:
        case D3D_FEATURE_LEVEL_9_2:
        case D3D_FEATURE_LEVEL_9_1:
            return 4096 * bytesPerComponent;

        default:
            UNREACHABLE();
            return 0;
    }
}

int GetMaximumStreamOutputBuffers(D3D_FEATURE_LEVEL featureLevel)
{
    switch (featureLevel)
    {
        case D3D_FEATURE_LEVEL_11_1:
        case D3D_FEATURE_LEVEL_11_0:
            return D3D11_SO_BUFFER_SLOT_COUNT;

        case D3D_FEATURE_LEVEL_10_1:
            return D3D10_1_SO_BUFFER_SLOT_COUNT;
        case D3D_FEATURE_LEVEL_10_0:
            return D3D10_SO_BUFFER_SLOT_COUNT;

        case D3D_FEATURE_LEVEL_9_3:
        case D3D_FEATURE_LEVEL_9_2:
        case D3D_FEATURE_LEVEL_9_1:
            return 0;

        default:
            UNREACHABLE();
            return 0;
    }
}

int GetMaximumStreamOutputInterleavedComponents(D3D_FEATURE_LEVEL featureLevel)
{
    switch (featureLevel)
    {
        case D3D_FEATURE_LEVEL_11_1:
        case D3D_FEATURE_LEVEL_11_0:

        case D3D_FEATURE_LEVEL_10_1:
        case D3D_FEATURE_LEVEL_10_0:
            return GetMaximumVertexOutputVectors(featureLevel) * 4;

        case D3D_FEATURE_LEVEL_9_3:
        case D3D_FEATURE_LEVEL_9_2:
        case D3D_FEATURE_LEVEL_9_1:
            return 0;

        default:
            UNREACHABLE();
            return 0;
    }
}

int GetMaximumStreamOutputSeparateComponents(D3D_FEATURE_LEVEL featureLevel)
{
    switch (featureLevel)
    {
        case D3D_FEATURE_LEVEL_11_1:
        case D3D_FEATURE_LEVEL_11_0:
            return GetMaximumStreamOutputInterleavedComponents(featureLevel) /
                   GetMaximumStreamOutputBuffers(featureLevel);

        // D3D 10 and 10.1 only allow one output per output slot if an output slot other
        // than zero is used.
        case D3D_FEATURE_LEVEL_10_1:
        case D3D_FEATURE_LEVEL_10_0:
            return 4;

        case D3D_FEATURE_LEVEL_9_3:
        case D3D_FEATURE_LEVEL_9_2:
        case D3D_FEATURE_LEVEL_9_1:
            return 0;

        default:
            UNREACHABLE();
            return 0;
    }
}

int GetMaximumRenderToBufferWindowSize(D3D_FEATURE_LEVEL featureLevel)
{
    switch (featureLevel)
    {
        case D3D_FEATURE_LEVEL_11_1:
        case D3D_FEATURE_LEVEL_11_0:
            return D3D11_REQ_RENDER_TO_BUFFER_WINDOW_WIDTH;
        case D3D_FEATURE_LEVEL_10_1:
        case D3D_FEATURE_LEVEL_10_0:
            return D3D10_REQ_RENDER_TO_BUFFER_WINDOW_WIDTH;

        // REQ_RENDER_TO_BUFFER_WINDOW_WIDTH not supported on D3D11 Feature Level 9,
        // use the maximum texture sizes
        case D3D_FEATURE_LEVEL_9_3:
            return D3D_FL9_3_REQ_TEXTURE2D_U_OR_V_DIMENSION;
        case D3D_FEATURE_LEVEL_9_2:
        case D3D_FEATURE_LEVEL_9_1:
            return D3D_FL9_1_REQ_TEXTURE2D_U_OR_V_DIMENSION;

        default:
            UNREACHABLE();
            return 0;
    }
}

IntelDriverVersion GetIntelDriverVersion(const Optional<LARGE_INTEGER> driverVersion)
{
    if (!driverVersion.valid())
        return IntelDriverVersion(0);

    // According to http://www.intel.com/content/www/us/en/support/graphics-drivers/000005654.html,
    // only the fourth part is necessary since it stands for the driver specific unique version
    // number.
    WORD part = LOWORD(driverVersion.value().LowPart);
    return IntelDriverVersion(part);
}

}  // anonymous namespace

unsigned int GetReservedVertexUniformVectors(D3D_FEATURE_LEVEL featureLevel)
{
    switch (featureLevel)
    {
        case D3D_FEATURE_LEVEL_11_1:
        case D3D_FEATURE_LEVEL_11_0:
        case D3D_FEATURE_LEVEL_10_1:
        case D3D_FEATURE_LEVEL_10_0:
            return 0;

        case D3D_FEATURE_LEVEL_9_3:
        case D3D_FEATURE_LEVEL_9_2:
        case D3D_FEATURE_LEVEL_9_1:
            return 3;  // dx_ViewAdjust, dx_ViewCoords and dx_ViewScale

        default:
            UNREACHABLE();
            return 0;
    }
}

unsigned int GetReservedFragmentUniformVectors(D3D_FEATURE_LEVEL featureLevel)
{
    switch (featureLevel)
    {
        case D3D_FEATURE_LEVEL_11_1:
        case D3D_FEATURE_LEVEL_11_0:
        case D3D_FEATURE_LEVEL_10_1:
        case D3D_FEATURE_LEVEL_10_0:
            return 0;

        case D3D_FEATURE_LEVEL_9_3:
        case D3D_FEATURE_LEVEL_9_2:
        case D3D_FEATURE_LEVEL_9_1:
            return 3;

        default:
            UNREACHABLE();
            return 0;
    }
}

gl::Version GetMaximumClientVersion(D3D_FEATURE_LEVEL featureLevel)
{
    switch (featureLevel)
    {
        case D3D_FEATURE_LEVEL_11_1:
        case D3D_FEATURE_LEVEL_11_0:
            return gl::Version(3, 1);
        case D3D_FEATURE_LEVEL_10_1:
            return gl::Version(3, 0);

        case D3D_FEATURE_LEVEL_10_0:
        case D3D_FEATURE_LEVEL_9_3:
        case D3D_FEATURE_LEVEL_9_2:
        case D3D_FEATURE_LEVEL_9_1:
            return gl::Version(2, 0);

        default:
            UNREACHABLE();
            return gl::Version(0, 0);
    }
}

D3D_FEATURE_LEVEL GetMinimumFeatureLevelForES31()
{
    return kMinimumFeatureLevelForES31;
}

unsigned int GetMaxViewportAndScissorRectanglesPerPipeline(D3D_FEATURE_LEVEL featureLevel)
{
    switch (featureLevel)
    {
        case D3D_FEATURE_LEVEL_11_1:
        case D3D_FEATURE_LEVEL_11_0:
            return D3D11_VIEWPORT_AND_SCISSORRECT_OBJECT_COUNT_PER_PIPELINE;
        case D3D_FEATURE_LEVEL_10_1:
        case D3D_FEATURE_LEVEL_10_0:
        case D3D_FEATURE_LEVEL_9_3:
        case D3D_FEATURE_LEVEL_9_2:
        case D3D_FEATURE_LEVEL_9_1:
            return 1;
        default:
            UNREACHABLE();
            return 0;
    }
}

bool IsMultiviewSupported(D3D_FEATURE_LEVEL featureLevel)
{
    // The ANGLE_multiview extension can always be supported in D3D11 through geometry shaders.
    switch (featureLevel)
    {
        case D3D_FEATURE_LEVEL_11_1:
        case D3D_FEATURE_LEVEL_11_0:
            return true;
        default:
            return false;
    }
}

int GetMaxSampleMaskWords(D3D_FEATURE_LEVEL featureLevel)
{
    switch (featureLevel)
    {
        // D3D10+ only allows 1 sample mask.
        case D3D_FEATURE_LEVEL_11_1:
        case D3D_FEATURE_LEVEL_11_0:
        case D3D_FEATURE_LEVEL_10_1:
        case D3D_FEATURE_LEVEL_10_0:
            return 1;
        case D3D_FEATURE_LEVEL_9_3:
        case D3D_FEATURE_LEVEL_9_2:
        case D3D_FEATURE_LEVEL_9_1:
            return 0;
        default:
            UNREACHABLE();
            return 0;
    }
}

void GenerateCaps(ID3D11Device *device,
                  ID3D11DeviceContext *deviceContext,
                  const Renderer11DeviceCaps &renderer11DeviceCaps,
                  const angle::FeaturesD3D &features,
                  const char *description,
                  gl::Caps *caps,
                  gl::TextureCapsMap *textureCapsMap,
                  gl::Extensions *extensions,
                  gl::Limitations *limitations)
{
    D3D_FEATURE_LEVEL featureLevel  = renderer11DeviceCaps.featureLevel;
    const gl::FormatSet &allFormats = gl::GetAllSizedInternalFormats();
    for (GLenum internalFormat : allFormats)
    {
        gl::TextureCaps textureCaps = GenerateTextureFormatCaps(
            GetMaximumClientVersion(featureLevel), internalFormat, device, renderer11DeviceCaps);
        textureCapsMap->insert(internalFormat, textureCaps);

        if (gl::GetSizedInternalFormatInfo(internalFormat).compressed)
        {
            caps->compressedTextureFormats.push_back(internalFormat);
        }
    }

    // GL core feature limits
    // Reserve MAX_UINT for D3D11's primitive restart.
    caps->maxElementIndex  = static_cast<GLint64>(std::numeric_limits<unsigned int>::max() - 1);
    caps->max3DTextureSize = GetMaximum3DTextureSize(featureLevel);
    caps->max2DTextureSize = GetMaximum2DTextureSize(featureLevel);
    caps->maxCubeMapTextureSize = GetMaximumCubeMapTextureSize(featureLevel);
    caps->maxArrayTextureLayers = GetMaximum2DTextureArraySize(featureLevel);

    // Unimplemented, set to minimum required
    caps->maxLODBias = 2.0f;

    // No specific limits on render target size, maximum 2D texture size is equivalent
    caps->maxRenderbufferSize = caps->max2DTextureSize;

    // Maximum draw buffers and color attachments are the same, max color attachments could
    // eventually be increased to 16
    caps->maxDrawBuffers      = GetMaximumSimultaneousRenderTargets(featureLevel);
    caps->maxColorAttachments = GetMaximumSimultaneousRenderTargets(featureLevel);

    // D3D11 has the same limit for viewport width and height
    caps->maxViewportWidth  = GetMaximumViewportSize(featureLevel);
    caps->maxViewportHeight = caps->maxViewportWidth;

    // Choose a reasonable maximum, enforced in the shader.
    caps->minAliasedPointSize = 1.0f;
    caps->maxAliasedPointSize = 1024.0f;

    // Wide lines not supported
    caps->minAliasedLineWidth = 1.0f;
    caps->maxAliasedLineWidth = 1.0f;

    // Primitive count limits
    caps->maxElementsIndices  = GetMaximumDrawIndexedIndexCount(featureLevel);
    caps->maxElementsVertices = GetMaximumDrawVertexCount(featureLevel);

    // Program and shader binary formats (no supported shader binary formats)
    caps->programBinaryFormats.push_back(GL_PROGRAM_BINARY_ANGLE);

    caps->vertexHighpFloat.setIEEEFloat();
    caps->vertexMediumpFloat.setIEEEFloat();
    caps->vertexLowpFloat.setIEEEFloat();
    caps->fragmentHighpFloat.setIEEEFloat();
    caps->fragmentMediumpFloat.setIEEEFloat();
    caps->fragmentLowpFloat.setIEEEFloat();

    // 32-bit integers are natively supported
    caps->vertexHighpInt.setTwosComplementInt(32);
    caps->vertexMediumpInt.setTwosComplementInt(32);
    caps->vertexLowpInt.setTwosComplementInt(32);
    caps->fragmentHighpInt.setTwosComplementInt(32);
    caps->fragmentMediumpInt.setTwosComplementInt(32);
    caps->fragmentLowpInt.setTwosComplementInt(32);

    // We do not wait for server fence objects internally, so report a max timeout of zero.
    caps->maxServerWaitTimeout = 0;

    // Vertex shader limits
    caps->maxVertexAttributes     = GetMaximumVertexInputSlots(featureLevel);
    caps->maxVertexUniformVectors = GetMaximumVertexUniformVectors(featureLevel);
    if (features.skipVSConstantRegisterZero.enabled)
    {
        caps->maxVertexUniformVectors -= 1;
    }
    caps->maxShaderUniformComponents[gl::ShaderType::Vertex] = caps->maxVertexUniformVectors * 4;
    caps->maxShaderUniformBlocks[gl::ShaderType::Vertex] =
        GetMaximumVertexUniformBlocks(featureLevel);
    caps->maxVertexOutputComponents = GetMaximumVertexOutputVectors(featureLevel) * 4;
    caps->maxShaderTextureImageUnits[gl::ShaderType::Vertex] =
        GetMaximumVertexTextureUnits(featureLevel);

    // Vertex Attribute Bindings are emulated on D3D11.
    caps->maxVertexAttribBindings = caps->maxVertexAttributes;
    // Experimental testing confirmed there is no explicit limit on maximum buffer offset in D3D11.
    caps->maxVertexAttribRelativeOffset = std::numeric_limits<GLint>::max();
    // Experimental testing confirmed 2048 is the maximum stride that D3D11 can support on all
    // platforms.
    caps->maxVertexAttribStride = 2048;

    // Fragment shader limits
    caps->maxFragmentUniformVectors = GetMaximumPixelUniformVectors(featureLevel);
    caps->maxShaderUniformComponents[gl::ShaderType::Fragment] =
        caps->maxFragmentUniformVectors * 4;
    caps->maxShaderUniformBlocks[gl::ShaderType::Fragment] =
        GetMaximumPixelUniformBlocks(featureLevel);
    caps->maxFragmentInputComponents = GetMaximumPixelInputVectors(featureLevel) * 4;
    caps->maxShaderTextureImageUnits[gl::ShaderType::Fragment] =
        GetMaximumPixelTextureUnits(featureLevel);
    caps->minProgramTexelOffset = GetMinimumTexelOffset(featureLevel);
    caps->maxProgramTexelOffset = GetMaximumTexelOffset(featureLevel);

    // Compute shader limits
    caps->maxComputeWorkGroupCount       = GetMaxComputeWorkGroupCount(featureLevel);
    caps->maxComputeWorkGroupSize        = GetMaxComputeWorkGroupSize(featureLevel);
    caps->maxComputeWorkGroupInvocations = GetMaxComputeWorkGroupInvocations(featureLevel);
    caps->maxComputeSharedMemorySize     = GetMaxComputeSharedMemorySize(featureLevel);
    caps->maxShaderUniformComponents[gl::ShaderType::Compute] =
        GetMaximumComputeUniformVectors(featureLevel) * 4;
    caps->maxShaderUniformBlocks[gl::ShaderType::Compute] =
        GetMaximumComputeUniformBlocks(featureLevel);
    caps->maxShaderTextureImageUnits[gl::ShaderType::Compute] =
        GetMaximumComputeTextureUnits(featureLevel);

    SetUAVRelatedResourceLimits(featureLevel, caps);

    // Aggregate shader limits
    caps->maxUniformBufferBindings = caps->maxShaderUniformBlocks[gl::ShaderType::Vertex] +
                                     caps->maxShaderUniformBlocks[gl::ShaderType::Fragment];
    caps->maxUniformBlockSize = static_cast<GLuint64>(GetMaximumConstantBufferSize(featureLevel));

    // TODO(oetuaho): Get a more accurate limit. For now using the minimum requirement for GLES 3.1.
    caps->maxUniformLocations = 1024;

    // With DirectX 11.1, constant buffer offset and size must be a multiple of 16 constants of 16
    // bytes each.
    // https://msdn.microsoft.com/en-us/library/windows/desktop/hh404649%28v=vs.85%29.aspx
    // With DirectX 11.0, we emulate UBO offsets using copies of ranges of the UBO however
    // we still keep the same alignment as 11.1 for consistency.
    caps->uniformBufferOffsetAlignment = 256;

    caps->maxCombinedUniformBlocks = caps->maxShaderUniformBlocks[gl::ShaderType::Vertex] +
                                     caps->maxShaderUniformBlocks[gl::ShaderType::Fragment];

    // A shader storage block will be translated to a structure in HLSL. So We reference the HLSL
    // structure packing rules
    // https://msdn.microsoft.com/en-us/library/windows/desktop/bb509632(v=vs.85).aspx. The
    // resulting size of any structure will always be evenly divisible by sizeof(four-component
    // vector).
    caps->shaderStorageBufferOffsetAlignment = 16;

    for (gl::ShaderType shaderType : gl::AllShaderTypes())
    {
        caps->maxCombinedShaderUniformComponents[shaderType] =
            static_cast<GLint64>(caps->maxShaderUniformBlocks[shaderType]) *
                static_cast<GLint64>(caps->maxUniformBlockSize / 4) +
            static_cast<GLint64>(caps->maxShaderUniformComponents[shaderType]);
    }

    caps->maxVaryingComponents         = GetMaximumVertexOutputVectors(featureLevel) * 4;
    caps->maxVaryingVectors            = GetMaximumVertexOutputVectors(featureLevel);
    caps->maxCombinedTextureImageUnits = caps->maxShaderTextureImageUnits[gl::ShaderType::Vertex] +
                                         caps->maxShaderTextureImageUnits[gl::ShaderType::Fragment];

    // Transform feedback limits
    caps->maxTransformFeedbackInterleavedComponents =
        GetMaximumStreamOutputInterleavedComponents(featureLevel);
    caps->maxTransformFeedbackSeparateAttributes = GetMaximumStreamOutputBuffers(featureLevel);
    caps->maxTransformFeedbackSeparateComponents =
        GetMaximumStreamOutputSeparateComponents(featureLevel);

    // Defer the computation of multisample limits to Context::updateCaps() where max*Samples values
    // are determined according to available sample counts for each individual format.
    caps->maxSamples             = std::numeric_limits<GLint>::max();
    caps->maxColorTextureSamples = std::numeric_limits<GLint>::max();
    caps->maxDepthTextureSamples = std::numeric_limits<GLint>::max();
    caps->maxIntegerSamples      = std::numeric_limits<GLint>::max();

    // Sample mask words limits
    caps->maxSampleMaskWords = GetMaxSampleMaskWords(featureLevel);

    // Framebuffer limits
    caps->maxFramebufferSamples = std::numeric_limits<GLint>::max();
    caps->maxFramebufferWidth   = GetMaximumRenderToBufferWindowSize(featureLevel);
    caps->maxFramebufferHeight  = caps->maxFramebufferWidth;

    // Texture gather offset limits
    caps->minProgramTextureGatherOffset = GetMinimumTextureGatherOffset(featureLevel);
    caps->maxProgramTextureGatherOffset = GetMaximumTextureGatherOffset(featureLevel);

    // GL extension support
    extensions->setTextureExtensionSupport(*textureCapsMap);

    // Explicitly disable GL_OES_compressed_ETC1_RGB8_texture because it's emulated and never
    // becomes core. WebGL doesn't want to expose it unless there is native support.
    extensions->compressedETC1RGB8TextureOES = false;
    extensions->compressedETC1RGB8SubTexture = false;

    extensions->elementIndexUintOES = true;
    extensions->getProgramBinaryOES = true;
    extensions->rgb8rgba8OES        = true;
    extensions->readFormatBGRA      = true;
    extensions->pixelBufferObjectNV = true;
    extensions->mapBufferOES        = true;
    extensions->mapBufferRange      = true;
    extensions->textureNPOTOES      = GetNPOTTextureSupport(featureLevel);
    extensions->drawBuffers         = GetMaximumSimultaneousRenderTargets(featureLevel) > 1;
    extensions->drawBuffersIndexedEXT =
        (renderer11DeviceCaps.featureLevel >= D3D_FEATURE_LEVEL_10_1);
    extensions->drawBuffersIndexedOES       = extensions->drawBuffersIndexedEXT;
    extensions->textureStorage              = true;
    extensions->textureFilterAnisotropic    = true;
    extensions->maxTextureAnisotropy        = GetMaximumAnisotropy(featureLevel);
    extensions->occlusionQueryBoolean       = GetOcclusionQuerySupport(featureLevel);
    extensions->fenceNV                     = GetEventQuerySupport(featureLevel);
    extensions->disjointTimerQuery          = true;
    extensions->queryCounterBitsTimeElapsed = 64;
    extensions->queryCounterBitsTimestamp =
        0;  // Timestamps cannot be supported due to D3D11 limitations
    extensions->robustness = true;
    // Direct3D guarantees to return zero for any resource that is accessed out of bounds.
    // See https://msdn.microsoft.com/en-us/library/windows/desktop/ff476332(v=vs.85).aspx
    // and https://msdn.microsoft.com/en-us/library/windows/desktop/ff476900(v=vs.85).aspx
    extensions->robustBufferAccessBehavior = true;
    extensions->blendMinMax                = true;
    // https://docs.microsoft.com/en-us/windows/desktop/direct3ddxgi/format-support-for-direct3d-11-0-feature-level-hardware
    extensions->floatBlend             = true;
    extensions->framebufferBlit        = GetFramebufferBlitSupport(featureLevel);
    extensions->framebufferMultisample = GetFramebufferMultisampleSupport(featureLevel);
    extensions->instancedArraysANGLE   = GetInstancingSupport(featureLevel);
    extensions->instancedArraysEXT     = GetInstancingSupport(featureLevel);
    extensions->packReverseRowOrder    = true;
    extensions->standardDerivativesOES = GetDerivativeInstructionSupport(featureLevel);
    extensions->shaderTextureLOD       = GetShaderTextureLODSupport(featureLevel);
    extensions->fragDepth              = true;
    extensions->multiview              = IsMultiviewSupported(featureLevel);
    extensions->multiview2             = IsMultiviewSupported(featureLevel);
    if (extensions->multiview || extensions->multiview2)
    {
        extensions->maxViews =
            std::min(static_cast<GLuint>(gl::IMPLEMENTATION_ANGLE_MULTIVIEW_MAX_VIEWS),
                     std::min(static_cast<GLuint>(GetMaximum2DTextureArraySize(featureLevel)),
                              GetMaxViewportAndScissorRectanglesPerPipeline(featureLevel)));
    }
    extensions->textureUsage       = true;  // This could be false since it has no effect in D3D11
    extensions->discardFramebuffer = true;
<<<<<<< HEAD
    extensions->translatedShaderSource           = true;
    extensions->fboRenderMipmap                  = false;
    extensions->debugMarker                      = true;
    extensions->eglImage                         = true;
    extensions->eglImageExternal                 = true;
    extensions->eglImageExternalEssl3            = true;
    extensions->eglStreamConsumerExternal        = true;
    extensions->unpackSubimage                   = true;
    extensions->packSubimage                     = true;
    extensions->lossyETCDecode                   = true;
    extensions->syncQuery                        = GetEventQuerySupport(featureLevel);
    extensions->copyTexture                      = true;
    extensions->copyCompressedTexture            = true;
    extensions->textureStorageMultisample2DArray = true;
    extensions->multiviewMultisample     = ((extensions->multiview || extensions->multiview2) &&
                                        extensions->textureStorageMultisample2DArray);
    extensions->copyTexture3d            = true;
    extensions->textureBorderClamp       = true;
    extensions->textureMultisample       = true;
    extensions->provokingVertex          = true;
    extensions->blendFuncExtended        = true;
    extensions->maxDualSourceDrawBuffers = 1;
    extensions->texture3DOES             = true;
    extensions->baseVertexBaseInstance   = true;
=======
    extensions->translatedShaderSource              = true;
    extensions->fboRenderMipmapOES                  = true;
    extensions->debugMarker                         = true;
    extensions->eglImageOES                         = true;
    extensions->eglImageExternalOES                 = true;
    extensions->eglImageExternalWrapModesEXT        = true;
    extensions->eglImageExternalEssl3OES            = true;
    extensions->eglStreamConsumerExternalNV         = true;
    extensions->unpackSubimage                      = true;
    extensions->packSubimage                        = true;
    extensions->lossyETCDecode                      = true;
    extensions->syncQuery                           = GetEventQuerySupport(featureLevel);
    extensions->copyTexture                         = true;
    extensions->copyCompressedTexture               = true;
    extensions->textureStorageMultisample2DArrayOES = true;
    extensions->multiviewMultisample      = ((extensions->multiview || extensions->multiview2) &&
                                        extensions->textureStorageMultisample2DArrayOES);
    extensions->copyTexture3d             = true;
    extensions->textureBorderClampOES     = true;
    extensions->textureMultisample        = true;
    extensions->provokingVertex           = true;
    extensions->blendFuncExtended         = true;
    extensions->maxDualSourceDrawBuffers  = 1;
    extensions->texture3DOES              = true;
    extensions->baseVertexBaseInstance    = true;
    extensions->drawElementsBaseVertexOES = true;
    extensions->drawElementsBaseVertexEXT = true;
>>>>>>> 21c5af31
    if (!strstr(description, "Adreno"))
    {
        extensions->multisampledRenderToTexture = true;
    }
    extensions->webglVideoTexture = true;

    // D3D11 cannot support reading depth texture as a luminance texture.
    // It treats it as a red-channel-only texture.
    extensions->depthTextureOES = false;

    // readPixels on depth & stencil not working with D3D11 backend.
    extensions->readDepthNV         = false;
    extensions->readStencilNV       = false;
    extensions->depthBufferFloat2NV = false;

    // D3D11 Feature Level 10_0+ uses SV_IsFrontFace in HLSL to emulate gl_FrontFacing.
    // D3D11 Feature Level 9_3 doesn't support SV_IsFrontFace, and has no equivalent, so can't
    // support gl_FrontFacing.
    limitations->noFrontFacingSupport =
        (renderer11DeviceCaps.featureLevel <= D3D_FEATURE_LEVEL_9_3);

    // D3D11 Feature Level 9_3 doesn't support alpha-to-coverage
    limitations->noSampleAlphaToCoverageSupport =
        (renderer11DeviceCaps.featureLevel <= D3D_FEATURE_LEVEL_9_3);

    // D3D11 Feature Levels 9_3 and below do not support non-constant loop indexing and require
    // additional
    // pre-validation of the shader at compile time to produce a better error message.
    limitations->shadersRequireIndexedLoopValidation =
        (renderer11DeviceCaps.featureLevel <= D3D_FEATURE_LEVEL_9_3);

    // D3D11 has no concept of separate masks and refs for front and back faces in the depth stencil
    // state.
    limitations->noSeparateStencilRefsAndMasks = true;

    // D3D11 cannot support constant color and alpha blend funcs together
    limitations->noSimultaneousConstantColorAndAlphaBlendFunc = true;

    // D3D11 does not support multiple transform feedback outputs writing to the same buffer.
    limitations->noDoubleBoundTransformFeedbackBuffers = true;

    // D3D11 does not support vertex attribute aliasing
    limitations->noVertexAttributeAliasing = true;

#ifdef ANGLE_ENABLE_WINDOWS_UWP
    // Setting a non-zero divisor on attribute zero doesn't work on certain Windows Phone 8-era
    // devices. We should prevent developers from doing this on ALL Windows Store devices. This will
    // maintain consistency across all Windows devices. We allow non-zero divisors on attribute zero
    // if the Client Version >= 3, since devices affected by this issue don't support ES3+.
    limitations->attributeZeroRequiresZeroDivisorInEXT = true;
#endif
}

}  // namespace d3d11_gl

namespace gl_d3d11
{

D3D11_BLEND ConvertBlendFunc(GLenum glBlend, bool isAlpha)
{
    D3D11_BLEND d3dBlend = D3D11_BLEND_ZERO;

    switch (glBlend)
    {
        case GL_ZERO:
            d3dBlend = D3D11_BLEND_ZERO;
            break;
        case GL_ONE:
            d3dBlend = D3D11_BLEND_ONE;
            break;
        case GL_SRC_COLOR:
            d3dBlend = (isAlpha ? D3D11_BLEND_SRC_ALPHA : D3D11_BLEND_SRC_COLOR);
            break;
        case GL_ONE_MINUS_SRC_COLOR:
            d3dBlend = (isAlpha ? D3D11_BLEND_INV_SRC_ALPHA : D3D11_BLEND_INV_SRC_COLOR);
            break;
        case GL_DST_COLOR:
            d3dBlend = (isAlpha ? D3D11_BLEND_DEST_ALPHA : D3D11_BLEND_DEST_COLOR);
            break;
        case GL_ONE_MINUS_DST_COLOR:
            d3dBlend = (isAlpha ? D3D11_BLEND_INV_DEST_ALPHA : D3D11_BLEND_INV_DEST_COLOR);
            break;
        case GL_SRC_ALPHA:
            d3dBlend = D3D11_BLEND_SRC_ALPHA;
            break;
        case GL_ONE_MINUS_SRC_ALPHA:
            d3dBlend = D3D11_BLEND_INV_SRC_ALPHA;
            break;
        case GL_DST_ALPHA:
            d3dBlend = D3D11_BLEND_DEST_ALPHA;
            break;
        case GL_ONE_MINUS_DST_ALPHA:
            d3dBlend = D3D11_BLEND_INV_DEST_ALPHA;
            break;
        case GL_CONSTANT_COLOR:
            d3dBlend = D3D11_BLEND_BLEND_FACTOR;
            break;
        case GL_ONE_MINUS_CONSTANT_COLOR:
            d3dBlend = D3D11_BLEND_INV_BLEND_FACTOR;
            break;
        case GL_CONSTANT_ALPHA:
            d3dBlend = D3D11_BLEND_BLEND_FACTOR;
            break;
        case GL_ONE_MINUS_CONSTANT_ALPHA:
            d3dBlend = D3D11_BLEND_INV_BLEND_FACTOR;
            break;
        case GL_SRC_ALPHA_SATURATE:
            d3dBlend = D3D11_BLEND_SRC_ALPHA_SAT;
            break;
        case GL_SRC1_COLOR_EXT:
            d3dBlend = (isAlpha ? D3D11_BLEND_SRC1_ALPHA : D3D11_BLEND_SRC1_COLOR);
            break;
        case GL_SRC1_ALPHA_EXT:
            d3dBlend = D3D11_BLEND_SRC1_ALPHA;
            break;
        case GL_ONE_MINUS_SRC1_COLOR_EXT:
            d3dBlend = (isAlpha ? D3D11_BLEND_INV_SRC1_ALPHA : D3D11_BLEND_INV_SRC1_COLOR);
            break;
        case GL_ONE_MINUS_SRC1_ALPHA_EXT:
            d3dBlend = D3D11_BLEND_INV_SRC1_ALPHA;
            break;
        default:
            UNREACHABLE();
    }

    return d3dBlend;
}

D3D11_BLEND_OP ConvertBlendOp(GLenum glBlendOp)
{
    D3D11_BLEND_OP d3dBlendOp = D3D11_BLEND_OP_ADD;

    switch (glBlendOp)
    {
        case GL_FUNC_ADD:
            d3dBlendOp = D3D11_BLEND_OP_ADD;
            break;
        case GL_FUNC_SUBTRACT:
            d3dBlendOp = D3D11_BLEND_OP_SUBTRACT;
            break;
        case GL_FUNC_REVERSE_SUBTRACT:
            d3dBlendOp = D3D11_BLEND_OP_REV_SUBTRACT;
            break;
        case GL_MIN:
            d3dBlendOp = D3D11_BLEND_OP_MIN;
            break;
        case GL_MAX:
            d3dBlendOp = D3D11_BLEND_OP_MAX;
            break;
        default:
            UNREACHABLE();
    }

    return d3dBlendOp;
}

UINT8 ConvertColorMask(bool red, bool green, bool blue, bool alpha)
{
    UINT8 mask = 0;
    if (red)
    {
        mask |= D3D11_COLOR_WRITE_ENABLE_RED;
    }
    if (green)
    {
        mask |= D3D11_COLOR_WRITE_ENABLE_GREEN;
    }
    if (blue)
    {
        mask |= D3D11_COLOR_WRITE_ENABLE_BLUE;
    }
    if (alpha)
    {
        mask |= D3D11_COLOR_WRITE_ENABLE_ALPHA;
    }
    return mask;
}

D3D11_CULL_MODE ConvertCullMode(bool cullEnabled, gl::CullFaceMode cullMode)
{
    D3D11_CULL_MODE cull = D3D11_CULL_NONE;

    if (cullEnabled)
    {
        switch (cullMode)
        {
            case gl::CullFaceMode::Front:
                cull = D3D11_CULL_FRONT;
                break;
            case gl::CullFaceMode::Back:
                cull = D3D11_CULL_BACK;
                break;
            case gl::CullFaceMode::FrontAndBack:
                cull = D3D11_CULL_NONE;
                break;
            default:
                UNREACHABLE();
        }
    }
    else
    {
        cull = D3D11_CULL_NONE;
    }

    return cull;
}

D3D11_COMPARISON_FUNC ConvertComparison(GLenum comparison)
{
    D3D11_COMPARISON_FUNC d3dComp = D3D11_COMPARISON_NEVER;
    switch (comparison)
    {
        case GL_NEVER:
            d3dComp = D3D11_COMPARISON_NEVER;
            break;
        case GL_ALWAYS:
            d3dComp = D3D11_COMPARISON_ALWAYS;
            break;
        case GL_LESS:
            d3dComp = D3D11_COMPARISON_LESS;
            break;
        case GL_LEQUAL:
            d3dComp = D3D11_COMPARISON_LESS_EQUAL;
            break;
        case GL_EQUAL:
            d3dComp = D3D11_COMPARISON_EQUAL;
            break;
        case GL_GREATER:
            d3dComp = D3D11_COMPARISON_GREATER;
            break;
        case GL_GEQUAL:
            d3dComp = D3D11_COMPARISON_GREATER_EQUAL;
            break;
        case GL_NOTEQUAL:
            d3dComp = D3D11_COMPARISON_NOT_EQUAL;
            break;
        default:
            UNREACHABLE();
    }

    return d3dComp;
}

D3D11_DEPTH_WRITE_MASK ConvertDepthMask(bool depthWriteEnabled)
{
    return depthWriteEnabled ? D3D11_DEPTH_WRITE_MASK_ALL : D3D11_DEPTH_WRITE_MASK_ZERO;
}

UINT8 ConvertStencilMask(GLuint stencilmask)
{
    return static_cast<UINT8>(stencilmask);
}

D3D11_STENCIL_OP ConvertStencilOp(GLenum stencilOp)
{
    D3D11_STENCIL_OP d3dStencilOp = D3D11_STENCIL_OP_KEEP;

    switch (stencilOp)
    {
        case GL_ZERO:
            d3dStencilOp = D3D11_STENCIL_OP_ZERO;
            break;
        case GL_KEEP:
            d3dStencilOp = D3D11_STENCIL_OP_KEEP;
            break;
        case GL_REPLACE:
            d3dStencilOp = D3D11_STENCIL_OP_REPLACE;
            break;
        case GL_INCR:
            d3dStencilOp = D3D11_STENCIL_OP_INCR_SAT;
            break;
        case GL_DECR:
            d3dStencilOp = D3D11_STENCIL_OP_DECR_SAT;
            break;
        case GL_INVERT:
            d3dStencilOp = D3D11_STENCIL_OP_INVERT;
            break;
        case GL_INCR_WRAP:
            d3dStencilOp = D3D11_STENCIL_OP_INCR;
            break;
        case GL_DECR_WRAP:
            d3dStencilOp = D3D11_STENCIL_OP_DECR;
            break;
        default:
            UNREACHABLE();
    }

    return d3dStencilOp;
}

D3D11_FILTER ConvertFilter(GLenum minFilter,
                           GLenum magFilter,
                           float maxAnisotropy,
                           GLenum comparisonMode)
{
    bool comparison = comparisonMode != GL_NONE;

    if (maxAnisotropy > 1.0f)
    {
        return D3D11_ENCODE_ANISOTROPIC_FILTER(static_cast<D3D11_COMPARISON_FUNC>(comparison));
    }
    else
    {
        D3D11_FILTER_TYPE dxMin = D3D11_FILTER_TYPE_POINT;
        D3D11_FILTER_TYPE dxMip = D3D11_FILTER_TYPE_POINT;
        switch (minFilter)
        {
            case GL_NEAREST:
                dxMin = D3D11_FILTER_TYPE_POINT;
                dxMip = D3D11_FILTER_TYPE_POINT;
                break;
            case GL_LINEAR:
                dxMin = D3D11_FILTER_TYPE_LINEAR;
                dxMip = D3D11_FILTER_TYPE_POINT;
                break;
            case GL_NEAREST_MIPMAP_NEAREST:
                dxMin = D3D11_FILTER_TYPE_POINT;
                dxMip = D3D11_FILTER_TYPE_POINT;
                break;
            case GL_LINEAR_MIPMAP_NEAREST:
                dxMin = D3D11_FILTER_TYPE_LINEAR;
                dxMip = D3D11_FILTER_TYPE_POINT;
                break;
            case GL_NEAREST_MIPMAP_LINEAR:
                dxMin = D3D11_FILTER_TYPE_POINT;
                dxMip = D3D11_FILTER_TYPE_LINEAR;
                break;
            case GL_LINEAR_MIPMAP_LINEAR:
                dxMin = D3D11_FILTER_TYPE_LINEAR;
                dxMip = D3D11_FILTER_TYPE_LINEAR;
                break;
            default:
                UNREACHABLE();
        }

        D3D11_FILTER_TYPE dxMag = D3D11_FILTER_TYPE_POINT;
        switch (magFilter)
        {
            case GL_NEAREST:
                dxMag = D3D11_FILTER_TYPE_POINT;
                break;
            case GL_LINEAR:
                dxMag = D3D11_FILTER_TYPE_LINEAR;
                break;
            default:
                UNREACHABLE();
        }

        return D3D11_ENCODE_BASIC_FILTER(dxMin, dxMag, dxMip,
                                         static_cast<D3D11_COMPARISON_FUNC>(comparison));
    }
}

D3D11_TEXTURE_ADDRESS_MODE ConvertTextureWrap(GLenum wrap)
{
    switch (wrap)
    {
        case GL_REPEAT:
            return D3D11_TEXTURE_ADDRESS_WRAP;
        case GL_CLAMP_TO_EDGE:
            return D3D11_TEXTURE_ADDRESS_CLAMP;
        case GL_CLAMP_TO_BORDER:
            return D3D11_TEXTURE_ADDRESS_BORDER;
        case GL_MIRRORED_REPEAT:
            return D3D11_TEXTURE_ADDRESS_MIRROR;
        default:
            UNREACHABLE();
    }

    return D3D11_TEXTURE_ADDRESS_WRAP;
}

UINT ConvertMaxAnisotropy(float maxAnisotropy, D3D_FEATURE_LEVEL featureLevel)
{
    return static_cast<UINT>(std::min(maxAnisotropy, d3d11_gl::GetMaximumAnisotropy(featureLevel)));
}

D3D11_QUERY ConvertQueryType(gl::QueryType type)
{
    switch (type)
    {
        case gl::QueryType::AnySamples:
        case gl::QueryType::AnySamplesConservative:
            return D3D11_QUERY_OCCLUSION;
        case gl::QueryType::TransformFeedbackPrimitivesWritten:
            return D3D11_QUERY_SO_STATISTICS;
        case gl::QueryType::TimeElapsed:
            // Two internal queries are also created for begin/end timestamps
            return D3D11_QUERY_TIMESTAMP_DISJOINT;
        case gl::QueryType::CommandsCompleted:
            return D3D11_QUERY_EVENT;
        default:
            UNREACHABLE();
            return D3D11_QUERY_EVENT;
    }
}

// Get the D3D11 write mask covering all color channels of a given format
UINT8 GetColorMask(const gl::InternalFormat &format)
{
    return ConvertColorMask(format.redBits > 0, format.greenBits > 0, format.blueBits > 0,
                            format.alphaBits > 0);
}

}  // namespace gl_d3d11

namespace d3d11
{

ANGLED3D11DeviceType GetDeviceType(ID3D11Device *device)
{
    // Note that this function returns an ANGLED3D11DeviceType rather than a D3D_DRIVER_TYPE value,
    // since it is difficult to tell Software and Reference devices apart

    IDXGIDevice *dxgiDevice     = nullptr;
    IDXGIAdapter *dxgiAdapter   = nullptr;
    IDXGIAdapter2 *dxgiAdapter2 = nullptr;

    ANGLED3D11DeviceType retDeviceType = ANGLE_D3D11_DEVICE_TYPE_UNKNOWN;

    HRESULT hr = device->QueryInterface(__uuidof(IDXGIDevice), (void **)&dxgiDevice);
    if (SUCCEEDED(hr))
    {
        hr = dxgiDevice->GetParent(__uuidof(IDXGIAdapter), (void **)&dxgiAdapter);
        if (SUCCEEDED(hr))
        {
            std::wstring adapterString;
            HRESULT adapter2hr =
                dxgiAdapter->QueryInterface(__uuidof(dxgiAdapter2), (void **)&dxgiAdapter2);
            if (SUCCEEDED(adapter2hr))
            {
                // On D3D_FEATURE_LEVEL_9_*, IDXGIAdapter::GetDesc returns "Software Adapter"
                // for the description string. Try to use IDXGIAdapter2::GetDesc2 to get the
                // actual hardware values if possible.
                DXGI_ADAPTER_DESC2 adapterDesc2;
                dxgiAdapter2->GetDesc2(&adapterDesc2);
                adapterString = std::wstring(adapterDesc2.Description);
            }
            else
            {
                DXGI_ADAPTER_DESC adapterDesc;
                dxgiAdapter->GetDesc(&adapterDesc);
                adapterString = std::wstring(adapterDesc.Description);
            }

            // Both Reference and Software adapters will be 'Software Adapter'
            const bool isSoftwareDevice =
                (adapterString.find(std::wstring(L"Software Adapter")) != std::string::npos);
            const bool isNullDevice = (adapterString == L"");
            const bool isWARPDevice =
                (adapterString.find(std::wstring(L"Basic Render")) != std::string::npos);

            if (isSoftwareDevice || isNullDevice)
            {
                ASSERT(!isWARPDevice);
                retDeviceType = ANGLE_D3D11_DEVICE_TYPE_SOFTWARE_REF_OR_NULL;
            }
            else if (isWARPDevice)
            {
                retDeviceType = ANGLE_D3D11_DEVICE_TYPE_WARP;
            }
            else
            {
                retDeviceType = ANGLE_D3D11_DEVICE_TYPE_HARDWARE;
            }
        }
    }

    SafeRelease(dxgiDevice);
    SafeRelease(dxgiAdapter);
    SafeRelease(dxgiAdapter2);

    return retDeviceType;
}

void MakeValidSize(bool isImage,
                   DXGI_FORMAT format,
                   GLsizei *requestWidth,
                   GLsizei *requestHeight,
                   int *levelOffset)
{
    const DXGIFormatSize &dxgiFormatInfo = d3d11::GetDXGIFormatSizeInfo(format);

    int upsampleCount = 0;
    // Don't expand the size of full textures that are at least (blockWidth x blockHeight) already.
    if (isImage || *requestWidth < static_cast<GLsizei>(dxgiFormatInfo.blockWidth) ||
        *requestHeight < static_cast<GLsizei>(dxgiFormatInfo.blockHeight))
    {
        while (*requestWidth % dxgiFormatInfo.blockWidth != 0 ||
               *requestHeight % dxgiFormatInfo.blockHeight != 0)
        {
            *requestWidth <<= 1;
            *requestHeight <<= 1;
            upsampleCount++;
        }
    }
    if (levelOffset)
    {
        *levelOffset = upsampleCount;
    }
}

angle::Result GenerateInitialTextureData(
    const gl::Context *context,
    GLint internalFormat,
    const Renderer11DeviceCaps &renderer11DeviceCaps,
    GLuint width,
    GLuint height,
    GLuint depth,
    GLuint mipLevels,
    gl::TexLevelArray<D3D11_SUBRESOURCE_DATA> *outSubresourceData)
{
    const d3d11::Format &d3dFormatInfo = d3d11::Format::Get(internalFormat, renderer11DeviceCaps);
    ASSERT(d3dFormatInfo.dataInitializerFunction != nullptr);

    const d3d11::DXGIFormatSize &dxgiFormatInfo =
        d3d11::GetDXGIFormatSizeInfo(d3dFormatInfo.texFormat);

    unsigned int rowPitch     = dxgiFormatInfo.pixelBytes * width;
    unsigned int depthPitch   = rowPitch * height;
    unsigned int maxImageSize = depthPitch * depth;

    angle::MemoryBuffer *scratchBuffer = nullptr;
    ANGLE_CHECK_GL_ALLOC(GetImplAs<Context11>(context),
                         context->getScratchBuffer(maxImageSize, &scratchBuffer));

    d3dFormatInfo.dataInitializerFunction(width, height, depth, scratchBuffer->data(), rowPitch,
                                          depthPitch);

    for (unsigned int i = 0; i < mipLevels; i++)
    {
        unsigned int mipWidth  = std::max(width >> i, 1U);
        unsigned int mipHeight = std::max(height >> i, 1U);

        unsigned int mipRowPitch   = dxgiFormatInfo.pixelBytes * mipWidth;
        unsigned int mipDepthPitch = mipRowPitch * mipHeight;

        outSubresourceData->at(i).pSysMem          = scratchBuffer->data();
        outSubresourceData->at(i).SysMemPitch      = mipRowPitch;
        outSubresourceData->at(i).SysMemSlicePitch = mipDepthPitch;
    }

    return angle::Result::Continue;
}

UINT GetPrimitiveRestartIndex()
{
    return std::numeric_limits<UINT>::max();
}

void SetPositionTexCoordVertex(PositionTexCoordVertex *vertex, float x, float y, float u, float v)
{
    vertex->x = x;
    vertex->y = y;
    vertex->u = u;
    vertex->v = v;
}

void SetPositionLayerTexCoord3DVertex(PositionLayerTexCoord3DVertex *vertex,
                                      float x,
                                      float y,
                                      unsigned int layer,
                                      float u,
                                      float v,
                                      float s)
{
    vertex->x = x;
    vertex->y = y;
    vertex->l = layer;
    vertex->u = u;
    vertex->v = v;
    vertex->s = s;
}

BlendStateKey::BlendStateKey()
{
    memset(this, 0, sizeof(BlendStateKey));
}

BlendStateKey::BlendStateKey(const BlendStateKey &other)
{
    memcpy(this, &other, sizeof(BlendStateKey));
}

bool operator==(const BlendStateKey &a, const BlendStateKey &b)
{
    return memcmp(&a, &b, sizeof(BlendStateKey)) == 0;
}

bool operator!=(const BlendStateKey &a, const BlendStateKey &b)
{
    return !(a == b);
}

RasterizerStateKey::RasterizerStateKey()
{
    memset(this, 0, sizeof(RasterizerStateKey));
}

bool operator==(const RasterizerStateKey &a, const RasterizerStateKey &b)
{
    return memcmp(&a, &b, sizeof(RasterizerStateKey)) == 0;
}

bool operator!=(const RasterizerStateKey &a, const RasterizerStateKey &b)
{
    return !(a == b);
}

HRESULT SetDebugName(ID3D11DeviceChild *resource, const char *name)
{
#if defined(_DEBUG)
    UINT existingDataSize = 0;
    resource->GetPrivateData(WKPDID_D3DDebugObjectName, &existingDataSize, nullptr);
    // Don't check the HRESULT- if it failed then that probably just means that no private data
    // exists yet

    if (existingDataSize > 0)
    {
        // In some cases, ANGLE will try to apply two names to one object, which causes
        // a D3D SDK Layers warning. This can occur if, for example, you 'create' two objects
        // (e.g.Rasterizer States) with identical DESCs on the same device. D3D11 will optimize
        // these calls and return the same object both times.
        static const char *multipleNamesUsed = "Multiple names set by ANGLE";

        // Remove the existing name
        HRESULT hr = resource->SetPrivateData(WKPDID_D3DDebugObjectName, 0, nullptr);
        if (FAILED(hr))
        {
            return hr;
        }

        // Apply the new name
        return resource->SetPrivateData(WKPDID_D3DDebugObjectName,
                                        static_cast<unsigned int>(strlen(multipleNamesUsed)),
                                        multipleNamesUsed);
    }
    else
    {
        return resource->SetPrivateData(WKPDID_D3DDebugObjectName,
                                        static_cast<unsigned int>(strlen(name)), name);
    }
#else
    return S_OK;
#endif
}

// Keep this in cpp file where it has visibility of Renderer11.h, otherwise calling
// allocateResource is only compatible with Clang and MSVS, which support calling a
// method on a forward declared class in a template.
template <ResourceType ResourceT>
angle::Result LazyResource<ResourceT>::resolveImpl(d3d::Context *context,
                                                   Renderer11 *renderer,
                                                   const GetDescType<ResourceT> &desc,
                                                   GetInitDataType<ResourceT> *initData,
                                                   const char *name)
{
    if (!mResource.valid())
    {
        ANGLE_TRY(renderer->allocateResource(context, desc, initData, &mResource));
        mResource.setDebugName(name);
    }
    return angle::Result::Continue;
}

template angle::Result LazyResource<ResourceType::BlendState>::resolveImpl(
    d3d::Context *context,
    Renderer11 *renderer,
    const D3D11_BLEND_DESC &desc,
    void *initData,
    const char *name);
template angle::Result LazyResource<ResourceType::ComputeShader>::resolveImpl(
    d3d::Context *context,
    Renderer11 *renderer,
    const ShaderData &desc,
    void *initData,
    const char *name);
template angle::Result LazyResource<ResourceType::GeometryShader>::resolveImpl(
    d3d::Context *context,
    Renderer11 *renderer,
    const ShaderData &desc,
    const std::vector<D3D11_SO_DECLARATION_ENTRY> *initData,
    const char *name);
template angle::Result LazyResource<ResourceType::InputLayout>::resolveImpl(
    d3d::Context *context,
    Renderer11 *renderer,
    const InputElementArray &desc,
    const ShaderData *initData,
    const char *name);
template angle::Result LazyResource<ResourceType::PixelShader>::resolveImpl(d3d::Context *context,
                                                                            Renderer11 *renderer,
                                                                            const ShaderData &desc,
                                                                            void *initData,
                                                                            const char *name);
template angle::Result LazyResource<ResourceType::VertexShader>::resolveImpl(d3d::Context *context,
                                                                             Renderer11 *renderer,
                                                                             const ShaderData &desc,
                                                                             void *initData,
                                                                             const char *name);

LazyInputLayout::LazyInputLayout(const D3D11_INPUT_ELEMENT_DESC *inputDesc,
                                 size_t inputDescLen,
                                 const BYTE *byteCode,
                                 size_t byteCodeLen,
                                 const char *debugName)
    : mInputDesc(inputDesc, inputDescLen), mByteCode(byteCode, byteCodeLen), mDebugName(debugName)
{}

LazyInputLayout::~LazyInputLayout() {}

angle::Result LazyInputLayout::resolve(d3d::Context *context, Renderer11 *renderer)
{
    return resolveImpl(context, renderer, mInputDesc, &mByteCode, mDebugName);
}

LazyBlendState::LazyBlendState(const D3D11_BLEND_DESC &desc, const char *debugName)
    : mDesc(desc), mDebugName(debugName)
{}

angle::Result LazyBlendState::resolve(d3d::Context *context, Renderer11 *renderer)
{
    return resolveImpl(context, renderer, mDesc, nullptr, mDebugName);
}

void InitializeFeatures(const Renderer11DeviceCaps &deviceCaps,
                        const DXGI_ADAPTER_DESC &adapterDesc,
                        angle::FeaturesD3D *features)
{
    bool isNvidia          = IsNvidia(adapterDesc.VendorId);
    bool isIntel           = IsIntel(adapterDesc.VendorId);
    bool isSkylake         = false;
    bool isBroadwell       = false;
    bool isHaswell         = false;
    bool isIvyBridge       = false;
    bool isAMD             = IsAMD(adapterDesc.VendorId);
    bool isFeatureLevel9_3 = (deviceCaps.featureLevel <= D3D_FEATURE_LEVEL_9_3);
#if defined(ANGLE_ENABLE_WINDOWS_UWP)
    bool isWin10 = true;
#else
    bool isWin10 = IsWindows10OrGreater();
#endif
    IntelDriverVersion capsVersion = IntelDriverVersion(0);
    if (isIntel)
    {
        capsVersion = d3d11_gl::GetIntelDriverVersion(deviceCaps.driverVersion);

        isSkylake   = IsSkylake(adapterDesc.DeviceId);
        isBroadwell = IsBroadwell(adapterDesc.DeviceId);
        isHaswell   = IsHaswell(adapterDesc.DeviceId);
        isIvyBridge = IsIvyBridge(adapterDesc.DeviceId);
    }

    if (isNvidia)
    {
        // TODO(jmadill): Narrow problematic driver range.
        bool driverVersionValid = deviceCaps.driverVersion.valid();
        if (driverVersionValid)
        {
            WORD part1 = HIWORD(deviceCaps.driverVersion.value().LowPart);
            WORD part2 = LOWORD(deviceCaps.driverVersion.value().LowPart);

            // Disable the workaround to fix a second driver bug on newer NVIDIA.
            ANGLE_FEATURE_CONDITION(
                features, depthStencilBlitExtraCopy,
                (part1 <= 13u && part2 < 6881) && isNvidia && driverVersionValid);
        }
        else
        {
            ANGLE_FEATURE_CONDITION(features, depthStencilBlitExtraCopy,
                                    isNvidia && !driverVersionValid);
        }
    }

    ANGLE_FEATURE_CONDITION(features, mrtPerfWorkaround, true);
    ANGLE_FEATURE_CONDITION(features, zeroMaxLodWorkaround, isFeatureLevel9_3);
    ANGLE_FEATURE_CONDITION(features, useInstancedPointSpriteEmulation, isFeatureLevel9_3);

    // TODO(jmadill): Disable workaround when we have a fixed compiler DLL.
    ANGLE_FEATURE_CONDITION(features, expandIntegerPowExpressions, true);

    ANGLE_FEATURE_CONDITION(features, flushAfterEndingTransformFeedback, isNvidia);
    ANGLE_FEATURE_CONDITION(features, getDimensionsIgnoresBaseLevel, isNvidia);
    ANGLE_FEATURE_CONDITION(features, skipVSConstantRegisterZero, isNvidia);
    ANGLE_FEATURE_CONDITION(features, forceAtomicValueResolution, isNvidia);

    ANGLE_FEATURE_CONDITION(features, preAddTexelFetchOffsets, isIntel);
    ANGLE_FEATURE_CONDITION(features, useSystemMemoryForConstantBuffers, isIntel);

    ANGLE_FEATURE_CONDITION(features, callClearTwice,
                            isIntel && isSkylake && capsVersion < IntelDriverVersion(4771));
    ANGLE_FEATURE_CONDITION(features, emulateIsnanFloat,
                            isIntel && isSkylake && capsVersion < IntelDriverVersion(4542));
    ANGLE_FEATURE_CONDITION(
        features, rewriteUnaryMinusOperator,
        isIntel && (isBroadwell || isHaswell) && capsVersion < IntelDriverVersion(4624));

    ANGLE_FEATURE_CONDITION(features, addDummyTextureNoRenderTarget,
                            isIntel && capsVersion < IntelDriverVersion(4815));

    // Haswell/Ivybridge drivers occasionally corrupt (small?) (vertex?) texture data uploads.
    ANGLE_FEATURE_CONDITION(features, setDataFasterThanImageUpload,
                            !(isIvyBridge || isBroadwell || isHaswell));

    ANGLE_FEATURE_CONDITION(features, disableB5G6R5Support,
                            (isIntel && capsVersion < IntelDriverVersion(4539)) || isAMD);

    // TODO(jmadill): Disable when we have a fixed driver version.
    // The tiny stencil texture workaround involves using CopySubresource or UpdateSubresource on a
    // depth stencil texture.  This is not allowed until feature level 10.1 but since it is not
    // possible to support ES3 on these devices, there is no need for the workaround to begin with
    // (anglebug.com/1572).
    ANGLE_FEATURE_CONDITION(features, emulateTinyStencilTextures,
                            isAMD && !(deviceCaps.featureLevel < D3D_FEATURE_LEVEL_10_1));

    // If the VPAndRTArrayIndexFromAnyShaderFeedingRasterizer feature is not available, we have to
    // select the viewport / RT array index in the geometry shader.
    ANGLE_FEATURE_CONDITION(features, selectViewInGeometryShader,
                            !deviceCaps.supportsVpRtIndexWriteFromVertexShader);

    // NVidia drivers have no trouble clearing textures without showing corruption. AMD ones do.
    // Intel drivers that have trouble have been blocklisted to the DX9 runtime by Chromium.
    ANGLE_FEATURE_CONDITION(features, allowClearForRobustResourceInit, isNvidia || isIntel);

    // Don't translate uniform block to StructuredBuffer on Windows 7 and earlier. This is targeted
    // to work around a bug that fails to allocate ShaderResourceView for StructuredBuffer.
    ANGLE_FEATURE_CONDITION(features, dontTranslateUniformBlockToStructuredBuffer, !isWin10);

    // Call platform hooks for testing overrides.
    auto *platform = ANGLEPlatformCurrent();
    platform->overrideWorkaroundsD3D(platform, features);
}

void InitConstantBufferDesc(D3D11_BUFFER_DESC *constantBufferDescription, size_t byteWidth)
{
    constantBufferDescription->ByteWidth           = static_cast<UINT>(byteWidth);
    constantBufferDescription->Usage               = D3D11_USAGE_DYNAMIC;
    constantBufferDescription->BindFlags           = D3D11_BIND_CONSTANT_BUFFER;
    constantBufferDescription->CPUAccessFlags      = D3D11_CPU_ACCESS_WRITE;
    constantBufferDescription->MiscFlags           = 0;
    constantBufferDescription->StructureByteStride = 0;
}

}  // namespace d3d11

// TextureHelper11 implementation.
TextureHelper11::TextureHelper11() : mFormatSet(nullptr), mSampleCount(0) {}

TextureHelper11::TextureHelper11(TextureHelper11 &&toCopy) : TextureHelper11()
{
    *this = std::move(toCopy);
}

TextureHelper11::TextureHelper11(const TextureHelper11 &other)
    : mFormatSet(other.mFormatSet), mExtents(other.mExtents), mSampleCount(other.mSampleCount)
{
    mData = other.mData;
}

TextureHelper11::~TextureHelper11() {}

void TextureHelper11::getDesc(D3D11_TEXTURE2D_DESC *desc) const
{
    static_cast<ID3D11Texture2D *>(mData->object)->GetDesc(desc);
}

void TextureHelper11::getDesc(D3D11_TEXTURE3D_DESC *desc) const
{
    static_cast<ID3D11Texture3D *>(mData->object)->GetDesc(desc);
}

void TextureHelper11::initDesc(const D3D11_TEXTURE2D_DESC &desc2D)
{
    mData->resourceType = ResourceType::Texture2D;
    mExtents.width      = static_cast<int>(desc2D.Width);
    mExtents.height     = static_cast<int>(desc2D.Height);
    mExtents.depth      = 1;
    mSampleCount        = desc2D.SampleDesc.Count;
}

void TextureHelper11::initDesc(const D3D11_TEXTURE3D_DESC &desc3D)
{
    mData->resourceType = ResourceType::Texture3D;
    mExtents.width      = static_cast<int>(desc3D.Width);
    mExtents.height     = static_cast<int>(desc3D.Height);
    mExtents.depth      = static_cast<int>(desc3D.Depth);
    mSampleCount        = 1;
}

TextureHelper11 &TextureHelper11::operator=(TextureHelper11 &&other)
{
    std::swap(mData, other.mData);
    std::swap(mExtents, other.mExtents);
    std::swap(mFormatSet, other.mFormatSet);
    std::swap(mSampleCount, other.mSampleCount);
    return *this;
}

TextureHelper11 &TextureHelper11::operator=(const TextureHelper11 &other)
{
    mData        = other.mData;
    mExtents     = other.mExtents;
    mFormatSet   = other.mFormatSet;
    mSampleCount = other.mSampleCount;
    return *this;
}

bool TextureHelper11::operator==(const TextureHelper11 &other) const
{
    return mData->object == other.mData->object;
}

bool TextureHelper11::operator!=(const TextureHelper11 &other) const
{
    return mData->object != other.mData->object;
}

bool UsePresentPathFast(const Renderer11 *renderer,
                        const gl::FramebufferAttachment *framebufferAttachment)
{
    if (framebufferAttachment == nullptr)
    {
        return false;
    }

    return (framebufferAttachment->type() == GL_FRAMEBUFFER_DEFAULT &&
            renderer->presentPathFastEnabled());
}

bool UsePrimitiveRestartWorkaround(bool primitiveRestartFixedIndexEnabled,
                                   gl::DrawElementsType type)
{
    // We should never have to deal with primitive restart workaround issue with GL_UNSIGNED_INT
    // indices, since we restrict it via MAX_ELEMENT_INDEX.
    return (!primitiveRestartFixedIndexEnabled && type == gl::DrawElementsType::UnsignedShort);
}

IndexStorageType ClassifyIndexStorage(const gl::State &glState,
                                      const gl::Buffer *elementArrayBuffer,
                                      gl::DrawElementsType elementType,
                                      gl::DrawElementsType destElementType,
                                      unsigned int offset)
{
    // No buffer bound means we are streaming from a client pointer.
    if (!elementArrayBuffer || !IsOffsetAligned(elementType, offset))
    {
        return IndexStorageType::Dynamic;
    }

    // The buffer can be used directly if the storage supports it and no translation needed.
    BufferD3D *bufferD3D = GetImplAs<BufferD3D>(elementArrayBuffer);
    if (bufferD3D->supportsDirectBinding() && destElementType == elementType)
    {
        return IndexStorageType::Direct;
    }

    // Use a static copy when available.
    StaticIndexBufferInterface *staticBuffer = bufferD3D->getStaticIndexBuffer();
    if (staticBuffer != nullptr)
    {
        return IndexStorageType::Static;
    }

    // Static buffer not available, fall back to streaming.
    return IndexStorageType::Dynamic;
}
}  // namespace rx<|MERGE_RESOLUTION|>--- conflicted
+++ resolved
@@ -1619,32 +1619,6 @@
     }
     extensions->textureUsage       = true;  // This could be false since it has no effect in D3D11
     extensions->discardFramebuffer = true;
-<<<<<<< HEAD
-    extensions->translatedShaderSource           = true;
-    extensions->fboRenderMipmap                  = false;
-    extensions->debugMarker                      = true;
-    extensions->eglImage                         = true;
-    extensions->eglImageExternal                 = true;
-    extensions->eglImageExternalEssl3            = true;
-    extensions->eglStreamConsumerExternal        = true;
-    extensions->unpackSubimage                   = true;
-    extensions->packSubimage                     = true;
-    extensions->lossyETCDecode                   = true;
-    extensions->syncQuery                        = GetEventQuerySupport(featureLevel);
-    extensions->copyTexture                      = true;
-    extensions->copyCompressedTexture            = true;
-    extensions->textureStorageMultisample2DArray = true;
-    extensions->multiviewMultisample     = ((extensions->multiview || extensions->multiview2) &&
-                                        extensions->textureStorageMultisample2DArray);
-    extensions->copyTexture3d            = true;
-    extensions->textureBorderClamp       = true;
-    extensions->textureMultisample       = true;
-    extensions->provokingVertex          = true;
-    extensions->blendFuncExtended        = true;
-    extensions->maxDualSourceDrawBuffers = 1;
-    extensions->texture3DOES             = true;
-    extensions->baseVertexBaseInstance   = true;
-=======
     extensions->translatedShaderSource              = true;
     extensions->fboRenderMipmapOES                  = true;
     extensions->debugMarker                         = true;
@@ -1672,7 +1646,6 @@
     extensions->baseVertexBaseInstance    = true;
     extensions->drawElementsBaseVertexOES = true;
     extensions->drawElementsBaseVertexEXT = true;
->>>>>>> 21c5af31
     if (!strstr(description, "Adreno"))
     {
         extensions->multisampledRenderToTexture = true;
