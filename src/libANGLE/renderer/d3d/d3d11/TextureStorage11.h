--- conflicted
+++ resolved
@@ -318,11 +318,7 @@
 
     angle::Result ensureTextureExists(const gl::Context *context, int mipLevels);
 
-<<<<<<< HEAD
-    angle::Result resolveAndReleaseTexture(const gl::Context *context) override;
-=======
     angle::Result resolveTexture(const gl::Context *context) override;
->>>>>>> 0bb42e09
 
   private:
     angle::Result createSRVForSampler(const gl::Context *context,
@@ -565,11 +561,7 @@
 
     angle::Result ensureTextureExists(const gl::Context *context, int mipLevels);
 
-<<<<<<< HEAD
-    angle::Result resolveAndReleaseTexture(const gl::Context *context) override;
-=======
     angle::Result resolveTexture(const gl::Context *context) override;
->>>>>>> 0bb42e09
 
   private:
     angle::Result createSRVForSampler(const gl::Context *context,
