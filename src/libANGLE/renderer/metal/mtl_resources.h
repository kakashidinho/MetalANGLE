--- conflicted
+++ resolved
@@ -284,13 +284,8 @@
     Texture(Texture *original, MTLTextureType type, NSRange mipmapLevelRange, NSRange slices);
     Texture(Texture *original, const TextureSwizzleChannels &swizzle);
 
-<<<<<<< HEAD
-=======
-    void syncContent(ContextMtl *context);
-
     AutoObjCObj<MTLTextureDescriptor> mCreationDesc;
 
->>>>>>> a2bbdd15
     // This property is shared between this object and its views:
     std::shared_ptr<MTLColorWriteMask> mColorWritableMask;
 
