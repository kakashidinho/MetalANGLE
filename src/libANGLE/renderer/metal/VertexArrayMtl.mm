//
// Copyright 2019 The ANGLE Project Authors. All rights reserved.
// Use of this source code is governed by a BSD-style license that can be
// found in the LICENSE file.
//
// VertexArrayMtl.mm:
//    Implements the class methods for VertexArrayMtl.
//

#include "libANGLE/renderer/metal/VertexArrayMtl.h"

#include <TargetConditionals.h>

#include "libANGLE/renderer/metal/BufferMtl.h"
#include "libANGLE/renderer/metal/ContextMtl.h"
#include "libANGLE/renderer/metal/DisplayMtl.h"
#include "libANGLE/renderer/metal/mtl_format_utils.h"

#include "common/debug.h"

namespace rx
{
namespace
{
constexpr size_t kDynamicIndexDataSize = 1024 * 8;

angle::Result StreamVertexData(ContextMtl *contextMtl,
                               mtl::BufferPool *dynamicBuffer,
                               const uint8_t *sourceData,
                               size_t bytesToAllocate,
                               size_t destOffset,
                               size_t vertexCount,
                               size_t stride,
                               VertexCopyFunction vertexLoadFunction,
                               SimpleWeakBufferHolderMtl *bufferHolder,
                               size_t *bufferOffsetOut)
{
    ANGLE_CHECK(contextMtl, vertexLoadFunction, "Unsupported format conversion", GL_INVALID_ENUM);
    uint8_t *dst = nullptr;
    mtl::BufferRef newBuffer;
    ANGLE_TRY(dynamicBuffer->allocate(contextMtl, bytesToAllocate, &dst, &newBuffer,
                                      bufferOffsetOut, nullptr));
    bufferHolder->set(newBuffer);
    dst += destOffset;
    vertexLoadFunction(sourceData, stride, vertexCount, dst);

    ANGLE_TRY(dynamicBuffer->commit(contextMtl));
    return angle::Result::Continue;
}

template <typename SizeT>
const mtl::VertexFormat &GetVertexConversionFormat(ContextMtl *contextMtl,
                                                   angle::FormatID originalFormat,
                                                   SizeT *strideOut)
{
    // Convert to tightly packed format
    const mtl::VertexFormat &packedFormat = contextMtl->getVertexFormat(originalFormat, true);
    *strideOut                            = packedFormat.actualAngleFormat().pixelBytes;
    return packedFormat;
}

size_t GetIndexConvertedBufferSize(gl::DrawElementsType indexType, size_t indexCount)
{
    size_t elementSize = gl::GetDrawElementsTypeSize(indexType);
    if (indexType == gl::DrawElementsType::UnsignedByte)
    {
        // 8-bit indices are not supported by Metal, so they are promoted to
        // 16-bit indices below
        elementSize = sizeof(GLushort);
    }

    const size_t amount = elementSize * indexCount;

    return amount;
}

angle::Result StreamIndexData(ContextMtl *contextMtl,
                              mtl::BufferPool *dynamicBuffer,
                              const uint8_t *sourcePointer,
                              gl::DrawElementsType indexType,
                              size_t indexCount,
                              bool primitiveRestartEnabled,
                              mtl::BufferRef *bufferOut,
                              size_t *bufferOffsetOut)
{
    dynamicBuffer->releaseInFlightBuffers(contextMtl);

    const size_t amount = GetIndexConvertedBufferSize(indexType, indexCount);
    GLubyte *dst        = nullptr;

    ANGLE_TRY(
        dynamicBuffer->allocate(contextMtl, amount, &dst, bufferOut, bufferOffsetOut, nullptr));

    if (indexType == gl::DrawElementsType::UnsignedByte)
    {
        // Unsigned bytes don't have direct support in Metal so we have to expand the
        // memory to a GLushort.
        const GLubyte *in     = static_cast<const GLubyte *>(sourcePointer);
        GLushort *expandedDst = reinterpret_cast<GLushort *>(dst);

        if (primitiveRestartEnabled)
        {
            for (size_t index = 0; index < indexCount; index++)
            {
                if (in[index] == 0xFF)
                {
                    expandedDst[index] = 0xFFFF;
                }
                else
                {
                    expandedDst[index] = static_cast<GLushort>(in[index]);
                }
            }
        }  // if (primitiveRestartEnabled)
        else
        {
            for (size_t index = 0; index < indexCount; index++)
            {
                expandedDst[index] = static_cast<GLushort>(in[index]);
            }
        }  // if (primitiveRestartEnabled)
    }
    else
    {
        memcpy(dst, sourcePointer, amount);
    }
    ANGLE_TRY(dynamicBuffer->commit(contextMtl));

    return angle::Result::Continue;
}

size_t GetVertexCount(BufferMtl *srcBuffer,
                      const gl::VertexBinding &binding,
                      uint32_t srcFormatSize)
{
    // Bytes usable for vertex data.
    GLint64 bytes = srcBuffer->size() - binding.getOffset();
    if (bytes < srcFormatSize)
        return 0;

    // Count the last vertex.  It may occupy less than a full stride.
    size_t numVertices = 1;
    bytes -= srcFormatSize;

    // Count how many strides fit remaining space.
    if (bytes > 0)
        numVertices += static_cast<size_t>(bytes) / binding.getStride();

    return numVertices;
}

inline size_t GetIndexCount(BufferMtl *srcBuffer, size_t offset, gl::DrawElementsType indexType)
{
    size_t elementSize = gl::GetDrawElementsTypeSize(indexType);
    return (srcBuffer->size() - offset) / elementSize;
}

inline void SetDefaultVertexBufferLayout(mtl::VertexBufferLayoutDesc *layout)
{
    layout->stepFunction = mtl::kVertexStepFunctionInvalid;
    layout->stepRate     = 0;
    layout->stride       = 0;
}

}  // namespace

// VertexArrayMtl implementation
VertexArrayMtl::VertexArrayMtl(const gl::VertexArrayState &state, ContextMtl *context)
    : VertexArrayImpl(state),
      mDefaultFloatVertexFormat(
          context->getVertexFormat(angle::FormatID::R32G32B32A32_FLOAT, false)),
      mDefaultIntVertexFormat(context->getVertexFormat(angle::FormatID::R32G32B32A32_SINT, false)),
      mDefaultUIntVertexFormat(context->getVertexFormat(angle::FormatID::R32G32B32A32_UINT, false))
{
    reset(context);

    mDynamicVertexData.initialize(context, 0, mtl::kVertexAttribBufferStrideAlignment,
                                  /** maxBuffers */ 10 * mtl::kMaxVertexAttribs);

    mDynamicIndexData.initialize(context, kDynamicIndexDataSize, mtl::kIndexBufferOffsetAlignment);
}
VertexArrayMtl::~VertexArrayMtl() {}

void VertexArrayMtl::destroy(const gl::Context *context)
{
    ContextMtl *contextMtl = mtl::GetImpl(context);

    reset(contextMtl);

    mDynamicVertexData.destroy(contextMtl);
    mDynamicIndexData.destroy(contextMtl);
}

void VertexArrayMtl::reset(ContextMtl *context)
{
    for (BufferHolderMtl *&buffer : mCurrentArrayBuffers)
    {
        buffer = nullptr;
    }
    for (size_t &offset : mCurrentArrayBufferOffsets)
    {
        offset = 0;
    }
    for (GLuint &stride : mCurrentArrayBufferStrides)
    {
        stride = 0;
    }
    for (const mtl::VertexFormat *&format : mCurrentArrayBufferFormats)
    {
<<<<<<< HEAD
        format = &mDefaultFloatVertexFormat;
    }

    for (size_t &inlineDataSize : mCurrentArrayInlineDataSizes)
    {
        inlineDataSize = 0;
    }

    for (angle::MemoryBuffer &convertedClientArray : mConvertedClientSmallArrays)
    {
        convertedClientArray.resize(0);
    }

    for (const uint8_t *&clientPointer : mCurrentArrayInlineDataPointers)
    {
        clientPointer = nullptr;
    }

    if (context->getDisplay()->getFeatures().allowInlineConstVertexData.enabled)
    {
        mInlineDataMaxSize = mtl::kInlineConstDataMaxSize;
    }
    else
    {
        mInlineDataMaxSize = 0;
    }

=======
        format = &context->getVertexFormat(angle::FormatID::R32G32B32A32_FLOAT, false);
    }

>>>>>>> 21c5af31
    mVertexArrayDirty = true;
}

angle::Result VertexArrayMtl::syncState(const gl::Context *context,
                                        const gl::VertexArray::DirtyBits &dirtyBits,
                                        gl::VertexArray::DirtyAttribBitsArray *attribBits,
                                        gl::VertexArray::DirtyBindingBitsArray *bindingBits)
{
    const std::vector<gl::VertexAttribute> &attribs = mState.getVertexAttributes();
    const std::vector<gl::VertexBinding> &bindings  = mState.getVertexBindings();

    for (size_t dirtyBit : dirtyBits)
    {
        switch (dirtyBit)
        {
            case gl::VertexArray::DIRTY_BIT_ELEMENT_ARRAY_BUFFER:
            case gl::VertexArray::DIRTY_BIT_ELEMENT_ARRAY_BUFFER_DATA:
            {
                break;
            }

#define ANGLE_VERTEX_DIRTY_ATTRIB_FUNC(INDEX)                                                     \
    case gl::VertexArray::DIRTY_BIT_ATTRIB_0 + INDEX:                                             \
        ANGLE_TRY(syncDirtyAttrib(context, attribs[INDEX], bindings[attribs[INDEX].bindingIndex], \
                                  INDEX));                                                        \
        mVertexArrayDirty = true;                                                                 \
        (*attribBits)[INDEX].reset();                                                             \
        break;

                ANGLE_VERTEX_INDEX_CASES(ANGLE_VERTEX_DIRTY_ATTRIB_FUNC)

#define ANGLE_VERTEX_DIRTY_BINDING_FUNC(INDEX)                                                    \
    case gl::VertexArray::DIRTY_BIT_BINDING_0 + INDEX:                                            \
        ANGLE_TRY(syncDirtyAttrib(context, attribs[INDEX], bindings[attribs[INDEX].bindingIndex], \
                                  INDEX));                                                        \
        mVertexArrayDirty = true;                                                                 \
        (*bindingBits)[INDEX].reset();                                                            \
        break;

                ANGLE_VERTEX_INDEX_CASES(ANGLE_VERTEX_DIRTY_BINDING_FUNC)

#define ANGLE_VERTEX_DIRTY_BUFFER_DATA_FUNC(INDEX)                                                \
    case gl::VertexArray::DIRTY_BIT_BUFFER_DATA_0 + INDEX:                                        \
        ANGLE_TRY(syncDirtyAttrib(context, attribs[INDEX], bindings[attribs[INDEX].bindingIndex], \
                                  INDEX));                                                        \
        mVertexArrayDirty = true;                                                                 \
        break;

                ANGLE_VERTEX_INDEX_CASES(ANGLE_VERTEX_DIRTY_BUFFER_DATA_FUNC)

            default:
                UNREACHABLE();
                break;
        }
    }

    return angle::Result::Continue;
}

// vertexDescChanged is both input and output, the input value if is true, will force new
// mtl::VertexDesc to be returned via vertexDescOut. This typically happens when active shader
// program is changed.
// Otherwise, it is only returned when the vertex array is dirty.
angle::Result VertexArrayMtl::setupDraw(const gl::Context *glContext,
                                        mtl::RenderCommandEncoder *cmdEncoder,
                                        bool *vertexDescChanged,
                                        mtl::VertexDesc *vertexDescOut)
{
    // NOTE(hqle): consider only updating dirty attributes
    bool dirty = mVertexArrayDirty || *vertexDescChanged;

    if (dirty)
    {
        ContextMtl *contextMtl = mtl::GetImpl(glContext);

        mVertexArrayDirty = false;
        mEmulatedInstanceAttribs.clear();

        const gl::ProgramState &programState = glContext->getState().getProgram()->getState();
        const gl::AttributesMask &programActiveAttribsMask =
            programState.getActiveAttribLocationsMask();

        const std::vector<gl::VertexAttribute> &attribs = mState.getVertexAttributes();
        const std::vector<gl::VertexBinding> &bindings  = mState.getVertexBindings();

        mtl::VertexDesc &desc = *vertexDescOut;

        desc.numAttribs       = mtl::kMaxVertexAttribs;
        desc.numBufferLayouts = mtl::kMaxVertexAttribs;

        // Initialize the buffer layouts with constant step rate
        for (uint32_t b = 0; b < mtl::kMaxVertexAttribs; ++b)
        {
            SetDefaultVertexBufferLayout(&desc.layouts[b]);
        }

        for (uint32_t v = 0; v < mtl::kMaxVertexAttribs; ++v)
        {
<<<<<<< HEAD
            if (!programActiveAttribsMask.test(v))
            {
                desc.attributes[v].format      = MTLVertexFormatInvalid;
                desc.attributes[v].bufferIndex = 0;
                desc.attributes[v].offset      = 0;
                continue;
            }

            const auto &attrib               = attribs[v];
            const gl::VertexBinding &binding = bindings[attrib.bindingIndex];
=======
            const auto &attrib               = attribs[v];
            const gl::VertexBinding &binding = bindings[attrib.bindingIndex];

            const angle::Format &angleFormat = mCurrentArrayBufferFormats[v]->actualAngleFormat();
            desc.attributes[v].format        = mCurrentArrayBufferFormats[v]->metalFormat;
>>>>>>> 21c5af31

            bool attribEnabled = attrib.enabled;
            if (attribEnabled && !mCurrentArrayBuffers[v] && !mCurrentArrayInlineDataPointers[v])
            {
                // Disable it to avoid crash.
                attribEnabled = false;
            }

            if (!attribEnabled)
            {
<<<<<<< HEAD
                desc.attributes[v].bufferIndex       = mtl::kDefaultAttribsBindingIndex;
                desc.attributes[v].offset            = v * mtl::kDefaultAttributeSize;
                const sh::ShaderVariable &attribInfo = programState.getProgramInputs()[v];
                switch (attribInfo.type)
                {
                    case GL_INT:
                    case GL_INT_VEC2:
                    case GL_INT_VEC3:
                    case GL_INT_VEC4:
                        desc.attributes[v].format = mDefaultIntVertexFormat.metalFormat;
                        break;
                    case GL_UNSIGNED_INT:
                    case GL_UNSIGNED_INT_VEC2:
                    case GL_UNSIGNED_INT_VEC3:
                    case GL_UNSIGNED_INT_VEC4:
                        desc.attributes[v].format = mDefaultUIntVertexFormat.metalFormat;
                        break;
                    default:
                        desc.attributes[v].format = mDefaultFloatVertexFormat.metalFormat;
                }
=======
                uint32_t bufferIdx    = mtl::kVboBindingIndexStart + v;
                uint32_t bufferOffset = static_cast<uint32_t>(mCurrentArrayBufferOffsets[v]);

                desc.attributes[v].bufferIndex = bufferIdx;
                desc.attributes[v].offset      = 0;
                ASSERT((bufferOffset % angleFormat.pixelBytes) == 0);

                ASSERT(bufferIdx < mtl::kMaxVertexAttribs);
                if (binding.getDivisor() == 0)
                {
                    desc.layouts[bufferIdx].stepFunction = MTLVertexStepFunctionPerVertex;
                    desc.layouts[bufferIdx].stepRate     = 1;
                }
                else
                {
                    desc.layouts[bufferIdx].stepFunction = MTLVertexStepFunctionPerInstance;
                    desc.layouts[bufferIdx].stepRate     = binding.getDivisor();
                }
                desc.layouts[bufferIdx].stride = mCurrentArrayBufferStrides[v];

                cmdEncoder->setVertexBuffer(mCurrentArrayBuffers[v]->getCurrentBuffer(glContext),
                                            bufferOffset, bufferIdx);
>>>>>>> 21c5af31
            }
            else
            {
                uint32_t bufferIdx    = mtl::kVboBindingIndexStart + v;
                uint32_t bufferOffset = static_cast<uint32_t>(mCurrentArrayBufferOffsets[v]);

                const angle::Format &angleFormat =
                    mCurrentArrayBufferFormats[v]->actualAngleFormat();
                desc.attributes[v].format = mCurrentArrayBufferFormats[v]->metalFormat;

                desc.attributes[v].bufferIndex = bufferIdx;
                desc.attributes[v].offset      = 0;
                ASSERT((bufferOffset % angleFormat.pixelBytes) == 0);

                ASSERT(bufferIdx < mtl::kMaxVertexAttribs);
                if (binding.getDivisor() == 0)
                {
                    desc.layouts[bufferIdx].stepFunction = MTLVertexStepFunctionPerVertex;
                    desc.layouts[bufferIdx].stepRate     = 1;
                }
                else if (contextMtl->getDisplay()->getFeatures().hasBaseVertexInstancedDraw.enabled)
                {
                    desc.layouts[bufferIdx].stepFunction = MTLVertexStepFunctionPerInstance;
                    desc.layouts[bufferIdx].stepRate     = binding.getDivisor();
                }
                else
                {
                    // Emulate instance attribute
                    mEmulatedInstanceAttribs.push_back(v);
                    desc.layouts[bufferIdx].stepFunction = MTLVertexStepFunctionConstant;
                    desc.layouts[bufferIdx].stepRate     = 0;
                }

                desc.layouts[bufferIdx].stride = mCurrentArrayBufferStrides[v];

                if (mCurrentArrayBuffers[v])
                {
                    cmdEncoder->setVertexBuffer(mCurrentArrayBuffers[v]->getCurrentBuffer(),
                                                bufferOffset, bufferIdx);
                }
                else
                {
                    // No buffer specified, use the client memory directly as inline constant data
                    ASSERT(mCurrentArrayInlineDataSizes[v] <= mInlineDataMaxSize);
                    cmdEncoder->setVertexBytes(mCurrentArrayInlineDataPointers[v],
                                               mCurrentArrayInlineDataSizes[v], bufferIdx);
                }
            }
        }  // for (v)
    }

    *vertexDescChanged = dirty;

    return angle::Result::Continue;
}

void VertexArrayMtl::emulateInstanceDrawStep(mtl::RenderCommandEncoder *cmdEncoder,
                                             uint32_t instanceId)
{

    const std::vector<gl::VertexAttribute> &attribs = mState.getVertexAttributes();
    const std::vector<gl::VertexBinding> &bindings  = mState.getVertexBindings();

    for (uint32_t instanceAttribIdx : mEmulatedInstanceAttribs)
    {
        uint32_t bufferIdx               = mtl::kVboBindingIndexStart + instanceAttribIdx;
        const auto &attrib               = attribs[instanceAttribIdx];
        const gl::VertexBinding &binding = bindings[attrib.bindingIndex];
        uint32_t offset =
            instanceId / binding.getDivisor() * mCurrentArrayBufferStrides[instanceAttribIdx];
        if (mCurrentArrayBuffers[instanceAttribIdx])
        {
            offset += static_cast<uint32_t>(mCurrentArrayBufferOffsets[instanceAttribIdx]);

            cmdEncoder->setVertexBuffer(mCurrentArrayBuffers[instanceAttribIdx]->getCurrentBuffer(),
                                        offset, bufferIdx);
        }
        else
        {
            // No buffer specified, use the client memory directly as inline constant data
            ASSERT(mCurrentArrayInlineDataSizes[instanceAttribIdx] <= mInlineDataMaxSize);
            if (offset > mCurrentArrayInlineDataSizes[instanceAttribIdx])
            {
                offset = static_cast<uint32_t>(mCurrentArrayInlineDataSizes[instanceAttribIdx]);
            }
            cmdEncoder->setVertexBytes(mCurrentArrayInlineDataPointers[instanceAttribIdx] + offset,
                                       mCurrentArrayInlineDataSizes[instanceAttribIdx] - offset,
                                       bufferIdx);
        }
    }
}

angle::Result VertexArrayMtl::updateClientAttribs(const gl::Context *context,
                                                  GLint firstVertex,
                                                  GLsizei vertexOrIndexCount,
                                                  GLsizei instanceCount,
                                                  gl::DrawElementsType indexTypeOrInvalid,
                                                  const void *indices)
{
    ContextMtl *contextMtl                  = mtl::GetImpl(context);
    const gl::AttributesMask &clientAttribs = context->getStateCache().getActiveClientAttribsMask();

    ASSERT(clientAttribs.any());

    GLint startVertex;
    size_t vertexCount;
    ANGLE_TRY(GetVertexRangeInfo(context, firstVertex, vertexOrIndexCount, indexTypeOrInvalid,
                                 indices, 0, &startVertex, &vertexCount));

    mDynamicVertexData.releaseInFlightBuffers(contextMtl);

    const std::vector<gl::VertexAttribute> &attribs = mState.getVertexAttributes();
    const std::vector<gl::VertexBinding> &bindings  = mState.getVertexBindings();

    for (size_t attribIndex : clientAttribs)
    {
        const gl::VertexAttribute &attrib = attribs[attribIndex];
        const gl::VertexBinding &binding  = bindings[attrib.bindingIndex];
        ASSERT(attrib.enabled && binding.getBuffer().get() == nullptr);

<<<<<<< HEAD
        // Source client memory pointer
=======
        GLuint stride;
        const mtl::VertexFormat &vertexFormat =
            GetVertexConversionFormat(contextMtl, attrib.format->id, &stride);

>>>>>>> 21c5af31
        const uint8_t *src = static_cast<const uint8_t *>(attrib.pointer);
        ASSERT(src);

        GLint startElement;
        size_t elementCount;
        if (binding.getDivisor() == 0)
        {
            // Per vertex attribute
            startElement = startVertex;
            elementCount = vertexCount;
        }
        else
        {
            // Per instance attribute
            startElement = 0;
            elementCount = UnsignedCeilDivide(instanceCount, binding.getDivisor());
        }
<<<<<<< HEAD
        size_t bytesIntendedToUse = (startElement + elementCount) * binding.getStride();

        const mtl::VertexFormat &format = contextMtl->getVertexFormat(attrib.format->id, false);
        bool needStreaming              = format.actualFormatId != format.intendedFormatId ||
                             (binding.getStride() % mtl::kVertexAttribBufferStrideAlignment) != 0 ||
                             (binding.getStride() < format.actualAngleFormat().pixelBytes) ||
                             bytesIntendedToUse > mInlineDataMaxSize;

        if (!needStreaming)
        {
            // Data will be uploaded directly as inline constant data
            mCurrentArrayBuffers[attribIndex]            = nullptr;
            mCurrentArrayInlineDataPointers[attribIndex] = src;
            mCurrentArrayInlineDataSizes[attribIndex]    = bytesIntendedToUse;
            mCurrentArrayBufferOffsets[attribIndex]      = 0;
            mCurrentArrayBufferFormats[attribIndex]      = &format;
            mCurrentArrayBufferStrides[attribIndex]      = binding.getStride();
        }
        else
        {
            GLuint convertedStride;
            // Need to stream the client vertex data to a buffer.
            const mtl::VertexFormat &streamFormat =
                GetVertexConversionFormat(contextMtl, attrib.format->id, &convertedStride);

            // Allocate space for startElement + elementCount so indexing will work.  If we don't
            // start at zero all the indices will be off.
            // Only elementCount vertices will be used by the upcoming draw so that is all we copy.
            size_t bytesToAllocate = (startElement + elementCount) * convertedStride;
            src += startElement * binding.getStride();
            size_t destOffset = startElement * convertedStride;

            mCurrentArrayBufferFormats[attribIndex] = &streamFormat;
            mCurrentArrayBufferStrides[attribIndex] = convertedStride;

            if (bytesToAllocate <= mInlineDataMaxSize)
            {
                // If the data is small enough, use host memory instead of creating GPU buffer. To
                // avoid synchronizing access to GPU buffer that is still in use.
                angle::MemoryBuffer &convertedClientArray =
                    mConvertedClientSmallArrays[attribIndex];
                if (bytesToAllocate > convertedClientArray.size())
                {
                    ANGLE_CHECK_GL_ALLOC(contextMtl, convertedClientArray.resize(bytesToAllocate));
                }

                ASSERT(streamFormat.vertexLoadFunction);
                streamFormat.vertexLoadFunction(src, binding.getStride(), elementCount,
                                                convertedClientArray.data() + destOffset);

                mCurrentArrayBuffers[attribIndex]            = nullptr;
                mCurrentArrayInlineDataPointers[attribIndex] = convertedClientArray.data();
                mCurrentArrayInlineDataSizes[attribIndex]    = bytesToAllocate;
                mCurrentArrayBufferOffsets[attribIndex]      = 0;
            }
            else
            {
                // Stream the client data to a GPU buffer. Synchronization might happen if buffer is
                // in use.
                mDynamicVertexData.updateAlignment(contextMtl,
                                                   streamFormat.actualAngleFormat().pixelBytes);
                ANGLE_TRY(StreamVertexData(contextMtl, &mDynamicVertexData, src, bytesToAllocate,
                                           destOffset, elementCount, binding.getStride(),
                                           streamFormat.vertexLoadFunction,
                                           &mConvertedArrayBufferHolders[attribIndex],
                                           &mCurrentArrayBufferOffsets[attribIndex]));

                mCurrentArrayBuffers[attribIndex] = &mConvertedArrayBufferHolders[attribIndex];
            }
        }  // if (needStreaming)
=======
        // Allocate space for startElement + elementCount so indexing will work.  If we don't
        // start at zero all the indices will be off.
        // Only elementCount vertices will be used by the upcoming draw so that is all we copy.
        size_t bytesToAllocate = (startElement + elementCount) * stride;
        src += startElement * binding.getStride();
        size_t destOffset = startElement * stride;

        ANGLE_TRY(StreamVertexData(
            contextMtl, &mDynamicVertexData, src, bytesToAllocate, destOffset, elementCount,
            binding.getStride(), vertexFormat.vertexLoadFunction,
            &mConvertedArrayBufferHolders[attribIndex], &mCurrentArrayBufferOffsets[attribIndex]));

        mCurrentArrayBuffers[attribIndex]       = &mConvertedArrayBufferHolders[attribIndex];
        mCurrentArrayBufferFormats[attribIndex] = &vertexFormat;
        mCurrentArrayBufferStrides[attribIndex] = stride;
>>>>>>> 21c5af31
    }

    mVertexArrayDirty = true;

    return angle::Result::Continue;
}

angle::Result VertexArrayMtl::syncDirtyAttrib(const gl::Context *glContext,
                                              const gl::VertexAttribute &attrib,
                                              const gl::VertexBinding &binding,
                                              size_t attribIndex)
{
    ContextMtl *contextMtl = mtl::GetImpl(glContext);
    ASSERT(mtl::kMaxVertexAttribs > attribIndex);

    if (attrib.enabled)
    {
        gl::Buffer *bufferGL            = binding.getBuffer().get();
        const mtl::VertexFormat &format = contextMtl->getVertexFormat(attrib.format->id, false);

        if (bufferGL)
        {
            BufferMtl *bufferMtl = mtl::GetImpl(bufferGL);
            bool needConversion =
                format.actualFormatId != format.intendedFormatId ||
                (binding.getOffset() % format.actualAngleFormat().pixelBytes) != 0 ||
<<<<<<< HEAD
                (binding.getStride() < format.actualAngleFormat().pixelBytes) ||
=======
>>>>>>> 21c5af31
                (binding.getStride() % mtl::kVertexAttribBufferStrideAlignment) != 0;

            if (needConversion)
            {
                ANGLE_TRY(convertVertexBuffer(glContext, bufferMtl, binding, attribIndex, format));
            }
            else
            {
                mCurrentArrayBuffers[attribIndex]       = bufferMtl;
                mCurrentArrayBufferOffsets[attribIndex] = binding.getOffset();
                mCurrentArrayBufferStrides[attribIndex] = binding.getStride();

                mCurrentArrayBufferFormats[attribIndex] = &format;
            }
        }
        else
        {
            // ContextMtl must feed the client data using updateClientAttribs()
        }
    }
    else
    {
        // Use default attribute value. Handled in setupDraw().
        mCurrentArrayBuffers[attribIndex]       = nullptr;
        mCurrentArrayBufferOffsets[attribIndex] = 0;
        mCurrentArrayBufferStrides[attribIndex] = 0;
<<<<<<< HEAD
        mCurrentArrayBufferFormats[attribIndex] =
            &contextMtl->getVertexFormat(angle::FormatID::NONE, false);
=======
        // NOTE(hqle): We only support ES 2.0 atm. So default attribute type should always
        // be float.
        mCurrentArrayBufferFormats[attribIndex] =
            &contextMtl->getVertexFormat(angle::FormatID::R32G32B32A32_FLOAT, false);
>>>>>>> 21c5af31
    }

    return angle::Result::Continue;
}

angle::Result VertexArrayMtl::getIndexBuffer(const gl::Context *context,
                                             gl::DrawElementsType type,
                                             size_t count,
                                             const void *indices,
                                             mtl::BufferRef *idxBufferOut,
                                             size_t *idxBufferOffsetOut,
                                             gl::DrawElementsType *indexTypeOut)
{
    const gl::Buffer *glElementArrayBuffer = getState().getElementArrayBuffer();

    size_t convertedOffset = reinterpret_cast<size_t>(indices);
    if (!glElementArrayBuffer)
    {
        ANGLE_TRY(streamIndexBufferFromClient(context, type, count, indices, idxBufferOut,
                                              idxBufferOffsetOut));
    }
    else
    {
        bool needConversion = type == gl::DrawElementsType::UnsignedByte ||
                              (convertedOffset % mtl::kIndexBufferOffsetAlignment) != 0;
        if (needConversion)
        {
            ANGLE_TRY(convertIndexBuffer(context, type, convertedOffset, idxBufferOut,
                                         idxBufferOffsetOut));
        }
        else
        {
            // No conversion needed:
            BufferMtl *bufferMtl = mtl::GetImpl(glElementArrayBuffer);
            *idxBufferOut        = bufferMtl->getCurrentBuffer();
            *idxBufferOffsetOut  = convertedOffset;
        }
    }

    *indexTypeOut = type;
    if (type == gl::DrawElementsType::UnsignedByte)
    {
        // This buffer is already converted to ushort indices above
        *indexTypeOut = gl::DrawElementsType::UnsignedShort;
    }

    return angle::Result::Continue;
}

angle::Result VertexArrayMtl::convertIndexBuffer(const gl::Context *glContext,
                                                 gl::DrawElementsType indexType,
                                                 size_t offset,
                                                 mtl::BufferRef *idxBufferOut,
                                                 size_t *idxBufferOffsetOut)
{
    size_t offsetModulo = offset % mtl::kIndexBufferOffsetAlignment;
    ASSERT(offsetModulo != 0 || indexType == gl::DrawElementsType::UnsignedByte);

    size_t alignedOffset = offset - offsetModulo;
    if (indexType == gl::DrawElementsType::UnsignedByte)
    {
        // Unsigned byte index will be promoted to unsigned short, thus double its offset.
        alignedOffset = alignedOffset << 1;
    }

    ContextMtl *contextMtl   = mtl::GetImpl(glContext);
    const gl::State &glState = glContext->getState();
    BufferMtl *idxBuffer     = mtl::GetImpl(getState().getElementArrayBuffer());

    IndexConversionBufferMtl *conversion = idxBuffer->getIndexConversionBuffer(
        contextMtl, indexType, glState.isPrimitiveRestartEnabled(), offsetModulo);

    // Has the content of the buffer has changed since last conversion?
    if (!conversion->dirty)
    {
        // reuse the converted buffer
        *idxBufferOut       = conversion->convertedBuffer;
        *idxBufferOffsetOut = conversion->convertedOffset + alignedOffset;
        return angle::Result::Continue;
    }

    size_t indexCount = GetIndexCount(idxBuffer, offsetModulo, indexType);

    if (!contextMtl->getDisplay()->getFeatures().breakRenderPassIsCheap.enabled &&
        contextMtl->getRenderCommandEncoder())
    {
        // We shouldn't use GPU to convert when we are in a middle of a render pass.
        ANGLE_TRY(StreamIndexData(contextMtl, &conversion->data,
                                  idxBuffer->getClientShadowCopyData(contextMtl) + offsetModulo,
                                  indexType, indexCount, glState.isPrimitiveRestartEnabled(),
                                  &conversion->convertedBuffer, &conversion->convertedOffset));
    }
    else
    {
        ANGLE_TRY(convertIndexBufferGPU(glContext, indexType, idxBuffer, offsetModulo, indexCount,
                                        conversion));
    }

    *idxBufferOut       = conversion->convertedBuffer;
    *idxBufferOffsetOut = conversion->convertedOffset + alignedOffset;

    return angle::Result::Continue;
}

angle::Result VertexArrayMtl::convertIndexBufferGPU(const gl::Context *glContext,
                                                    gl::DrawElementsType indexType,
                                                    BufferMtl *idxBuffer,
                                                    size_t offset,
                                                    size_t indexCount,
                                                    IndexConversionBufferMtl *conversion)
{
    ContextMtl *contextMtl = mtl::GetImpl(glContext);
    DisplayMtl *display    = contextMtl->getDisplay();

    const size_t amount = GetIndexConvertedBufferSize(indexType, indexCount);

    // Allocate new buffer, save it in conversion struct so that we can reuse it when the content
    // of the original buffer is not dirty.
    conversion->data.releaseInFlightBuffers(contextMtl);
    ANGLE_TRY(conversion->data.allocate(contextMtl, amount, nullptr, &conversion->convertedBuffer,
                                        &conversion->convertedOffset));

    // Do the conversion on GPU.
    ANGLE_TRY(display->getUtils().convertIndexBufferGPU(
        contextMtl, {indexType, static_cast<uint32_t>(indexCount), idxBuffer->getCurrentBuffer(),
                     static_cast<uint32_t>(offset), conversion->convertedBuffer,
                     static_cast<uint32_t>(conversion->convertedOffset),
                     glContext->getState().isPrimitiveRestartEnabled()}));

    ANGLE_TRY(conversion->data.commit(contextMtl));

    ASSERT(conversion->dirty);
    conversion->dirty = false;

    return angle::Result::Continue;
}

angle::Result VertexArrayMtl::streamIndexBufferFromClient(const gl::Context *context,
                                                          gl::DrawElementsType indexType,
                                                          size_t indexCount,
                                                          const void *sourcePointer,
                                                          mtl::BufferRef *idxBufferOut,
                                                          size_t *idxBufferOffsetOut)
{
    ASSERT(getState().getElementArrayBuffer() == nullptr);
    ContextMtl *contextMtl = mtl::GetImpl(context);

    auto srcData = static_cast<const uint8_t *>(sourcePointer);
    ANGLE_TRY(StreamIndexData(contextMtl, &mDynamicIndexData, srcData, indexType, indexCount,
                              context->getState().isPrimitiveRestartEnabled(), idxBufferOut,
                              idxBufferOffsetOut));

    return angle::Result::Continue;
}

angle::Result VertexArrayMtl::convertVertexBuffer(const gl::Context *glContext,
                                                  BufferMtl *srcBuffer,
                                                  const gl::VertexBinding &binding,
                                                  size_t attribIndex,
                                                  const mtl::VertexFormat &srcVertexFormat)
{
<<<<<<< HEAD
    unsigned srcFormatSize = srcVertexFormat.intendedAngleFormat().pixelBytes;

    size_t numVertices = GetVertexCount(srcBuffer, binding, srcFormatSize);
    if (numVertices == 0)
    {
        // Out of bound buffer access, can return any values.
        // See KHR_robust_buffer_access_behavior
        mCurrentArrayBuffers[attribIndex]       = srcBuffer;
        mCurrentArrayBufferFormats[attribIndex] = &srcVertexFormat;
        mCurrentArrayBufferOffsets[attribIndex] = 0;
        mCurrentArrayBufferStrides[attribIndex] = 16;
        return angle::Result::Continue;
    }

    ContextMtl *contextMtl = mtl::GetImpl(glContext);

    // Convert to tightly packed format
    GLuint stride;
    const mtl::VertexFormat &convertedFormat =
        GetVertexConversionFormat(contextMtl, srcVertexFormat.intendedFormatId, &stride);
=======
    const angle::Format &intendedAngleFormat = srcVertexFormat.intendedAngleFormat();
>>>>>>> 21c5af31

    ConversionBufferMtl *conversion = srcBuffer->getVertexConversionBuffer(
        contextMtl, srcVertexFormat.intendedFormatId, binding.getStride(), binding.getOffset());

    // Has the content of the buffer has changed since last conversion?
    if (!conversion->dirty)
    {
<<<<<<< HEAD
=======
        ContextMtl *contextMtl = mtl::GetImpl(glContext);

        // Buffer's data hasn't been changed. Re-use last converted results
        GLuint stride;
        const mtl::VertexFormat &vertexFormat =
            GetVertexConversionFormat(contextMtl, intendedAngleFormat.id, &stride);

>>>>>>> 21c5af31
        mConvertedArrayBufferHolders[attribIndex].set(conversion->convertedBuffer);
        mCurrentArrayBufferOffsets[attribIndex] = conversion->convertedOffset;

        mCurrentArrayBuffers[attribIndex]       = &mConvertedArrayBufferHolders[attribIndex];
<<<<<<< HEAD
        mCurrentArrayBufferFormats[attribIndex] = &convertedFormat;
=======
        mCurrentArrayBufferFormats[attribIndex] = &vertexFormat;
>>>>>>> 21c5af31
        mCurrentArrayBufferStrides[attribIndex] = stride;
        return angle::Result::Continue;
    }

<<<<<<< HEAD
    const angle::Format &convertedAngleFormat = convertedFormat.actualAngleFormat();
    bool canConvertToFloatOnGPU =
        convertedAngleFormat.isFloat() && !convertedAngleFormat.isVertexTypeHalfFloat();

    bool canExpandComponentsOnGPU = convertedFormat.actualSameGLType;

    if (contextMtl->getRenderCommandEncoder() &&
        !contextMtl->getDisplay()->getFeatures().breakRenderPassIsCheap.enabled &&
        !contextMtl->getDisplay()->getFeatures().hasExplicitMemBarrier.enabled)
    {
        // Cannot use GPU to convert when we are in a middle of a render pass.
        canConvertToFloatOnGPU = canExpandComponentsOnGPU = false;
    }

    conversion->data.releaseInFlightBuffers(contextMtl);

    ASSERT((conversion->data.getAlignment() % convertedAngleFormat.pixelBytes) == 0);

    if (canConvertToFloatOnGPU || canExpandComponentsOnGPU)
    {
        ANGLE_TRY(convertVertexBufferGPU(glContext, srcBuffer, binding, attribIndex,
                                         convertedFormat, stride, numVertices,
                                         canExpandComponentsOnGPU, conversion));
    }
    else
    {
        ANGLE_TRY(convertVertexBufferCPU(contextMtl, srcBuffer, binding, attribIndex,
                                         convertedFormat, stride, numVertices, conversion));
    }

    mCurrentArrayBuffers[attribIndex]       = &mConvertedArrayBufferHolders[attribIndex];
    mCurrentArrayBufferFormats[attribIndex] = &convertedFormat;
    mCurrentArrayBufferStrides[attribIndex] = stride;

    // Cache the last converted results to be re-used later if the buffer's content won't ever be
    // changed.
    conversion->convertedBuffer = mConvertedArrayBufferHolders[attribIndex].getCurrentBuffer();
    conversion->convertedOffset = mCurrentArrayBufferOffsets[attribIndex];

    ASSERT(conversion->dirty);
    conversion->dirty = false;

#ifndef NDEBUG
    ANGLE_MTL_OBJC_SCOPE
    {
        mConvertedArrayBufferHolders[attribIndex].getCurrentBuffer()->get().label =
            [NSString stringWithFormat:@"Converted from %p offset=%zu stride=%u", srcBuffer,
                                       binding.getOffset(), binding.getStride()];
    }
#endif

    return angle::Result::Continue;
}

angle::Result VertexArrayMtl::convertVertexBufferCPU(ContextMtl *contextMtl,
                                                     BufferMtl *srcBuffer,
                                                     const gl::VertexBinding &binding,
                                                     size_t attribIndex,
                                                     const mtl::VertexFormat &convertedFormat,
                                                     GLuint targetStride,
                                                     size_t numVertices,
                                                     ConversionBufferMtl *conversion)
{

    const uint8_t *srcBytes = srcBuffer->getClientShadowCopyData(contextMtl);
    ANGLE_CHECK_GL_ALLOC(contextMtl, srcBytes);

    srcBytes += binding.getOffset();

    ANGLE_TRY(StreamVertexData(
        contextMtl, &conversion->data, srcBytes, numVertices * targetStride, 0, numVertices,
        binding.getStride(), convertedFormat.vertexLoadFunction,
        &mConvertedArrayBufferHolders[attribIndex], &mCurrentArrayBufferOffsets[attribIndex]));

    return angle::Result::Continue;
=======
    // NOTE(hqle): Do the conversion on GPU.
    return convertVertexBufferCPU(glContext, srcBuffer, binding, attribIndex, srcVertexFormat,
                                  conversion);
>>>>>>> 21c5af31
}

angle::Result VertexArrayMtl::convertVertexBufferGPU(const gl::Context *glContext,
                                                     BufferMtl *srcBuffer,
                                                     const gl::VertexBinding &binding,
                                                     size_t attribIndex,
                                                     const mtl::VertexFormat &convertedFormat,
                                                     GLuint targetStride,
                                                     size_t numVertices,
                                                     bool isExpandingComponents,
                                                     ConversionBufferMtl *conversion)
{
    ContextMtl *contextMtl = mtl::GetImpl(glContext);

<<<<<<< HEAD
    mtl::BufferRef newBuffer;
    size_t newBufferOffset;
    ANGLE_TRY(conversion->data.allocate(contextMtl, numVertices * targetStride, nullptr, &newBuffer,
                                        &newBufferOffset));
=======
    // Convert to tightly packed format
    GLuint stride;
    const mtl::VertexFormat &vertexFormat =
        GetVertexConversionFormat(contextMtl, srcVertexFormat.intendedFormatId, &stride);
    unsigned srcFormatSize = vertexFormat.intendedAngleFormat().pixelBytes;
>>>>>>> 21c5af31

    ANGLE_CHECK_GL_MATH(contextMtl, binding.getOffset() <= std::numeric_limits<uint32_t>::max());
    ANGLE_CHECK_GL_MATH(contextMtl, newBufferOffset <= std::numeric_limits<uint32_t>::max());
    ANGLE_CHECK_GL_MATH(contextMtl, numVertices <= std::numeric_limits<uint32_t>::max());

    mtl::VertexFormatConvertParams params;

    params.srcBuffer            = srcBuffer->getCurrentBuffer();
    params.srcBufferStartOffset = static_cast<uint32_t>(binding.getOffset());
    params.srcStride            = binding.getStride();
    params.srcDefaultAlphaData  = convertedFormat.defaultAlpha;

    params.dstBuffer            = newBuffer;
    params.dstBufferStartOffset = static_cast<uint32_t>(newBufferOffset);
    params.dstStride            = targetStride;
    params.dstComponents        = convertedFormat.actualAngleFormat().channelCount;

<<<<<<< HEAD
    params.vertexCount = static_cast<uint32_t>(numVertices);

    mtl::RenderUtils &utils                  = contextMtl->getDisplay()->getUtils();
    mtl::RenderCommandEncoder *renderEncoder = contextMtl->getRenderCommandEncoder();
    if (renderEncoder && contextMtl->getDisplay()->getFeatures().hasExplicitMemBarrier.enabled)
    {
        // If we are in the middle of a render pass, use vertex shader based buffer conversion to
        // avoid breaking the render pass.
        if (!isExpandingComponents)
        {
            ANGLE_TRY(utils.convertVertexFormatToFloatVS(
                glContext, renderEncoder, convertedFormat.intendedAngleFormat(), params));
        }
        else
        {
            ANGLE_TRY(utils.expandVertexFormatComponentsVS(
                glContext, renderEncoder, convertedFormat.intendedAngleFormat(), params));
        }
    }
    else
    {
        // Compute based buffer conversion.
        if (!isExpandingComponents)
        {
            ANGLE_TRY(utils.convertVertexFormatToFloatCS(
                contextMtl, convertedFormat.intendedAngleFormat(), params));
        }
        else
        {
            ANGLE_TRY(utils.expandVertexFormatComponentsCS(
                contextMtl, convertedFormat.intendedAngleFormat(), params));
        }
    }
=======
    ANGLE_TRY(StreamVertexData(contextMtl, &conversion->data, srcBytes, numVertices * stride, 0,
                               numVertices, binding.getStride(), vertexFormat.vertexLoadFunction,
                               &mConvertedArrayBufferHolders[attribIndex],
                               &mCurrentArrayBufferOffsets[attribIndex]));

    mCurrentArrayBuffers[attribIndex]       = &mConvertedArrayBufferHolders[attribIndex];
    mCurrentArrayBufferFormats[attribIndex] = &vertexFormat;
    mCurrentArrayBufferStrides[attribIndex] = stride;

    // Cache the last converted results to be re-used later if the buffer's content won't ever be
    // changed.
    conversion->convertedBuffer =
        mConvertedArrayBufferHolders[attribIndex].getCurrentBuffer(glContext);
    conversion->convertedOffset = mCurrentArrayBufferOffsets[attribIndex];

#ifndef NDEBUG
    ANGLE_MTL_OBJC_SCOPE
    {
        mConvertedArrayBufferHolders[attribIndex].getCurrentBuffer(glContext)->get().label =
            [NSString stringWithFormat:@"Converted from %p offset=%zu stride=%u", srcBuffer,
                                       binding.getOffset(), binding.getStride()];
    }
#endif
>>>>>>> 21c5af31

    ANGLE_TRY(conversion->data.commit(contextMtl));

    mConvertedArrayBufferHolders[attribIndex].set(newBuffer);
    mCurrentArrayBufferOffsets[attribIndex] = newBufferOffset;

    return angle::Result::Continue;
}
}<|MERGE_RESOLUTION|>--- conflicted
+++ resolved
@@ -207,7 +207,6 @@
     }
     for (const mtl::VertexFormat *&format : mCurrentArrayBufferFormats)
     {
-<<<<<<< HEAD
         format = &mDefaultFloatVertexFormat;
     }
 
@@ -218,7 +217,7 @@
 
     for (angle::MemoryBuffer &convertedClientArray : mConvertedClientSmallArrays)
     {
-        convertedClientArray.resize(0);
+        convertedClientArray.clear();
     }
 
     for (const uint8_t *&clientPointer : mCurrentArrayInlineDataPointers)
@@ -235,11 +234,6 @@
         mInlineDataMaxSize = 0;
     }
 
-=======
-        format = &context->getVertexFormat(angle::FormatID::R32G32B32A32_FLOAT, false);
-    }
-
->>>>>>> 21c5af31
     mVertexArrayDirty = true;
 }
 
@@ -320,7 +314,8 @@
 
         const gl::ProgramState &programState = glContext->getState().getProgram()->getState();
         const gl::AttributesMask &programActiveAttribsMask =
-            programState.getActiveAttribLocationsMask();
+            glContext->getStateCache().getActiveClientAttribsMask() |
+            glContext->getStateCache().getActiveBufferedAttribsMask();
 
         const std::vector<gl::VertexAttribute> &attribs = mState.getVertexAttributes();
         const std::vector<gl::VertexBinding> &bindings  = mState.getVertexBindings();
@@ -338,7 +333,6 @@
 
         for (uint32_t v = 0; v < mtl::kMaxVertexAttribs; ++v)
         {
-<<<<<<< HEAD
             if (!programActiveAttribsMask.test(v))
             {
                 desc.attributes[v].format      = MTLVertexFormatInvalid;
@@ -349,13 +343,6 @@
 
             const auto &attrib               = attribs[v];
             const gl::VertexBinding &binding = bindings[attrib.bindingIndex];
-=======
-            const auto &attrib               = attribs[v];
-            const gl::VertexBinding &binding = bindings[attrib.bindingIndex];
-
-            const angle::Format &angleFormat = mCurrentArrayBufferFormats[v]->actualAngleFormat();
-            desc.attributes[v].format        = mCurrentArrayBufferFormats[v]->metalFormat;
->>>>>>> 21c5af31
 
             bool attribEnabled = attrib.enabled;
             if (attribEnabled && !mCurrentArrayBuffers[v] && !mCurrentArrayInlineDataPointers[v])
@@ -366,7 +353,6 @@
 
             if (!attribEnabled)
             {
-<<<<<<< HEAD
                 desc.attributes[v].bufferIndex       = mtl::kDefaultAttribsBindingIndex;
                 desc.attributes[v].offset            = v * mtl::kDefaultAttributeSize;
                 const sh::ShaderVariable &attribInfo = programState.getProgramInputs()[v];
@@ -387,30 +373,6 @@
                     default:
                         desc.attributes[v].format = mDefaultFloatVertexFormat.metalFormat;
                 }
-=======
-                uint32_t bufferIdx    = mtl::kVboBindingIndexStart + v;
-                uint32_t bufferOffset = static_cast<uint32_t>(mCurrentArrayBufferOffsets[v]);
-
-                desc.attributes[v].bufferIndex = bufferIdx;
-                desc.attributes[v].offset      = 0;
-                ASSERT((bufferOffset % angleFormat.pixelBytes) == 0);
-
-                ASSERT(bufferIdx < mtl::kMaxVertexAttribs);
-                if (binding.getDivisor() == 0)
-                {
-                    desc.layouts[bufferIdx].stepFunction = MTLVertexStepFunctionPerVertex;
-                    desc.layouts[bufferIdx].stepRate     = 1;
-                }
-                else
-                {
-                    desc.layouts[bufferIdx].stepFunction = MTLVertexStepFunctionPerInstance;
-                    desc.layouts[bufferIdx].stepRate     = binding.getDivisor();
-                }
-                desc.layouts[bufferIdx].stride = mCurrentArrayBufferStrides[v];
-
-                cmdEncoder->setVertexBuffer(mCurrentArrayBuffers[v]->getCurrentBuffer(glContext),
-                                            bufferOffset, bufferIdx);
->>>>>>> 21c5af31
             }
             else
             {
@@ -531,14 +493,7 @@
         const gl::VertexBinding &binding  = bindings[attrib.bindingIndex];
         ASSERT(attrib.enabled && binding.getBuffer().get() == nullptr);
 
-<<<<<<< HEAD
         // Source client memory pointer
-=======
-        GLuint stride;
-        const mtl::VertexFormat &vertexFormat =
-            GetVertexConversionFormat(contextMtl, attrib.format->id, &stride);
-
->>>>>>> 21c5af31
         const uint8_t *src = static_cast<const uint8_t *>(attrib.pointer);
         ASSERT(src);
 
@@ -556,7 +511,6 @@
             startElement = 0;
             elementCount = UnsignedCeilDivide(instanceCount, binding.getDivisor());
         }
-<<<<<<< HEAD
         size_t bytesIntendedToUse = (startElement + elementCount) * binding.getStride();
 
         const mtl::VertexFormat &format = contextMtl->getVertexFormat(attrib.format->id, false);
@@ -627,23 +581,6 @@
                 mCurrentArrayBuffers[attribIndex] = &mConvertedArrayBufferHolders[attribIndex];
             }
         }  // if (needStreaming)
-=======
-        // Allocate space for startElement + elementCount so indexing will work.  If we don't
-        // start at zero all the indices will be off.
-        // Only elementCount vertices will be used by the upcoming draw so that is all we copy.
-        size_t bytesToAllocate = (startElement + elementCount) * stride;
-        src += startElement * binding.getStride();
-        size_t destOffset = startElement * stride;
-
-        ANGLE_TRY(StreamVertexData(
-            contextMtl, &mDynamicVertexData, src, bytesToAllocate, destOffset, elementCount,
-            binding.getStride(), vertexFormat.vertexLoadFunction,
-            &mConvertedArrayBufferHolders[attribIndex], &mCurrentArrayBufferOffsets[attribIndex]));
-
-        mCurrentArrayBuffers[attribIndex]       = &mConvertedArrayBufferHolders[attribIndex];
-        mCurrentArrayBufferFormats[attribIndex] = &vertexFormat;
-        mCurrentArrayBufferStrides[attribIndex] = stride;
->>>>>>> 21c5af31
     }
 
     mVertexArrayDirty = true;
@@ -670,10 +607,7 @@
             bool needConversion =
                 format.actualFormatId != format.intendedFormatId ||
                 (binding.getOffset() % format.actualAngleFormat().pixelBytes) != 0 ||
-<<<<<<< HEAD
                 (binding.getStride() < format.actualAngleFormat().pixelBytes) ||
-=======
->>>>>>> 21c5af31
                 (binding.getStride() % mtl::kVertexAttribBufferStrideAlignment) != 0;
 
             if (needConversion)
@@ -700,15 +634,8 @@
         mCurrentArrayBuffers[attribIndex]       = nullptr;
         mCurrentArrayBufferOffsets[attribIndex] = 0;
         mCurrentArrayBufferStrides[attribIndex] = 0;
-<<<<<<< HEAD
         mCurrentArrayBufferFormats[attribIndex] =
             &contextMtl->getVertexFormat(angle::FormatID::NONE, false);
-=======
-        // NOTE(hqle): We only support ES 2.0 atm. So default attribute type should always
-        // be float.
-        mCurrentArrayBufferFormats[attribIndex] =
-            &contextMtl->getVertexFormat(angle::FormatID::R32G32B32A32_FLOAT, false);
->>>>>>> 21c5af31
     }
 
     return angle::Result::Continue;
@@ -870,7 +797,6 @@
                                                   size_t attribIndex,
                                                   const mtl::VertexFormat &srcVertexFormat)
 {
-<<<<<<< HEAD
     unsigned srcFormatSize = srcVertexFormat.intendedAngleFormat().pixelBytes;
 
     size_t numVertices = GetVertexCount(srcBuffer, binding, srcFormatSize);
@@ -891,9 +817,6 @@
     GLuint stride;
     const mtl::VertexFormat &convertedFormat =
         GetVertexConversionFormat(contextMtl, srcVertexFormat.intendedFormatId, &stride);
-=======
-    const angle::Format &intendedAngleFormat = srcVertexFormat.intendedAngleFormat();
->>>>>>> 21c5af31
 
     ConversionBufferMtl *conversion = srcBuffer->getVertexConversionBuffer(
         contextMtl, srcVertexFormat.intendedFormatId, binding.getStride(), binding.getOffset());
@@ -901,30 +824,15 @@
     // Has the content of the buffer has changed since last conversion?
     if (!conversion->dirty)
     {
-<<<<<<< HEAD
-=======
-        ContextMtl *contextMtl = mtl::GetImpl(glContext);
-
-        // Buffer's data hasn't been changed. Re-use last converted results
-        GLuint stride;
-        const mtl::VertexFormat &vertexFormat =
-            GetVertexConversionFormat(contextMtl, intendedAngleFormat.id, &stride);
-
->>>>>>> 21c5af31
         mConvertedArrayBufferHolders[attribIndex].set(conversion->convertedBuffer);
         mCurrentArrayBufferOffsets[attribIndex] = conversion->convertedOffset;
 
         mCurrentArrayBuffers[attribIndex]       = &mConvertedArrayBufferHolders[attribIndex];
-<<<<<<< HEAD
         mCurrentArrayBufferFormats[attribIndex] = &convertedFormat;
-=======
-        mCurrentArrayBufferFormats[attribIndex] = &vertexFormat;
->>>>>>> 21c5af31
         mCurrentArrayBufferStrides[attribIndex] = stride;
         return angle::Result::Continue;
     }
 
-<<<<<<< HEAD
     const angle::Format &convertedAngleFormat = convertedFormat.actualAngleFormat();
     bool canConvertToFloatOnGPU =
         convertedAngleFormat.isFloat() && !convertedAngleFormat.isVertexTypeHalfFloat();
@@ -1000,11 +908,6 @@
         &mConvertedArrayBufferHolders[attribIndex], &mCurrentArrayBufferOffsets[attribIndex]));
 
     return angle::Result::Continue;
-=======
-    // NOTE(hqle): Do the conversion on GPU.
-    return convertVertexBufferCPU(glContext, srcBuffer, binding, attribIndex, srcVertexFormat,
-                                  conversion);
->>>>>>> 21c5af31
 }
 
 angle::Result VertexArrayMtl::convertVertexBufferGPU(const gl::Context *glContext,
@@ -1019,18 +922,10 @@
 {
     ContextMtl *contextMtl = mtl::GetImpl(glContext);
 
-<<<<<<< HEAD
     mtl::BufferRef newBuffer;
     size_t newBufferOffset;
     ANGLE_TRY(conversion->data.allocate(contextMtl, numVertices * targetStride, nullptr, &newBuffer,
                                         &newBufferOffset));
-=======
-    // Convert to tightly packed format
-    GLuint stride;
-    const mtl::VertexFormat &vertexFormat =
-        GetVertexConversionFormat(contextMtl, srcVertexFormat.intendedFormatId, &stride);
-    unsigned srcFormatSize = vertexFormat.intendedAngleFormat().pixelBytes;
->>>>>>> 21c5af31
 
     ANGLE_CHECK_GL_MATH(contextMtl, binding.getOffset() <= std::numeric_limits<uint32_t>::max());
     ANGLE_CHECK_GL_MATH(contextMtl, newBufferOffset <= std::numeric_limits<uint32_t>::max());
@@ -1048,7 +943,6 @@
     params.dstStride            = targetStride;
     params.dstComponents        = convertedFormat.actualAngleFormat().channelCount;
 
-<<<<<<< HEAD
     params.vertexCount = static_cast<uint32_t>(numVertices);
 
     mtl::RenderUtils &utils                  = contextMtl->getDisplay()->getUtils();
@@ -1082,31 +976,6 @@
                 contextMtl, convertedFormat.intendedAngleFormat(), params));
         }
     }
-=======
-    ANGLE_TRY(StreamVertexData(contextMtl, &conversion->data, srcBytes, numVertices * stride, 0,
-                               numVertices, binding.getStride(), vertexFormat.vertexLoadFunction,
-                               &mConvertedArrayBufferHolders[attribIndex],
-                               &mCurrentArrayBufferOffsets[attribIndex]));
-
-    mCurrentArrayBuffers[attribIndex]       = &mConvertedArrayBufferHolders[attribIndex];
-    mCurrentArrayBufferFormats[attribIndex] = &vertexFormat;
-    mCurrentArrayBufferStrides[attribIndex] = stride;
-
-    // Cache the last converted results to be re-used later if the buffer's content won't ever be
-    // changed.
-    conversion->convertedBuffer =
-        mConvertedArrayBufferHolders[attribIndex].getCurrentBuffer(glContext);
-    conversion->convertedOffset = mCurrentArrayBufferOffsets[attribIndex];
-
-#ifndef NDEBUG
-    ANGLE_MTL_OBJC_SCOPE
-    {
-        mConvertedArrayBufferHolders[attribIndex].getCurrentBuffer(glContext)->get().label =
-            [NSString stringWithFormat:@"Converted from %p offset=%zu stride=%u", srcBuffer,
-                                       binding.getOffset(), binding.getStride()];
-    }
-#endif
->>>>>>> 21c5af31
 
     ANGLE_TRY(conversion->data.commit(contextMtl));
 
