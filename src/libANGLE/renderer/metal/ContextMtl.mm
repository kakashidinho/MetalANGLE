--- conflicted
+++ resolved
@@ -90,7 +90,6 @@
     return angle::Result::Continue;
 }
 
-<<<<<<< HEAD
 angle::Result AllocateLineLoopBufferFromPool(ContextMtl *context,
                                              GLsizei indicesToReserve,
                                              mtl::BufferPool *pool,
@@ -107,13 +106,10 @@
     return angle::Result::Continue;
 }
 
-=======
->>>>>>> 21c5af31
 bool NeedToInvertDepthRange(float near, float far)
 {
     return near > far;
 }
-<<<<<<< HEAD
 
 std::string ConvertMarkerToCpp(GLsizei length, const char *marker)
 {
@@ -188,8 +184,6 @@
     mtl::BufferRef mLineLoopIndexBuffer;
 };
 
-=======
->>>>>>> 21c5af31
 }  // namespace
 
 ContextMtl::ContextMtl(const gl::State &state, gl::ErrorSet *errorSet, DisplayMtl *display)
@@ -300,11 +294,6 @@
                                                  GLsizei instances)
 {
     // Legacy method is only used for GPU lacking instanced draw capabilities.
-<<<<<<< HEAD
-=======
-    ASSERT(instances == 1);
-
->>>>>>> 21c5af31
     mtl::BufferRef genIdxBuffer;
     uint32_t genIdxBufferOffset;
     uint32_t genIndicesCount;
@@ -340,7 +329,6 @@
     return drawTriFanArraysLegacy(context, first, count, instances);
 }
 
-<<<<<<< HEAD
 angle::Result ContextMtl::drawLineLoopArraysNonInstanced(const gl::Context *context,
                                                          GLint first,
                                                          GLsizei count)
@@ -386,8 +374,6 @@
     return angle::Result::Continue;
 }
 
-=======
->>>>>>> 21c5af31
 angle::Result ContextMtl::drawArraysImpl(const gl::Context *context,
                                          gl::PrimitiveMode mode,
                                          GLint first,
@@ -405,13 +391,10 @@
     if (mode == gl::PrimitiveMode::TriangleFan)
     {
         return drawTriFanArrays(context, first, count, instanceCount);
-<<<<<<< HEAD
     }
     else if (mode == gl::PrimitiveMode::LineLoop)
     {
         return drawLineLoopArrays(context, first, count, instanceCount);
-=======
->>>>>>> 21c5af31
     }
 
     MTLPrimitiveType mtlType = mtl::GetPrimitiveType(mode);
@@ -426,11 +409,7 @@
     }
     else
     {
-<<<<<<< HEAD
         execDrawInstanced(mtlType, first, count, instanceCount);
-=======
-        mRenderEncoder.drawInstanced(mtlType, first, count, instanceCount);
->>>>>>> 21c5af31
     }
 
     return angle::Result::Continue;
@@ -491,14 +470,8 @@
         ANGLE_TRY(
             setupDraw(context, gl::PrimitiveMode::TriangleFan, 0, count, instances, type, indices));
 
-<<<<<<< HEAD
         execDrawIndexedInstanced(MTLPrimitiveTypeTriangle, genIndicesCount, MTLIndexTypeUInt32,
                                  genIdxBuffer, genIdxBufferOffset, instances);
-=======
-        mRenderEncoder.drawIndexedInstanced(MTLPrimitiveTypeTriangle, genIndicesCount,
-                                            MTLIndexTypeUInt32, genIdxBuffer, genIdxBufferOffset,
-                                            instances);
->>>>>>> 21c5af31
 
         return angle::Result::Continue;
     }  // if (count > 3)
@@ -506,7 +479,6 @@
                                  instances);
 }
 
-<<<<<<< HEAD
 angle::Result ContextMtl::drawLineLoopElementsNonInstancedNoPrimitiveRestart(
     const gl::Context *context,
     GLsizei count,
@@ -570,15 +542,6 @@
                                            const void *indices,
                                            GLsizei instances)
 {
-=======
-angle::Result ContextMtl::drawElementsImpl(const gl::Context *context,
-                                           gl::PrimitiveMode mode,
-                                           GLsizei count,
-                                           gl::DrawElementsType type,
-                                           const void *indices,
-                                           GLsizei instances)
-{
->>>>>>> 21c5af31
     // Real instances count. Zero means this is not instanced draw.
     GLsizei instanceCount = instances ? instances : 1;
 
@@ -590,13 +553,10 @@
     if (mode == gl::PrimitiveMode::TriangleFan)
     {
         return drawTriFanElements(context, count, type, indices, instanceCount);
-<<<<<<< HEAD
     }
     else if (mode == gl::PrimitiveMode::LineLoop)
     {
         return drawLineLoopElements(context, count, type, indices, instanceCount);
-=======
->>>>>>> 21c5af31
     }
 
     mtl::BufferRef idxBuffer;
@@ -623,13 +583,8 @@
     else
     {
         // Instanced draw
-<<<<<<< HEAD
         execDrawIndexedInstanced(mtlType, count, mtlIdxType, idxBuffer, convertedOffset,
                                  instanceCount);
-=======
-        mRenderEncoder.drawIndexedInstanced(mtlType, count, mtlIdxType, idxBuffer, convertedOffset,
-                                            instanceCount);
->>>>>>> 21c5af31
     }
 
     return angle::Result::Continue;
@@ -644,8 +599,6 @@
     return drawElementsImpl(context, mode, count, type, indices, 0);
 }
 
-<<<<<<< HEAD
-=======
 angle::Result ContextMtl::drawElementsBaseVertex(const gl::Context *context,
                                                  gl::PrimitiveMode mode,
                                                  GLsizei count,
@@ -658,7 +611,6 @@
     return angle::Result::Stop;
 }
 
->>>>>>> 21c5af31
 angle::Result ContextMtl::drawElementsInstanced(const gl::Context *context,
                                                 gl::PrimitiveMode mode,
                                                 GLsizei count,
@@ -671,8 +623,6 @@
         return angle::Result::Continue;
     }
     return drawElementsImpl(context, mode, count, type, indices, instanceCount);
-<<<<<<< HEAD
-=======
 }
 
 angle::Result ContextMtl::drawElementsInstancedBaseVertex(const gl::Context *context,
@@ -686,7 +636,6 @@
     // NOTE(hqle): ES 3.2
     UNIMPLEMENTED();
     return angle::Result::Stop;
->>>>>>> 21c5af31
 }
 
 angle::Result ContextMtl::drawElementsInstancedBaseVertexBaseInstance(const gl::Context *context,
@@ -820,34 +769,22 @@
 }
 
 // EXT_debug_marker
-<<<<<<< HEAD
-void ContextMtl::insertEventMarker(GLsizei length, const char *marker)
+angle::Result ContextMtl::insertEventMarker(GLsizei length, const char *marker)
 {
     mCmdBuffer.insertDebugSign(ConvertMarkerToCpp(length, marker));
-}
-
-void ContextMtl::pushGroupMarker(GLsizei length, const char *marker)
+    return angle::Result::Continue;
+}
+
+angle::Result ContextMtl::pushGroupMarker(GLsizei length, const char *marker)
 {
     mCmdBuffer.pushDebugGroup(ConvertMarkerToCpp(length, marker));
-}
-void ContextMtl::popGroupMarker()
+    return angle::Result::Continue;
+}
+
+angle::Result ContextMtl::popGroupMarker()
 {
     mCmdBuffer.popDebugGroup();
-=======
-angle::Result ContextMtl::insertEventMarker(GLsizei length, const char *marker)
-{
-    return angle::Result::Continue;
-}
-
-angle::Result ContextMtl::pushGroupMarker(GLsizei length, const char *marker)
-{
-    return angle::Result::Continue;
-}
-
-angle::Result ContextMtl::popGroupMarker()
-{
-    return angle::Result::Continue;
->>>>>>> 21c5af31
+    return angle::Result::Continue;
 }
 
 // KHR_debug
@@ -1156,11 +1093,7 @@
 // Framebuffer creation
 FramebufferImpl *ContextMtl::createFramebuffer(const gl::FramebufferState &state)
 {
-<<<<<<< HEAD
     return new FramebufferMtl(state, false, nullptr);
-=======
-    return new FramebufferMtl(state, false);
->>>>>>> 21c5af31
 }
 
 // Texture creation
@@ -1441,22 +1374,9 @@
 {
     ensureCommandBufferValid();
 
-<<<<<<< HEAD
     if (mDrawFramebuffer)
     {
         mDrawFramebuffer->onFrameEnd(context);
-=======
-    // Always discard default FBO's depth stencil buffers at the end of the frame:
-    if (mDrawFramebufferIsDefault && hasStartedRenderPass(mDrawFramebuffer))
-    {
-        constexpr GLenum dsAttachments[] = {GL_DEPTH, GL_STENCIL};
-        (void)mDrawFramebuffer->invalidate(context, 2, dsAttachments);
-
-        endEncoding(false);
-
-        // Reset discard flag by notify framebuffer that a new render pass has started.
-        mDrawFramebuffer->onStartedDrawingToFrameBuffer(context);
->>>>>>> 21c5af31
     }
 
     endEncoding(false);
@@ -1672,12 +1592,7 @@
 {
     const gl::State &glState = getState();
 
-<<<<<<< HEAD
     mDrawFramebuffer = mtl::GetImpl(glState.getDrawFramebuffer());
-=======
-    mDrawFramebuffer          = mtl::GetImpl(glState.getDrawFramebuffer());
-    mDrawFramebufferIsDefault = mDrawFramebuffer->getState().isDefault();
->>>>>>> 21c5af31
 
     mDrawFramebuffer->onStartedDrawingToFrameBuffer(context);
 
@@ -1854,18 +1769,6 @@
 
     // instances=0 means no instanced draw.
     GLsizei instanceCount = instances ? instances : 1;
-<<<<<<< HEAD
-=======
-
-    mtl::BufferRef lineLoopLastSegmentIndexBuffer;
-    if (mode == gl::PrimitiveMode::LineLoop)
-    {
-        // Generate line loop last segment before render command encoder is created
-        ANGLE_TRY(genLineLoopLastSegment(context, firstVertex, vertexOrIndexCount, instanceCount,
-                                         indexTypeOrNone, indices,
-                                         &lineLoopLastSegmentIndexBuffer));
-    }
->>>>>>> 21c5af31
 
     if (context->getStateCache().hasAnyActiveClientAttrib())
     {
@@ -1962,62 +1865,8 @@
 
     mDirtyBits.reset();
 
-<<<<<<< HEAD
     ANGLE_TRY(mProgram->setupDraw(context, &mRenderEncoder, mRenderPipelineDesc, changedPipeline,
                                   textureChanged, uniformBuffersDirty));
-=======
-    ANGLE_TRY(mProgram->setupDraw(context, &mRenderEncoder, changedPipelineDesc, textureChanged));
-
-    if (mode == gl::PrimitiveMode::LineLoop)
-    {
-        // Draw last segment of line loop here
-        if (instances == 0)
-        {
-            mRenderEncoder.drawIndexed(MTLPrimitiveTypeLine, 2, MTLIndexTypeUInt32,
-                                       lineLoopLastSegmentIndexBuffer, 0);
-        }
-        else
-        {
-            mRenderEncoder.drawIndexedInstanced(MTLPrimitiveTypeLine, 2, MTLIndexTypeUInt32,
-                                                lineLoopLastSegmentIndexBuffer, 0, instanceCount);
-        }
-    }
-
-    return angle::Result::Continue;
-}
-
-angle::Result ContextMtl::genLineLoopLastSegment(const gl::Context *context,
-                                                 GLint firstVertex,
-                                                 GLsizei vertexOrIndexCount,
-                                                 GLsizei instanceCount,
-                                                 gl::DrawElementsType indexTypeOrNone,
-                                                 const void *indices,
-                                                 mtl::BufferRef *lastSegmentIndexBufferOut)
-{
-    mLineLoopIndexBuffer.releaseInFlightBuffers(this);
-
-    mtl::BufferRef newBuffer;
-    ANGLE_TRY(mLineLoopIndexBuffer.allocate(this, 2 * sizeof(uint32_t), nullptr, &newBuffer,
-                                            nullptr, nullptr));
-
-    if (indexTypeOrNone == gl::DrawElementsType::InvalidEnum)
-    {
-        ANGLE_TRY(getDisplay()->getUtils().generateLineLoopLastSegment(
-            context, firstVertex, firstVertex + vertexOrIndexCount - 1, newBuffer, 0));
-    }
-    else
-    {
-        // NOTE(hqle): Support drawRangeElements & instanced draw, which means firstVertex has to be
-        // taken into account
-        ASSERT(firstVertex == 0);
-        ANGLE_TRY(getDisplay()->getUtils().generateLineLoopLastSegmentFromElementsArray(
-            context, {indexTypeOrNone, vertexOrIndexCount, indices, newBuffer, 0}));
-    }
-
-    ANGLE_TRY(mLineLoopIndexBuffer.commit(this));
-
-    *lastSegmentIndexBufferOut = newBuffer;
->>>>>>> 21c5af31
 
     return angle::Result::Continue;
 }
@@ -2083,6 +1932,7 @@
     mDriverUniforms.viewportYScale    = mDrawFramebuffer->flipY() ? -1.0f : 1.0f;
     mDriverUniforms.negViewportYScale = -mDriverUniforms.viewportYScale;
 
+    // gl_ClipDistance
     mDriverUniforms.enabledClipDistances = mState.getEnabledClipDistances().bits();
 
     mDriverUniforms.depthRange[0] = depthRangeNear;
@@ -2090,24 +1940,6 @@
     mDriverUniforms.depthRange[2] = depthRangeDiff;
     mDriverUniforms.depthRange[3] = NeedToInvertDepthRange(depthRangeNear, depthRangeFar) ? -1 : 1;
 
-<<<<<<< HEAD
-    // gl_ClipDistance
-    mDriverUniforms.enabledClipDistances = mState.getEnabledClipDistances().bits();
-
-    // Sample coverage mask
-    uint32_t sampleBitCount = mDrawFramebuffer->getSamples();
-    uint32_t coverageSampleBitCount =
-        static_cast<uint32_t>(std::round(mState.getSampleCoverageValue() * sampleBitCount));
-    ASSERT(sampleBitCount < 32);
-    uint32_t coverageMask = (1u << coverageSampleBitCount) - 1;
-    uint32_t sampleMask   = (1u << sampleBitCount) - 1;
-    if (mState.getSampleCoverageInvert())
-    {
-        coverageMask = sampleMask & (~coverageMask);
-    }
-    mDriverUniforms.coverageMask       = coverageMask;
-    mDriverUniforms.emulatedInstanceID = 0;
-=======
     // Fill in a mat2 identity matrix, plus padding
     mDriverUniforms.preRotation[0] = 1.0f;
     mDriverUniforms.preRotation[1] = 0.0f;
@@ -2117,7 +1949,20 @@
     mDriverUniforms.preRotation[5] = 1.0f;
     mDriverUniforms.preRotation[6] = 0.0f;
     mDriverUniforms.preRotation[7] = 0.0f;
->>>>>>> 21c5af31
+
+    // Sample coverage mask
+    uint32_t sampleBitCount = mDrawFramebuffer->getSamples();
+    uint32_t coverageSampleBitCount =
+        static_cast<uint32_t>(std::round(mState.getSampleCoverageValue() * sampleBitCount));
+    ASSERT(sampleBitCount < 32);
+    uint32_t coverageMask = (1u << coverageSampleBitCount) - 1;
+    uint32_t sampleMask   = (1u << sampleBitCount) - 1;
+    if (mState.getSampleCoverageInvert())
+    {
+        coverageMask = sampleMask & (~coverageMask);
+    }
+    mDriverUniforms.coverageMask       = coverageMask;
+    mDriverUniforms.emulatedInstanceID = 0;
 
     ASSERT(mRenderEncoder.valid());
     mRenderEncoder.setFragmentData(mDriverUniforms, mtl::kDriverUniformsBindingIndex);
