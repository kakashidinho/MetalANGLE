//
// Copyright (c) 2019 The ANGLE Project Authors. All rights reserved.
// Use of this source code is governed by a BSD-style license that can be
// found in the LICENSE file.
//

// DisplayMtl.mm: Metal implementation of DisplayImpl

#include "libANGLE/renderer/metal/DisplayMtl.h"

#include "libANGLE/Context.h"
#include "libANGLE/Display.h"
#include "libANGLE/Surface.h"
#include "libANGLE/renderer/glslang_wrapper_utils.h"
#include "libANGLE/renderer/metal/ContextMtl.h"
#include "libANGLE/renderer/metal/SurfaceMtl.h"
#include "libANGLE/renderer/metal/SyncMtl.h"
#include "libANGLE/renderer/metal/mtl_common.h"
#include "libANGLE/renderer/metal/shaders/compiled/mtl_default_shaders.inc"
#include "platform/Platform.h"

#include "EGL/eglext.h"

namespace rx
{

bool IsMetalDisplayAvailable()
{
    // We only support macos 10.13+ and 11 for now. Since they are requirements for Metal 2.0.
#if TARGET_OS_SIMULATOR
    if (ANGLE_APPLE_AVAILABLE_XCI(10.13, 13.0, 13))
#else
    if (ANGLE_APPLE_AVAILABLE_XCI(10.13, 13.0, 11))
#endif
    {
        return true;
    }
    return false;
}

DisplayImpl *CreateMetalDisplay(const egl::DisplayState &state)
{
    return new DisplayMtl(state);
}

DisplayMtl::DisplayMtl(const egl::DisplayState &state)
<<<<<<< HEAD
    : DisplayImpl(state), mStateCache(mFeatures), mUtils(this)
=======
    : DisplayImpl(state), mUtils(this), mGlslangInitialized(false)
>>>>>>> 21c5af31
{}

DisplayMtl::~DisplayMtl() {}

egl::Error DisplayMtl::initialize(egl::Display *display)
{
    ASSERT(IsMetalDisplayAvailable());

    angle::Result result = initializeImpl(display);
    if (result != angle::Result::Continue)
    {
        return egl::EglNotInitialized();
    }
    return egl::NoError();
}

angle::Result DisplayMtl::initializeImpl(egl::Display *display)
{
    ANGLE_MTL_OBJC_SCOPE
    {
        mMetalDevice = [MTLCreateSystemDefaultDevice() ANGLE_MTL_AUTORELEASE];
        if (!mMetalDevice)
        {
            return angle::Result::Stop;
        }

        mCmdQueue.set([[mMetalDevice.get() newCommandQueue] ANGLE_MTL_AUTORELEASE]);

        mCapsInitialized = false;

        if (!mGlslangInitialized)
        {
            GlslangInitialize();
            mGlslangInitialized = true;
        }

        if (!mState.featuresAllDisabled)
        {
            initializeFeatures();
        }

        ANGLE_TRY(mFormatTable.initialize(this));
        ANGLE_TRY(initializeShaderLibrary());

        return mUtils.initialize();
    }
}

void DisplayMtl::terminate()
{
    mUtils.onDestroy();
    mCmdQueue.reset();
    mDefaultShaders = nil;
    mMetalDevice    = nil;
#if defined(__IPHONE_12_0) || defined(__MAC_10_14)
    mSharedEventListener = nil;
#endif
    mCapsInitialized = false;

    if (mGlslangInitialized)
    {
        GlslangRelease();
        mGlslangInitialized = false;
    }
}

bool DisplayMtl::testDeviceLost()
{
    return false;
}

egl::Error DisplayMtl::restoreLostDevice(const egl::Display *display)
{
    return egl::NoError();
}

std::string DisplayMtl::getVendorString() const
{
    ANGLE_MTL_OBJC_SCOPE
    {
        std::string vendorString = "Google Inc.";
        if (mMetalDevice)
        {
            vendorString += " Metal Renderer: ";
            vendorString += mMetalDevice.get().name.UTF8String;
        }

        return vendorString;
    }
}

DeviceImpl *DisplayMtl::createDevice()
{
    UNIMPLEMENTED();
    return nullptr;
}

egl::Error DisplayMtl::waitClient(const gl::Context *context)
{
    auto contextMtl      = GetImplAs<ContextMtl>(context);
    angle::Result result = contextMtl->finishCommandBuffer();

    if (result != angle::Result::Continue)
    {
        return egl::EglBadAccess();
    }
    return egl::NoError();
}

egl::Error DisplayMtl::waitNative(const gl::Context *context, EGLint engine)
{
    UNIMPLEMENTED();
    return egl::EglBadAccess();
}

SurfaceImpl *DisplayMtl::createWindowSurface(const egl::SurfaceState &state,
                                             EGLNativeWindowType window,
                                             const egl::AttributeMap &attribs)
{
    return new SurfaceMtl(this, state, window, attribs);
}

SurfaceImpl *DisplayMtl::createPbufferSurface(const egl::SurfaceState &state,
                                              const egl::AttributeMap &attribs)
{
    UNIMPLEMENTED();
    return static_cast<SurfaceImpl *>(0);
}

SurfaceImpl *DisplayMtl::createPbufferFromClientBuffer(const egl::SurfaceState &state,
                                                       EGLenum buftype,
                                                       EGLClientBuffer clientBuffer,
                                                       const egl::AttributeMap &attribs)
{
    UNIMPLEMENTED();
    return static_cast<SurfaceImpl *>(0);
}

SurfaceImpl *DisplayMtl::createPixmapSurface(const egl::SurfaceState &state,
                                             NativePixmapType nativePixmap,
                                             const egl::AttributeMap &attribs)
{
    UNIMPLEMENTED();
    return static_cast<SurfaceImpl *>(0);
}

ImageImpl *DisplayMtl::createImage(const egl::ImageState &state,
                                   const gl::Context *context,
                                   EGLenum target,
                                   const egl::AttributeMap &attribs)
{
    UNIMPLEMENTED();
    return nullptr;
}

rx::ContextImpl *DisplayMtl::createContext(const gl::State &state,
                                           gl::ErrorSet *errorSet,
                                           const egl::Config *configuration,
                                           const gl::Context *shareContext,
                                           const egl::AttributeMap &attribs)
{
    return new ContextMtl(state, errorSet, this);
}

StreamProducerImpl *DisplayMtl::createStreamProducerD3DTexture(
    egl::Stream::ConsumerType consumerType,
    const egl::AttributeMap &attribs)
{
    UNIMPLEMENTED();
    return nullptr;
}

gl::Version DisplayMtl::getMaxSupportedESVersion() const
{
    return gl::Version(3, 0);
}

gl::Version DisplayMtl::getMaxConformantESVersion() const
{
    return std::min(getMaxSupportedESVersion(), gl::Version(2, 0));
}

EGLSyncImpl *DisplayMtl::createSync(const egl::AttributeMap &attribs)
{
    return new EGLSyncMtl(attribs);
}

egl::Error DisplayMtl::makeCurrent(egl::Surface *drawSurface,
                                   egl::Surface *readSurface,
                                   gl::Context *context)
{
    if (!context)
    {
        return egl::NoError();
    }

    return egl::NoError();
}

void DisplayMtl::generateExtensions(egl::DisplayExtensions *outExtensions) const
{
    outExtensions->flexibleSurfaceCompatibility = true;
    outExtensions->fenceSync                    = true;
    outExtensions->waitSync                     = true;
    outExtensions->glColorspace                 = true;
}

void DisplayMtl::generateCaps(egl::Caps *outCaps) const {}

void DisplayMtl::populateFeatureList(angle::FeatureList *features) {}

egl::ConfigSet DisplayMtl::generateConfigs()
{
    // NOTE(hqle): generate more config permutations
    egl::ConfigSet configs;

    const gl::Version &maxVersion = getMaxSupportedESVersion();
    ASSERT(maxVersion >= gl::Version(2, 0));
    bool supportsES3 = maxVersion >= gl::Version(3, 0);

    egl::Config config;

    // Native stuff
    config.nativeVisualID   = 0;
    config.nativeVisualType = 0;
    config.nativeRenderable = EGL_TRUE;

    config.colorBufferType = EGL_RGB_BUFFER;
    config.luminanceSize   = 0;
    config.alphaMaskSize   = 0;

    config.transparentType = EGL_NONE;

    // Pbuffer
    config.maxPBufferWidth  = 4096;
    config.maxPBufferHeight = 4096;
    config.maxPBufferPixels = 4096 * 4096;

    // Caveat
    config.configCaveat = EGL_NONE;

    // Misc
    config.sampleBuffers     = 0;
    config.level             = 0;
    config.bindToTextureRGB  = EGL_FALSE;
    config.bindToTextureRGBA = EGL_FALSE;

    config.surfaceType = EGL_WINDOW_BIT;

#if TARGET_OS_OSX || TARGET_OS_MACCATALYST
    config.minSwapInterval = 0;
    config.maxSwapInterval = 1;
#else
    config.minSwapInterval = 1;
    config.maxSwapInterval = 1;
#endif

    config.renderTargetFormat = GL_RGBA8;
    config.depthStencilFormat = GL_DEPTH24_STENCIL8;

    config.conformant     = EGL_OPENGL_ES2_BIT | (supportsES3 ? EGL_OPENGL_ES3_BIT_KHR : 0);
    config.renderableType = config.conformant;

    config.matchNativePixmap = EGL_NONE;

    config.colorComponentType = EGL_COLOR_COMPONENT_TYPE_FIXED_EXT;

    constexpr int samplesSupported[] = {0, 4};

    for (int samples : samplesSupported)
    {
        config.samples       = samples;
        config.sampleBuffers = (samples == 0) ? 0 : 1;

        // Buffer sizes
        config.redSize    = 8;
        config.greenSize  = 8;
        config.blueSize   = 8;
        config.alphaSize  = 8;
        config.bufferSize = config.redSize + config.greenSize + config.blueSize + config.alphaSize;

        // With DS
        config.depthSize   = 24;
        config.stencilSize = 8;

        configs.add(config);

        // With D
        config.depthSize   = 24;
        config.stencilSize = 0;
        configs.add(config);

        // With S
        config.depthSize   = 0;
        config.stencilSize = 8;
        configs.add(config);

        // No DS
        config.depthSize   = 0;
        config.stencilSize = 0;
        configs.add(config);
    }

    return configs;
}

bool DisplayMtl::isValidNativeWindow(EGLNativeWindowType window) const
{
    NSObject *layer = (__bridge NSObject *)(window);
    return [layer isKindOfClass:[CALayer class]];
}

std::string DisplayMtl::getRendererDescription() const
{
    ANGLE_MTL_OBJC_SCOPE
    {
        std::string desc = "Metal Renderer";

        if (mMetalDevice)
        {
            desc += ": ";
            desc += mMetalDevice.get().name.UTF8String;
        }

        return desc;
    }
}

gl::Caps DisplayMtl::getNativeCaps() const
{
    ensureCapsInitialized();
    return mNativeCaps;
}
const gl::TextureCapsMap &DisplayMtl::getNativeTextureCaps() const
{
    ensureCapsInitialized();
    return mNativeTextureCaps;
}
const gl::Extensions &DisplayMtl::getNativeExtensions() const
{
    ensureCapsInitialized();
    return mNativeExtensions;
}

void DisplayMtl::ensureCapsInitialized() const
{
    if (mCapsInitialized)
    {
        return;
    }

    mCapsInitialized = true;

    // Reset
    mNativeCaps = gl::Caps();

    // Fill extension and texture caps
    initializeExtensions();
    initializeTextureCaps();

    // https://developer.apple.com/metal/Metal-Feature-Set-Tables.pdf
    mNativeCaps.maxElementIndex  = std::numeric_limits<GLuint>::max() - 1;
    mNativeCaps.max3DTextureSize = 2048;
#if TARGET_OS_OSX || TARGET_OS_MACCATALYST
    mNativeCaps.max2DTextureSize          = 16384;
    mNativeCaps.maxVaryingVectors         = 31;
    mNativeCaps.maxVertexOutputComponents = mNativeCaps.maxFragmentInputComponents = 124;
#else
    if (supportiOSGPUFamily(3))
    {
        mNativeCaps.max2DTextureSize          = 16384;
        mNativeCaps.maxVertexOutputComponents = mNativeCaps.maxFragmentInputComponents = 124;
        mNativeCaps.maxVaryingVectors = mNativeCaps.maxVertexOutputComponents / 4;
    }
    else
    {
        mNativeCaps.max2DTextureSize          = 8192;
        mNativeCaps.maxVertexOutputComponents = mNativeCaps.maxFragmentInputComponents = 60;
        mNativeCaps.maxVaryingVectors = mNativeCaps.maxVertexOutputComponents / 4;
    }
#endif

    mNativeCaps.maxArrayTextureLayers = 2048;
    mNativeCaps.maxLODBias            = 2.0;
    mNativeCaps.maxCubeMapTextureSize = mNativeCaps.max2DTextureSize;
    mNativeCaps.maxRenderbufferSize   = mNativeCaps.max2DTextureSize;
    mNativeCaps.minAliasedPointSize   = 1;
    // NOTE(hqle): Metal has some problems drawing big point size even though
    // Metal-Feature-Set-Tables.pdf says that max supported point size is 511. We limit it to 255
    // on Intel and 64 on AMD for now.
    if ([mMetalDevice.get().name rangeOfString:@"Intel"].location != NSNotFound)
    {
        mNativeCaps.maxAliasedPointSize   = 255;
    }
    else
    {
        mNativeCaps.maxAliasedPointSize   = 64;
    }

    mNativeCaps.minAliasedLineWidth = 1.0f;
    mNativeCaps.maxAliasedLineWidth = 1.0f;

    mNativeCaps.maxDrawBuffers       = mtl::kMaxRenderTargets;
    mNativeCaps.maxFramebufferWidth  = mNativeCaps.max2DTextureSize;
    mNativeCaps.maxFramebufferHeight = mNativeCaps.max2DTextureSize;
    mNativeCaps.maxColorAttachments  = mtl::kMaxRenderTargets;
    mNativeCaps.maxViewportWidth     = mNativeCaps.max2DTextureSize;
    mNativeCaps.maxViewportHeight    = mNativeCaps.max2DTextureSize;

    // MSAA
    mNativeCaps.maxSamples             = mFormatTable.getMaxSamples();
    mNativeCaps.maxSampleMaskWords     = 0;
    mNativeCaps.maxColorTextureSamples = mNativeCaps.maxSamples;
    mNativeCaps.maxDepthTextureSamples = mNativeCaps.maxSamples;
    mNativeCaps.maxIntegerSamples      = 1;

    mNativeCaps.maxVertexAttributes           = mtl::kMaxVertexAttribs;
    mNativeCaps.maxVertexAttribBindings       = mtl::kMaxVertexAttribs;
    mNativeCaps.maxVertexAttribRelativeOffset = std::numeric_limits<GLint>::max();
    mNativeCaps.maxVertexAttribStride         = std::numeric_limits<GLint>::max();

    mNativeCaps.maxElementsIndices  = std::numeric_limits<GLint>::max();
    mNativeCaps.maxElementsVertices = std::numeric_limits<GLint>::max();

    // Looks like all floats are IEEE according to the docs here:
    mNativeCaps.vertexHighpFloat.setIEEEFloat();
    mNativeCaps.vertexMediumpFloat.setIEEEFloat();
    mNativeCaps.vertexLowpFloat.setIEEEFloat();
    mNativeCaps.fragmentHighpFloat.setIEEEFloat();
    mNativeCaps.fragmentMediumpFloat.setIEEEFloat();
    mNativeCaps.fragmentLowpFloat.setIEEEFloat();

    mNativeCaps.vertexHighpInt.setTwosComplementInt(32);
    mNativeCaps.vertexMediumpInt.setTwosComplementInt(32);
    mNativeCaps.vertexLowpInt.setTwosComplementInt(32);
    mNativeCaps.fragmentHighpInt.setTwosComplementInt(32);
    mNativeCaps.fragmentMediumpInt.setTwosComplementInt(32);
    mNativeCaps.fragmentLowpInt.setTwosComplementInt(32);

    // Uniform limits
    GLuint maxDefaultUniformVectors = mtl::kDefaultUniformsMaxSize / (sizeof(GLfloat) * 4);

    const GLuint maxDefaultUniformComponents = maxDefaultUniformVectors * 4;

    mNativeCaps.maxVertexUniformVectors                              = maxDefaultUniformVectors;
    mNativeCaps.maxShaderUniformComponents[gl::ShaderType::Vertex]   = maxDefaultUniformComponents;
    mNativeCaps.maxFragmentUniformVectors                            = maxDefaultUniformVectors;
    mNativeCaps.maxShaderUniformComponents[gl::ShaderType::Fragment] = maxDefaultUniformComponents;

    // NOTE(hqle): support UBO (ES 3.0 feature)
    mNativeCaps.maxShaderUniformBlocks[gl::ShaderType::Vertex]   = mtl::kMaxShaderUBOs;
    mNativeCaps.maxShaderUniformBlocks[gl::ShaderType::Fragment] = mtl::kMaxShaderUBOs;
    mNativeCaps.maxCombinedUniformBlocks                         = mtl::kMaxGLUBOBindings;

    // Note that we currently implement textures as combined image+samplers, so the limit is
    // the minimum of supported samplers and sampled images.
    mNativeCaps.maxCombinedTextureImageUnits                         = mtl::kMaxGLSamplerBindings;
    mNativeCaps.maxShaderTextureImageUnits[gl::ShaderType::Fragment] = mtl::kMaxShaderSamplers;
    mNativeCaps.maxShaderTextureImageUnits[gl::ShaderType::Vertex]   = mtl::kMaxShaderSamplers;

    // No info from Metal given, use default spec values:
    mNativeCaps.minProgramTexelOffset = -8;
    mNativeCaps.maxProgramTexelOffset = 7;

    // NOTE(hqle): support storage buffer.
    const uint32_t maxPerStageStorageBuffers                     = 0;
    mNativeCaps.maxShaderStorageBlocks[gl::ShaderType::Vertex]   = maxPerStageStorageBuffers;
    mNativeCaps.maxShaderStorageBlocks[gl::ShaderType::Fragment] = maxPerStageStorageBuffers;
    mNativeCaps.maxCombinedShaderStorageBlocks                   = maxPerStageStorageBuffers;

    // Fill in additional limits for UBOs and SSBOs.
    mNativeCaps.maxUniformBufferBindings = mNativeCaps.maxCombinedUniformBlocks;
    mNativeCaps.maxUniformBlockSize      = mtl::kMaxUBOSize;  // Default according to GLES 3.0 spec.
    mNativeCaps.uniformBufferOffsetAlignment = 1;

    mNativeCaps.maxShaderStorageBufferBindings     = 0;
    mNativeCaps.maxShaderStorageBlockSize          = 0;
    mNativeCaps.shaderStorageBufferOffsetAlignment = 0;

    // UBO plus default uniform limits
    const uint32_t maxCombinedUniformComponents =
        maxDefaultUniformComponents + mtl::kMaxUBOSize * mtl::kMaxShaderUBOs / 4;
    for (gl::ShaderType shaderType : gl::kAllGraphicsShaderTypes)
    {
        mNativeCaps.maxCombinedShaderUniformComponents[shaderType] = maxCombinedUniformComponents;
    }

    mNativeCaps.maxCombinedShaderOutputResources = 0;

    mNativeCaps.maxTransformFeedbackInterleavedComponents =
        gl::IMPLEMENTATION_MAX_TRANSFORM_FEEDBACK_INTERLEAVED_COMPONENTS;
    mNativeCaps.maxTransformFeedbackSeparateAttributes =
        gl::IMPLEMENTATION_MAX_TRANSFORM_FEEDBACK_SEPARATE_ATTRIBS;
    mNativeCaps.maxTransformFeedbackSeparateComponents =
        gl::IMPLEMENTATION_MAX_TRANSFORM_FEEDBACK_SEPARATE_COMPONENTS;

<<<<<<< HEAD
    // GL_OES_get_program_binary
    mNativeCaps.programBinaryFormats.push_back(GL_PROGRAM_BINARY_ANGLE);
=======
    // NOTE(hqle): support MSAA.
    mNativeCaps.maxSamples = 1;
>>>>>>> 21c5af31

    // GL_APPLE_clip_distance
    mNativeCaps.maxClipDistances = 8;
}

void DisplayMtl::initializeExtensions() const
{
    // Reset
    mNativeExtensions = gl::Extensions();

    // Enable this for simple buffer readback testing, but some functionality is missing.
<<<<<<< HEAD
    mNativeExtensions.mapBuffer              = true;
    mNativeExtensions.mapBufferRange         = true;
=======
    // NOTE(hqle): Support full mapBufferRange extension.
    mNativeExtensions.mapBufferOES           = true;
    mNativeExtensions.mapBufferRange         = false;
>>>>>>> 21c5af31
    mNativeExtensions.textureStorage         = true;
    mNativeExtensions.drawBuffers            = true;
    mNativeExtensions.fragDepth              = true;
    mNativeExtensions.framebufferBlit        = true;
    mNativeExtensions.framebufferMultisample = true;
    mNativeExtensions.copyTexture            = false;
    mNativeExtensions.copyCompressedTexture  = false;
    mNativeExtensions.debugMarker            = true;
    mNativeExtensions.robustness             = true;
    mNativeExtensions.textureBorderClampOES  = false;  // not implemented yet
    mNativeExtensions.translatedShaderSource = true;
    mNativeExtensions.discardFramebuffer     = true;

    // EXT_multisampled_render_to_texture
    if (mFeatures.allowMultisampleStoreAndResolve.enabled &&
        mFeatures.hasDepthAutoResolve.enabled && mFeatures.hasStencilAutoResolve.enabled)
    {
        mNativeExtensions.multisampledRenderToTexture = true;
    }

    // Enable EXT_blend_minmax
    mNativeExtensions.blendMinMax = true;

    mNativeExtensions.eglImageOES         = false;
    mNativeExtensions.eglImageExternalOES = false;
    // NOTE(hqle): Support GL_OES_EGL_image_external_essl3.
    mNativeExtensions.eglImageExternalEssl3OES = false;

    mNativeExtensions.memoryObject   = false;
    mNativeExtensions.memoryObjectFd = false;

    mNativeExtensions.semaphore   = false;
    mNativeExtensions.semaphoreFd = false;

<<<<<<< HEAD
    mNativeExtensions.instancedArraysANGLE = true;
    mNativeExtensions.instancedArraysEXT   = true;
=======
    mNativeExtensions.instancedArraysANGLE = mFeatures.hasBaseVertexInstancedDraw.enabled;
    mNativeExtensions.instancedArraysEXT   = mNativeExtensions.instancedArraysANGLE;
>>>>>>> 21c5af31

    mNativeExtensions.robustBufferAccessBehavior = false;

    mNativeExtensions.eglSyncOES = false;

    mNativeExtensions.occlusionQueryBoolean = true;

    mNativeExtensions.disjointTimerQuery          = false;
    mNativeExtensions.queryCounterBitsTimeElapsed = false;
    mNativeExtensions.queryCounterBitsTimestamp   = false;

    mNativeExtensions.textureFilterAnisotropic = true;
    mNativeExtensions.maxTextureAnisotropy     = 16;

<<<<<<< HEAD
    mNativeExtensions.textureNPOT = true;
=======
    // NOTE(hqle): Support true NPOT textures.
    mNativeExtensions.textureNPOTOES = false;
>>>>>>> 21c5af31

    mNativeExtensions.texture3DOES = true;

    mNativeExtensions.standardDerivativesOES = true;

    mNativeExtensions.elementIndexUintOES = true;

<<<<<<< HEAD
    mNativeExtensions.elementIndexUint = true;

    // GL_OES_get_program_binary
    mNativeExtensions.getProgramBinary = true;

    // GL_APPLE_clip_distance
    mNativeExtensions.clipDistanceAPPLE = true;

    // GL_NV_pixel_buffer_object
    mNativeExtensions.pixelBufferObject = true;

    // GL_NV_fence
    mNativeExtensions.fence = true;

    // GL_OES_EGL_sync
    mNativeExtensions.eglSync = true;
=======
    // GL_APPLE_clip_distance
    mNativeExtensions.clipDistanceAPPLE = true;
>>>>>>> 21c5af31
}

void DisplayMtl::initializeTextureCaps() const
{
    mNativeTextureCaps.clear();

    mFormatTable.generateTextureCaps(this, &mNativeTextureCaps,
                                     &mNativeCaps.compressedTextureFormats);

    // Re-verify texture extensions.
    mNativeExtensions.setTextureExtensionSupport(mNativeTextureCaps);

    // Disable all depth buffer and stencil buffer readback extensions until we need them
    mNativeExtensions.readDepthNV         = false;
    mNativeExtensions.readStencilNV       = false;
    mNativeExtensions.depthBufferFloat2NV = false;
}

void DisplayMtl::initializeFeatures()
{
    // default values:
    mFeatures.hasBaseVertexInstancedDraw.enabled        = true;
    mFeatures.hasDepthTextureFiltering.enabled          = false;
<<<<<<< HEAD
    mFeatures.hasExplicitMemBarrier.enabled             = false;
=======
>>>>>>> 21c5af31
    mFeatures.hasNonUniformDispatch.enabled             = true;
    mFeatures.hasStencilOutput.enabled                  = false;
    mFeatures.hasTextureSwizzle.enabled                 = false;
    mFeatures.allowInlineConstVertexData.enabled        = true;
    mFeatures.allowSeparatedDepthStencilBuffers.enabled = false;
    mFeatures.forceBufferGPUStorage.enabled             = false;

    ANGLE_FEATURE_CONDITION((&mFeatures), hasDepthAutoResolve, supportEitherGPUFamily(3, 2));
    ANGLE_FEATURE_CONDITION((&mFeatures), hasStencilAutoResolve, supportEitherGPUFamily(5, 2));
    ANGLE_FEATURE_CONDITION((&mFeatures), allowBufferReadWrite, supportEitherGPUFamily(3, 1));
    ANGLE_FEATURE_CONDITION((&mFeatures), allowRuntimeSamplerCompareMode,
                            supportEitherGPUFamily(3, 1));
    ANGLE_FEATURE_CONDITION((&mFeatures), allowMultisampleStoreAndResolve,
                            supportEitherGPUFamily(3, 1));

    if (ANGLE_APPLE_AVAILABLE_XCI(10.14, 13.0, 12.0))
    {
        mFeatures.hasStencilOutput.enabled = true;
    }
    if (ANGLE_APPLE_AVAILABLE_XCI(10.15, 13.0, 13.0))
    {
        ANGLE_FEATURE_CONDITION((&mFeatures), hasTextureSwizzle, supportEitherGPUFamily(1, 2));
    }

#if TARGET_OS_OSX || TARGET_OS_MACCATALYST
    mFeatures.hasDepthTextureFiltering.enabled = true;
<<<<<<< HEAD
    mFeatures.breakRenderPassIsCheap.enabled   = true;

    if (ANGLE_APPLE_AVAILABLE_XC(10.14, 13.0))
=======

    // Texture swizzle is only supported if macos sdk 10.15 is present
#    if defined(__MAC_10_15)
    if (ANGLE_APPLE_AVAILABLE_XC(10.15, 13.0))
>>>>>>> 21c5af31
    {
        mFeatures.hasExplicitMemBarrier.enabled = true;
    }

#elif TARGET_OS_IOS || TARGET_OS_TV
    mFeatures.breakRenderPassIsCheap.enabled = false;

    // Base Vertex drawing is only supported since GPU family 3.
    ANGLE_FEATURE_CONDITION((&mFeatures), hasBaseVertexInstancedDraw, supportiOSGPUFamily(3));

    ANGLE_FEATURE_CONDITION((&mFeatures), hasNonUniformDispatch,
                            TARGET_OS_IOS && supportiOSGPUFamily(4));

    ANGLE_FEATURE_CONDITION((&mFeatures), allowSeparatedDepthStencilBuffers, !TARGET_OS_SIMULATOR);

#endif

    angle::PlatformMethods *platform = ANGLEPlatformCurrent();
    platform->overrideFeaturesMtl(platform, &mFeatures);
}

angle::Result DisplayMtl::initializeShaderLibrary()
{
    mtl::AutoObjCObj<NSError> err = nil;

    const uint8_t *compiled_shader_binary;
    size_t compiled_shader_binary_len;

#if !defined(NDEBUG)
    if (getFeatures().hasStencilOutput.enabled)
    {
        compiled_shader_binary     = compiled_default_metallib_2_1_debug;
        compiled_shader_binary_len = compiled_default_metallib_2_1_debug_len;
    }
    else
    {
        compiled_shader_binary     = compiled_default_metallib_debug;
        compiled_shader_binary_len = compiled_default_metallib_debug_len;
    }
#else
    if (getFeatures().hasStencilOutput.enabled)
    {
        compiled_shader_binary     = compiled_default_metallib_2_1;
        compiled_shader_binary_len = compiled_default_metallib_2_1_len;
    }
    else
    {
        compiled_shader_binary     = compiled_default_metallib;
        compiled_shader_binary_len = compiled_default_metallib_len;
    }
#endif

    mDefaultShaders = CreateShaderLibraryFromBinary(getMetalDevice(), compiled_shader_binary,
                                                    compiled_shader_binary_len, &err);

    if (err && !mDefaultShaders)
    {
        ANGLE_MTL_OBJC_SCOPE
        {
            ERR() << "Internal error: " << err.get().localizedDescription.UTF8String;
        }
        return angle::Result::Stop;
    }

    return angle::Result::Continue;
}

bool DisplayMtl::supportiOSGPUFamily(uint8_t iOSFamily) const
{
#if (!TARGET_OS_IOS && !TARGET_OS_TV) || TARGET_OS_MACCATALYST
    return false;
#else
#    if (__IPHONE_OS_VERSION_MAX_ALLOWED >= 130000) || (__TV_OS_VERSION_MAX_ALLOWED >= 130000)
    // If device supports [MTLDevice supportsFamily:], then use it.
    if (ANGLE_APPLE_AVAILABLE_I(13.0))
    {
        MTLGPUFamily family;
        switch (iOSFamily)
        {
            case 1:
                family = MTLGPUFamilyApple1;
                break;
            case 2:
                family = MTLGPUFamilyApple2;
                break;
            case 3:
                family = MTLGPUFamilyApple3;
                break;
            case 4:
                family = MTLGPUFamilyApple4;
                break;
            case 5:
                family = MTLGPUFamilyApple5;
                break;
#        if TARGET_OS_IOS
            case 6:
                family = MTLGPUFamilyApple6;
                break;
#        endif
            default:
                return false;
        }
        return [getMetalDevice() supportsFamily:family];
    }  // Metal 2.2
#    endif  // __IPHONE_OS_VERSION_MAX_ALLOWED

    // If device doesn't support [MTLDevice supportsFamily:], then use
    // [MTLDevice supportsFeatureSet:].
    MTLFeatureSet featureSet;
    switch (iOSFamily)
    {
#    if TARGET_OS_IOS
        case 1:
            featureSet = MTLFeatureSet_iOS_GPUFamily1_v1;
            break;
        case 2:
            featureSet = MTLFeatureSet_iOS_GPUFamily2_v1;
            break;
        case 3:
            featureSet = MTLFeatureSet_iOS_GPUFamily3_v1;
            break;
        case 4:
            featureSet = MTLFeatureSet_iOS_GPUFamily4_v1;
            break;
#        if __IPHONE_OS_VERSION_MAX_ALLOWED >= 120000
        case 5:
            featureSet = MTLFeatureSet_iOS_GPUFamily5_v1;
            break;
#        endif  // __IPHONE_OS_VERSION_MAX_ALLOWED
#    elif TARGET_OS_TV
        case 1:
        case 2:
            featureSet = MTLFeatureSet_tvOS_GPUFamily1_v1;
            break;
        case 3:
            featureSet = MTLFeatureSet_tvOS_GPUFamily2_v1;
            break;
#    endif  // TARGET_OS_IOS
        default:
            return false;
    }

    return [getMetalDevice() supportsFeatureSet:featureSet];
#endif      // TARGET_OS_IOS || TARGET_OS_TV
}

bool DisplayMtl::supportMacGPUFamily(uint8_t macFamily) const
{
#if TARGET_OS_OSX || TARGET_OS_MACCATALYST
#    if defined(__MAC_10_15)
    // If device supports [MTLDevice supportsFamily:], then use it.
    if (ANGLE_APPLE_AVAILABLE_XC(10.15, 13.0))
    {
        MTLGPUFamily family;

        switch (macFamily)
        {
#        if TARGET_OS_MACCATALYST
            case 1:
                family = MTLGPUFamilyMacCatalyst1;
                break;
            case 2:
                family = MTLGPUFamilyMacCatalyst2;
                break;
#        else   // TARGET_OS_MACCATALYST
            case 1:
                family = MTLGPUFamilyMac1;
                break;
            case 2:
                family = MTLGPUFamilyMac2;
                break;
#        endif  // TARGET_OS_MACCATALYST
            default:
                return false;
        }

        return [getMetalDevice() supportsFamily:family];
    }  // Metal 2.2
#    endif

    // If device doesn't support [MTLDevice supportsFamily:], then use
    // [MTLDevice supportsFeatureSet:].
#    if TARGET_OS_MACCATALYST
    UNREACHABLE();
    return false;
#    else
    MTLFeatureSet featureSet;
    switch (macFamily)
    {
        case 1:
            featureSet = MTLFeatureSet_macOS_GPUFamily1_v1;
            break;
#        if defined(__MAC_10_14)
        case 2:
            featureSet = MTLFeatureSet_macOS_GPUFamily2_v1;
            break;
#        endif
        default:
            return false;
    }
    return [getMetalDevice() supportsFeatureSet:featureSet];
#    endif  // TARGET_OS_MACCATALYST
#else       // #if TARGET_OS_OSX || TARGET_OS_MACCATALYST

    return false;

#endif
}

bool DisplayMtl::supportEitherGPUFamily(uint8_t iOSFamily, uint8_t macFamily) const
{
    return supportiOSGPUFamily(iOSFamily) || supportMacGPUFamily(macFamily);
}

#if defined(__IPHONE_12_0) || defined(__MAC_10_14)
mtl::AutoObjCObj<MTLSharedEventListener> DisplayMtl::getOrCreateSharedEventListener()
{
    if (!mSharedEventListener)
    {
        ANGLE_MTL_OBJC_SCOPE
        {
            mSharedEventListener = [[[MTLSharedEventListener alloc] init] ANGLE_MTL_AUTORELEASE];
        }
    }
    return mSharedEventListener;
}
#endif

}  // namespace rx<|MERGE_RESOLUTION|>--- conflicted
+++ resolved
@@ -44,11 +44,7 @@
 }
 
 DisplayMtl::DisplayMtl(const egl::DisplayState &state)
-<<<<<<< HEAD
-    : DisplayImpl(state), mStateCache(mFeatures), mUtils(this)
-=======
-    : DisplayImpl(state), mUtils(this), mGlslangInitialized(false)
->>>>>>> 21c5af31
+    : DisplayImpl(state), mStateCache(mFeatures), mUtils(this), mGlslangInitialized(false)
 {}
 
 DisplayMtl::~DisplayMtl() {}
@@ -441,11 +437,11 @@
     // on Intel and 64 on AMD for now.
     if ([mMetalDevice.get().name rangeOfString:@"Intel"].location != NSNotFound)
     {
-        mNativeCaps.maxAliasedPointSize   = 255;
+        mNativeCaps.maxAliasedPointSize = 255;
     }
     else
     {
-        mNativeCaps.maxAliasedPointSize   = 64;
+        mNativeCaps.maxAliasedPointSize = 64;
     }
 
     mNativeCaps.minAliasedLineWidth = 1.0f;
@@ -545,13 +541,8 @@
     mNativeCaps.maxTransformFeedbackSeparateComponents =
         gl::IMPLEMENTATION_MAX_TRANSFORM_FEEDBACK_SEPARATE_COMPONENTS;
 
-<<<<<<< HEAD
     // GL_OES_get_program_binary
     mNativeCaps.programBinaryFormats.push_back(GL_PROGRAM_BINARY_ANGLE);
-=======
-    // NOTE(hqle): support MSAA.
-    mNativeCaps.maxSamples = 1;
->>>>>>> 21c5af31
 
     // GL_APPLE_clip_distance
     mNativeCaps.maxClipDistances = 8;
@@ -563,14 +554,8 @@
     mNativeExtensions = gl::Extensions();
 
     // Enable this for simple buffer readback testing, but some functionality is missing.
-<<<<<<< HEAD
-    mNativeExtensions.mapBuffer              = true;
+    mNativeExtensions.mapBufferOES           = true;
     mNativeExtensions.mapBufferRange         = true;
-=======
-    // NOTE(hqle): Support full mapBufferRange extension.
-    mNativeExtensions.mapBufferOES           = true;
-    mNativeExtensions.mapBufferRange         = false;
->>>>>>> 21c5af31
     mNativeExtensions.textureStorage         = true;
     mNativeExtensions.drawBuffers            = true;
     mNativeExtensions.fragDepth              = true;
@@ -605,13 +590,8 @@
     mNativeExtensions.semaphore   = false;
     mNativeExtensions.semaphoreFd = false;
 
-<<<<<<< HEAD
     mNativeExtensions.instancedArraysANGLE = true;
     mNativeExtensions.instancedArraysEXT   = true;
-=======
-    mNativeExtensions.instancedArraysANGLE = mFeatures.hasBaseVertexInstancedDraw.enabled;
-    mNativeExtensions.instancedArraysEXT   = mNativeExtensions.instancedArraysANGLE;
->>>>>>> 21c5af31
 
     mNativeExtensions.robustBufferAccessBehavior = false;
 
@@ -626,12 +606,7 @@
     mNativeExtensions.textureFilterAnisotropic = true;
     mNativeExtensions.maxTextureAnisotropy     = 16;
 
-<<<<<<< HEAD
-    mNativeExtensions.textureNPOT = true;
-=======
-    // NOTE(hqle): Support true NPOT textures.
-    mNativeExtensions.textureNPOTOES = false;
->>>>>>> 21c5af31
+    mNativeExtensions.textureNPOTOES = true;
 
     mNativeExtensions.texture3DOES = true;
 
@@ -639,27 +614,20 @@
 
     mNativeExtensions.elementIndexUintOES = true;
 
-<<<<<<< HEAD
-    mNativeExtensions.elementIndexUint = true;
-
     // GL_OES_get_program_binary
-    mNativeExtensions.getProgramBinary = true;
+    mNativeExtensions.getProgramBinaryOES = true;
 
     // GL_APPLE_clip_distance
     mNativeExtensions.clipDistanceAPPLE = true;
 
     // GL_NV_pixel_buffer_object
-    mNativeExtensions.pixelBufferObject = true;
+    mNativeExtensions.pixelBufferObjectNV = true;
 
     // GL_NV_fence
-    mNativeExtensions.fence = true;
+    mNativeExtensions.fenceNV = true;
 
     // GL_OES_EGL_sync
-    mNativeExtensions.eglSync = true;
-=======
-    // GL_APPLE_clip_distance
-    mNativeExtensions.clipDistanceAPPLE = true;
->>>>>>> 21c5af31
+    mNativeExtensions.eglSyncOES = true;
 }
 
 void DisplayMtl::initializeTextureCaps() const
@@ -683,10 +651,7 @@
     // default values:
     mFeatures.hasBaseVertexInstancedDraw.enabled        = true;
     mFeatures.hasDepthTextureFiltering.enabled          = false;
-<<<<<<< HEAD
     mFeatures.hasExplicitMemBarrier.enabled             = false;
-=======
->>>>>>> 21c5af31
     mFeatures.hasNonUniformDispatch.enabled             = true;
     mFeatures.hasStencilOutput.enabled                  = false;
     mFeatures.hasTextureSwizzle.enabled                 = false;
@@ -713,16 +678,9 @@
 
 #if TARGET_OS_OSX || TARGET_OS_MACCATALYST
     mFeatures.hasDepthTextureFiltering.enabled = true;
-<<<<<<< HEAD
     mFeatures.breakRenderPassIsCheap.enabled   = true;
 
     if (ANGLE_APPLE_AVAILABLE_XC(10.14, 13.0))
-=======
-
-    // Texture swizzle is only supported if macos sdk 10.15 is present
-#    if defined(__MAC_10_15)
-    if (ANGLE_APPLE_AVAILABLE_XC(10.15, 13.0))
->>>>>>> 21c5af31
     {
         mFeatures.hasExplicitMemBarrier.enabled = true;
     }
