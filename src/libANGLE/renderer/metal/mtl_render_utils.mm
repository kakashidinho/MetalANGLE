--- conflicted
+++ resolved
@@ -2450,9 +2450,6 @@
             UNREACHABLE();
     }
 
-<<<<<<< HEAD
-    GenerateMipmapUniform options;
-=======
     if (threadGroupSize.width * threadGroupSize.height * threadGroupSize.depth >
         computePiline.maxTotalThreadsPerThreadgroup)
     {
@@ -2467,8 +2464,7 @@
     ASSERT(cmdEncoder);
     cmdEncoder->setComputePipelineState(computePiline);
 
-    Generate3DMipmapUniform options;
->>>>>>> c8f0a46f
+    GenerateMipmapUniform options;
     uint32_t maxMipsPerBatch = 4;
 
     uint32_t remainMips = srcTexture->mipmapLevels() - 1;
