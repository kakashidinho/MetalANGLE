--- conflicted
+++ resolved
@@ -166,13 +166,8 @@
         ContextMtl *contextMtl = mtl::GetImpl(context);
         if (mBufferPool.getMaxBuffers() == 1)
         {
-<<<<<<< HEAD
             *mapPtr = mBuffer->map(contextMtl, (access & GL_MAP_WRITE_BIT) == 0,
-                                   access & GL_MAP_UNSYNCHRONIZED_BIT);
-=======
-            *mapPtr = mBuffer->map(mtl::GetImpl(context), (access & GL_MAP_WRITE_BIT) == 0,
                                    access & GL_MAP_UNSYNCHRONIZED_BIT) + offset;
->>>>>>> 0fafb589
         }
         else
         {
