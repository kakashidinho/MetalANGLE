--- conflicted
+++ resolved
@@ -64,7 +64,6 @@
     : ConversionBufferMtl(context,
                           kConvertedElementArrayBufferInitialSize,
                           mtl::kIndexBufferOffsetAlignment),
-<<<<<<< HEAD
       elemType(elemTypeIn),
       offset(offsetIn),
       primitiveRestartEnabled(primitiveRestartEnabledIn)
@@ -73,9 +72,6 @@
 // UniformConversionBufferMtl implementation
 UniformConversionBufferMtl::UniformConversionBufferMtl(ContextMtl *context, size_t offsetIn)
     : ConversionBufferMtl(context, 0, mtl::kUniformBufferSettingOffsetMinAlignment),
-=======
-      type(typeIn),
->>>>>>> 21c5af31
       offset(offsetIn)
 {}
 
@@ -113,56 +109,7 @@
                                  size_t intendedSize,
                                  gl::BufferUsage usage)
 {
-<<<<<<< HEAD
     return setDataImpl(context, data, intendedSize, usage);
-=======
-    ContextMtl *contextMtl = mtl::GetImpl(context);
-
-    // Invalidate conversion buffers
-    if (mState.getSize() != static_cast<GLint64>(intendedSize))
-    {
-        clearConversionBuffers();
-    }
-    else
-    {
-        markConversionBuffersDirty();
-    }
-
-    size_t adjustedSize = std::max<size_t>(1, intendedSize);
-
-    if (!mShadowCopy.size() || intendedSize > mShadowCopy.size() || usage != mState.getUsage())
-    {
-        // Re-create the buffer
-        ANGLE_MTL_CHECK(contextMtl, mShadowCopy.resize(adjustedSize), GL_OUT_OF_MEMORY);
-
-        size_t maxBuffers;
-        switch (usage)
-        {
-            case gl::BufferUsage::StaticCopy:
-            case gl::BufferUsage::StaticDraw:
-            case gl::BufferUsage::StaticRead:
-                maxBuffers = 1;  // static buffer doesn't need high speed data update
-                break;
-            default:
-                // dynamic buffer, allow up to 2 update per frame/encoding without
-                // waiting for GPU.
-                maxBuffers = 2;
-                break;
-        }
-
-        mBufferPool.initialize(contextMtl, adjustedSize, 1, maxBuffers);
-    }
-
-    // Transfer data to shadow copy buffer
-    if (data)
-    {
-        auto ptr = static_cast<const uint8_t *>(data);
-        std::copy(ptr, ptr + intendedSize, mShadowCopy.data());
-    }
-
-    // Transfer data from shadow copy buffer to GPU buffer.
-    return commitShadowCopy(context, adjustedSize);
->>>>>>> 21c5af31
 }
 
 angle::Result BufferMtl::setSubData(const gl::Context *context,
@@ -194,17 +141,12 @@
 
 angle::Result BufferMtl::map(const gl::Context *context, GLenum access, void **mapPtr)
 {
-<<<<<<< HEAD
     GLbitfield mapRangeAccess = 0;
     if ((access & GL_WRITE_ONLY_OES) != 0 || (access & GL_READ_WRITE) != 0)
     {
         mapRangeAccess |= GL_MAP_WRITE_BIT;
     }
     return mapRange(context, 0, size(), mapRangeAccess, mapPtr);
-=======
-    ASSERT(mShadowCopy.size());
-    return mapRange(context, 0, size(), 0, mapPtr);
->>>>>>> 21c5af31
 }
 
 angle::Result BufferMtl::mapRange(const gl::Context *context,
@@ -429,7 +371,6 @@
 {
     mVertexConversionBuffers.clear();
     mIndexConversionBuffers.clear();
-<<<<<<< HEAD
     mUniformConversionBuffers.clear();
 }
 
@@ -526,8 +467,6 @@
 #endif
 
     return angle::Result::Continue;
-=======
->>>>>>> 21c5af31
 }
 
 angle::Result BufferMtl::setSubDataImpl(const gl::Context *context,
@@ -581,7 +520,6 @@
 {
     ContextMtl *contextMtl = mtl::GetImpl(context);
 
-<<<<<<< HEAD
     if (!size)
     {
         // Skip mapping if size to commit is zero.
@@ -598,18 +536,8 @@
 
         std::copy(mShadowCopy.data(), mShadowCopy.data() + size, ptr);
     }
-=======
-    uint8_t *ptr = nullptr;
-    ANGLE_TRY(mBufferPool.allocate(contextMtl, size, &ptr, &mBuffer, nullptr, nullptr));
-
-    std::copy(mShadowCopy.data(), mShadowCopy.data() + size, ptr);
->>>>>>> 21c5af31
 
     ANGLE_TRY(mBufferPool.commit(contextMtl));
-
-#ifndef NDEBUG
-    ANGLE_MTL_OBJC_SCOPE { mBuffer->get().label = [NSString stringWithFormat:@"%p", this]; }
-#endif
 
     return angle::Result::Continue;
 }
