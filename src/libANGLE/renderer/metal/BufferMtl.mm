--- conflicted
+++ resolved
@@ -218,13 +218,8 @@
         if (mState.getAccessFlags() & GL_MAP_UNSYNCHRONIZED_BIT)
         {
             // Copy the mapped region without synchronization with GPU
-<<<<<<< HEAD
-            auto ptr = mBuffer->map(contextMtl, /* readonly */ false, /* noSync */ true);
-            std::copy(mShadowCopy.data() + offset, mShadowCopy.data() + len, ptr);
-=======
-            auto ptr = mBuffer->map(contextMtl, /* readonly*/ false, /* noSync */ true) + offset;
+            auto ptr = mBuffer->map(contextMtl, /* readonly */ false, /* noSync */ true) + offset;
             std::copy(mShadowCopy.data() + offset, mShadowCopy.data() + offset + len, ptr);
->>>>>>> b83fc71d
             mBuffer->unmap(contextMtl, offset, len);
         }
         else
