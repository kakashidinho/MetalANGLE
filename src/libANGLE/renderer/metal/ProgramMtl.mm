//
// Copyright 2019 The ANGLE Project Authors. All rights reserved.
// Use of this source code is governed by a BSD-style license that can be
// found in the LICENSE file.
//
// ProgramMtl.mm:
//    Implements the class methods for ProgramMtl.
//

#include "libANGLE/renderer/metal/ProgramMtl.h"

#include <TargetConditionals.h>

#include <sstream>

#include "common/debug.h"
#include "compiler/translator/TranslatorMetal.h"
#include "libANGLE/Context.h"
#include "libANGLE/ProgramLinkedResources.h"
#include "libANGLE/renderer/metal/BufferMtl.h"
#include "libANGLE/renderer/metal/ContextMtl.h"
#include "libANGLE/renderer/metal/DisplayMtl.h"
#include "libANGLE/renderer/metal/TextureMtl.h"
#include "libANGLE/renderer/metal/mtl_glslang_utils.h"
#include "libANGLE/renderer/metal/mtl_utils.h"
#include "libANGLE/renderer/renderer_utils.h"

namespace rx
{

namespace
{

#define SHADER_ENTRY_NAME @"main0"
constexpr char kSpirvCrossSpecConstSuffix[] = "_tmp";
<<<<<<< HEAD
constexpr uint32_t kBinaryShaderMagic        = 0xcac8e63f;
=======
constexpr uint32_t kBinaryShaderMagic       = 0xcac8e64f;
>>>>>>> 9f90507a

template <typename T>
class ScopedAutoClearVector
{
  public:
    ScopedAutoClearVector(std::vector<T> *array) : mArray(*array) {}
    ~ScopedAutoClearVector() { mArray.clear(); }

  private:
    std::vector<T> &mArray;
};

angle::Result StreamUniformBufferData(ContextMtl *contextMtl,
                                      mtl::BufferPool *dynamicBuffer,
                                      const uint8_t *sourceData,
                                      size_t bytesToAllocate,
                                      size_t sizeToCopy,
                                      mtl::BufferRef *bufferOut,
                                      size_t *bufferOffsetOut)
{
    uint8_t *dst = nullptr;
    dynamicBuffer->releaseInFlightBuffers(contextMtl);
    ANGLE_TRY(dynamicBuffer->allocate(contextMtl, bytesToAllocate, &dst, bufferOut, bufferOffsetOut,
                                      nullptr));
    memcpy(dst, sourceData, sizeToCopy);

    ANGLE_TRY(dynamicBuffer->commit(contextMtl));
    return angle::Result::Continue;
}

void InitDefaultUniformBlock(const std::vector<sh::Uniform> &uniforms,
                             gl::Shader *shader,
                             sh::BlockLayoutMap *blockLayoutMapOut,
                             size_t *blockSizeOut)
{
    if (uniforms.empty())
    {
        *blockSizeOut = 0;
        return;
    }

    sh::Std140BlockEncoder blockEncoder;
    sh::GetActiveUniformBlockInfo(uniforms, "", &blockEncoder, blockLayoutMapOut);

    size_t blockSize = blockEncoder.getCurrentOffset();

    // TODO(jmadill): I think we still need a valid block for the pipeline even if zero sized.
    if (blockSize == 0)
    {
        *blockSizeOut = 0;
        return;
    }

    // Need to round up to multiple of vec4
    *blockSizeOut = roundUp(blockSize, static_cast<size_t>(16));
    return;
}

template <typename T>
void UpdateDefaultUniformBlock(GLsizei count,
                               uint32_t arrayIndex,
                               int componentCount,
                               const T *v,
                               const sh::BlockMemberInfo &layoutInfo,
                               angle::MemoryBuffer *uniformData)
{
    const int elementSize = sizeof(T) * componentCount;

    uint8_t *dst = uniformData->data() + layoutInfo.offset;
    if (layoutInfo.arrayStride == 0 || layoutInfo.arrayStride == elementSize)
    {
        uint32_t arrayOffset = arrayIndex * layoutInfo.arrayStride;
        uint8_t *writePtr    = dst + arrayOffset;
        ASSERT(writePtr + (elementSize * count) <= uniformData->data() + uniformData->size());
        memcpy(writePtr, v, elementSize * count);
    }
    else
    {
        // Have to respect the arrayStride between each element of the array.
        int maxIndex = arrayIndex + count;
        for (int writeIndex = arrayIndex, readIndex = 0; writeIndex < maxIndex;
             writeIndex++, readIndex++)
        {
            const int arrayOffset = writeIndex * layoutInfo.arrayStride;
            uint8_t *writePtr     = dst + arrayOffset;
            const T *readPtr      = v + (readIndex * componentCount);
            ASSERT(writePtr + elementSize <= uniformData->data() + uniformData->size());
            memcpy(writePtr, readPtr, elementSize);
        }
    }
}

template <typename T>
void ReadFromDefaultUniformBlock(int componentCount,
                                 uint32_t arrayIndex,
                                 T *dst,
                                 const sh::BlockMemberInfo &layoutInfo,
                                 const angle::MemoryBuffer *uniformData)
{
    ASSERT(layoutInfo.offset != -1);

    const int elementSize = sizeof(T) * componentCount;
    const uint8_t *source = uniformData->data() + layoutInfo.offset;

    if (layoutInfo.arrayStride == 0 || layoutInfo.arrayStride == elementSize)
    {
        const uint8_t *readPtr = source + arrayIndex * layoutInfo.arrayStride;
        memcpy(dst, readPtr, elementSize);
    }
    else
    {
        // Have to respect the arrayStride between each element of the array.
        const int arrayOffset  = arrayIndex * layoutInfo.arrayStride;
        const uint8_t *readPtr = source + arrayOffset;
        memcpy(dst, readPtr, elementSize);
    }
}

class Std140BlockLayoutEncoderFactory : public gl::CustomBlockLayoutEncoderFactory
{
  public:
    sh::BlockLayoutEncoder *makeEncoder() override { return new sh::Std140BlockEncoder(); }
};

void InitArgumentBufferEncoder(mtl::Context *context,
                               id<MTLFunction> function,
                               uint32_t bufferIndex,
                               ProgramArgumentBufferEncoderMtl *encoder)
{
    encoder->metalArgBufferEncoder = [function newArgumentEncoderWithBufferIndex:bufferIndex];
    if (encoder->metalArgBufferEncoder)
    {
        encoder->bufferPool.initialize(context, encoder->metalArgBufferEncoder.get().encodedLength,
                                       mtl::kArgumentBufferOffsetAlignment);
    }
}

angle::Result CreateMslShader(mtl::Context *context,
                              id<MTLLibrary> shaderLib,
                              MTLFunctionConstantValues *funcConstants,
                              mtl::AutoObjCPtr<id<MTLFunction>> *shaderOut)
{
    NSError *nsErr = nil;

    id<MTLFunction> mtlShader;
    if (funcConstants)
    {
        mtlShader = [shaderLib newFunctionWithName:SHADER_ENTRY_NAME
                                    constantValues:funcConstants
                                             error:&nsErr];
    }
    else
    {
        mtlShader = [shaderLib newFunctionWithName:SHADER_ENTRY_NAME];
    }

    [mtlShader ANGLE_MTL_AUTORELEASE];
    if (nsErr && !mtlShader)
    {
        std::ostringstream ss;
        ss << "Internal error compiling Metal shader:\n"
           << nsErr.localizedDescription.UTF8String << "\n";

        ERR() << ss.str();

        ANGLE_MTL_CHECK(context, false, GL_INVALID_OPERATION);
    }

    shaderOut->retainAssign(mtlShader);

    return angle::Result::Continue;
}

}  // namespace

// ProgramArgumentBufferEncoderMtl implementation
void ProgramArgumentBufferEncoderMtl::reset(ContextMtl *contextMtl)
{
    metalArgBufferEncoder = nil;
    bufferPool.destroy(contextMtl);
}

<<<<<<< HEAD
// ProgramShaderVariantMtl implementation
void ProgramShaderVariantMtl::reset(ContextMtl *contextMtl)
=======
// ProgramShaderObjVariantMtl implementation
void ProgramShaderObjVariantMtl::reset(ContextMtl *contextMtl)
>>>>>>> 9f90507a
{
    metalShader = nil;

    uboArgBufferEncoder.reset(contextMtl);
<<<<<<< HEAD
=======

    translatedSrcInfo = nullptr;
>>>>>>> 9f90507a
}

// ProgramMtl implementation
ProgramMtl::DefaultUniformBlock::DefaultUniformBlock() {}

ProgramMtl::DefaultUniformBlock::~DefaultUniformBlock() = default;

ProgramMtl::ProgramMtl(const gl::ProgramState &state)
    : ProgramImpl(state), mMetalRenderPipelineCache(this)
{}

ProgramMtl::~ProgramMtl() {}

void ProgramMtl::destroy(const gl::Context *context)
{
    auto contextMtl = mtl::GetImpl(context);

    reset(contextMtl);
}

void ProgramMtl::reset(ContextMtl *context)
{
    for (auto &block : mDefaultUniformBlocks)
    {
        block.uniformLayout.clear();
    }

    for (gl::ShaderType shaderType : gl::AllShaderTypes())
    {
<<<<<<< HEAD
        mMslShaderLibrary[shaderType] = nil;

        mMslShaderTranslateInfo[shaderType].hasUBOArgumentBuffer = false;
        for (mtl::SamplerBinding &binding :
             mMslShaderTranslateInfo[shaderType].actualSamplerBindings)
        {
            binding.textureBinding = mtl::kMaxShaderSamplers;
        }

        for (uint32_t &binding : mMslShaderTranslateInfo[shaderType].actualUBOBindings)
        {
            binding = mtl::kMaxShaderBuffers;
        }
=======
        mMslShaderTranslateInfo[shaderType].reset();
>>>>>>> 9f90507a
    }
    mMslXfbOnlyVertexShaderInfo.reset();

<<<<<<< HEAD
    for (ProgramShaderVariantMtl &var : mVertexShaderVariants)
    {
        var.reset(context);
    }
    for (ProgramShaderVariantMtl &var : mFragmentShaderVariants)
=======
    for (ProgramShaderObjVariantMtl &var : mVertexShaderVariants)
    {
        var.reset(context);
    }
    for (ProgramShaderObjVariantMtl &var : mFragmentShaderVariants)
>>>>>>> 9f90507a
    {
        var.reset(context);
    }

    mMetalRenderPipelineCache.clear();
}

void ProgramMtl::saveTranslatedShaders(gl::BinaryOutputStream *stream)
{
    // Write out shader sources for all shader types
    mMslXfbOnlyVertexShaderInfo.save(stream);
    for (const gl::ShaderType shaderType : gl::AllShaderTypes())
    {
        mMslShaderTranslateInfo[shaderType].save(stream);
    }
}

void ProgramMtl::loadTranslatedShaders(gl::BinaryInputStream *stream)
{
    // Read in shader sources for all shader types
    mMslXfbOnlyVertexShaderInfo.load(stream);
    for (const gl::ShaderType shaderType : gl::AllShaderTypes())
    {
        mMslShaderTranslateInfo[shaderType].load(stream);
    }
}

std::unique_ptr<rx::LinkEvent> ProgramMtl::load(const gl::Context *context,
                                                gl::BinaryInputStream *stream,
                                                gl::InfoLog &infoLog)
{

    return std::make_unique<LinkEventDone>(linkTranslatedShaders(context, stream, infoLog));
}

void ProgramMtl::save(const gl::Context *context, gl::BinaryOutputStream *stream)
{
    // Magic number:
<<<<<<< HEAD
    stream->writeInt(kBinaryShaderMagic);
=======
    stream->writeInt<int>(kBinaryShaderMagic);
>>>>>>> 9f90507a
    saveTranslatedShaders(stream);
    saveDefaultUniformBlocksInfo(stream);
}

void ProgramMtl::setBinaryRetrievableHint(bool retrievable)
{
    // NOTE(hqle): UNIMPLEMENTED();
}

void ProgramMtl::setSeparable(bool separable)
{
    // NOTE(hqle): UNIMPLEMENTED();
}

std::unique_ptr<LinkEvent> ProgramMtl::link(const gl::Context *context,
                                            const gl::ProgramLinkedResources &resources,
                                            gl::InfoLog &infoLog)
{
    // Link resources before calling GetShaderSource to make sure they are ready for the set/binding
    // assignment done in that function.
    linkResources(resources);

    // NOTE(hqle): Parallelize linking.
    return std::make_unique<LinkEventDone>(linkImpl(context, resources, infoLog));
}

angle::Result ProgramMtl::linkImpl(const gl::Context *glContext,
                                   const gl::ProgramLinkedResources &resources,
                                   gl::InfoLog &infoLog)
{
    ContextMtl *contextMtl = mtl::GetImpl(glContext);
    // NOTE(hqle): No transform feedbacks for now, since we only support ES 2.0 atm

    reset(contextMtl);

    ANGLE_TRY(initDefaultUniformBlocks(glContext));

    // Gather variable info and transform sources.
    gl::ShaderMap<std::string> shaderSources;
<<<<<<< HEAD
    ShaderMapInterfaceVariableInfoMap variableInfoMap;
    mtl::GlslangGetShaderSource(mState, resources, &shaderSources, &variableInfoMap);

    // Convert GLSL to spirv code
    gl::ShaderMap<std::vector<uint32_t>> shaderCodes;
    ANGLE_TRY(mtl::GlslangGetShaderSpirvCode(
        contextMtl, mState.getProgramExecutable().getLinkedShaderStages(), contextMtl->getCaps(),
        shaderSources, variableInfoMap, &shaderCodes));
=======
    mtl::GlslangGetShaderSource(mState, resources, &shaderSources);

    // Convert GLSL to spirv code
    gl::ShaderMap<std::vector<uint32_t>> shaderCodes;
    std::vector<uint32_t> xfbOnlyVsCode;
    ANGLE_TRY(mtl::GlslangGetShaderSpirvCode(contextMtl, contextMtl->getCaps(), mState, false,
                                             shaderSources, &shaderCodes, &xfbOnlyVsCode));
>>>>>>> 9f90507a

    // Convert spirv code to MSL
    ANGLE_TRY(mtl::SpirvCodeToMsl(contextMtl, mState, &shaderCodes, &xfbOnlyVsCode,
                                  &mMslShaderTranslateInfo, &mMslXfbOnlyVertexShaderInfo));

    for (gl::ShaderType shaderType : gl::AllGLES2ShaderTypes())
    {
        // Create actual Metal shader library
        ANGLE_TRY(compileMslShader(contextMtl, shaderType, infoLog,
                                   &mMslShaderTranslateInfo[shaderType]));
    }

    return angle::Result::Continue;
}

angle::Result ProgramMtl::linkTranslatedShaders(const gl::Context *glContext,
                                                gl::BinaryInputStream *stream,
                                                gl::InfoLog &infoLog)
{
    ContextMtl *contextMtl = mtl::GetImpl(glContext);
    // NOTE(hqle): No transform feedbacks for now, since we only support ES 2.0 atm

    reset(contextMtl);

    uint32_t magicHeader = stream->readInt<uint32_t>();
    if (magicHeader != kBinaryShaderMagic)
    {
        infoLog << "Invalid header in program binary\n";
        return angle::Result::Stop;
    }
    loadTranslatedShaders(stream);
    ANGLE_TRY(loadDefaultUniformBlocksInfo(glContext, stream));

    ANGLE_TRY(compileMslShader(contextMtl, gl::ShaderType::Vertex, infoLog,
                               &mMslShaderTranslateInfo[gl::ShaderType::Vertex]));
    ANGLE_TRY(compileMslShader(contextMtl, gl::ShaderType::Fragment, infoLog,
                               &mMslShaderTranslateInfo[gl::ShaderType::Fragment]));

    return angle::Result::Continue;
}

void ProgramMtl::linkResources(const gl::ProgramLinkedResources &resources)
{
    Std140BlockLayoutEncoderFactory std140EncoderFactory;
    gl::ProgramLinkedResourcesLinker linker(&std140EncoderFactory);

    linker.linkResources(mState, resources);
}

angle::Result ProgramMtl::initDefaultUniformBlocks(const gl::Context *glContext)
{
    // Process vertex and fragment uniforms into std140 packing.
    gl::ShaderMap<sh::BlockLayoutMap> layoutMap;
    gl::ShaderMap<size_t> requiredBufferSize;
    requiredBufferSize.fill(0);

    for (gl::ShaderType shaderType : gl::AllGLES2ShaderTypes())
    {
        gl::Shader *shader = mState.getAttachedShader(shaderType);
        if (shader)
        {
            const std::vector<sh::Uniform> &uniforms = shader->getUniforms();
            InitDefaultUniformBlock(uniforms, shader, &layoutMap[shaderType],
                                    &requiredBufferSize[shaderType]);
        }
    }

    // Init the default block layout info.
    const auto &uniforms         = mState.getUniforms();
    const auto &uniformLocations = mState.getUniformLocations();
    for (size_t locSlot = 0; locSlot < uniformLocations.size(); ++locSlot)
    {
        const gl::VariableLocation &location = uniformLocations[locSlot];
        gl::ShaderMap<sh::BlockMemberInfo> layoutInfo;

        if (location.used() && !location.ignored)
        {
            const gl::LinkedUniform &uniform = uniforms[location.index];
            if (uniform.isInDefaultBlock() && !uniform.isSampler())
            {
                std::string uniformName = uniform.name;
                if (uniform.isArray())
                {
                    // Gets the uniform name without the [0] at the end.
                    uniformName = gl::ParseResourceName(uniformName, nullptr);
                }

                bool found = false;

                for (gl::ShaderType shaderType : gl::AllGLES2ShaderTypes())
                {
                    auto it = layoutMap[shaderType].find(uniformName);
                    if (it != layoutMap[shaderType].end())
                    {
                        found                  = true;
                        layoutInfo[shaderType] = it->second;
                    }
                }

                ASSERT(found);
            }
        }

        for (gl::ShaderType shaderType : gl::AllGLES2ShaderTypes())
        {
            mDefaultUniformBlocks[shaderType].uniformLayout.push_back(layoutInfo[shaderType]);
        }
    }

    return resizeDefaultUniformBlocksMemory(glContext, requiredBufferSize);
}

angle::Result ProgramMtl::resizeDefaultUniformBlocksMemory(
    const gl::Context *glContext,
    const gl::ShaderMap<size_t> &requiredBufferSize)
{
    ContextMtl *contextMtl = mtl::GetImpl(glContext);

    for (gl::ShaderType shaderType : gl::AllGLES2ShaderTypes())
    {
        if (requiredBufferSize[shaderType] > 0)
        {
            ASSERT(requiredBufferSize[shaderType] <= mtl::kDefaultUniformsMaxSize);

            if (!mDefaultUniformBlocks[shaderType].uniformData.resize(
                    requiredBufferSize[shaderType]))
            {
                ANGLE_MTL_CHECK(contextMtl, false, GL_OUT_OF_MEMORY);
            }

            // Initialize uniform buffer memory to zero by default.
            mDefaultUniformBlocks[shaderType].uniformData.fill(0);
            mDefaultUniformBlocksDirty.set(shaderType);
        }
    }

    return angle::Result::Continue;
}

void ProgramMtl::saveDefaultUniformBlocksInfo(gl::BinaryOutputStream *stream)
{
    // Serializes the uniformLayout data of mDefaultUniformBlocks
    for (gl::ShaderType shaderType : gl::AllShaderTypes())
    {
        const size_t uniformCount = mDefaultUniformBlocks[shaderType].uniformLayout.size();
        stream->writeInt<size_t>(uniformCount);
        for (unsigned int uniformIndex = 0; uniformIndex < uniformCount; ++uniformIndex)
        {
            sh::BlockMemberInfo &blockInfo =
                mDefaultUniformBlocks[shaderType].uniformLayout[uniformIndex];
            gl::WriteBlockMemberInfo(stream, blockInfo);
        }
    }

    // Serializes required uniform block memory sizes
    for (gl::ShaderType shaderType : gl::AllShaderTypes())
    {
        stream->writeInt(mDefaultUniformBlocks[shaderType].uniformData.size());
    }
}

angle::Result ProgramMtl::loadDefaultUniformBlocksInfo(const gl::Context *glContext,
                                                       gl::BinaryInputStream *stream)
{
    gl::ShaderMap<size_t> requiredBufferSize;
    requiredBufferSize.fill(0);

    // Deserializes the uniformLayout data of mDefaultUniformBlocks
    for (gl::ShaderType shaderType : gl::AllShaderTypes())
    {
        const size_t uniformCount = stream->readInt<size_t>();
        for (unsigned int uniformIndex = 0; uniformIndex < uniformCount; ++uniformIndex)
        {
            sh::BlockMemberInfo blockInfo;
            gl::LoadBlockMemberInfo(stream, &blockInfo);
            mDefaultUniformBlocks[shaderType].uniformLayout.push_back(blockInfo);
        }
    }

    // Deserializes required uniform block memory sizes
    for (gl::ShaderType shaderType : gl::AllShaderTypes())
    {
        requiredBufferSize[shaderType] = stream->readInt<size_t>();
    }

    return resizeDefaultUniformBlocksMemory(glContext, requiredBufferSize);
}

angle::Result ProgramMtl::getSpecializedShader(mtl::Context *context,
                                               gl::ShaderType shaderType,
                                               const mtl::RenderPipelineDesc &renderPipelineDesc,
                                               id<MTLFunction> *shaderOut)
{
    static_assert(YES == 1, "YES should have value of 1");

    mtl::TranslatedShaderInfo *translatedMslInfo = &mMslShaderTranslateInfo[shaderType];
    ProgramShaderObjVariantMtl *shaderVariant;
    MTLFunctionConstantValues *funcConstants = nil;

    if (shaderType == gl::ShaderType::Vertex)
    {
<<<<<<< HEAD
        stream->writeInt<int>(mMslShaderTranslateInfo[shaderType].hasUBOArgumentBuffer);
        for (const mtl::SamplerBinding &binding :
             mMslShaderTranslateInfo[shaderType].actualSamplerBindings)
=======
        // For vertex shader, we need to create 3 variants, one with emulated rasterization
        // discard, one with true rasterization discard and one without.
        shaderVariant = &mVertexShaderVariants[renderPipelineDesc.rasterizationType];
        if (shaderVariant->metalShader)
>>>>>>> 9f90507a
        {
            // Already created.
            *shaderOut = shaderVariant->metalShader;
            return angle::Result::Continue;
        }

        if (renderPipelineDesc.rasterizationType == mtl::RenderPipelineRasterization::Disabled)
        {
            // Special case: XFB output only vertex shader.
            ASSERT(!mState.getLinkedTransformFeedbackVaryings().empty());
            translatedMslInfo = &mMslXfbOnlyVertexShaderInfo;
            if (!translatedMslInfo->metalLibrary)
            {
                // Lazily compile XFB only shader
                gl::InfoLog infoLog;
                ANGLE_TRY(
                    compileMslShader(context, shaderType, infoLog, &mMslXfbOnlyVertexShaderInfo));
                translatedMslInfo->metalLibrary.get().label = @"TransformFeedback";
            }
        }

        ANGLE_MTL_OBJC_SCOPE
        {
            BOOL emulateDiscard = renderPipelineDesc.rasterizationType ==
                                  mtl::RenderPipelineRasterization::EmulatedDiscard;

            NSString *discardEnabledStr = [NSString
                stringWithFormat:@"%s%s",
                                 sh::TranslatorMetal::GetRasterizationDiscardEnabledConstName(),
                                 kSpirvCrossSpecConstSuffix];

            funcConstants = [[MTLFunctionConstantValues alloc] init];
            [funcConstants setConstantValue:&emulateDiscard
                                       type:MTLDataTypeBool
                                   withName:discardEnabledStr];
        }
    }  // if (shaderType == gl::ShaderType::Vertex)
    else if (shaderType == gl::ShaderType::Fragment)
    {
<<<<<<< HEAD
        mMslShaderTranslateInfo[shaderType].hasUBOArgumentBuffer = stream->readInt<int>() != 0;
        for (mtl::SamplerBinding &binding :
             mMslShaderTranslateInfo[shaderType].actualSamplerBindings)
=======
        // For fragment shader, we need to create 2 variants, one with sample coverage mask
        // disabled, one with the mask enabled.
        BOOL emulateCoverageMask = renderPipelineDesc.emulateCoverageMask;
        shaderVariant            = &mFragmentShaderVariants[emulateCoverageMask];
        if (shaderVariant->metalShader)
>>>>>>> 9f90507a
        {
            // Already created.
            *shaderOut = shaderVariant->metalShader;
            return angle::Result::Continue;
        }

        ANGLE_MTL_OBJC_SCOPE
        {
            NSString *coverageMaskEnabledStr = [NSString
                stringWithFormat:@"%s%s", sh::TranslatorMetal::GetCoverageMaskEnabledConstName(),
                                 kSpirvCrossSpecConstSuffix];

            funcConstants = [[MTLFunctionConstantValues alloc] init];
            [funcConstants setConstantValue:&emulateCoverageMask
                                       type:MTLDataTypeBool
                                   withName:coverageMaskEnabledStr];
        }

    }  // gl::ShaderType::Fragment
    else
    {
        UNREACHABLE();
        return angle::Result::Stop;
    }

    // Create Metal shader object
    ANGLE_MTL_OBJC_SCOPE
    {
        [funcConstants ANGLE_MTL_AUTORELEASE];
        ANGLE_TRY(CreateMslShader(context, translatedMslInfo->metalLibrary, funcConstants,
                                  &shaderVariant->metalShader));
    }

    // Store reference to the translated source for easily querying mapped bindings later.
    shaderVariant->translatedSrcInfo = translatedMslInfo;

    // Initialize argument buffer encoder if required
    if (translatedMslInfo->hasUBOArgumentBuffer)
    {
        InitArgumentBufferEncoder(context, shaderVariant->metalShader,
                                  mtl::kUBOArgumentBufferBindingIndex,
                                  &shaderVariant->uboArgBufferEncoder);
    }

    *shaderOut = shaderVariant->metalShader;

    return angle::Result::Continue;
}
bool ProgramMtl::hasSpecializedShader(gl::ShaderType shaderType,
                                      const mtl::RenderPipelineDesc &renderPipelineDesc)
{
    return true;
}

<<<<<<< HEAD
angle::Result ProgramMtl::getSpecializedShader(mtl::Context *context,
                                               gl::ShaderType shaderType,
                                               const mtl::RenderPipelineDesc &renderPipelineDesc,
                                               id<MTLFunction> *shaderOut)
{
    static_assert(YES == 1, "YES should have value of 1");

    mtl::AutoObjCPtr<id<MTLLibrary>> mtlShaderLib = mMslShaderLibrary[shaderType];
=======
angle::Result ProgramMtl::compileMslShader(mtl::Context *context,
                                           gl::ShaderType shaderType,
                                           gl::InfoLog &infoLog,
                                           mtl::TranslatedShaderInfo *translatedMslInfo)
{
    ANGLE_MTL_OBJC_SCOPE
    {
        DisplayMtl *display     = context->getDisplay();
        id<MTLDevice> mtlDevice = display->getMetalDevice();

        // Convert to actual binary shader
        mtl::AutoObjCPtr<NSError *> err = nil;
        translatedMslInfo->metalLibrary =
            mtl::CreateShaderLibrary(mtlDevice, translatedMslInfo->metalShaderSource, &err);
        if (err && !translatedMslInfo->metalLibrary)
        {
            std::ostringstream ss;
            ss << "Internal error compiling Metal shader:\n"
               << err.get().localizedDescription.UTF8String << "\n";
>>>>>>> 9f90507a

    if (shaderType == gl::ShaderType::Vertex)
    {
        BOOL rasterDiscardEnable = renderPipelineDesc.emulatedRasterizatonDiscard;

<<<<<<< HEAD
        // For vertex shader, we need to create 2 variants, one with emulated rasterization
        // discard and one without.
        ProgramShaderVariantMtl &shaderVariant = mVertexShaderVariants[rasterDiscardEnable];
        if (shaderVariant.metalShader)
        {
            // Already created.
            *shaderOut = shaderVariant.metalShader;
            return angle::Result::Continue;
        }

        ANGLE_MTL_OBJC_SCOPE
        {
            NSString *discardEnabledStr = [NSString
                stringWithFormat:@"%s%s",
                                 sh::TranslatorMetal::GetRasterizationDiscardEnabledConstName(),
                                 kSpirvCrossSpecConstSuffix];

            auto funcConstants = [[[MTLFunctionConstantValues alloc] init] ANGLE_MTL_AUTORELEASE];
            [funcConstants setConstantValue:&rasterDiscardEnable
                                       type:MTLDataTypeBool
                                   withName:discardEnabledStr];

            ANGLE_TRY(
                CreateMslShader(context, mtlShaderLib, funcConstants, &shaderVariant.metalShader));

            if (mMslShaderTranslateInfo[shaderType].hasUBOArgumentBuffer)
            {
                InitArgumentBufferEncoder(context, shaderVariant.metalShader,
                                          mtl::kUBOArgumentBufferBindingIndex,
                                          &shaderVariant.uboArgBufferEncoder);
            }
        }

        *shaderOut = shaderVariant.metalShader;
    }
    else if (shaderType == gl::ShaderType::Fragment)
    {
        // For fragment shader, we need to create 2 variants, one with sample coverage mask
        // disabled, one with the mask enabled.
        BOOL emulateCoverageMask               = renderPipelineDesc.emulateCoverageMask;
        ProgramShaderVariantMtl &shaderVariant = mFragmentShaderVariants[emulateCoverageMask];
        if (shaderVariant.metalShader)
        {
            // Already created.
            *shaderOut = shaderVariant.metalShader;
            return angle::Result::Continue;
        }

        ANGLE_MTL_OBJC_SCOPE
        {
            NSString *coverageMaskEnabledStr = [NSString
                stringWithFormat:@"%s%s", sh::TranslatorMetal::GetCoverageMaskEnabledConstName(),
                                 kSpirvCrossSpecConstSuffix];

            auto funcConstants = [[[MTLFunctionConstantValues alloc] init] ANGLE_MTL_AUTORELEASE];
            [funcConstants setConstantValue:&emulateCoverageMask
                                       type:MTLDataTypeBool
                                   withName:coverageMaskEnabledStr];

            ANGLE_TRY(
                CreateMslShader(context, mtlShaderLib, funcConstants, &shaderVariant.metalShader));

            if (mMslShaderTranslateInfo[shaderType].hasUBOArgumentBuffer)
            {
                InitArgumentBufferEncoder(context, shaderVariant.metalShader,
                                          mtl::kUBOArgumentBufferBindingIndex,
                                          &shaderVariant.uboArgBufferEncoder);
            }
        }

        *shaderOut = shaderVariant.metalShader;
    }  // gl::ShaderType::Fragment
    return angle::Result::Continue;
}
bool ProgramMtl::hasSpecializedShader(gl::ShaderType shaderType,
                                      const mtl::RenderPipelineDesc &renderPipelineDesc)
{
    return true;
}

angle::Result ProgramMtl::createMslShader(const gl::Context *glContext,
                                          gl::ShaderType shaderType,
                                          gl::InfoLog &infoLog,
                                          const std::string &translatedMsl)
{
    ANGLE_MTL_OBJC_SCOPE
    {
        ContextMtl *contextMtl  = mtl::GetImpl(glContext);
        DisplayMtl *display     = contextMtl->getDisplay();
        id<MTLDevice> mtlDevice = display->getMetalDevice();

        // Convert to actual binary shader
        mtl::AutoObjCPtr<NSError *> err = nil;
        mMslShaderLibrary[shaderType]   = mtl::CreateShaderLibrary(mtlDevice, translatedMsl, &err);
        if (err && !mMslShaderLibrary[shaderType])
        {
            std::ostringstream ss;
            ss << "Internal error compiling Metal shader:\n"
               << err.get().localizedDescription.UTF8String << "\n";

            ERR() << ss.str();

            infoLog << ss.str();

            ANGLE_MTL_CHECK(contextMtl, false, GL_INVALID_OPERATION);
        }

=======
            ANGLE_MTL_CHECK(context, false, GL_INVALID_OPERATION);
        }

>>>>>>> 9f90507a
        return angle::Result::Continue;
    }
}

GLboolean ProgramMtl::validate(const gl::Caps &caps, gl::InfoLog *infoLog)
{
    // No-op. The spec is very vague about the behavior of validation.
    return GL_TRUE;
}

template <typename T>
void ProgramMtl::setUniformImpl(GLint location, GLsizei count, const T *v, GLenum entryPointType)
{
    const gl::VariableLocation &locationInfo = mState.getUniformLocations()[location];
    const gl::LinkedUniform &linkedUniform   = mState.getUniforms()[locationInfo.index];

    if (linkedUniform.isSampler())
    {
        // Sampler binding has changed.
        mSamplerBindingsDirty.set();
        return;
    }

    if (linkedUniform.typeInfo->type == entryPointType)
    {
        for (gl::ShaderType shaderType : gl::AllGLES2ShaderTypes())
        {
            DefaultUniformBlock &uniformBlock     = mDefaultUniformBlocks[shaderType];
            const sh::BlockMemberInfo &layoutInfo = uniformBlock.uniformLayout[location];

            // Assume an offset of -1 means the block is unused.
            if (layoutInfo.offset == -1)
            {
                continue;
            }

            const GLint componentCount = linkedUniform.typeInfo->componentCount;
            UpdateDefaultUniformBlock(count, locationInfo.arrayIndex, componentCount, v, layoutInfo,
                                      &uniformBlock.uniformData);
            mDefaultUniformBlocksDirty.set(shaderType);
        }
    }
    else
    {
        for (gl::ShaderType shaderType : gl::AllGLES2ShaderTypes())
        {
            DefaultUniformBlock &uniformBlock     = mDefaultUniformBlocks[shaderType];
            const sh::BlockMemberInfo &layoutInfo = uniformBlock.uniformLayout[location];

            // Assume an offset of -1 means the block is unused.
            if (layoutInfo.offset == -1)
            {
                continue;
            }

            const GLint componentCount = linkedUniform.typeInfo->componentCount;

            ASSERT(linkedUniform.typeInfo->type == gl::VariableBoolVectorType(entryPointType));

            GLint initialArrayOffset =
                locationInfo.arrayIndex * layoutInfo.arrayStride + layoutInfo.offset;
            for (GLint i = 0; i < count; i++)
            {
                GLint elementOffset = i * layoutInfo.arrayStride + initialArrayOffset;
                GLint *dest =
                    reinterpret_cast<GLint *>(uniformBlock.uniformData.data() + elementOffset);
                const T *source = v + i * componentCount;

                for (int c = 0; c < componentCount; c++)
                {
                    dest[c] = (source[c] == static_cast<T>(0)) ? GL_FALSE : GL_TRUE;
                }
            }

            mDefaultUniformBlocksDirty.set(shaderType);
        }
    }
}

template <typename T>
void ProgramMtl::getUniformImpl(GLint location, T *v, GLenum entryPointType) const
{
    const gl::VariableLocation &locationInfo = mState.getUniformLocations()[location];
    const gl::LinkedUniform &linkedUniform   = mState.getUniforms()[locationInfo.index];

    ASSERT(!linkedUniform.isSampler());

    const gl::ShaderType shaderType = linkedUniform.getFirstShaderTypeWhereActive();
    ASSERT(shaderType != gl::ShaderType::InvalidEnum);

    const DefaultUniformBlock &uniformBlock = mDefaultUniformBlocks[shaderType];
    const sh::BlockMemberInfo &layoutInfo   = uniformBlock.uniformLayout[location];

    ASSERT(linkedUniform.typeInfo->componentType == entryPointType ||
           linkedUniform.typeInfo->componentType == gl::VariableBoolVectorType(entryPointType));

    if (gl::IsMatrixType(linkedUniform.type))
    {
        const uint8_t *ptrToElement = uniformBlock.uniformData.data() + layoutInfo.offset +
                                      (locationInfo.arrayIndex * layoutInfo.arrayStride);
        GetMatrixUniform(linkedUniform.type, v, reinterpret_cast<const T *>(ptrToElement), false);
    }
    else
    {
        ReadFromDefaultUniformBlock(linkedUniform.typeInfo->componentCount, locationInfo.arrayIndex,
                                    v, layoutInfo, &uniformBlock.uniformData);
    }
}

void ProgramMtl::setUniform1fv(GLint location, GLsizei count, const GLfloat *v)
{
    setUniformImpl(location, count, v, GL_FLOAT);
}

void ProgramMtl::setUniform2fv(GLint location, GLsizei count, const GLfloat *v)
{
    setUniformImpl(location, count, v, GL_FLOAT_VEC2);
}

void ProgramMtl::setUniform3fv(GLint location, GLsizei count, const GLfloat *v)
{
    setUniformImpl(location, count, v, GL_FLOAT_VEC3);
}

void ProgramMtl::setUniform4fv(GLint location, GLsizei count, const GLfloat *v)
{
    setUniformImpl(location, count, v, GL_FLOAT_VEC4);
}

void ProgramMtl::setUniform1iv(GLint startLocation, GLsizei count, const GLint *v)
{
    setUniformImpl(startLocation, count, v, GL_INT);
}

void ProgramMtl::setUniform2iv(GLint location, GLsizei count, const GLint *v)
{
    setUniformImpl(location, count, v, GL_INT_VEC2);
}

void ProgramMtl::setUniform3iv(GLint location, GLsizei count, const GLint *v)
{
    setUniformImpl(location, count, v, GL_INT_VEC3);
}

void ProgramMtl::setUniform4iv(GLint location, GLsizei count, const GLint *v)
{
    setUniformImpl(location, count, v, GL_INT_VEC4);
}

void ProgramMtl::setUniform1uiv(GLint location, GLsizei count, const GLuint *v)
{
    setUniformImpl(location, count, v, GL_UNSIGNED_INT);
}

void ProgramMtl::setUniform2uiv(GLint location, GLsizei count, const GLuint *v)
{
    setUniformImpl(location, count, v, GL_UNSIGNED_INT_VEC2);
}

void ProgramMtl::setUniform3uiv(GLint location, GLsizei count, const GLuint *v)
{
    setUniformImpl(location, count, v, GL_UNSIGNED_INT_VEC3);
}

void ProgramMtl::setUniform4uiv(GLint location, GLsizei count, const GLuint *v)
{
    setUniformImpl(location, count, v, GL_UNSIGNED_INT_VEC4);
}

template <int cols, int rows>
void ProgramMtl::setUniformMatrixfv(GLint location,
                                    GLsizei count,
                                    GLboolean transpose,
                                    const GLfloat *value)
{
    const gl::VariableLocation &locationInfo = mState.getUniformLocations()[location];
    const gl::LinkedUniform &linkedUniform   = mState.getUniforms()[locationInfo.index];

    for (gl::ShaderType shaderType : gl::AllGLES2ShaderTypes())
    {
        DefaultUniformBlock &uniformBlock     = mDefaultUniformBlocks[shaderType];
        const sh::BlockMemberInfo &layoutInfo = uniformBlock.uniformLayout[location];

        // Assume an offset of -1 means the block is unused.
        if (layoutInfo.offset == -1)
        {
            continue;
        }

        SetFloatUniformMatrixGLSL<cols, rows>::Run(
            locationInfo.arrayIndex, linkedUniform.getArraySizeProduct(), count, transpose, value,
            uniformBlock.uniformData.data() + layoutInfo.offset);

        mDefaultUniformBlocksDirty.set(shaderType);
    }
}

void ProgramMtl::setUniformMatrix2fv(GLint location,
                                     GLsizei count,
                                     GLboolean transpose,
                                     const GLfloat *value)
{
    setUniformMatrixfv<2, 2>(location, count, transpose, value);
}

void ProgramMtl::setUniformMatrix3fv(GLint location,
                                     GLsizei count,
                                     GLboolean transpose,
                                     const GLfloat *value)
{
    setUniformMatrixfv<3, 3>(location, count, transpose, value);
}

void ProgramMtl::setUniformMatrix4fv(GLint location,
                                     GLsizei count,
                                     GLboolean transpose,
                                     const GLfloat *value)
{
    setUniformMatrixfv<4, 4>(location, count, transpose, value);
}

void ProgramMtl::setUniformMatrix2x3fv(GLint location,
                                       GLsizei count,
                                       GLboolean transpose,
                                       const GLfloat *value)
{
    setUniformMatrixfv<2, 3>(location, count, transpose, value);
}

void ProgramMtl::setUniformMatrix3x2fv(GLint location,
                                       GLsizei count,
                                       GLboolean transpose,
                                       const GLfloat *value)
{
    setUniformMatrixfv<3, 2>(location, count, transpose, value);
}

void ProgramMtl::setUniformMatrix2x4fv(GLint location,
                                       GLsizei count,
                                       GLboolean transpose,
                                       const GLfloat *value)
{
    setUniformMatrixfv<2, 4>(location, count, transpose, value);
}

void ProgramMtl::setUniformMatrix4x2fv(GLint location,
                                       GLsizei count,
                                       GLboolean transpose,
                                       const GLfloat *value)
{
    setUniformMatrixfv<4, 2>(location, count, transpose, value);
}

void ProgramMtl::setUniformMatrix3x4fv(GLint location,
                                       GLsizei count,
                                       GLboolean transpose,
                                       const GLfloat *value)
{
    setUniformMatrixfv<3, 4>(location, count, transpose, value);
}

void ProgramMtl::setUniformMatrix4x3fv(GLint location,
                                       GLsizei count,
                                       GLboolean transpose,
                                       const GLfloat *value)
{
    setUniformMatrixfv<4, 3>(location, count, transpose, value);
}

void ProgramMtl::getUniformfv(const gl::Context *context, GLint location, GLfloat *params) const
{
    getUniformImpl(location, params, GL_FLOAT);
}

void ProgramMtl::getUniformiv(const gl::Context *context, GLint location, GLint *params) const
{
    getUniformImpl(location, params, GL_INT);
}

void ProgramMtl::getUniformuiv(const gl::Context *context, GLint location, GLuint *params) const
{
    getUniformImpl(location, params, GL_UNSIGNED_INT);
}

angle::Result ProgramMtl::setupDraw(const gl::Context *glContext,
                                    mtl::RenderCommandEncoder *cmdEncoder,
                                    const mtl::RenderPipelineDesc &pipelineDesc,
                                    bool pipelineDescChanged,
                                    bool forceTexturesSetting,
                                    bool uniformBuffersDirty)
{
    ContextMtl *context = mtl::GetImpl(glContext);
    if (pipelineDescChanged)
    {
        // Render pipeline state needs to be changed
        id<MTLRenderPipelineState> pipelineState =
            mMetalRenderPipelineCache.getRenderPipelineState(context, pipelineDesc);
        if (!pipelineState)
        {
            // Error already logged inside getRenderPipelineState()
            return angle::Result::Stop;
        }
        cmdEncoder->setRenderPipelineState(pipelineState);

        // We need to rebind uniform buffers & textures also
        mDefaultUniformBlocksDirty.set();
        mSamplerBindingsDirty.set();

        // Cache current shader variant references for easier querying.
        mCurrentShaderVariants[gl::ShaderType::Vertex] =
            &mVertexShaderVariants[pipelineDesc.rasterizationType];
        mCurrentShaderVariants[gl::ShaderType::Fragment] =
            pipelineDesc.rasterizationEnabled()
                ? &mFragmentShaderVariants[pipelineDesc.emulateCoverageMask]
                : nullptr;
    }

    ANGLE_TRY(commitUniforms(context, cmdEncoder));
    ANGLE_TRY(updateTextures(glContext, cmdEncoder, forceTexturesSetting));

    if (uniformBuffersDirty || pipelineDescChanged)
    {
        ANGLE_TRY(updateUniformBuffers(context, cmdEncoder, pipelineDesc));
    }

    if (pipelineDescChanged)
    {
        ANGLE_TRY(updateXfbBuffers(context, cmdEncoder, pipelineDesc));
    }

    return angle::Result::Continue;
}

angle::Result ProgramMtl::commitUniforms(ContextMtl *context, mtl::RenderCommandEncoder *cmdEncoder)
{
    for (gl::ShaderType shaderType : gl::AllGLES2ShaderTypes())
    {
        if (!mDefaultUniformBlocksDirty[shaderType] || !mCurrentShaderVariants[shaderType])
        {
            continue;
        }
        DefaultUniformBlock &uniformBlock = mDefaultUniformBlocks[shaderType];

        if (!uniformBlock.uniformData.size())
        {
            continue;
        }
        cmdEncoder->setBytes(shaderType, uniformBlock.uniformData.data(),
                             uniformBlock.uniformData.size(), mtl::kDefaultUniformsBindingIndex);

        mDefaultUniformBlocksDirty.reset(shaderType);
    }

    return angle::Result::Continue;
}

angle::Result ProgramMtl::updateTextures(const gl::Context *glContext,
                                         mtl::RenderCommandEncoder *cmdEncoder,
                                         bool forceUpdate)
{
    ContextMtl *contextMtl = mtl::GetImpl(glContext);
    const auto &glState    = glContext->getState();

<<<<<<< HEAD
    const gl::ActiveTexturesCache &completeTextures = glState.getActiveTexturesCache();
=======
    const gl::ActiveTexturePointerArray &completeTextures = glState.getActiveTexturesCache();
>>>>>>> 9f90507a

    for (gl::ShaderType shaderType : gl::AllGLES2ShaderTypes())
    {
        if ((!mSamplerBindingsDirty[shaderType] && !forceUpdate) ||
            !mCurrentShaderVariants[shaderType])
        {
            continue;
        }

        const mtl::TranslatedShaderInfo &shaderInfo =
            *mCurrentShaderVariants[shaderType]->translatedSrcInfo;
        bool hasDepthSampler = false;

        for (uint32_t textureIndex = 0; textureIndex < mState.getSamplerBindings().size();
             ++textureIndex)
        {
            const gl::SamplerBinding &samplerBinding = mState.getSamplerBindings()[textureIndex];

            ASSERT(!samplerBinding.unreferenced);

            const mtl::SamplerBinding &mslBinding = shaderInfo.actualSamplerBindings[textureIndex];
            if (mslBinding.textureBinding >= mtl::kMaxShaderSamplers)
            {
                // No binding assigned
                continue;
            }

            gl::TextureType textureType = samplerBinding.textureType;

            for (uint32_t arrayElement = 0; arrayElement < samplerBinding.boundTextureUnits.size();
                 ++arrayElement)
            {
                GLuint textureUnit   = samplerBinding.boundTextureUnits[arrayElement];
                gl::Texture *texture = completeTextures[textureUnit];
                gl::Sampler *sampler = contextMtl->getState().getSampler(textureUnit);
                uint32_t textureSlot = mslBinding.textureBinding + arrayElement;
                uint32_t samplerSlot = mslBinding.samplerBinding + arrayElement;
                if (!texture)
                {
                    ANGLE_TRY(contextMtl->getIncompleteTexture(glContext, textureType, &texture));
                }
                const gl::SamplerState *samplerState =
                    sampler ? &sampler->getSamplerState() : &texture->getSamplerState();
                TextureMtl *textureMtl = mtl::GetImpl(texture);
                if (samplerBinding.format == gl::SamplerFormat::Shadow)
                {
                    hasDepthSampler                  = true;
                    mShadowCompareModes[textureSlot] = mtl::MslGetShaderShadowCompareMode(
                        samplerState->getCompareMode(), samplerState->getCompareFunc());
                }

                ANGLE_TRY(textureMtl->bindToShader(glContext, cmdEncoder, shaderType, sampler,
                                                   textureSlot, samplerSlot));
            }  // for array elements
        }      // for sampler bindings

        if (hasDepthSampler)
        {
            cmdEncoder->setData(shaderType, mShadowCompareModes,
                                mtl::kShadowSamplerCompareModesBindingIndex);
        }
    }  // for shader types

    return angle::Result::Continue;
}

angle::Result ProgramMtl::updateUniformBuffers(ContextMtl *context,
                                               mtl::RenderCommandEncoder *cmdEncoder,
                                               const mtl::RenderPipelineDesc &pipelineDesc)
{
    const std::vector<gl::InterfaceBlock> &blocks = mState.getUniformBlocks();
    if (blocks.empty())
    {
        return angle::Result::Continue;
    }

<<<<<<< HEAD
    mCurrentShaderVariants[gl::ShaderType::Vertex] =
        &mVertexShaderVariants[pipelineDesc.emulatedRasterizatonDiscard];
    mCurrentShaderVariants[gl::ShaderType::Fragment] =
        &mFragmentShaderVariants[pipelineDesc.emulateCoverageMask];

=======
>>>>>>> 9f90507a
    // This array is only used inside this function and its callees.
    ScopedAutoClearVector<uint32_t> scopeArrayClear(&mArgumentBufferRenderStageUsages);
    ScopedAutoClearVector<std::pair<mtl::BufferRef, uint32_t>> scopeArrayClear2(
        &mLegalizedOffsetedUniformBuffers);
    mArgumentBufferRenderStageUsages.resize(blocks.size());
    mLegalizedOffsetedUniformBuffers.resize(blocks.size());

    ANGLE_TRY(legalizeUniformBufferOffsets(context, blocks));

    const gl::State &glState = context->getState();

    for (gl::ShaderType shaderType : gl::AllGLES2ShaderTypes())
    {
<<<<<<< HEAD
        if (mMslShaderTranslateInfo[shaderType].hasUBOArgumentBuffer)
=======
        if (!mCurrentShaderVariants[shaderType])
        {
            continue;
        }

        if (mCurrentShaderVariants[shaderType]->translatedSrcInfo->hasUBOArgumentBuffer)
>>>>>>> 9f90507a
        {
            ANGLE_TRY(
                encodeUniformBuffersInfoArgumentBuffer(context, cmdEncoder, blocks, shaderType));
        }
        else
        {
            ANGLE_TRY(bindUniformBuffersToDiscreteSlots(context, cmdEncoder, blocks, shaderType));
        }
    }  // for shader types

    // After encode the uniform buffers into an argument buffer, we need to tell Metal that
    // the buffers are being used by what shader stages.
    for (uint32_t bufferIndex = 0; bufferIndex < blocks.size(); ++bufferIndex)
    {
        const gl::InterfaceBlock &block = blocks[bufferIndex];
        const gl::OffsetBindingPointer<gl::Buffer> &bufferBinding =
            glState.getIndexedUniformBuffer(block.binding);
        if (bufferBinding.get() == nullptr)
        {
            continue;
        }

        // Remove any other stages other than vertex and fragment.
        uint32_t stages = mArgumentBufferRenderStageUsages[bufferIndex] &
                          (mtl::kRenderStageVertex | mtl::kRenderStageFragment);

        if (stages == 0)
        {
            continue;
        }

        cmdEncoder->useResource(mLegalizedOffsetedUniformBuffers[bufferIndex].first,
                                MTLResourceUsageRead, static_cast<mtl::RenderStages>(stages));
    }

    return angle::Result::Continue;
}

angle::Result ProgramMtl::legalizeUniformBufferOffsets(
    ContextMtl *context,
    const std::vector<gl::InterfaceBlock> &blocks)
{
    const gl::State &glState = context->getState();

    for (uint32_t bufferIndex = 0; bufferIndex < blocks.size(); ++bufferIndex)
    {
        const gl::InterfaceBlock &block = blocks[bufferIndex];
        const gl::OffsetBindingPointer<gl::Buffer> &bufferBinding =
            glState.getIndexedUniformBuffer(block.binding);

        if (bufferBinding.get() == nullptr)
        {
            continue;
        }

        BufferMtl *bufferMtl = mtl::GetImpl(bufferBinding.get());
        size_t srcOffset     = std::min<size_t>(bufferBinding.getOffset(), bufferMtl->size());
        size_t offsetModulo  = srcOffset % mtl::kUniformBufferSettingOffsetMinAlignment;
        if (offsetModulo)
        {
            ConversionBufferMtl *conversion =
                bufferMtl->getUniformConversionBuffer(context, offsetModulo);
            // Has the content of the buffer has changed since last conversion?
            if (conversion->dirty)
            {
                const uint8_t *srcBytes = bufferMtl->getClientShadowCopyData(context);
                srcBytes += offsetModulo;
                size_t sizeToCopy      = bufferMtl->size() - offsetModulo;
                size_t bytesToAllocate = roundUp<size_t>(sizeToCopy, 16u);
                ANGLE_TRY(StreamUniformBufferData(
                    context, &conversion->data, srcBytes, bytesToAllocate, sizeToCopy,
                    &conversion->convertedBuffer, &conversion->convertedOffset));
#ifndef NDEBUG
                ANGLE_MTL_OBJC_SCOPE
                {
                    conversion->convertedBuffer->get().label = [NSString
                        stringWithFormat:@"Converted from %p offset=%zu", bufferMtl, offsetModulo];
                }
#endif
                conversion->dirty = false;
            }
            // reuse the converted buffer
            mLegalizedOffsetedUniformBuffers[bufferIndex].first = conversion->convertedBuffer;
            mLegalizedOffsetedUniformBuffers[bufferIndex].second =
                static_cast<uint32_t>(conversion->convertedOffset + srcOffset - offsetModulo);
        }
        else
        {
            mLegalizedOffsetedUniformBuffers[bufferIndex].first = bufferMtl->getCurrentBuffer();
            mLegalizedOffsetedUniformBuffers[bufferIndex].second =
                static_cast<uint32_t>(bufferBinding.getOffset());
        }
    }
    return angle::Result::Continue;
}

angle::Result ProgramMtl::bindUniformBuffersToDiscreteSlots(
    ContextMtl *context,
    mtl::RenderCommandEncoder *cmdEncoder,
    const std::vector<gl::InterfaceBlock> &blocks,
    gl::ShaderType shaderType)
{
    const gl::State &glState = context->getState();
    const mtl::TranslatedShaderInfo &shaderInfo =
        *mCurrentShaderVariants[shaderType]->translatedSrcInfo;
    for (uint32_t bufferIndex = 0; bufferIndex < blocks.size(); ++bufferIndex)
    {
        const gl::InterfaceBlock &block = blocks[bufferIndex];
        const gl::OffsetBindingPointer<gl::Buffer> &bufferBinding =
            glState.getIndexedUniformBuffer(block.binding);

        if (bufferBinding.get() == nullptr || !block.activeShaders().test(shaderType))
        {
            continue;
        }

        uint32_t actualBufferIdx = shaderInfo.actualUBOBindings[bufferIndex];

        if (actualBufferIdx >= mtl::kMaxShaderBuffers)
        {
            continue;
        }

        mtl::BufferRef mtlBuffer = mLegalizedOffsetedUniformBuffers[bufferIndex].first;
        uint32_t offset          = mLegalizedOffsetedUniformBuffers[bufferIndex].second;
        cmdEncoder->setBuffer(shaderType, mtlBuffer, offset, actualBufferIdx);
    }
    return angle::Result::Continue;
}
angle::Result ProgramMtl::encodeUniformBuffersInfoArgumentBuffer(
    ContextMtl *context,
    mtl::RenderCommandEncoder *cmdEncoder,
    const std::vector<gl::InterfaceBlock> &blocks,
    gl::ShaderType shaderType)
{
    const gl::State &glState = context->getState();
    const mtl::TranslatedShaderInfo &shaderInfo =
        *mCurrentShaderVariants[shaderType]->translatedSrcInfo;

    // Encode all uniform buffers into an argument buffer.
    ProgramArgumentBufferEncoderMtl &bufferEncoder =
        mCurrentShaderVariants[shaderType]->uboArgBufferEncoder;

    mtl::BufferRef argumentBuffer;
    size_t argumentBufferOffset;
    bufferEncoder.bufferPool.releaseInFlightBuffers(context);
    ANGLE_TRY(bufferEncoder.bufferPool.allocate(
        context, bufferEncoder.metalArgBufferEncoder.get().encodedLength, nullptr, &argumentBuffer,
        &argumentBufferOffset));

    [bufferEncoder.metalArgBufferEncoder setArgumentBuffer:argumentBuffer->get()
                                                    offset:argumentBufferOffset];

    static_assert(MTLRenderStageVertex == (0x1 << static_cast<uint32_t>(gl::ShaderType::Vertex)),
                  "Expected gl ShaderType enum and Metal enum to relative to each other");
    static_assert(
        MTLRenderStageFragment == (0x1 << static_cast<uint32_t>(gl::ShaderType::Fragment)),
        "Expected gl ShaderType enum and Metal enum to relative to each other");
    auto mtlRenderStage = static_cast<MTLRenderStages>(0x1 << static_cast<uint32_t>(shaderType));

    for (uint32_t bufferIndex = 0; bufferIndex < blocks.size(); ++bufferIndex)
    {
        const gl::InterfaceBlock &block = blocks[bufferIndex];
        const gl::OffsetBindingPointer<gl::Buffer> &bufferBinding =
            glState.getIndexedUniformBuffer(block.binding);

        if (bufferBinding.get() == nullptr || !block.activeShaders().test(shaderType))
        {
            continue;
        }

        mArgumentBufferRenderStageUsages[bufferIndex] |= mtlRenderStage;

        uint32_t actualBufferIdx = shaderInfo.actualUBOBindings[bufferIndex];
        if (actualBufferIdx >= mtl::kMaxShaderBuffers)
        {
            continue;
        }

        mtl::BufferRef mtlBuffer = mLegalizedOffsetedUniformBuffers[bufferIndex].first;
        uint32_t offset          = mLegalizedOffsetedUniformBuffers[bufferIndex].second;
        [bufferEncoder.metalArgBufferEncoder setBuffer:mtlBuffer->get()
                                                offset:offset
                                               atIndex:actualBufferIdx];
    }

    ANGLE_TRY(bufferEncoder.bufferPool.commit(context));

    cmdEncoder->setBuffer(shaderType, argumentBuffer, static_cast<uint32_t>(argumentBufferOffset),
                          mtl::kUBOArgumentBufferBindingIndex);
    return angle::Result::Continue;
}

angle::Result ProgramMtl::updateXfbBuffers(ContextMtl *context,
                                           mtl::RenderCommandEncoder *cmdEncoder,
                                           const mtl::RenderPipelineDesc &pipelineDesc)
{
    const gl::State &glState                 = context->getState();
    gl::TransformFeedback *transformFeedback = glState.getCurrentTransformFeedback();

    if (pipelineDesc.rasterizationEnabled() || !glState.isTransformFeedbackActiveUnpaused() ||
        ANGLE_UNLIKELY(!transformFeedback))
    {
        // XFB output can only be used with rasterization disabled.
        return angle::Result::Continue;
    }

    size_t xfbBufferCount = mState.getTransformFeedbackBufferCount();

    ASSERT(xfbBufferCount > 0);
    ASSERT(mState.getTransformFeedbackBufferMode() != GL_INTERLEAVED_ATTRIBS ||
           xfbBufferCount == 1);

    for (size_t bufferIndex = 0; bufferIndex < xfbBufferCount; ++bufferIndex)
    {
        uint32_t actualBufferIdx = mMslXfbOnlyVertexShaderInfo.actualXFBBindings[bufferIndex];

        if (actualBufferIdx >= mtl::kMaxShaderBuffers)
        {
            continue;
        }

        const gl::OffsetBindingPointer<gl::Buffer> &bufferBinding =
            transformFeedback->getIndexedBuffer(bufferIndex);
        gl::Buffer *buffer = bufferBinding.get();
        ASSERT((bufferBinding.getOffset() % 4) == 0);
        ASSERT(buffer != nullptr);

        BufferMtl *bufferMtl = mtl::GetImpl(buffer);

        // Use offset=0, actual offset will be set in Driver Uniform inside ContextMtl.
        cmdEncoder->setBufferForWrite(gl::ShaderType::Vertex, bufferMtl->getCurrentBuffer(), 0,
                                      actualBufferIdx);
    }

    return angle::Result::Continue;
}

}  // namespace rx<|MERGE_RESOLUTION|>--- conflicted
+++ resolved
@@ -33,11 +33,7 @@
 
 #define SHADER_ENTRY_NAME @"main0"
 constexpr char kSpirvCrossSpecConstSuffix[] = "_tmp";
-<<<<<<< HEAD
-constexpr uint32_t kBinaryShaderMagic        = 0xcac8e63f;
-=======
 constexpr uint32_t kBinaryShaderMagic       = 0xcac8e64f;
->>>>>>> 9f90507a
 
 template <typename T>
 class ScopedAutoClearVector
@@ -220,22 +216,14 @@
     bufferPool.destroy(contextMtl);
 }
 
-<<<<<<< HEAD
-// ProgramShaderVariantMtl implementation
-void ProgramShaderVariantMtl::reset(ContextMtl *contextMtl)
-=======
 // ProgramShaderObjVariantMtl implementation
 void ProgramShaderObjVariantMtl::reset(ContextMtl *contextMtl)
->>>>>>> 9f90507a
 {
     metalShader = nil;
 
     uboArgBufferEncoder.reset(contextMtl);
-<<<<<<< HEAD
-=======
 
     translatedSrcInfo = nullptr;
->>>>>>> 9f90507a
 }
 
 // ProgramMtl implementation
@@ -265,39 +253,15 @@
 
     for (gl::ShaderType shaderType : gl::AllShaderTypes())
     {
-<<<<<<< HEAD
-        mMslShaderLibrary[shaderType] = nil;
-
-        mMslShaderTranslateInfo[shaderType].hasUBOArgumentBuffer = false;
-        for (mtl::SamplerBinding &binding :
-             mMslShaderTranslateInfo[shaderType].actualSamplerBindings)
-        {
-            binding.textureBinding = mtl::kMaxShaderSamplers;
-        }
-
-        for (uint32_t &binding : mMslShaderTranslateInfo[shaderType].actualUBOBindings)
-        {
-            binding = mtl::kMaxShaderBuffers;
-        }
-=======
         mMslShaderTranslateInfo[shaderType].reset();
->>>>>>> 9f90507a
     }
     mMslXfbOnlyVertexShaderInfo.reset();
 
-<<<<<<< HEAD
-    for (ProgramShaderVariantMtl &var : mVertexShaderVariants)
+    for (ProgramShaderObjVariantMtl &var : mVertexShaderVariants)
     {
         var.reset(context);
     }
-    for (ProgramShaderVariantMtl &var : mFragmentShaderVariants)
-=======
-    for (ProgramShaderObjVariantMtl &var : mVertexShaderVariants)
-    {
-        var.reset(context);
-    }
     for (ProgramShaderObjVariantMtl &var : mFragmentShaderVariants)
->>>>>>> 9f90507a
     {
         var.reset(context);
     }
@@ -336,11 +300,7 @@
 void ProgramMtl::save(const gl::Context *context, gl::BinaryOutputStream *stream)
 {
     // Magic number:
-<<<<<<< HEAD
-    stream->writeInt(kBinaryShaderMagic);
-=======
     stream->writeInt<int>(kBinaryShaderMagic);
->>>>>>> 9f90507a
     saveTranslatedShaders(stream);
     saveDefaultUniformBlocksInfo(stream);
 }
@@ -380,27 +340,18 @@
 
     // Gather variable info and transform sources.
     gl::ShaderMap<std::string> shaderSources;
-<<<<<<< HEAD
     ShaderMapInterfaceVariableInfoMap variableInfoMap;
     mtl::GlslangGetShaderSource(mState, resources, &shaderSources, &variableInfoMap);
-
-    // Convert GLSL to spirv code
-    gl::ShaderMap<std::vector<uint32_t>> shaderCodes;
-    ANGLE_TRY(mtl::GlslangGetShaderSpirvCode(
-        contextMtl, mState.getProgramExecutable().getLinkedShaderStages(), contextMtl->getCaps(),
-        shaderSources, variableInfoMap, &shaderCodes));
-=======
-    mtl::GlslangGetShaderSource(mState, resources, &shaderSources);
 
     // Convert GLSL to spirv code
     gl::ShaderMap<std::vector<uint32_t>> shaderCodes;
     std::vector<uint32_t> xfbOnlyVsCode;
-    ANGLE_TRY(mtl::GlslangGetShaderSpirvCode(contextMtl, contextMtl->getCaps(), mState, false,
-                                             shaderSources, &shaderCodes, &xfbOnlyVsCode));
->>>>>>> 9f90507a
+    ANGLE_TRY(mtl::GlslangGetShaderSpirvCode(
+        contextMtl, mState.getProgramExecutable().getLinkedShaderStages(), contextMtl->getCaps(),
+        mState, shaderSources, variableInfoMap, &shaderCodes, &xfbOnlyVsCode));
 
     // Convert spirv code to MSL
-    ANGLE_TRY(mtl::SpirvCodeToMsl(contextMtl, mState, &shaderCodes, &xfbOnlyVsCode,
+    ANGLE_TRY(mtl::SpirvCodeToMsl(contextMtl, mState, variableInfoMap, &shaderCodes, &xfbOnlyVsCode,
                                   &mMslShaderTranslateInfo, &mMslXfbOnlyVertexShaderInfo));
 
     for (gl::ShaderType shaderType : gl::AllGLES2ShaderTypes())
@@ -599,16 +550,10 @@
 
     if (shaderType == gl::ShaderType::Vertex)
     {
-<<<<<<< HEAD
-        stream->writeInt<int>(mMslShaderTranslateInfo[shaderType].hasUBOArgumentBuffer);
-        for (const mtl::SamplerBinding &binding :
-             mMslShaderTranslateInfo[shaderType].actualSamplerBindings)
-=======
         // For vertex shader, we need to create 3 variants, one with emulated rasterization
         // discard, one with true rasterization discard and one without.
         shaderVariant = &mVertexShaderVariants[renderPipelineDesc.rasterizationType];
         if (shaderVariant->metalShader)
->>>>>>> 9f90507a
         {
             // Already created.
             *shaderOut = shaderVariant->metalShader;
@@ -648,17 +593,11 @@
     }  // if (shaderType == gl::ShaderType::Vertex)
     else if (shaderType == gl::ShaderType::Fragment)
     {
-<<<<<<< HEAD
-        mMslShaderTranslateInfo[shaderType].hasUBOArgumentBuffer = stream->readInt<int>() != 0;
-        for (mtl::SamplerBinding &binding :
-             mMslShaderTranslateInfo[shaderType].actualSamplerBindings)
-=======
         // For fragment shader, we need to create 2 variants, one with sample coverage mask
         // disabled, one with the mask enabled.
         BOOL emulateCoverageMask = renderPipelineDesc.emulateCoverageMask;
         shaderVariant            = &mFragmentShaderVariants[emulateCoverageMask];
         if (shaderVariant->metalShader)
->>>>>>> 9f90507a
         {
             // Already created.
             *shaderOut = shaderVariant->metalShader;
@@ -713,16 +652,6 @@
     return true;
 }
 
-<<<<<<< HEAD
-angle::Result ProgramMtl::getSpecializedShader(mtl::Context *context,
-                                               gl::ShaderType shaderType,
-                                               const mtl::RenderPipelineDesc &renderPipelineDesc,
-                                               id<MTLFunction> *shaderOut)
-{
-    static_assert(YES == 1, "YES should have value of 1");
-
-    mtl::AutoObjCPtr<id<MTLLibrary>> mtlShaderLib = mMslShaderLibrary[shaderType];
-=======
 angle::Result ProgramMtl::compileMslShader(mtl::Context *context,
                                            gl::ShaderType shaderType,
                                            gl::InfoLog &infoLog,
@@ -742,125 +671,14 @@
             std::ostringstream ss;
             ss << "Internal error compiling Metal shader:\n"
                << err.get().localizedDescription.UTF8String << "\n";
->>>>>>> 9f90507a
-
-    if (shaderType == gl::ShaderType::Vertex)
-    {
-        BOOL rasterDiscardEnable = renderPipelineDesc.emulatedRasterizatonDiscard;
-
-<<<<<<< HEAD
-        // For vertex shader, we need to create 2 variants, one with emulated rasterization
-        // discard and one without.
-        ProgramShaderVariantMtl &shaderVariant = mVertexShaderVariants[rasterDiscardEnable];
-        if (shaderVariant.metalShader)
-        {
-            // Already created.
-            *shaderOut = shaderVariant.metalShader;
-            return angle::Result::Continue;
-        }
-
-        ANGLE_MTL_OBJC_SCOPE
-        {
-            NSString *discardEnabledStr = [NSString
-                stringWithFormat:@"%s%s",
-                                 sh::TranslatorMetal::GetRasterizationDiscardEnabledConstName(),
-                                 kSpirvCrossSpecConstSuffix];
-
-            auto funcConstants = [[[MTLFunctionConstantValues alloc] init] ANGLE_MTL_AUTORELEASE];
-            [funcConstants setConstantValue:&rasterDiscardEnable
-                                       type:MTLDataTypeBool
-                                   withName:discardEnabledStr];
-
-            ANGLE_TRY(
-                CreateMslShader(context, mtlShaderLib, funcConstants, &shaderVariant.metalShader));
-
-            if (mMslShaderTranslateInfo[shaderType].hasUBOArgumentBuffer)
-            {
-                InitArgumentBufferEncoder(context, shaderVariant.metalShader,
-                                          mtl::kUBOArgumentBufferBindingIndex,
-                                          &shaderVariant.uboArgBufferEncoder);
-            }
-        }
-
-        *shaderOut = shaderVariant.metalShader;
-    }
-    else if (shaderType == gl::ShaderType::Fragment)
-    {
-        // For fragment shader, we need to create 2 variants, one with sample coverage mask
-        // disabled, one with the mask enabled.
-        BOOL emulateCoverageMask               = renderPipelineDesc.emulateCoverageMask;
-        ProgramShaderVariantMtl &shaderVariant = mFragmentShaderVariants[emulateCoverageMask];
-        if (shaderVariant.metalShader)
-        {
-            // Already created.
-            *shaderOut = shaderVariant.metalShader;
-            return angle::Result::Continue;
-        }
-
-        ANGLE_MTL_OBJC_SCOPE
-        {
-            NSString *coverageMaskEnabledStr = [NSString
-                stringWithFormat:@"%s%s", sh::TranslatorMetal::GetCoverageMaskEnabledConstName(),
-                                 kSpirvCrossSpecConstSuffix];
-
-            auto funcConstants = [[[MTLFunctionConstantValues alloc] init] ANGLE_MTL_AUTORELEASE];
-            [funcConstants setConstantValue:&emulateCoverageMask
-                                       type:MTLDataTypeBool
-                                   withName:coverageMaskEnabledStr];
-
-            ANGLE_TRY(
-                CreateMslShader(context, mtlShaderLib, funcConstants, &shaderVariant.metalShader));
-
-            if (mMslShaderTranslateInfo[shaderType].hasUBOArgumentBuffer)
-            {
-                InitArgumentBufferEncoder(context, shaderVariant.metalShader,
-                                          mtl::kUBOArgumentBufferBindingIndex,
-                                          &shaderVariant.uboArgBufferEncoder);
-            }
-        }
-
-        *shaderOut = shaderVariant.metalShader;
-    }  // gl::ShaderType::Fragment
-    return angle::Result::Continue;
-}
-bool ProgramMtl::hasSpecializedShader(gl::ShaderType shaderType,
-                                      const mtl::RenderPipelineDesc &renderPipelineDesc)
-{
-    return true;
-}
-
-angle::Result ProgramMtl::createMslShader(const gl::Context *glContext,
-                                          gl::ShaderType shaderType,
-                                          gl::InfoLog &infoLog,
-                                          const std::string &translatedMsl)
-{
-    ANGLE_MTL_OBJC_SCOPE
-    {
-        ContextMtl *contextMtl  = mtl::GetImpl(glContext);
-        DisplayMtl *display     = contextMtl->getDisplay();
-        id<MTLDevice> mtlDevice = display->getMetalDevice();
-
-        // Convert to actual binary shader
-        mtl::AutoObjCPtr<NSError *> err = nil;
-        mMslShaderLibrary[shaderType]   = mtl::CreateShaderLibrary(mtlDevice, translatedMsl, &err);
-        if (err && !mMslShaderLibrary[shaderType])
-        {
-            std::ostringstream ss;
-            ss << "Internal error compiling Metal shader:\n"
-               << err.get().localizedDescription.UTF8String << "\n";
 
             ERR() << ss.str();
 
             infoLog << ss.str();
 
-            ANGLE_MTL_CHECK(contextMtl, false, GL_INVALID_OPERATION);
-        }
-
-=======
             ANGLE_MTL_CHECK(context, false, GL_INVALID_OPERATION);
         }
 
->>>>>>> 9f90507a
         return angle::Result::Continue;
     }
 }
@@ -1224,11 +1042,7 @@
     ContextMtl *contextMtl = mtl::GetImpl(glContext);
     const auto &glState    = glContext->getState();
 
-<<<<<<< HEAD
     const gl::ActiveTexturesCache &completeTextures = glState.getActiveTexturesCache();
-=======
-    const gl::ActiveTexturePointerArray &completeTextures = glState.getActiveTexturesCache();
->>>>>>> 9f90507a
 
     for (gl::ShaderType shaderType : gl::AllGLES2ShaderTypes())
     {
@@ -1305,14 +1119,6 @@
         return angle::Result::Continue;
     }
 
-<<<<<<< HEAD
-    mCurrentShaderVariants[gl::ShaderType::Vertex] =
-        &mVertexShaderVariants[pipelineDesc.emulatedRasterizatonDiscard];
-    mCurrentShaderVariants[gl::ShaderType::Fragment] =
-        &mFragmentShaderVariants[pipelineDesc.emulateCoverageMask];
-
-=======
->>>>>>> 9f90507a
     // This array is only used inside this function and its callees.
     ScopedAutoClearVector<uint32_t> scopeArrayClear(&mArgumentBufferRenderStageUsages);
     ScopedAutoClearVector<std::pair<mtl::BufferRef, uint32_t>> scopeArrayClear2(
@@ -1326,16 +1132,12 @@
 
     for (gl::ShaderType shaderType : gl::AllGLES2ShaderTypes())
     {
-<<<<<<< HEAD
-        if (mMslShaderTranslateInfo[shaderType].hasUBOArgumentBuffer)
-=======
         if (!mCurrentShaderVariants[shaderType])
         {
             continue;
         }
 
         if (mCurrentShaderVariants[shaderType]->translatedSrcInfo->hasUBOArgumentBuffer)
->>>>>>> 9f90507a
         {
             ANGLE_TRY(
                 encodeUniformBuffersInfoArgumentBuffer(context, cmdEncoder, blocks, shaderType));
