--- conflicted
+++ resolved
@@ -305,24 +305,12 @@
     // assignment done in that function.
     linkResources(resources);
 
-<<<<<<< HEAD
-    gl::ShaderMap<std::string> shaderSource;
-    mtl::GlslangGetShaderSource(mState, resources, &shaderSource);
-
-    // NOTE(hqle): Parallelize linking.
-    return std::make_unique<LinkEventDone>(linkImpl(context, shaderSource, infoLog));
-}
-
-angle::Result ProgramMtl::linkImpl(const gl::Context *glContext,
-                                   const gl::ShaderMap<std::string> &shaderSource,
-=======
     // NOTE(hqle): Parallelize linking.
     return std::make_unique<LinkEventDone>(linkImpl(context, resources, infoLog));
 }
 
 angle::Result ProgramMtl::linkImpl(const gl::Context *glContext,
                                    const gl::ProgramLinkedResources &resources,
->>>>>>> 21c5af31
                                    gl::InfoLog &infoLog)
 {
     ContextMtl *contextMtl = mtl::GetImpl(glContext);
@@ -339,14 +327,9 @@
 
     // Convert GLSL to spirv code
     gl::ShaderMap<std::vector<uint32_t>> shaderCodes;
-<<<<<<< HEAD
-    ANGLE_TRY(mtl::GlslangGetShaderSpirvCode(contextMtl, contextMtl->getCaps(), false, shaderSource,
-                                             &shaderCodes));
-=======
     ANGLE_TRY(mtl::GlslangGetShaderSpirvCode(
         contextMtl, mState.getProgramExecutable().getLinkedShaderStages(), contextMtl->getCaps(),
         shaderSources, variableInfoMap, &shaderCodes));
->>>>>>> 21c5af31
 
     // Convert spirv code to MSL
     ANGLE_TRY(mtl::SpirvCodeToMsl(contextMtl, mState, &shaderCodes, &mMslShaderTranslateInfo,
@@ -1004,14 +987,8 @@
 {
     ContextMtl *contextMtl     = mtl::GetImpl(glContext);
     const auto &glState        = glContext->getState();
-    const gl::Program *program = glState.getProgram();
-
-<<<<<<< HEAD
-    const gl::ActiveTexturePointerArray &completeTextures = glState.getActiveTexturesCache();
-    const gl::ActiveTextureTypeArray &textureTypes        = program->getActiveSamplerTypes();
-=======
+
     const gl::ActiveTexturesCache &completeTextures = glState.getActiveTexturesCache();
->>>>>>> 21c5af31
 
     for (gl::ShaderType shaderType : gl::AllGLES2ShaderTypes())
     {
@@ -1037,13 +1014,14 @@
                 continue;
             }
 
+            gl::TextureType textureType = samplerBinding.textureType;
+
             for (uint32_t arrayElement = 0; arrayElement < samplerBinding.boundTextureUnits.size();
                  ++arrayElement)
             {
                 GLuint textureUnit          = samplerBinding.boundTextureUnits[arrayElement];
                 gl::Texture *texture        = completeTextures[textureUnit];
                 gl::Sampler *sampler        = contextMtl->getState().getSampler(textureUnit);
-                gl::TextureType textureType = textureTypes[textureUnit];
                 uint32_t textureSlot        = mslBinding.textureBinding + arrayElement;
                 uint32_t samplerSlot        = mslBinding.samplerBinding + arrayElement;
                 if (!texture)
