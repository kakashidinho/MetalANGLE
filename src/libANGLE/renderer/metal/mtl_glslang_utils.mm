--- conflicted
+++ resolved
@@ -46,27 +46,16 @@
 
 void ResetGlslangProgramInterfaceInfo(GlslangProgramInterfaceInfo *programInterfaceInfo)
 {
-<<<<<<< HEAD
-    GlslangSourceOptions options;
     // These are binding options passed to glslang. The actual binding might be changed later
     // by spirv-cross.
-    options.uniformsAndXfbDescriptorSetIndex = kGlslangDefaultUniformDescSet;
-    options.textureDescriptorSetIndex        = kGlslangTextureDescSet;
-    options.driverUniformsDescriptorSetIndex = kGlslangDriverUniformsDescSet;
-    options.shaderResourceDescriptorSetIndex = kGlslangShaderResourceDescSet;
-    // NOTE(hqle): Unused for now, until we support XFB
-    options.xfbBindingIndexStart = 1;
-=======
-    programInterfaceInfo->uniformsAndXfbDescriptorSetIndex = kDefaultUniformsBindingIndex;
-    programInterfaceInfo->currentUniformBindingIndex       = 0;
-    programInterfaceInfo->textureDescriptorSetIndex        = 0;
-    programInterfaceInfo->currentTextureBindingIndex       = 0;
-    programInterfaceInfo->driverUniformsDescriptorSetIndex = kDriverUniformsBindingIndex;
-    // NOTE(hqle): Unused for now, until we support ES 3.0
-    programInterfaceInfo->shaderResourceDescriptorSetIndex  = -1;
+    programInterfaceInfo->uniformsAndXfbDescriptorSetIndex  = kGlslangDefaultUniformDescSet;
+    programInterfaceInfo->currentUniformBindingIndex        = 0;
+    programInterfaceInfo->textureDescriptorSetIndex         = kGlslangTextureDescSet;
+    programInterfaceInfo->currentTextureBindingIndex        = 0;
+    programInterfaceInfo->driverUniformsDescriptorSetIndex  = kGlslangDriverUniformsDescSet;
+    programInterfaceInfo->shaderResourceDescriptorSetIndex  = kGlslangShaderResourceDescSet;
     programInterfaceInfo->currentShaderResourceBindingIndex = 0;
     programInterfaceInfo->locationsUsedForXfbExtension      = 0;
->>>>>>> 21c5af31
 
     static_assert(kDefaultUniformsBindingIndex != 0, "kDefaultUniformsBindingIndex must not be 0");
     static_assert(kDriverUniformsBindingIndex != 0, "kDriverUniformsBindingIndex must not be 0");
