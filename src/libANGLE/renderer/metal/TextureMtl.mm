--- conflicted
+++ resolved
@@ -975,7 +975,7 @@
         angle::Format::InternalFormatToID(internalFormatInfo.sizedInternalFormat);
     const mtl::Format &mtlFormat = contextMtl->getPixelFormat(angleFormatId);
 
-    ANGLE_TRY(redefineImage(context, index, mtlFormat, sourceImageDesc.size));
+    ANGLE_TRY(redefineImage(context, index, mtlFormat, sourceImageDesc.size, true));
 
     return copySubTextureImpl(
         context, index, gl::Offset(0, 0, 0), internalFormatInfo, sourceLevel,
@@ -1801,31 +1801,7 @@
             {
                 mtlRect.origin.z = mtlArea.origin.z + d;
 
-<<<<<<< HEAD
-                    // Convert pixels
-                    if (loadFunctionInfo.loadFunction)
-                    {
-                        loadFunctionInfo.loadFunction(mtlRow.size.width, 1, 1, psrc, pixelsRowPitch,
-                                                      0, conversionRow.data(), dstRowPitch, 0);
-                    }
-                    else if (mFormat.hasDepthOrStencilBits())
-                    {
-                        ConvertDepthStencilData(mtlRow.size, pixelsAngleFormat, pixelsRowPitch, 0,
-                                                psrc, dstFormat, nullptr, dstRowPitch, 0,
-                                                conversionRow.data());
-                    }
-                    else
-                    {
-                        CopyImageCHROMIUM(psrc, pixelsRowPitch, pixelsAngleFormat.pixelBytes, 0,
-                                          pixelsAngleFormat.pixelReadFunction, conversionRow.data(),
-                                          dstRowPitch, dstFormat.pixelBytes, 0,
-                                          dstFormat.pixelWriteFunction, internalFormat.format,
-                                          dstFormat.componentType, mtlRow.size.width, 1, 1, false,
-                                          false, false);
-                    }
-=======
                 const uint8_t *psrc = pixels + d * pixelsDepthPitch;
->>>>>>> 9f90507a
 
                 // Convert pixels
                 if (loadFunctionInfo.loadFunction)
@@ -1833,6 +1809,12 @@
                     loadFunctionInfo.loadFunction(mtlRect.size.width, mtlRect.size.height, 1, psrc,
                                                   pixelsRowPitch, 0, conversionBuffer.data(),
                                                   dstRowPitch, 0);
+                }
+                else if (mFormat.hasDepthOrStencilBits())
+                {
+                    ConvertDepthStencilData(mtlRect.size, pixelsAngleFormat, pixelsRowPitch, 0,
+                                            psrc, dstFormat, nullptr, dstRowPitch, 0,
+                                            conversionBuffer.data());
                 }
                 else
                 {
