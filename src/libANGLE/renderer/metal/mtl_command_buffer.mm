//
// Copyright 2019 The ANGLE Project Authors. All rights reserved.
// Use of this source code is governed by a BSD-style license that can be
// found in the LICENSE file.
//
// mtl_command_buffer.mm:
//      Implementations of Metal framework's MTLCommandBuffer, MTLCommandQueue,
//      MTLCommandEncoder's wrappers.
//

#include "libANGLE/renderer/metal/mtl_command_buffer.h"

#include <cassert>
#if ANGLE_MTL_SIMULATE_DISCARD_FRAMEBUFFER
#    include <random>
#endif

#include "common/debug.h"
#include "libANGLE/renderer/metal/mtl_occlusion_query_pool.h"
#include "libANGLE/renderer/metal/mtl_resources.h"

// Use to compare the new values with the values already set in the command encoder:
static inline bool operator==(const MTLViewport &lhs, const MTLViewport &rhs)
{
    return memcmp(&lhs, &rhs, sizeof(lhs)) == 0;
}

static inline bool operator==(const MTLScissorRect &lhs, const MTLScissorRect &rhs)
{
    return memcmp(&lhs, &rhs, sizeof(lhs)) == 0;
}

namespace rx
{
namespace mtl
{

namespace
{

#define ANGLE_MTL_CMD_X(PROC)            \
    PROC(Invalid)                        \
    PROC(SetRenderPipelineState)         \
    PROC(SetTriangleFillMode)            \
    PROC(SetFrontFacingWinding)          \
    PROC(SetCullMode)                    \
    PROC(SetDepthStencilState)           \
    PROC(SetDepthBias)                   \
    PROC(SetStencilRefVals)              \
    PROC(SetViewport)                    \
    PROC(SetScissorRect)                 \
    PROC(SetBlendColor)                  \
    PROC(SetVertexBuffer)                \
    PROC(SetVertexBufferOffset)          \
    PROC(SetVertexBytes)                 \
    PROC(SetVertexSamplerState)          \
    PROC(SetVertexTexture)               \
    PROC(SetFragmentBuffer)              \
    PROC(SetFragmentBufferOffset)        \
    PROC(SetFragmentBytes)               \
    PROC(SetFragmentSamplerState)        \
    PROC(SetFragmentTexture)             \
    PROC(Draw)                           \
    PROC(DrawInstanced)                  \
    PROC(DrawIndexed)                    \
    PROC(DrawIndexedInstanced)           \
    PROC(DrawIndexedInstancedBaseVertex) \
    PROC(SetVisibilityResultMode)        \
    PROC(UseResource)                    \
    PROC(MemoryBarrierWithResource)      \
    PROC(InsertDebugsign)                \
    PROC(PushDebugGroup)                 \
    PROC(PopDebugGroup)

#define ANGLE_MTL_TYPE_DECL(CMD) CMD,

// Command types
enum class CmdType : uint8_t
{
    ANGLE_MTL_CMD_X(ANGLE_MTL_TYPE_DECL)
};

// Commands decoder
void InvalidCmd(id<MTLRenderCommandEncoder> encoder, IntermediateCommandStream *stream)
{
    UNREACHABLE();
}

void SetRenderPipelineStateCmd(id<MTLRenderCommandEncoder> encoder,
                               IntermediateCommandStream *stream)
{
    id<MTLRenderPipelineState> state = stream->fetch<id<MTLRenderPipelineState>>();
    [encoder setRenderPipelineState:state];
    [state ANGLE_MTL_RELEASE];
}

void SetTriangleFillModeCmd(id<MTLRenderCommandEncoder> encoder, IntermediateCommandStream *stream)
{
    MTLTriangleFillMode mode = stream->fetch<MTLTriangleFillMode>();
    [encoder setTriangleFillMode:mode];
}

void SetFrontFacingWindingCmd(id<MTLRenderCommandEncoder> encoder,
                              IntermediateCommandStream *stream)
{
    MTLWinding winding = stream->fetch<MTLWinding>();
    [encoder setFrontFacingWinding:winding];
}

void SetCullModeCmd(id<MTLRenderCommandEncoder> encoder, IntermediateCommandStream *stream)
{
    MTLCullMode mode = stream->fetch<MTLCullMode>();
    [encoder setCullMode:mode];
}

void SetDepthStencilStateCmd(id<MTLRenderCommandEncoder> encoder, IntermediateCommandStream *stream)
{
    id<MTLDepthStencilState> state = stream->fetch<id<MTLDepthStencilState>>();
    [encoder setDepthStencilState:state];
    [state ANGLE_MTL_RELEASE];
}

void SetDepthBiasCmd(id<MTLRenderCommandEncoder> encoder, IntermediateCommandStream *stream)
{
    float depthBias  = stream->fetch<float>();
    float slopeScale = stream->fetch<float>();
    float clamp      = stream->fetch<float>();
    [encoder setDepthBias:depthBias slopeScale:slopeScale clamp:clamp];
}

void SetStencilRefValsCmd(id<MTLRenderCommandEncoder> encoder, IntermediateCommandStream *stream)
{
    // Metal has some bugs when reference values are larger than 0xff
    uint32_t frontRef = stream->fetch<uint32_t>();
    uint32_t backRef  = stream->fetch<uint32_t>();
    [encoder setStencilFrontReferenceValue:frontRef backReferenceValue:backRef];
}

void SetViewportCmd(id<MTLRenderCommandEncoder> encoder, IntermediateCommandStream *stream)
{
    MTLViewport viewport = stream->fetch<MTLViewport>();
    [encoder setViewport:viewport];
}

void SetScissorRectCmd(id<MTLRenderCommandEncoder> encoder, IntermediateCommandStream *stream)
{
    MTLScissorRect rect = stream->fetch<MTLScissorRect>();
    [encoder setScissorRect:rect];
}

void SetBlendColorCmd(id<MTLRenderCommandEncoder> encoder, IntermediateCommandStream *stream)
{
    float r = stream->fetch<float>();
    float g = stream->fetch<float>();
    float b = stream->fetch<float>();
    float a = stream->fetch<float>();
    [encoder setBlendColorRed:r green:g blue:b alpha:a];
}

void SetVertexBufferCmd(id<MTLRenderCommandEncoder> encoder, IntermediateCommandStream *stream)
{
    id<MTLBuffer> buffer = stream->fetch<id<MTLBuffer>>();
    uint32_t offset      = stream->fetch<uint32_t>();
    uint32_t index       = stream->fetch<uint32_t>();
    [encoder setVertexBuffer:buffer offset:offset atIndex:index];
    [buffer ANGLE_MTL_RELEASE];
}

void SetVertexBufferOffsetCmd(id<MTLRenderCommandEncoder> encoder,
                              IntermediateCommandStream *stream)
{
    uint32_t offset = stream->fetch<uint32_t>();
    uint32_t index  = stream->fetch<uint32_t>();
    [encoder setVertexBufferOffset:offset atIndex:index];
}

void SetVertexBytesCmd(id<MTLRenderCommandEncoder> encoder, IntermediateCommandStream *stream)
{
    size_t size          = stream->fetch<size_t>();
    const uint8_t *bytes = stream->fetch(size);
    uint32_t index       = stream->fetch<uint32_t>();
    [encoder setVertexBytes:bytes length:size atIndex:index];
}

void SetVertexSamplerStateCmd(id<MTLRenderCommandEncoder> encoder,
                              IntermediateCommandStream *stream)
{
    id<MTLSamplerState> state = stream->fetch<id<MTLSamplerState>>();
    float lodMinClamp         = stream->fetch<float>();
    float lodMaxClamp         = stream->fetch<float>();
    uint32_t index            = stream->fetch<uint32_t>();
    [encoder setVertexSamplerState:state
                       lodMinClamp:lodMinClamp
                       lodMaxClamp:lodMaxClamp
                           atIndex:index];

    [state ANGLE_MTL_RELEASE];
}

void SetVertexTextureCmd(id<MTLRenderCommandEncoder> encoder, IntermediateCommandStream *stream)
{
    id<MTLTexture> texture = stream->fetch<id<MTLTexture>>();
    uint32_t index         = stream->fetch<uint32_t>();
    [encoder setVertexTexture:texture atIndex:index];
    [texture ANGLE_MTL_RELEASE];
}

void SetFragmentBufferCmd(id<MTLRenderCommandEncoder> encoder, IntermediateCommandStream *stream)
{
    id<MTLBuffer> buffer = stream->fetch<id<MTLBuffer>>();
    uint32_t offset      = stream->fetch<uint32_t>();
    uint32_t index       = stream->fetch<uint32_t>();
    [encoder setFragmentBuffer:buffer offset:offset atIndex:index];
    [buffer ANGLE_MTL_RELEASE];
}

void SetFragmentBufferOffsetCmd(id<MTLRenderCommandEncoder> encoder,
                                IntermediateCommandStream *stream)
{
    uint32_t offset = stream->fetch<uint32_t>();
    uint32_t index  = stream->fetch<uint32_t>();
    [encoder setFragmentBufferOffset:offset atIndex:index];
}

void SetFragmentBytesCmd(id<MTLRenderCommandEncoder> encoder, IntermediateCommandStream *stream)
{
    size_t size          = stream->fetch<size_t>();
    const uint8_t *bytes = stream->fetch(size);
    uint32_t index       = stream->fetch<uint32_t>();
    [encoder setFragmentBytes:bytes length:size atIndex:index];
}

void SetFragmentSamplerStateCmd(id<MTLRenderCommandEncoder> encoder,
                                IntermediateCommandStream *stream)
{
    id<MTLSamplerState> state = stream->fetch<id<MTLSamplerState>>();
    float lodMinClamp         = stream->fetch<float>();
    float lodMaxClamp         = stream->fetch<float>();
    uint32_t index            = stream->fetch<uint32_t>();
    [encoder setFragmentSamplerState:state
                         lodMinClamp:lodMinClamp
                         lodMaxClamp:lodMaxClamp
                             atIndex:index];
    [state ANGLE_MTL_RELEASE];
}

void SetFragmentTextureCmd(id<MTLRenderCommandEncoder> encoder, IntermediateCommandStream *stream)
{
    id<MTLTexture> texture = stream->fetch<id<MTLTexture>>();
    uint32_t index         = stream->fetch<uint32_t>();
    [encoder setFragmentTexture:texture atIndex:index];
    [texture ANGLE_MTL_RELEASE];
}

void DrawCmd(id<MTLRenderCommandEncoder> encoder, IntermediateCommandStream *stream)
{
    MTLPrimitiveType primitiveType = stream->fetch<MTLPrimitiveType>();
    uint32_t vertexStart           = stream->fetch<uint32_t>();
    uint32_t vertexCount           = stream->fetch<uint32_t>();
    [encoder drawPrimitives:primitiveType vertexStart:vertexStart vertexCount:vertexCount];
}

void DrawInstancedCmd(id<MTLRenderCommandEncoder> encoder, IntermediateCommandStream *stream)
{
    MTLPrimitiveType primitiveType = stream->fetch<MTLPrimitiveType>();
    uint32_t vertexStart           = stream->fetch<uint32_t>();
    uint32_t vertexCount           = stream->fetch<uint32_t>();
    uint32_t instances             = stream->fetch<uint32_t>();
    [encoder drawPrimitives:primitiveType
                vertexStart:vertexStart
                vertexCount:vertexCount
              instanceCount:instances];
}

void DrawIndexedCmd(id<MTLRenderCommandEncoder> encoder, IntermediateCommandStream *stream)
{
    MTLPrimitiveType primitiveType = stream->fetch<MTLPrimitiveType>();
    uint32_t indexCount            = stream->fetch<uint32_t>();
    MTLIndexType indexType         = stream->fetch<MTLIndexType>();
    id<MTLBuffer> indexBuffer      = stream->fetch<id<MTLBuffer>>();
    size_t bufferOffset            = stream->fetch<size_t>();
    [encoder drawIndexedPrimitives:primitiveType
                        indexCount:indexCount
                         indexType:indexType
                       indexBuffer:indexBuffer
                 indexBufferOffset:bufferOffset];
    [indexBuffer ANGLE_MTL_RELEASE];
}

void DrawIndexedInstancedCmd(id<MTLRenderCommandEncoder> encoder, IntermediateCommandStream *stream)
{
    MTLPrimitiveType primitiveType = stream->fetch<MTLPrimitiveType>();
    uint32_t indexCount            = stream->fetch<uint32_t>();
    MTLIndexType indexType         = stream->fetch<MTLIndexType>();
    id<MTLBuffer> indexBuffer      = stream->fetch<id<MTLBuffer>>();
    size_t bufferOffset            = stream->fetch<size_t>();
    uint32_t instances             = stream->fetch<uint32_t>();
    [encoder drawIndexedPrimitives:primitiveType
                        indexCount:indexCount
                         indexType:indexType
                       indexBuffer:indexBuffer
                 indexBufferOffset:bufferOffset
                     instanceCount:instances];
    [indexBuffer ANGLE_MTL_RELEASE];
}

void DrawIndexedInstancedBaseVertexCmd(id<MTLRenderCommandEncoder> encoder,
                                       IntermediateCommandStream *stream)
{
    MTLPrimitiveType primitiveType = stream->fetch<MTLPrimitiveType>();
    uint32_t indexCount            = stream->fetch<uint32_t>();
    MTLIndexType indexType         = stream->fetch<MTLIndexType>();
    id<MTLBuffer> indexBuffer      = stream->fetch<id<MTLBuffer>>();
    size_t bufferOffset            = stream->fetch<size_t>();
    uint32_t instances             = stream->fetch<uint32_t>();
    uint32_t baseVertex            = stream->fetch<uint32_t>();
    [encoder drawIndexedPrimitives:primitiveType
                        indexCount:indexCount
                         indexType:indexType
                       indexBuffer:indexBuffer
                 indexBufferOffset:bufferOffset
                     instanceCount:instances
                        baseVertex:baseVertex
                      baseInstance:0];
    [indexBuffer ANGLE_MTL_RELEASE];
}

void SetVisibilityResultModeCmd(id<MTLRenderCommandEncoder> encoder,
                                IntermediateCommandStream *stream)
{
    MTLVisibilityResultMode mode = stream->fetch<MTLVisibilityResultMode>();
    size_t offset                = stream->fetch<size_t>();
    [encoder setVisibilityResultMode:mode offset:offset];
}

void UseResourceCmd(id<MTLRenderCommandEncoder> encoder, IntermediateCommandStream *stream)
{
    id<MTLResource> resource = stream->fetch<id<MTLResource>>();
    MTLResourceUsage usage   = stream->fetch<MTLResourceUsage>();
    mtl::RenderStages stages = stream->fetch<mtl::RenderStages>();
    ANGLE_UNUSED_VARIABLE(stages);
#if defined(__IPHONE_13_0) || defined(__MAC_10_15)
    if (ANGLE_APPLE_AVAILABLE_XCI(10.15, 13.0, 13.0))
    {
        [encoder useResource:resource usage:usage stages:stages];
    }
    else
#endif
    {
        [encoder useResource:resource usage:usage];
    }
    [resource ANGLE_MTL_RELEASE];
}

void MemoryBarrierWithResourceCmd(id<MTLRenderCommandEncoder> encoder,
                                  IntermediateCommandStream *stream)
{
    id<MTLResource> resource = stream->fetch<id<MTLResource>>();
    mtl::RenderStages after  = stream->fetch<mtl::RenderStages>();
    mtl::RenderStages before = stream->fetch<mtl::RenderStages>();
    ANGLE_UNUSED_VARIABLE(after);
    ANGLE_UNUSED_VARIABLE(before);
#if defined(__MAC_10_14) && (TARGET_OS_OSX || TARGET_OS_MACCATALYST)
    if (ANGLE_APPLE_AVAILABLE_XC(10.14, 13.0))
    {
        [encoder memoryBarrierWithResources:&resource
                                      count:1
                                afterStages:after
                               beforeStages:before];
    }
#endif
    [resource ANGLE_MTL_RELEASE];
}

void InsertDebugsignCmd(id<MTLRenderCommandEncoder> encoder, IntermediateCommandStream *stream)
{
    NSString *label = stream->fetch<NSString *>();
    [encoder insertDebugSignpost:label];
    [label ANGLE_MTL_RELEASE];
}

void PushDebugGroupCmd(id<MTLRenderCommandEncoder> encoder, IntermediateCommandStream *stream)
{
    NSString *label = stream->fetch<NSString *>();
    [encoder pushDebugGroup:label];
    [label ANGLE_MTL_RELEASE];
}

void PopDebugGroupCmd(id<MTLRenderCommandEncoder> encoder, IntermediateCommandStream *stream)
{
    [encoder popDebugGroup];
}

// Command encoder mapping
#define ANGLE_MTL_CMD_MAP(CMD) CMD##Cmd,

using CommandEncoderFunc = void (*)(id<MTLRenderCommandEncoder>, IntermediateCommandStream *);
constexpr CommandEncoderFunc gCommandEncoders[] = {ANGLE_MTL_CMD_X(ANGLE_MTL_CMD_MAP)};

NSString *cppLabelToObjC(const std::string &marker)
{
    NSString *label = [NSString stringWithUTF8String:marker.c_str()];
    if (!label)
    {
        // This can happen if the string is not a valid ascii string.
        label = @"Invalid ASCII string";
    }
    return label;
}

}

// CommandQueue implementation
void CommandQueue::reset()
{
    finishAllCommands();
    ParentClass::reset();
}

void CommandQueue::set(id<MTLCommandQueue> metalQueue)
{
    finishAllCommands();

    ParentClass::set(metalQueue);
}

void CommandQueue::finishAllCommands()
{
    {
        // Copy to temp list
        std::lock_guard<std::mutex> lg(mLock);

        for (CmdBufferQueueEntry &metalBufferEntry : mMetalCmdBuffers)
        {
            mMetalCmdBuffersTmp.push_back(metalBufferEntry);
        }

        mMetalCmdBuffers.clear();
    }

    // Wait for command buffers to finish
    for (CmdBufferQueueEntry &metalBufferEntry : mMetalCmdBuffersTmp)
    {
        [metalBufferEntry.buffer waitUntilCompleted];
    }
    mMetalCmdBuffersTmp.clear();
}

void CommandQueue::ensureResourceReadyForCPU(const ResourceRef &resource)
{
    if (!resource)
    {
        return;
    }

    ensureResourceReadyForCPU(resource.get());
}

void CommandQueue::ensureResourceReadyForCPU(Resource *resource)
{
    mLock.lock();
    while (isResourceBeingUsedByGPU(resource) && !mMetalCmdBuffers.empty())
    {
        CmdBufferQueueEntry metalBufferEntry = mMetalCmdBuffers.front();
        mMetalCmdBuffers.pop_front();
        mLock.unlock();

        ANGLE_MTL_LOG("Waiting for MTLCommandBuffer %llu:%p", metalBufferEntry.serial,
                      metalBufferEntry.buffer.get());
        [metalBufferEntry.buffer waitUntilCompleted];

        mLock.lock();
    }
    mLock.unlock();

    // This can happen if the resource is read then write in the same command buffer.
    // So it is the responsitibily of outer code to ensure the command buffer is commit before
    // the resource can be read or written again
    ASSERT(!isResourceBeingUsedByGPU(resource));
}

bool CommandQueue::isResourceBeingUsedByGPU(const Resource *resource) const
{
    if (!resource)
    {
        return false;
    }

    return mCompletedBufferSerial.load(std::memory_order_relaxed) <
           resource->getCommandBufferQueueSerial();
}

bool CommandQueue::resourceHasPendingWorks(const Resource *resource) const
{
    if (!resource)
    {
        return false;
    }

    return mCommittedBufferSerial.load(std::memory_order_relaxed) <
           resource->getCommandBufferQueueSerial();
}

AutoObjCPtr<id<MTLCommandBuffer>> CommandQueue::makeMetalCommandBuffer(uint64_t *queueSerialOut)
{
    ANGLE_MTL_OBJC_SCOPE
    {
        AutoObjCPtr<id<MTLCommandBuffer>> metalCmdBuffer = [get() commandBuffer];

        std::lock_guard<std::mutex> lg(mLock);

        uint64_t serial = mQueueSerialCounter++;

        mMetalCmdBuffers.push_back({metalCmdBuffer, serial});

        ANGLE_MTL_LOG("Created MTLCommandBuffer %llu:%p", serial, metalCmdBuffer.get());

        [metalCmdBuffer addCompletedHandler:^(id<MTLCommandBuffer> buf) {
          onCommandBufferCompleted(buf, serial);
        }];

        [metalCmdBuffer enqueue];

        ASSERT(metalCmdBuffer);

        *queueSerialOut = serial;

        return metalCmdBuffer;
    }
}

void CommandQueue::onCommandBufferCommitted(id<MTLCommandBuffer> buf, uint64_t serial)
{
    std::lock_guard<std::mutex> lg(mLock);

    ANGLE_MTL_LOG("Committed MTLCommandBuffer %llu:%p", serial, buf);

    mCommittedBufferSerial.store(
        std::max(mCommittedBufferSerial.load(std::memory_order_relaxed), serial),
        std::memory_order_relaxed);
}

void CommandQueue::onCommandBufferCompleted(id<MTLCommandBuffer> buf, uint64_t serial)
{
    std::lock_guard<std::mutex> lg(mLock);

    ANGLE_MTL_LOG("Completed MTLCommandBuffer %llu:%p", serial, buf);

    if (mCompletedBufferSerial >= serial)
    {
        // Already handled.
        return;
    }

    while (!mMetalCmdBuffers.empty() && mMetalCmdBuffers.front().serial <= serial)
    {
        CmdBufferQueueEntry metalBufferEntry = mMetalCmdBuffers.front();
        ANGLE_UNUSED_VARIABLE(metalBufferEntry);
        ANGLE_MTL_LOG("Popped MTLCommandBuffer %llu:%p", metalBufferEntry.serial,
                      metalBufferEntry.buffer.get());

        mMetalCmdBuffers.pop_front();
    }

    mCompletedBufferSerial.store(
        std::max(mCompletedBufferSerial.load(std::memory_order_relaxed), serial),
        std::memory_order_relaxed);
}

// CommandBuffer implementation
CommandBuffer::CommandBuffer(CommandQueue *cmdQueue) : mCmdQueue(*cmdQueue) {}

CommandBuffer::~CommandBuffer()
{
    finish();
    cleanup();
}

bool CommandBuffer::ready() const
{
    std::lock_guard<std::mutex> lg(mLock);

    return readyImpl();
}

void CommandBuffer::commit()
{
    std::lock_guard<std::mutex> lg(mLock);
    commitImpl();
}

void CommandBuffer::finish()
{
    commit();
    [get() waitUntilCompleted];
}

void CommandBuffer::present(id<CAMetalDrawable> presentationDrawable)
{
    [get() presentDrawable:presentationDrawable];
}

void CommandBuffer::setWriteDependency(const ResourceRef &resource)
{
    if (!resource)
    {
        return;
    }

    std::lock_guard<std::mutex> lg(mLock);

    if (!readyImpl())
    {
        return;
    }

    resource->setUsedByCommandBufferWithQueueSerial(mQueueSerial, true);
}

void CommandBuffer::setReadDependency(const ResourceRef &resource)
{
    if (!resource)
    {
        return;
    }

    std::lock_guard<std::mutex> lg(mLock);

    if (!readyImpl())
    {
        return;
    }

    resource->setUsedByCommandBufferWithQueueSerial(mQueueSerial, false);
}

void CommandBuffer::restart()
{
    uint64_t serial     = 0;
    auto metalCmdBuffer = mCmdQueue.makeMetalCommandBuffer(&serial);

    std::lock_guard<std::mutex> lg(mLock);

    set(metalCmdBuffer);
    mQueueSerial = serial;
    mCommitted   = false;

    ASSERT(metalCmdBuffer);
}

void CommandBuffer::insertDebugSign(const std::string &marker)
{
    mtl::CommandEncoder *currentEncoder = mActiveCommandEncoder;
    if (currentEncoder)
    {
        ANGLE_MTL_OBJC_SCOPE
        {
            NSString *label = cppLabelToObjC(marker);
            currentEncoder->insertDebugSign(label);
        }
    }
    else
    {
        mPendingDebugSigns.push_back(marker);
    }
}

void CommandBuffer::pushDebugGroup(const std::string &marker)
{
    // NOTE(hqle): to implement this
}

void CommandBuffer::popDebugGroup()
{
    // NOTE(hqle): to implement this
}

void CommandBuffer::queueEventSignal(const mtl::SharedEventRef &event, uint64_t value)
{
    std::lock_guard<std::mutex> lg(mLock);

    ASSERT(readyImpl());

    if (mActiveCommandEncoder && mActiveCommandEncoder->getType() == CommandEncoder::RENDER)
    {
        // We cannot set event when there is an active render pass, defer the setting until the
        // pass end.
        mPendingSignalEvents.push_back({event, value});
    }
    else
    {
        setEventImpl(event, value);
    }
}

void CommandBuffer::serverWaitEvent(const mtl::SharedEventRef &event, uint64_t value)
{
    std::lock_guard<std::mutex> lg(mLock);
    ASSERT(readyImpl());

    waitEventImpl(event, value);
}

/** private use only */
void CommandBuffer::set(id<MTLCommandBuffer> metalBuffer)
{
    ParentClass::set(metalBuffer);
}

void CommandBuffer::setActiveCommandEncoder(CommandEncoder *encoder)
{
    mActiveCommandEncoder = encoder;
    for (std::string &marker : mPendingDebugSigns)
    {
        ANGLE_MTL_OBJC_SCOPE
        {
            NSString *label = cppLabelToObjC(marker);
            encoder->insertDebugSign(label);
        }
    }
    mPendingDebugSigns.clear();
}

void CommandBuffer::invalidateActiveCommandEncoder(CommandEncoder *encoder)
{
    if (mActiveCommandEncoder == encoder)
    {
        mActiveCommandEncoder = nullptr;

        // No active command encoder, we can safely encode event signalling now.
        setPendingEvents();
    }
}

void CommandBuffer::cleanup()
{
    mActiveCommandEncoder = nullptr;

    ParentClass::set(nil);
}

bool CommandBuffer::readyImpl() const
{
    if (!ParentClass::valid())
    {
        return false;
    }

    return !mCommitted;
}

void CommandBuffer::commitImpl()
{
    if (!readyImpl())
    {
        return;
    }

    // End the current encoder
    forceEndingCurrentEncoder();

    // Encoding any pending event's signalling.
    setPendingEvents();

    // Notify command queue
    mCmdQueue.onCommandBufferCommitted(get(), mQueueSerial);

    // Do the actual commit
    [get() commit];

    mCommitted = true;
}

void CommandBuffer::forceEndingCurrentEncoder()
{
    if (mActiveCommandEncoder)
    {
        mActiveCommandEncoder->endEncoding();
        mActiveCommandEncoder = nullptr;
    }
}

void CommandBuffer::setPendingEvents()
{
    for (const std::pair<mtl::SharedEventRef, uint64_t> &eventEntry : mPendingSignalEvents)
    {
        setEventImpl(eventEntry.first, eventEntry.second);
    }
    mPendingSignalEvents.clear();
}

void CommandBuffer::setEventImpl(const mtl::SharedEventRef &event, uint64_t value)
{
#if defined(__IPHONE_12_0) || defined(__MAC_10_14)
    ASSERT(!mActiveCommandEncoder || mActiveCommandEncoder->getType() != CommandEncoder::RENDER);
    // For non-render command encoder, we can safely end it, so that we can encode a signal
    // event.
    forceEndingCurrentEncoder();

    [get() encodeSignalEvent:event value:value];
#endif  // #if defined(__IPHONE_12_0) || defined(__MAC_10_14)
}

void CommandBuffer::waitEventImpl(const mtl::SharedEventRef &event, uint64_t value)
{
#if defined(__IPHONE_12_0) || defined(__MAC_10_14)
    ASSERT(!mActiveCommandEncoder || mActiveCommandEncoder->getType() != CommandEncoder::RENDER);

    forceEndingCurrentEncoder();

    // Encoding any pending event's signalling.
    setPendingEvents();

    [get() encodeWaitForEvent:event value:value];
#endif  // #if defined(__IPHONE_12_0) || defined(__MAC_10_14)
}

// CommandEncoder implementation
CommandEncoder::CommandEncoder(CommandBuffer *cmdBuffer, Type type)
    : mType(type), mCmdBuffer(*cmdBuffer)
{}

CommandEncoder::~CommandEncoder()
{
    reset();
}

void CommandEncoder::endEncoding()
{
    [get() endEncoding];
    reset();
}

void CommandEncoder::reset()
{
    ParentClass::reset();

    mCmdBuffer.invalidateActiveCommandEncoder(this);
}

void CommandEncoder::set(id<MTLCommandEncoder> metalCmdEncoder)
{
    ParentClass::set(metalCmdEncoder);

    // Set this as active encoder
    cmdBuffer().setActiveCommandEncoder(this);
}

CommandEncoder &CommandEncoder::markResourceBeingWrittenByGPU(const BufferRef &buffer)
{
    cmdBuffer().setWriteDependency(buffer);
    return *this;
}

CommandEncoder &CommandEncoder::markResourceBeingWrittenByGPU(const TextureRef &texture)
{
    cmdBuffer().setWriteDependency(texture);
    return *this;
}

void CommandEncoder::insertDebugSign(NSString *label)
{
    insertDebugSignImpl(label);
}

void CommandEncoder::insertDebugSignImpl(NSString *label)
{
    // Default implementation
    [get() insertDebugSignpost:label];
}

// RenderCommandEncoderShaderStates implementation
RenderCommandEncoderShaderStates::RenderCommandEncoderShaderStates()
{
    reset();
}

void RenderCommandEncoderShaderStates::reset()
{
    for (id<MTLBuffer> &buffer : buffers)
    {
        buffer = nil;
    }

    for (uint32_t &offset : bufferOffsets)
    {
        offset = 0;
    }

    for (id<MTLSamplerState> &sampler : samplers)
    {
        sampler = nil;
    }

    for (Optional<std::pair<float, float>> &lodClampRange : samplerLodClamps)
    {
        lodClampRange.reset();
    }

    for (id<MTLTexture> &texture : textures)
    {
        texture = nil;
    }
}

// RenderCommandEncoderStates implementation
RenderCommandEncoderStates::RenderCommandEncoderStates()
{
    reset();
}

void RenderCommandEncoderStates::reset()
{
    renderPipeline = nil;

    triangleFillMode = MTLTriangleFillModeFill;
    winding          = MTLWindingClockwise;
    cullMode         = MTLCullModeNone;

    depthStencilState = nil;
    depthBias = depthSlopeScale = depthClamp = 0;

    stencilFrontRef = stencilBackRef = 0;

    viewport.reset();
    scissorRect.reset();

    blendColor = {0, 0, 0, 0};

    for (RenderCommandEncoderShaderStates &shaderStates : perShaderStates)
    {
        shaderStates.reset();
    }

    visibilityResultMode         = MTLVisibilityResultModeDisabled;
    visibilityResultBufferOffset = 0;
}

// RenderCommandEncoder implemtation
RenderCommandEncoder::RenderCommandEncoder(CommandBuffer *cmdBuffer,
                                           const OcclusionQueryPool &queryPool)
    : CommandEncoder(cmdBuffer, RENDER), mOcclusionQueryPool(queryPool)
{
    ANGLE_MTL_OBJC_SCOPE
    {
        mCachedRenderPassDescObjC = [MTLRenderPassDescriptor renderPassDescriptor];
    }

    static_assert(sizeof(uint8_t) == sizeof(CmdType), "CmdType was expected to be 8 bit");
    for (gl::ShaderType shaderType : gl::AllShaderTypes())
    {
        mSetBufferCmds[shaderType]  = static_cast<uint8_t>(CmdType::Invalid);
        mSetBytesCmds[shaderType]   = static_cast<uint8_t>(CmdType::Invalid);
        mSetTextureCmds[shaderType] = static_cast<uint8_t>(CmdType::Invalid);
        mSetSamplerCmds[shaderType] = static_cast<uint8_t>(CmdType::Invalid);
    }

    mSetBufferCmds[gl::ShaderType::Vertex]   = static_cast<uint8_t>(CmdType::SetVertexBuffer);
    mSetBufferCmds[gl::ShaderType::Fragment] = static_cast<uint8_t>(CmdType::SetFragmentBuffer);

    mSetBufferOffsetCmds[gl::ShaderType::Vertex] =
        static_cast<uint8_t>(CmdType::SetVertexBufferOffset);
    mSetBufferOffsetCmds[gl::ShaderType::Fragment] =
        static_cast<uint8_t>(CmdType::SetFragmentBufferOffset);

    mSetBytesCmds[gl::ShaderType::Vertex]   = static_cast<uint8_t>(CmdType::SetVertexBytes);
    mSetBytesCmds[gl::ShaderType::Fragment] = static_cast<uint8_t>(CmdType::SetFragmentBytes);

    mSetTextureCmds[gl::ShaderType::Vertex]   = static_cast<uint8_t>(CmdType::SetVertexTexture);
    mSetTextureCmds[gl::ShaderType::Fragment] = static_cast<uint8_t>(CmdType::SetFragmentTexture);

    mSetSamplerCmds[gl::ShaderType::Vertex] = static_cast<uint8_t>(CmdType::SetVertexSamplerState);
    mSetSamplerCmds[gl::ShaderType::Fragment] =
        static_cast<uint8_t>(CmdType::SetFragmentSamplerState);
}
RenderCommandEncoder::~RenderCommandEncoder() {}

void RenderCommandEncoder::reset()
{
    CommandEncoder::reset();
    mRecording = false;
    mCommands.clear();
}

void RenderCommandEncoder::finalizeLoadStoreAction(
    MTLRenderPassAttachmentDescriptor *objCRenderPassAttachment)
{
    if (!objCRenderPassAttachment.texture)
    {
        objCRenderPassAttachment.loadAction     = MTLLoadActionDontCare;
        objCRenderPassAttachment.storeAction    = MTLStoreActionDontCare;
        objCRenderPassAttachment.resolveTexture = nil;
        return;
    }

    if (objCRenderPassAttachment.resolveTexture)
    {
        if (objCRenderPassAttachment.storeAction == MTLStoreActionStore)
        {
            // NOTE(hqle): Currently if the store action with implicit MS texture is
            // MTLStoreActionStore, it is automatically convert to store and resolve action. It
            // might introduce unnecessary overhead. Consider an improvement such as only store the
            // MS texture, and resolve only at the end of real render pass (not render pass the was
            // interrupted by compute pass) or before glBlitFramebuffer operation starts.
            objCRenderPassAttachment.storeAction = MTLStoreActionStoreAndMultisampleResolve;
        }
        else if (objCRenderPassAttachment.storeAction == MTLStoreActionDontCare)
        {
            // Ignore resolve texture if the store action is not a resolve action.
            objCRenderPassAttachment.resolveTexture = nil;
        }
    }

    if (objCRenderPassAttachment.storeAction == MTLStoreActionUnknown)
    {
        // If storeAction hasn't been set for this attachment, we set to dontcare.
        objCRenderPassAttachment.storeAction = MTLStoreActionDontCare;
    }
}

void RenderCommandEncoder::endEncoding()
{
    endEncodingImpl(true);
}

void RenderCommandEncoder::endEncodingImpl(bool considerDiscardSimulation)
{
    if (!valid())
        return;

    // Last minute correcting the store options.
    MTLRenderPassDescriptor *objCRenderPassDesc = mCachedRenderPassDescObjC.get();
    for (uint32_t i = 0; i < mRenderPassDesc.numColorAttachments; ++i)
    {
        // Update store action set between restart() and endEncoding()
        objCRenderPassDesc.colorAttachments[i].storeAction =
            mRenderPassDesc.colorAttachments[i].storeAction;
        finalizeLoadStoreAction(objCRenderPassDesc.colorAttachments[i]);
    }

    // Update depth store action set between restart() and endEncoding()
    objCRenderPassDesc.depthAttachment.storeAction = mRenderPassDesc.depthAttachment.storeAction;
    finalizeLoadStoreAction(objCRenderPassDesc.depthAttachment);

    // Update stencil store action set between restart() and endEncoding()
    objCRenderPassDesc.stencilAttachment.storeAction =
        mRenderPassDesc.stencilAttachment.storeAction;
    finalizeLoadStoreAction(objCRenderPassDesc.stencilAttachment);

    // Set visibility result buffer
    if (mOcclusionQueryPool.getNumRenderPassAllocatedQueries())
    {
        objCRenderPassDesc.visibilityResultBuffer =
            mOcclusionQueryPool.getRenderPassVisibilityPoolBuffer()->get();
    }
    else
    {
        objCRenderPassDesc.visibilityResultBuffer = nil;
    }

    // Encode the actual encoder
    encodeMetalEncoder();

    CommandEncoder::endEncoding();

#if ANGLE_MTL_SIMULATE_DISCARD_FRAMEBUFFER
    if (considerDiscardSimulation)
    {
        simulateDiscardFramebuffer();
    }
#endif

    // reset state
    mRenderPassDesc = RenderPassDesc();
    mStateCache.reset();
}

inline void RenderCommandEncoder::initAttachmentWriteDependencyAndScissorRect(
    const RenderPassAttachmentDesc &attachment)
{
    TextureRef texture = attachment.texture();
    if (texture)
    {
        cmdBuffer().setWriteDependency(texture);

        uint32_t mipLevel = attachment.level();

        mRenderPassMaxScissorRect.width =
            std::min<NSUInteger>(mRenderPassMaxScissorRect.width, texture->width(mipLevel));
        mRenderPassMaxScissorRect.height =
            std::min<NSUInteger>(mRenderPassMaxScissorRect.height, texture->height(mipLevel));
    }
}

void RenderCommandEncoder::simulateDiscardFramebuffer()
{
    // Simulate true framebuffer discard operation by clearing the framebuffer
#if ANGLE_MTL_SIMULATE_DISCARD_FRAMEBUFFER
    std::random_device rd;   // Will be used to obtain a seed for the random number engine
    std::mt19937 gen(rd());  // Standard mersenne_twister_engine seeded with rd()
    std::uniform_real_distribution<float> dis(0.0, 1.0f);
    bool hasDiscard = false;
    for (uint32_t i = 0; i < mRenderPassDesc.numColorAttachments; ++i)
    {
        if (mRenderPassDesc.colorAttachments[i].storeAction == MTLStoreActionDontCare)
        {
            hasDiscard                                     = true;
            mRenderPassDesc.colorAttachments[i].loadAction = MTLLoadActionClear;
            mRenderPassDesc.colorAttachments[i].clearColor =
                MTLClearColorMake(dis(gen), dis(gen), dis(gen), dis(gen));
        }
        else
        {
            mRenderPassDesc.colorAttachments[i].loadAction = MTLLoadActionLoad;
        }
    }

    if (mRenderPassDesc.depthAttachment.storeAction == MTLStoreActionDontCare)
    {
        hasDiscard                                 = true;
        mRenderPassDesc.depthAttachment.loadAction = MTLLoadActionClear;
        mRenderPassDesc.depthAttachment.clearDepth = dis(gen);
    }
    else
    {
        mRenderPassDesc.depthAttachment.loadAction = MTLLoadActionLoad;
    }

    if (mRenderPassDesc.stencilAttachment.storeAction == MTLStoreActionDontCare)
    {
        hasDiscard                                     = true;
        mRenderPassDesc.stencilAttachment.loadAction   = MTLLoadActionClear;
        mRenderPassDesc.stencilAttachment.clearStencil = rand();
    }
    else
    {
        mRenderPassDesc.stencilAttachment.loadAction = MTLLoadActionLoad;
    }

    if (hasDiscard)
    {
        auto tmpDesc = mRenderPassDesc;
        restart(tmpDesc);
        endEncodingImpl(false);
    }
#endif  // ANGLE_MTL_SIMULATE_DISCARD_FRAMEBUFFER
}

void RenderCommandEncoder::encodeMetalEncoder()
{
    ANGLE_MTL_OBJC_SCOPE
    {
        ANGLE_MTL_LOG("Creating new render command encoder with desc: %@",
                      mCachedRenderPassDescObjC.get());

        id<MTLRenderCommandEncoder> metalCmdEncoder =
            [cmdBuffer().get() renderCommandEncoderWithDescriptor:mCachedRenderPassDescObjC];

        set(metalCmdEncoder);

        // Verify that it was created successfully
        ASSERT(metalCmdEncoder);

        if (mLabel)
        {
            metalCmdEncoder.label = mLabel;
        }

        // Work-around driver bug on iOS devices: stencil must be explicitly set to zero
        // even if the doc says the default value is already zero.
        [metalCmdEncoder setStencilReferenceValue:0];

        while (mCommands.good())
        {
            CmdType cmdType            = mCommands.fetch<CmdType>();
            CommandEncoderFunc encoder = gCommandEncoders[static_cast<int>(cmdType)];
            encoder(metalCmdEncoder, &mCommands);
        }

        mCommands.clear();
    }
}

RenderCommandEncoder &RenderCommandEncoder::restart(const RenderPassDesc &desc)
{
    if (valid())
    {
        if (mRenderPassDesc == desc)
        {
            // no change, skip
            return *this;
        }

        // finish current encoder
        endEncoding();
    }

    if (!cmdBuffer().ready())
    {
        reset();
        return *this;
    }

<<<<<<< HEAD
    mRenderPassDesc           = desc;
    mRecording                = true;
    mHasDrawCalls             = false;
    mRenderPassMaxScissorRect = {.x      = 0,
=======
    mLabel.reset();

    mRenderPassDesc            = desc;
    mRecording                 = true;
    mHasDrawCalls              = false;
    mWarnOutOfBoundScissorRect = true;
    mRenderPassMaxScissorRect  = {.x      = 0,
>>>>>>> 9f90507a
                                 .y      = 0,
                                 .width  = std::numeric_limits<NSUInteger>::max(),
                                 .height = std::numeric_limits<NSUInteger>::max()};

    // Set writing dependency & constrain the scissor rect
    for (uint32_t i = 0; i < mRenderPassDesc.numColorAttachments; ++i)
    {
        initAttachmentWriteDependencyAndScissorRect(mRenderPassDesc.colorAttachments[i]);
    }

    initAttachmentWriteDependencyAndScissorRect(mRenderPassDesc.depthAttachment);

    initAttachmentWriteDependencyAndScissorRect(mRenderPassDesc.stencilAttachment);

    // Convert to Objective-C descriptor
    mRenderPassDesc.convertToMetalDesc(mCachedRenderPassDescObjC);

    // The actual Objective-C encoder will be created later in endEncoding(), we do so in order
    // to be able to sort the commands or do the preprocessing before the actual encoding.

    // Since we defer the native encoder creation, we need to explicitly tell command buffer that
    // this object is the active encoder:
    cmdBuffer().setActiveCommandEncoder(this);

    return *this;
}

RenderCommandEncoder &RenderCommandEncoder::setRenderPipelineState(id<MTLRenderPipelineState> state)
{
    if (mStateCache.renderPipeline == state)
    {
        return *this;
    }
    mStateCache.renderPipeline = state;

    mCommands.push(CmdType::SetRenderPipelineState).push([state ANGLE_MTL_RETAIN]);

    return *this;
}
RenderCommandEncoder &RenderCommandEncoder::setTriangleFillMode(MTLTriangleFillMode mode)
{
    if (mStateCache.triangleFillMode == mode)
    {
        return *this;
    }
    mStateCache.triangleFillMode = mode;

    mCommands.push(CmdType::SetTriangleFillMode).push(mode);

    return *this;
}
RenderCommandEncoder &RenderCommandEncoder::setFrontFacingWinding(MTLWinding winding)
{
    if (mStateCache.winding == winding)
    {
        return *this;
    }
    mStateCache.winding = winding;

    mCommands.push(CmdType::SetFrontFacingWinding).push(winding);

    return *this;
}
RenderCommandEncoder &RenderCommandEncoder::setCullMode(MTLCullMode mode)
{
    if (mStateCache.cullMode == mode)
    {
        return *this;
    }
    mStateCache.cullMode = mode;

    mCommands.push(CmdType::SetCullMode).push(mode);

    return *this;
}

RenderCommandEncoder &RenderCommandEncoder::setDepthStencilState(id<MTLDepthStencilState> state)
{
    if (mStateCache.depthStencilState == state)
    {
        return *this;
    }
    mStateCache.depthStencilState = state;

    mCommands.push(CmdType::SetDepthStencilState).push([state ANGLE_MTL_RETAIN]);

    return *this;
}
RenderCommandEncoder &RenderCommandEncoder::setDepthBias(float depthBias,
                                                         float slopeScale,
                                                         float clamp)
{
    if (mStateCache.depthBias == depthBias && mStateCache.depthSlopeScale == slopeScale &&
        mStateCache.depthClamp == clamp)
    {
        return *this;
    }
    mStateCache.depthBias       = depthBias;
    mStateCache.depthSlopeScale = slopeScale;
    mStateCache.depthClamp      = clamp;

    mCommands.push(CmdType::SetDepthBias).push(depthBias).push(slopeScale).push(clamp);

    return *this;
}
RenderCommandEncoder &RenderCommandEncoder::setStencilRefVals(uint32_t frontRef, uint32_t backRef)
{
    // Metal has some bugs when reference values are larger than 0xff
    ASSERT(frontRef == (frontRef & kStencilMaskAll));
    ASSERT(backRef == (backRef & kStencilMaskAll));

    if (mStateCache.stencilFrontRef == frontRef && mStateCache.stencilBackRef == backRef)
    {
        return *this;
    }
    mStateCache.stencilFrontRef = frontRef;
    mStateCache.stencilBackRef  = backRef;

    mCommands.push(CmdType::SetStencilRefVals).push(frontRef).push(backRef);

    return *this;
}

RenderCommandEncoder &RenderCommandEncoder::setStencilRefVal(uint32_t ref)
{
    return setStencilRefVals(ref, ref);
}

RenderCommandEncoder &RenderCommandEncoder::setViewport(const MTLViewport &viewport)
{
    if (mStateCache.viewport.valid() && mStateCache.viewport.value() == viewport)
    {
        return *this;
    }
    mStateCache.viewport = viewport;

    mCommands.push(CmdType::SetViewport).push(viewport);

    return *this;
}

RenderCommandEncoder &RenderCommandEncoder::setScissorRect(const MTLScissorRect &rect)
{
    if (mStateCache.scissorRect.valid() && mStateCache.scissorRect.value() == rect)
    {
        return *this;
    }

<<<<<<< HEAD
    if (ANGLE_UNLIKELY(rect.x + rect.width > mRenderPassMaxScissorRect.width ||
                       rect.y + rect.height > mRenderPassMaxScissorRect.height))
    {
        WARN() << "Out of bound scissor rect detected " << rect.x << " " << rect.y << " "
               << rect.width << " " << rect.height;
=======
    if (rect.x + rect.width > mRenderPassMaxScissorRect.width ||
        rect.y + rect.height > mRenderPassMaxScissorRect.height)
    {
        if (mWarnOutOfBoundScissorRect)
        {
            WARN() << "Out of bound scissor rect detected " << rect.x << " " << rect.y << " "
                   << rect.width << " " << rect.height;
        }
>>>>>>> 9f90507a
        // Out of bound rect will crash the metal runtime, ignore it.
        return *this;
    }

    mStateCache.scissorRect = rect;

    mCommands.push(CmdType::SetScissorRect).push(rect);

    return *this;
}

RenderCommandEncoder &RenderCommandEncoder::setBlendColor(float r, float g, float b, float a)
{
    if (mStateCache.blendColor[0] == r && mStateCache.blendColor[1] == g &&
        mStateCache.blendColor[2] == b && mStateCache.blendColor[3] == a)
    {
        return *this;
    }
    mStateCache.blendColor[0] = r;
    mStateCache.blendColor[1] = g;
    mStateCache.blendColor[2] = b;
    mStateCache.blendColor[3] = a;

    mCommands.push(CmdType::SetBlendColor).push(r).push(g).push(b).push(a);

    return *this;
}

RenderCommandEncoder &RenderCommandEncoder::setBuffer(gl::ShaderType shaderType,
                                                      const BufferRef &buffer,
                                                      uint32_t offset,
                                                      uint32_t index)
{
    if (index >= kMaxShaderBuffers)
    {
        return *this;
    }

    cmdBuffer().setReadDependency(buffer);

    id<MTLBuffer> mtlBuffer = (buffer ? buffer->get() : nil);

    return commonSetBuffer(shaderType, mtlBuffer, offset, index);
}

RenderCommandEncoder &RenderCommandEncoder::setBufferForWrite(gl::ShaderType shaderType,
                                                              const BufferRef &buffer,
                                                              uint32_t offset,
                                                              uint32_t index)
{
    if (index >= kMaxShaderBuffers)
    {
        return *this;
    }

    cmdBuffer().setWriteDependency(buffer);

    id<MTLBuffer> mtlBuffer = (buffer ? buffer->get() : nil);

    return commonSetBuffer(shaderType, mtlBuffer, offset, index);
}

RenderCommandEncoder &RenderCommandEncoder::commonSetBuffer(gl::ShaderType shaderType,
                                                            id<MTLBuffer> mtlBuffer,
                                                            uint32_t offset,
                                                            uint32_t index)
{
    RenderCommandEncoderShaderStates &shaderStates = mStateCache.perShaderStates[shaderType];
    if (shaderStates.buffers[index] == mtlBuffer)
    {
        if (shaderStates.bufferOffsets[index] == offset)
        {
            return *this;
        }

        // If buffer already bound but with different offset, then update the offset only.
        shaderStates.bufferOffsets[index] = offset;

        mCommands.push(static_cast<CmdType>(mSetBufferOffsetCmds[shaderType]))
            .push(offset)
            .push(index);

        return *this;
    }

    shaderStates.buffers[index]       = mtlBuffer;
    shaderStates.bufferOffsets[index] = offset;

    mCommands.push(static_cast<CmdType>(mSetBufferCmds[shaderType]))
        .push([mtlBuffer ANGLE_MTL_RETAIN])
        .push(offset)
        .push(index);

    return *this;
}

RenderCommandEncoder &RenderCommandEncoder::setBytes(gl::ShaderType shaderType,
                                                     const uint8_t *bytes,
                                                     size_t size,
                                                     uint32_t index)
{
    if (index >= kMaxShaderBuffers)
    {
        return *this;
    }

    RenderCommandEncoderShaderStates &shaderStates = mStateCache.perShaderStates[shaderType];
    shaderStates.buffers[index]                    = nil;
    shaderStates.bufferOffsets[index]              = 0;

    mCommands.push(static_cast<CmdType>(mSetBytesCmds[shaderType]))
        .push(size)
        .push(bytes, size)
        .push(index);

    return *this;
}

RenderCommandEncoder &RenderCommandEncoder::setSamplerState(gl::ShaderType shaderType,
                                                            id<MTLSamplerState> state,
                                                            float lodMinClamp,
                                                            float lodMaxClamp,
                                                            uint32_t index)
{
    if (index >= kMaxShaderSamplers)
    {
        return *this;
    }

    RenderCommandEncoderShaderStates &shaderStates = mStateCache.perShaderStates[shaderType];
    if (shaderStates.samplers[index] == state && shaderStates.samplerLodClamps[index].valid())
    {
        const std::pair<float, float> &currentLodClampRange =
            shaderStates.samplerLodClamps[index].value();
        if (currentLodClampRange.first == lodMinClamp && currentLodClampRange.second == lodMaxClamp)
        {
            return *this;
        }
    }

    shaderStates.samplers[index]         = state;
    shaderStates.samplerLodClamps[index] = {lodMinClamp, lodMaxClamp};

    mCommands.push(static_cast<CmdType>(mSetSamplerCmds[shaderType]))
        .push([state ANGLE_MTL_RETAIN])
        .push(lodMinClamp)
        .push(lodMaxClamp)
        .push(index);

    return *this;
}
RenderCommandEncoder &RenderCommandEncoder::setTexture(gl::ShaderType shaderType,
                                                       const TextureRef &texture,
                                                       uint32_t index)
{
    if (index >= kMaxShaderSamplers)
    {
        return *this;
    }

    cmdBuffer().setReadDependency(texture);

    id<MTLTexture> mtlTexture = (texture ? texture->get() : nil);

    RenderCommandEncoderShaderStates &shaderStates = mStateCache.perShaderStates[shaderType];
    if (shaderStates.textures[index] == mtlTexture)
    {
        return *this;
    }
    shaderStates.textures[index] = mtlTexture;

    mCommands.push(static_cast<CmdType>(mSetTextureCmds[shaderType]))
        .push([mtlTexture ANGLE_MTL_RETAIN])
        .push(index);

    return *this;
}

RenderCommandEncoder &RenderCommandEncoder::draw(MTLPrimitiveType primitiveType,
                                                 uint32_t vertexStart,
                                                 uint32_t vertexCount)
{
    if (ANGLE_UNLIKELY(!mStateCache.renderPipeline))
    {
        // Ignore draw call if there is no render pipeline state set prior to this.
        return *this;
    }

    mHasDrawCalls = true;
    mCommands.push(CmdType::Draw).push(primitiveType).push(vertexStart).push(vertexCount);

    return *this;
}

RenderCommandEncoder &RenderCommandEncoder::drawInstanced(MTLPrimitiveType primitiveType,
                                                          uint32_t vertexStart,
                                                          uint32_t vertexCount,
                                                          uint32_t instances)
{
    if (ANGLE_UNLIKELY(!mStateCache.renderPipeline))
    {
        // Ignore draw call if there is no render pipeline state set prior to this.
        return *this;
    }

    mHasDrawCalls = true;
    mCommands.push(CmdType::DrawInstanced)
        .push(primitiveType)
        .push(vertexStart)
        .push(vertexCount)
        .push(instances);

    return *this;
}

RenderCommandEncoder &RenderCommandEncoder::drawIndexed(MTLPrimitiveType primitiveType,
                                                        uint32_t indexCount,
                                                        MTLIndexType indexType,
                                                        const BufferRef &indexBuffer,
                                                        size_t bufferOffset)
{
    if (ANGLE_UNLIKELY(!mStateCache.renderPipeline))
    {
        // Ignore draw call if there is no render pipeline state set prior to this.
        return *this;
    }

    if (ANGLE_UNLIKELY(!indexBuffer))
    {
        return *this;
    }

    mHasDrawCalls = true;
    cmdBuffer().setReadDependency(indexBuffer);

    mCommands.push(CmdType::DrawIndexed)
        .push(primitiveType)
        .push(indexCount)
        .push(indexType)
        .push([indexBuffer->get() ANGLE_MTL_RETAIN])
        .push(bufferOffset);

    return *this;
}

RenderCommandEncoder &RenderCommandEncoder::drawIndexedInstanced(MTLPrimitiveType primitiveType,
                                                                 uint32_t indexCount,
                                                                 MTLIndexType indexType,
                                                                 const BufferRef &indexBuffer,
                                                                 size_t bufferOffset,
                                                                 uint32_t instances)
{
    if (ANGLE_UNLIKELY(!mStateCache.renderPipeline))
    {
        // Ignore draw call if there is no render pipeline state set prior to this.
        return *this;
    }

    if (ANGLE_UNLIKELY(!indexBuffer))
    {
        return *this;
    }

    mHasDrawCalls = true;
    cmdBuffer().setReadDependency(indexBuffer);

    mCommands.push(CmdType::DrawIndexedInstanced)
        .push(primitiveType)
        .push(indexCount)
        .push(indexType)
        .push([indexBuffer->get() ANGLE_MTL_RETAIN])
        .push(bufferOffset)
        .push(instances);

    return *this;
}

RenderCommandEncoder &RenderCommandEncoder::drawIndexedInstancedBaseVertex(
    MTLPrimitiveType primitiveType,
    uint32_t indexCount,
    MTLIndexType indexType,
    const BufferRef &indexBuffer,
    size_t bufferOffset,
    uint32_t instances,
    uint32_t baseVertex)
{
    if (ANGLE_UNLIKELY(!mStateCache.renderPipeline))
    {
        // Ignore draw call if there is no render pipeline state set prior to this.
        return *this;
    }

    if (ANGLE_UNLIKELY(!indexBuffer))
    {
        return *this;
    }

    mHasDrawCalls = true;
    cmdBuffer().setReadDependency(indexBuffer);

    mCommands.push(CmdType::DrawIndexedInstancedBaseVertex)
        .push(primitiveType)
        .push(indexCount)
        .push(indexType)
        .push([indexBuffer->get() ANGLE_MTL_RETAIN])
        .push(bufferOffset)
        .push(instances)
        .push(baseVertex);

    return *this;
}

RenderCommandEncoder &RenderCommandEncoder::setVisibilityResultMode(MTLVisibilityResultMode mode,
                                                                    size_t offset)
{
    if (mStateCache.visibilityResultMode == mode &&
        mStateCache.visibilityResultBufferOffset == offset)
    {
        return *this;
    }
    mStateCache.visibilityResultMode         = mode;
    mStateCache.visibilityResultBufferOffset = offset;

    mCommands.push(CmdType::SetVisibilityResultMode).push(mode).push(offset);
    return *this;
}

RenderCommandEncoder &RenderCommandEncoder::useResource(const BufferRef &resource,
                                                        MTLResourceUsage usage,
                                                        mtl::RenderStages states)
{
    if (!resource)
    {
        return *this;
    }

    cmdBuffer().setReadDependency(resource);

    mCommands.push(CmdType::UseResource)
        .push([resource->get() ANGLE_MTL_RETAIN])
        .push(usage)
        .push(states);

    return *this;
}

RenderCommandEncoder &RenderCommandEncoder::memoryBarrierWithResource(const BufferRef &resource,
                                                                      mtl::RenderStages after,
                                                                      mtl::RenderStages before)
{
    if (!resource)
    {
        return *this;
    }

    cmdBuffer().setWriteDependency(resource);

    mCommands.push(CmdType::MemoryBarrierWithResource)
        .push([resource->get() ANGLE_MTL_RETAIN])
        .push(after)
        .push(before);

    return *this;
}

void RenderCommandEncoder::insertDebugSignImpl(NSString *label)
{
    // Defer the insertion until endEncoding()
    mCommands.push(CmdType::InsertDebugsign).push([label ANGLE_MTL_RETAIN]);
}

void RenderCommandEncoder::pushDebugGroup(NSString *label)
{
    // Defer the insertion until endEncoding()
    mCommands.push(CmdType::PushDebugGroup).push([label ANGLE_MTL_RETAIN]);
}
void RenderCommandEncoder::popDebugGroup()
{
    mCommands.push(CmdType::PopDebugGroup);
}

void RenderCommandEncoder::setLabel(NSString *label)
{
    mLabel.retainAssign(label);
}

RenderCommandEncoder &RenderCommandEncoder::setColorStoreAction(MTLStoreAction action,
                                                                uint32_t colorAttachmentIndex)
{
    if (colorAttachmentIndex >= mRenderPassDesc.numColorAttachments)
    {
        return *this;
    }

    // We only store the options, will defer the actual setting until the encoder finishes
    mRenderPassDesc.colorAttachments[colorAttachmentIndex].storeAction = action;

    return *this;
}

RenderCommandEncoder &RenderCommandEncoder::setColorStoreAction(MTLStoreAction action)
{
    for (uint32_t i = 0; i < mRenderPassDesc.numColorAttachments; ++i)
    {
        setColorStoreAction(action, i);
    }
    return *this;
}

RenderCommandEncoder &RenderCommandEncoder::setDepthStencilStoreAction(
    MTLStoreAction depthStoreAction,
    MTLStoreAction stencilStoreAction)
{
    // We only store the options, will defer the actual setting until the encoder finishes
    mRenderPassDesc.depthAttachment.storeAction   = depthStoreAction;
    mRenderPassDesc.stencilAttachment.storeAction = stencilStoreAction;

    return *this;
}

RenderCommandEncoder &RenderCommandEncoder::setDepthStoreAction(MTLStoreAction action)
{
    // We only store the options, will defer the actual setting until the encoder finishes
    mRenderPassDesc.depthAttachment.storeAction = action;

    return *this;
}

RenderCommandEncoder &RenderCommandEncoder::setStencilStoreAction(MTLStoreAction action)
{
    // We only store the options, will defer the actual setting until the encoder finishes
    mRenderPassDesc.stencilAttachment.storeAction = action;

    return *this;
}

RenderCommandEncoder &RenderCommandEncoder::setStoreAction(MTLStoreAction action)
{
    setColorStoreAction(action);
    setDepthStencilStoreAction(action, action);
    return *this;
}

RenderCommandEncoder &RenderCommandEncoder::setColorLoadAction(MTLLoadAction action,
                                                               const MTLClearColor &clearValue,
                                                               uint32_t colorAttachmentIndex)
{
    ASSERT(!hasDrawCalls());
    if (mCachedRenderPassDescObjC.get().colorAttachments[colorAttachmentIndex].texture)
    {
        mCachedRenderPassDescObjC.get().colorAttachments[colorAttachmentIndex].loadAction = action;
        mCachedRenderPassDescObjC.get().colorAttachments[colorAttachmentIndex].clearColor =
            clearValue;
    }
    return *this;
}

RenderCommandEncoder &RenderCommandEncoder::setDepthLoadAction(MTLLoadAction action,
                                                               double clearVal)
{
    ASSERT(!hasDrawCalls());
    if (mCachedRenderPassDescObjC.get().depthAttachment.texture)
    {
        mCachedRenderPassDescObjC.get().depthAttachment.loadAction = action;
        mCachedRenderPassDescObjC.get().depthAttachment.clearDepth = clearVal;
    }
    return *this;
}

RenderCommandEncoder &RenderCommandEncoder::setStencilLoadAction(MTLLoadAction action,
                                                                 uint32_t clearVal)
{
    ASSERT(!hasDrawCalls());
    if (mCachedRenderPassDescObjC.get().stencilAttachment.texture)
    {
        mCachedRenderPassDescObjC.get().stencilAttachment.loadAction   = action;
        mCachedRenderPassDescObjC.get().stencilAttachment.clearStencil = clearVal;
    }
    return *this;
}

// BlitCommandEncoder
BlitCommandEncoder::BlitCommandEncoder(CommandBuffer *cmdBuffer) : CommandEncoder(cmdBuffer, BLIT)
{}

BlitCommandEncoder::~BlitCommandEncoder() {}

BlitCommandEncoder &BlitCommandEncoder::restart()
{
    ANGLE_MTL_OBJC_SCOPE
    {
        if (valid())
        {
            // no change, skip
            return *this;
        }

        if (!cmdBuffer().ready())
        {
            reset();
            return *this;
        }

        // Create objective C object
        set([cmdBuffer().get() blitCommandEncoder]);

        // Verify that it was created successfully
        ASSERT(get());

        return *this;
    }
}

BlitCommandEncoder &BlitCommandEncoder::copyBuffer(const BufferRef &src,
                                                   size_t srcOffset,
                                                   const BufferRef &dst,
                                                   size_t dstOffset,
                                                   size_t size)
{
    if (!src || !dst)
    {
        return *this;
    }

    cmdBuffer().setReadDependency(src);
    cmdBuffer().setWriteDependency(dst);

    [get() copyFromBuffer:src->get()
             sourceOffset:srcOffset
                 toBuffer:dst->get()
        destinationOffset:dstOffset
                     size:size];

    return *this;
}

BlitCommandEncoder &BlitCommandEncoder::copyBufferToTexture(const BufferRef &src,
                                                            size_t srcOffset,
                                                            size_t srcBytesPerRow,
                                                            size_t srcBytesPerImage,
                                                            MTLSize srcSize,
                                                            const TextureRef &dst,
                                                            uint32_t dstSlice,
                                                            uint32_t dstLevel,
                                                            MTLOrigin dstOrigin,
                                                            MTLBlitOption blitOption)
{
    if (!src || !dst)
    {
        return *this;
    }

    cmdBuffer().setReadDependency(src);
    cmdBuffer().setWriteDependency(dst);

    [get() copyFromBuffer:src->get()
               sourceOffset:srcOffset
          sourceBytesPerRow:srcBytesPerRow
        sourceBytesPerImage:srcBytesPerImage
                 sourceSize:srcSize
                  toTexture:dst->get()
           destinationSlice:dstSlice
           destinationLevel:dstLevel
          destinationOrigin:dstOrigin
                    options:blitOption];

    return *this;
}

BlitCommandEncoder &BlitCommandEncoder::copyTextureToBuffer(const TextureRef &src,
                                                            uint32_t srcSlice,
                                                            uint32_t srcLevel,
                                                            MTLOrigin srcOrigin,
                                                            MTLSize srcSize,
                                                            const BufferRef &dst,
                                                            size_t dstOffset,
                                                            size_t dstBytesPerRow,
                                                            size_t dstBytesPerImage,
                                                            MTLBlitOption blitOption)
{

    if (!src || !dst)
    {
        return *this;
    }

    cmdBuffer().setReadDependency(src);
    cmdBuffer().setWriteDependency(dst);

    [get() copyFromTexture:src->get()
                     sourceSlice:srcSlice
                     sourceLevel:srcLevel
                    sourceOrigin:srcOrigin
                      sourceSize:srcSize
                        toBuffer:dst->get()
               destinationOffset:dstOffset
          destinationBytesPerRow:dstBytesPerRow
        destinationBytesPerImage:dstBytesPerImage
                         options:blitOption];

    return *this;
}

BlitCommandEncoder &BlitCommandEncoder::copyTexture(const TextureRef &src,
                                                    uint32_t srcSlice,
                                                    uint32_t srcLevel,
                                                    MTLOrigin srcOrigin,
                                                    MTLSize srcSize,
                                                    const TextureRef &dst,
                                                    uint32_t dstSlice,
                                                    uint32_t dstLevel,
                                                    MTLOrigin dstOrigin)
{
    if (!src || !dst)
    {
        return *this;
    }

    cmdBuffer().setReadDependency(src);
    cmdBuffer().setWriteDependency(dst);
    [get() copyFromTexture:src->get()
               sourceSlice:srcSlice
               sourceLevel:srcLevel
              sourceOrigin:srcOrigin
                sourceSize:srcSize
                 toTexture:dst->get()
          destinationSlice:dstSlice
          destinationLevel:dstLevel
         destinationOrigin:dstOrigin];

    return *this;
}

BlitCommandEncoder &BlitCommandEncoder::copyTexture(const TextureRef &src,
                                                    uint32_t srcStartSlice,
                                                    uint32_t srcStartLevel,
                                                    const TextureRef &dst,
                                                    uint32_t dstStartSlice,
                                                    uint32_t dstStartLevel,
                                                    uint32_t sliceCount,
                                                    uint32_t levelCount)
{
    if (!src || !dst)
    {
        return *this;
    }

    cmdBuffer().setReadDependency(src);
    cmdBuffer().setWriteDependency(dst);

#if defined(__IPHONE_13_0) || defined(__MAC_10_15)
    if (ANGLE_APPLE_AVAILABLE_XCI(10.15, 13.0, 13.0))
    {
        [get() copyFromTexture:src->get()
                   sourceSlice:srcStartSlice
                   sourceLevel:srcStartLevel
                     toTexture:dst->get()
              destinationSlice:dstStartSlice
              destinationLevel:dstStartLevel
                    sliceCount:sliceCount
                    levelCount:levelCount];
    }
    else
#endif
    {
        MTLOrigin origin = MTLOriginMake(0, 0, 0);
        for (uint32_t slice = 0; slice < sliceCount; ++slice)
        {
            uint32_t srcSlice = srcStartSlice + slice;
            uint32_t dstSlice = dstStartSlice + slice;
            for (uint32_t level = 0; level < levelCount; ++level)
            {
                uint32_t srcLevel = srcStartLevel + level;
                uint32_t dstLevel = dstStartLevel + level;
                MTLSize srcSize =
                    MTLSizeMake(src->width(srcLevel), src->height(srcLevel), src->depth(srcLevel));

                [get() copyFromTexture:src->get()
                           sourceSlice:srcSlice
                           sourceLevel:srcLevel
                          sourceOrigin:origin
                            sourceSize:srcSize
                             toTexture:dst->get()
                      destinationSlice:dstSlice
                      destinationLevel:dstLevel
                     destinationOrigin:origin];
            }
        }
    }

    return *this;
}

BlitCommandEncoder &BlitCommandEncoder::fillBuffer(const BufferRef &buffer,
                                                   NSRange range,
                                                   uint8_t value)
{
    if (!buffer)
    {
        return *this;
    }

    [get() fillBuffer:buffer->get() range:range value:value];
    return *this;
}

BlitCommandEncoder &BlitCommandEncoder::generateMipmapsForTexture(const TextureRef &texture)
{
    if (!texture)
    {
        return *this;
    }

    cmdBuffer().setWriteDependency(texture);
    [get() generateMipmapsForTexture:texture->get()];

    return *this;
}
BlitCommandEncoder &BlitCommandEncoder::synchronizeResource(const BufferRef &buffer)
{
    if (!buffer)
    {
        return *this;
    }

#if TARGET_OS_OSX || TARGET_OS_MACCATALYST
    // Only MacOS has separated storage for resource on CPU and GPU and needs explicit
    // synchronization
    cmdBuffer().setReadDependency(buffer);
    [get() synchronizeResource:buffer->get()];
#endif
    return *this;
}
BlitCommandEncoder &BlitCommandEncoder::synchronizeResource(const TextureRef &texture)
{
    if (!texture)
    {
        return *this;
    }

#if TARGET_OS_OSX || TARGET_OS_MACCATALYST
    // Only MacOS has separated storage for resource on CPU and GPU and needs explicit
    // synchronization
    cmdBuffer().setReadDependency(texture);
    if (texture->get().parentTexture)
    {
        [get() synchronizeResource:texture->get().parentTexture];
    }
    else
    {
        [get() synchronizeResource:texture->get()];
    }
#endif
    return *this;
}

// ComputeCommandEncoder implementation
ComputeCommandEncoder::ComputeCommandEncoder(CommandBuffer *cmdBuffer)
    : CommandEncoder(cmdBuffer, COMPUTE)
{}
ComputeCommandEncoder::~ComputeCommandEncoder() {}

ComputeCommandEncoder &ComputeCommandEncoder::restart()
{
    ANGLE_MTL_OBJC_SCOPE
    {
        if (valid())
        {
            // no change, skip
            return *this;
        }

        if (!cmdBuffer().ready())
        {
            reset();
            return *this;
        }

        // Create objective C object
        set([cmdBuffer().get() computeCommandEncoder]);

        // Verify that it was created successfully
        ASSERT(get());

        return *this;
    }
}

ComputeCommandEncoder &ComputeCommandEncoder::setComputePipelineState(
    id<MTLComputePipelineState> state)
{
    [get() setComputePipelineState:state];
    return *this;
}

ComputeCommandEncoder &ComputeCommandEncoder::setBuffer(const BufferRef &buffer,
                                                        uint32_t offset,
                                                        uint32_t index)
{
    if (index >= kMaxShaderBuffers)
    {
        return *this;
    }

    cmdBuffer().setReadDependency(buffer);

    [get() setBuffer:(buffer ? buffer->get() : nil) offset:offset atIndex:index];

    return *this;
}

ComputeCommandEncoder &ComputeCommandEncoder::setBufferForWrite(const BufferRef &buffer,
                                                                uint32_t offset,
                                                                uint32_t index)
{
    if (index >= kMaxShaderBuffers)
    {
        return *this;
    }

    cmdBuffer().setWriteDependency(buffer);
    return setBuffer(buffer, offset, index);
}

ComputeCommandEncoder &ComputeCommandEncoder::setBytes(const uint8_t *bytes,
                                                       size_t size,
                                                       uint32_t index)
{
    if (index >= kMaxShaderBuffers)
    {
        return *this;
    }

    [get() setBytes:bytes length:size atIndex:index];

    return *this;
}

ComputeCommandEncoder &ComputeCommandEncoder::setSamplerState(id<MTLSamplerState> state,
                                                              float lodMinClamp,
                                                              float lodMaxClamp,
                                                              uint32_t index)
{
    if (index >= kMaxShaderSamplers)
    {
        return *this;
    }

    [get() setSamplerState:state lodMinClamp:lodMinClamp lodMaxClamp:lodMaxClamp atIndex:index];

    return *this;
}
ComputeCommandEncoder &ComputeCommandEncoder::setTexture(const TextureRef &texture, uint32_t index)
{
    if (index >= kMaxShaderSamplers)
    {
        return *this;
    }

    cmdBuffer().setReadDependency(texture);
    [get() setTexture:(texture ? texture->get() : nil) atIndex:index];

    return *this;
}
ComputeCommandEncoder &ComputeCommandEncoder::setTextureForWrite(const TextureRef &texture,
                                                                 uint32_t index)
{
    if (index >= kMaxShaderSamplers)
    {
        return *this;
    }

    cmdBuffer().setWriteDependency(texture);
    return setTexture(texture, index);
}

ComputeCommandEncoder &ComputeCommandEncoder::dispatch(const MTLSize &threadGroupsPerGrid,
                                                       const MTLSize &threadsPerGroup)
{
    [get() dispatchThreadgroups:threadGroupsPerGrid threadsPerThreadgroup:threadsPerGroup];
    return *this;
}

ComputeCommandEncoder &ComputeCommandEncoder::dispatchNonUniform(const MTLSize &threadsPerGrid,
                                                                 const MTLSize &threadsPerGroup)
{
#if TARGET_OS_TV
    UNREACHABLE();
#else
    [get() dispatchThreads:threadsPerGrid threadsPerThreadgroup:threadsPerGroup];
#endif
    return *this;
}

}
}<|MERGE_RESOLUTION|>--- conflicted
+++ resolved
@@ -1201,12 +1201,6 @@
         return *this;
     }
 
-<<<<<<< HEAD
-    mRenderPassDesc           = desc;
-    mRecording                = true;
-    mHasDrawCalls             = false;
-    mRenderPassMaxScissorRect = {.x      = 0,
-=======
     mLabel.reset();
 
     mRenderPassDesc            = desc;
@@ -1214,7 +1208,6 @@
     mHasDrawCalls              = false;
     mWarnOutOfBoundScissorRect = true;
     mRenderPassMaxScissorRect  = {.x      = 0,
->>>>>>> 9f90507a
                                  .y      = 0,
                                  .width  = std::numeric_limits<NSUInteger>::max(),
                                  .height = std::numeric_limits<NSUInteger>::max()};
@@ -1363,13 +1356,6 @@
         return *this;
     }
 
-<<<<<<< HEAD
-    if (ANGLE_UNLIKELY(rect.x + rect.width > mRenderPassMaxScissorRect.width ||
-                       rect.y + rect.height > mRenderPassMaxScissorRect.height))
-    {
-        WARN() << "Out of bound scissor rect detected " << rect.x << " " << rect.y << " "
-               << rect.width << " " << rect.height;
-=======
     if (rect.x + rect.width > mRenderPassMaxScissorRect.width ||
         rect.y + rect.height > mRenderPassMaxScissorRect.height)
     {
@@ -1378,7 +1364,6 @@
             WARN() << "Out of bound scissor rect detected " << rect.x << " " << rect.y << " "
                    << rect.width << " " << rect.height;
         }
->>>>>>> 9f90507a
         // Out of bound rect will crash the metal runtime, ignore it.
         return *this;
     }
