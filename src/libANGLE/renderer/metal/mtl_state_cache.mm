//
// Copyright 2019 The ANGLE Project Authors. All rights reserved.
// Use of this source code is governed by a BSD-style license that can be
// found in the LICENSE file.
//
// mtl_state_cache.mm:
//    Implements StateCache, RenderPipelineCache and various
//    C struct versions of Metal sampler, depth stencil, render pass, render pipeline descriptors.
//

#include "libANGLE/renderer/metal/mtl_state_cache.h"

#include <sstream>

#include "common/debug.h"
#include "common/hash_utils.h"
#include "libANGLE/renderer/metal/ContextMtl.h"
#include "libANGLE/renderer/metal/mtl_resources.h"
#include "libANGLE/renderer/metal/mtl_utils.h"
#include "platform/FeaturesMtl.h"

#define ANGLE_OBJC_CP_PROPERTY(DST, SRC, PROPERTY) \
    (DST).PROPERTY = static_cast<__typeof__((DST).PROPERTY)>(ToObjC((SRC).PROPERTY))

#define ANGLE_PROP_EQ(LHS, RHS, PROP) ((LHS).PROP == (RHS).PROP)

namespace rx
{
namespace mtl
{

namespace
{

template <class T>
inline T ToObjC(const T p)
{
    return p;
}

inline MTLStencilDescriptor *ToObjC(const StencilDesc &desc)
{
    MTLStencilDescriptor *objCDesc = [[MTLStencilDescriptor alloc] init];

    ANGLE_OBJC_CP_PROPERTY(objCDesc, desc, stencilFailureOperation);
    ANGLE_OBJC_CP_PROPERTY(objCDesc, desc, depthFailureOperation);
    ANGLE_OBJC_CP_PROPERTY(objCDesc, desc, depthStencilPassOperation);
    ANGLE_OBJC_CP_PROPERTY(objCDesc, desc, stencilCompareFunction);
    ANGLE_OBJC_CP_PROPERTY(objCDesc, desc, readMask);
    ANGLE_OBJC_CP_PROPERTY(objCDesc, desc, writeMask);

    return [objCDesc ANGLE_MTL_AUTORELEASE];
}

MTLDepthStencilDescriptor *ToObjC(const DepthStencilDesc &desc)
{
    MTLDepthStencilDescriptor *objCDesc = [[MTLDepthStencilDescriptor alloc] init];

    ANGLE_OBJC_CP_PROPERTY(objCDesc, desc, backFaceStencil);
    ANGLE_OBJC_CP_PROPERTY(objCDesc, desc, frontFaceStencil);
    ANGLE_OBJC_CP_PROPERTY(objCDesc, desc, depthCompareFunction);
    ANGLE_OBJC_CP_PROPERTY(objCDesc, desc, depthWriteEnabled);

    return [objCDesc ANGLE_MTL_AUTORELEASE];
}

MTLSamplerDescriptor *ToObjC(const SamplerDesc &desc)
{
    MTLSamplerDescriptor *objCDesc = [[MTLSamplerDescriptor alloc] init];

    ANGLE_OBJC_CP_PROPERTY(objCDesc, desc, rAddressMode);
    ANGLE_OBJC_CP_PROPERTY(objCDesc, desc, sAddressMode);
    ANGLE_OBJC_CP_PROPERTY(objCDesc, desc, tAddressMode);
    ANGLE_OBJC_CP_PROPERTY(objCDesc, desc, minFilter);
    ANGLE_OBJC_CP_PROPERTY(objCDesc, desc, magFilter);
    ANGLE_OBJC_CP_PROPERTY(objCDesc, desc, mipFilter);
    ANGLE_OBJC_CP_PROPERTY(objCDesc, desc, maxAnisotropy);
    ANGLE_OBJC_CP_PROPERTY(objCDesc, desc, compareFunction);

    return [objCDesc ANGLE_MTL_AUTORELEASE];
}

MTLVertexAttributeDescriptor *ToObjC(const VertexAttributeDesc &desc)
{
    MTLVertexAttributeDescriptor *objCDesc = [[MTLVertexAttributeDescriptor alloc] init];

    ANGLE_OBJC_CP_PROPERTY(objCDesc, desc, format);
    ANGLE_OBJC_CP_PROPERTY(objCDesc, desc, offset);
    ANGLE_OBJC_CP_PROPERTY(objCDesc, desc, bufferIndex);

    ASSERT(desc.bufferIndex >= kVboBindingIndexStart);

    return [objCDesc ANGLE_MTL_AUTORELEASE];
}

MTLVertexBufferLayoutDescriptor *ToObjC(const VertexBufferLayoutDesc &desc)
{
    MTLVertexBufferLayoutDescriptor *objCDesc = [[MTLVertexBufferLayoutDescriptor alloc] init];

    ANGLE_OBJC_CP_PROPERTY(objCDesc, desc, stepFunction);
    ANGLE_OBJC_CP_PROPERTY(objCDesc, desc, stepRate);
    ANGLE_OBJC_CP_PROPERTY(objCDesc, desc, stride);

    return [objCDesc ANGLE_MTL_AUTORELEASE];
}

MTLVertexDescriptor *ToObjC(const VertexDesc &desc)
{
    MTLVertexDescriptor *objCDesc = [[MTLVertexDescriptor alloc] init];
    [objCDesc reset];

    for (uint8_t i = 0; i < desc.numAttribs; ++i)
    {
        [objCDesc.attributes setObject:ToObjC(desc.attributes[i]) atIndexedSubscript:i];
    }

    for (uint8_t i = 0; i < desc.numBufferLayouts; ++i)
    {
        // Ignore if stepFunction is kVertexStepFunctionInvalid.
        if (desc.layouts[i].stepFunction != kVertexStepFunctionInvalid)
        {
            [objCDesc.layouts setObject:ToObjC(desc.layouts[i]) atIndexedSubscript:i];
        }
    }

    return [objCDesc ANGLE_MTL_AUTORELEASE];
}

MTLRenderPipelineColorAttachmentDescriptor *ToObjC(const RenderPipelineColorAttachmentDesc &desc)
{
    MTLRenderPipelineColorAttachmentDescriptor *objCDesc =
        [[MTLRenderPipelineColorAttachmentDescriptor alloc] init];

    ANGLE_OBJC_CP_PROPERTY(objCDesc, desc, pixelFormat);
    ANGLE_OBJC_CP_PROPERTY(objCDesc, desc, writeMask);
    ANGLE_OBJC_CP_PROPERTY(objCDesc, desc, alphaBlendOperation);
    ANGLE_OBJC_CP_PROPERTY(objCDesc, desc, rgbBlendOperation);
    ANGLE_OBJC_CP_PROPERTY(objCDesc, desc, destinationAlphaBlendFactor);
    ANGLE_OBJC_CP_PROPERTY(objCDesc, desc, destinationRGBBlendFactor);
    ANGLE_OBJC_CP_PROPERTY(objCDesc, desc, sourceAlphaBlendFactor);
    ANGLE_OBJC_CP_PROPERTY(objCDesc, desc, sourceRGBBlendFactor);
    ANGLE_OBJC_CP_PROPERTY(objCDesc, desc, blendingEnabled);

    return [objCDesc ANGLE_MTL_AUTORELEASE];
}

MTLRenderPipelineDescriptor *ToObjC(id<MTLFunction> vertexShader,
                                    id<MTLFunction> fragmentShader,
                                    const RenderPipelineDesc &desc)
{
    MTLRenderPipelineDescriptor *objCDesc = [[MTLRenderPipelineDescriptor alloc] init];
    [objCDesc reset];
    objCDesc.vertexFunction   = vertexShader;
    objCDesc.fragmentFunction = fragmentShader;

    ANGLE_OBJC_CP_PROPERTY(objCDesc, desc, vertexDescriptor);

    for (uint8_t i = 0; i < desc.outputDescriptor.numColorAttachments; ++i)
    {
        [objCDesc.colorAttachments setObject:ToObjC(desc.outputDescriptor.colorAttachments[i])
                          atIndexedSubscript:i];
    }
    ANGLE_OBJC_CP_PROPERTY(objCDesc, desc.outputDescriptor, depthAttachmentPixelFormat);
    ANGLE_OBJC_CP_PROPERTY(objCDesc, desc.outputDescriptor, stencilAttachmentPixelFormat);
    ANGLE_OBJC_CP_PROPERTY(objCDesc, desc.outputDescriptor, sampleCount);

#if ANGLE_MTL_PRIMITIVE_TOPOLOGY_CLASS_AVAILABLE
    ANGLE_OBJC_CP_PROPERTY(objCDesc, desc, inputPrimitiveTopology);
#endif
    ANGLE_OBJC_CP_PROPERTY(objCDesc, desc, rasterizationEnabled);

    return [objCDesc ANGLE_MTL_AUTORELEASE];
}

id<MTLTexture> ToObjC(const TextureRef &texture)
{
    auto textureRef = texture;
    return textureRef ? textureRef->get() : nil;
}

void BaseRenderPassAttachmentDescToObjC(MTLRenderPassAttachmentDescriptor *dst,
                                        const RenderPassAttachmentDesc &src)
{
    auto implicitMsTexture = src.implicitMSTexture();

    if (implicitMsTexture)
    {
        dst.texture        = ToObjC(implicitMsTexture);
        dst.level          = 0;
        dst.slice          = 0;
        dst.resolveTexture = ToObjC(src.texture());
        dst.resolveLevel   = src.level();
        if (dst.resolveTexture.textureType == MTLTextureType3D)
        {
            dst.resolveDepthPlane = src.sliceOrDepth();
            dst.resolveSlice      = 0;
        }
        else
        {
            dst.resolveSlice      = src.sliceOrDepth();
            dst.resolveDepthPlane = 0;
        }
    }
    else
    {
        dst.texture = ToObjC(src.texture());
        dst.level   = src.level();
        if (dst.texture.textureType == MTLTextureType3D)
        {
            dst.depthPlane = src.sliceOrDepth();
            dst.slice      = 0;
        }
        else
        {
            dst.slice      = src.sliceOrDepth();
            dst.depthPlane = 0;
        }
        dst.resolveTexture = nil;
        dst.resolveLevel   = 0;
        dst.resolveSlice   = 0;
    }

    ANGLE_OBJC_CP_PROPERTY(dst, src, loadAction);
    ANGLE_OBJC_CP_PROPERTY(dst, src, storeAction);
    ANGLE_OBJC_CP_PROPERTY(dst, src, storeActionOptions);
}

void ToObjC(MTLRenderPassColorAttachmentDescriptor *objCDesc,
            const RenderPassColorAttachmentDesc &desc)
{
    BaseRenderPassAttachmentDescToObjC(objCDesc, desc);

    ANGLE_OBJC_CP_PROPERTY(objCDesc, desc, clearColor);
}

void ToObjC(MTLRenderPassDepthAttachmentDescriptor *objCDesc,
            const RenderPassDepthAttachmentDesc &desc)
{
    BaseRenderPassAttachmentDescToObjC(objCDesc, desc);

    ANGLE_OBJC_CP_PROPERTY(objCDesc, desc, clearDepth);
}

void ToObjC(MTLRenderPassStencilAttachmentDescriptor *objCDesc,
            const RenderPassStencilAttachmentDesc &desc)
{
    BaseRenderPassAttachmentDescToObjC(objCDesc, desc);

    ANGLE_OBJC_CP_PROPERTY(objCDesc, desc, clearStencil);
}

}  // namespace

// StencilDesc implementation
bool StencilDesc::operator==(const StencilDesc &rhs) const
{
    return ANGLE_PROP_EQ(*this, rhs, stencilFailureOperation) &&
           ANGLE_PROP_EQ(*this, rhs, depthFailureOperation) &&
           ANGLE_PROP_EQ(*this, rhs, depthStencilPassOperation) &&

           ANGLE_PROP_EQ(*this, rhs, stencilCompareFunction) &&

           ANGLE_PROP_EQ(*this, rhs, readMask) && ANGLE_PROP_EQ(*this, rhs, writeMask);
}

void StencilDesc::reset()
{
    stencilFailureOperation = depthFailureOperation = depthStencilPassOperation =
        MTLStencilOperationKeep;

    stencilCompareFunction = MTLCompareFunctionAlways;
    readMask = writeMask = std::numeric_limits<uint32_t>::max() & mtl::kStencilMaskAll;
}

// DepthStencilDesc implementation
DepthStencilDesc::DepthStencilDesc()
{
    memset(this, 0, sizeof(*this));
}
DepthStencilDesc::DepthStencilDesc(const DepthStencilDesc &src)
{
    memcpy(this, &src, sizeof(*this));
}
DepthStencilDesc::DepthStencilDesc(DepthStencilDesc &&src)
{
    memcpy(this, &src, sizeof(*this));
}

DepthStencilDesc &DepthStencilDesc::operator=(const DepthStencilDesc &src)
{
    memcpy(this, &src, sizeof(*this));
    return *this;
}

bool DepthStencilDesc::operator==(const DepthStencilDesc &rhs) const
{
    return ANGLE_PROP_EQ(*this, rhs, backFaceStencil) &&
           ANGLE_PROP_EQ(*this, rhs, frontFaceStencil) &&

           ANGLE_PROP_EQ(*this, rhs, depthCompareFunction) &&

           ANGLE_PROP_EQ(*this, rhs, depthWriteEnabled);
}

void DepthStencilDesc::reset()
{
    frontFaceStencil.reset();
    backFaceStencil.reset();

    depthCompareFunction = MTLCompareFunctionAlways;
    depthWriteEnabled    = true;
}

void DepthStencilDesc::updateDepthTestEnabled(const gl::DepthStencilState &dsState)
{
    if (!dsState.depthTest)
    {
        depthCompareFunction = MTLCompareFunctionAlways;
        depthWriteEnabled    = false;
    }
    else
    {
        updateDepthCompareFunc(dsState);
        updateDepthWriteEnabled(dsState);
    }
}

void DepthStencilDesc::updateDepthWriteEnabled(const gl::DepthStencilState &dsState)
{
    depthWriteEnabled = dsState.depthTest && dsState.depthMask;
}

void DepthStencilDesc::updateDepthCompareFunc(const gl::DepthStencilState &dsState)
{
    if (!dsState.depthTest)
    {
        return;
    }
    depthCompareFunction = GetCompareFunc(dsState.depthFunc);
}

void DepthStencilDesc::updateStencilTestEnabled(const gl::DepthStencilState &dsState)
{
    if (!dsState.stencilTest)
    {
        frontFaceStencil.stencilCompareFunction    = MTLCompareFunctionAlways;
        frontFaceStencil.depthFailureOperation     = MTLStencilOperationKeep;
        frontFaceStencil.depthStencilPassOperation = MTLStencilOperationKeep;
        frontFaceStencil.writeMask                 = 0;

        backFaceStencil.stencilCompareFunction    = MTLCompareFunctionAlways;
        backFaceStencil.depthFailureOperation     = MTLStencilOperationKeep;
        backFaceStencil.depthStencilPassOperation = MTLStencilOperationKeep;
        backFaceStencil.writeMask                 = 0;
    }
    else
    {
        updateStencilFrontFuncs(dsState);
        updateStencilFrontOps(dsState);
        updateStencilFrontWriteMask(dsState);
        updateStencilBackFuncs(dsState);
        updateStencilBackOps(dsState);
        updateStencilBackWriteMask(dsState);
    }
}

void DepthStencilDesc::updateStencilFrontOps(const gl::DepthStencilState &dsState)
{
    if (!dsState.stencilTest)
    {
        return;
    }
    frontFaceStencil.stencilFailureOperation   = GetStencilOp(dsState.stencilFail);
    frontFaceStencil.depthFailureOperation     = GetStencilOp(dsState.stencilPassDepthFail);
    frontFaceStencil.depthStencilPassOperation = GetStencilOp(dsState.stencilPassDepthPass);
}

void DepthStencilDesc::updateStencilBackOps(const gl::DepthStencilState &dsState)
{
    if (!dsState.stencilTest)
    {
        return;
    }
    backFaceStencil.stencilFailureOperation   = GetStencilOp(dsState.stencilBackFail);
    backFaceStencil.depthFailureOperation     = GetStencilOp(dsState.stencilBackPassDepthFail);
    backFaceStencil.depthStencilPassOperation = GetStencilOp(dsState.stencilBackPassDepthPass);
}

void DepthStencilDesc::updateStencilFrontFuncs(const gl::DepthStencilState &dsState)
{
    if (!dsState.stencilTest)
    {
        return;
    }
    frontFaceStencil.stencilCompareFunction = GetCompareFunc(dsState.stencilFunc);
    frontFaceStencil.readMask               = dsState.stencilMask & mtl::kStencilMaskAll;
}

void DepthStencilDesc::updateStencilBackFuncs(const gl::DepthStencilState &dsState)
{
    if (!dsState.stencilTest)
    {
        return;
    }
    backFaceStencil.stencilCompareFunction = GetCompareFunc(dsState.stencilBackFunc);
    backFaceStencil.readMask               = dsState.stencilBackMask & mtl::kStencilMaskAll;
}

void DepthStencilDesc::updateStencilFrontWriteMask(const gl::DepthStencilState &dsState)
{
    if (!dsState.stencilTest)
    {
        return;
    }
    frontFaceStencil.writeMask = dsState.stencilWritemask & mtl::kStencilMaskAll;
}

void DepthStencilDesc::updateStencilBackWriteMask(const gl::DepthStencilState &dsState)
{
    if (!dsState.stencilTest)
    {
        return;
    }
    backFaceStencil.writeMask = dsState.stencilBackWritemask & mtl::kStencilMaskAll;
}

size_t DepthStencilDesc::hash() const
{
    return angle::ComputeGenericHash(*this);
}

// SamplerDesc implementation
SamplerDesc::SamplerDesc()
{
    memset(this, 0, sizeof(*this));
}
SamplerDesc::SamplerDesc(const SamplerDesc &src)
{
    memcpy(this, &src, sizeof(*this));
}
SamplerDesc::SamplerDesc(SamplerDesc &&src)
{
    memcpy(this, &src, sizeof(*this));
}

SamplerDesc::SamplerDesc(const gl::SamplerState &glState) : SamplerDesc()
{
    rAddressMode = GetSamplerAddressMode(glState.getWrapR());
    sAddressMode = GetSamplerAddressMode(glState.getWrapS());
    tAddressMode = GetSamplerAddressMode(glState.getWrapT());

    minFilter = GetFilter(glState.getMinFilter());
    magFilter = GetFilter(glState.getMagFilter());
    mipFilter = GetMipmapFilter(glState.getMinFilter());

    maxAnisotropy = static_cast<uint32_t>(glState.getMaxAnisotropy());

    compareFunction = GetCompareFunc(glState.getCompareFunc());
}

SamplerDesc &SamplerDesc::operator=(const SamplerDesc &src)
{
    memcpy(this, &src, sizeof(*this));
    return *this;
}

SamplerDesc &SamplerDesc::operator=(const SamplerDesc &src)
{
    memcpy(this, &src, sizeof(*this));
    return *this;
}

void SamplerDesc::reset()
{
    rAddressMode = MTLSamplerAddressModeClampToEdge;
    sAddressMode = MTLSamplerAddressModeClampToEdge;
    tAddressMode = MTLSamplerAddressModeClampToEdge;

    minFilter = MTLSamplerMinMagFilterNearest;
    magFilter = MTLSamplerMinMagFilterNearest;
    mipFilter = MTLSamplerMipFilterNearest;

    maxAnisotropy = 1;

    compareFunction = MTLCompareFunctionNever;
}

bool SamplerDesc::operator==(const SamplerDesc &rhs) const
{
    return ANGLE_PROP_EQ(*this, rhs, rAddressMode) && ANGLE_PROP_EQ(*this, rhs, sAddressMode) &&
           ANGLE_PROP_EQ(*this, rhs, tAddressMode) &&

           ANGLE_PROP_EQ(*this, rhs, minFilter) && ANGLE_PROP_EQ(*this, rhs, magFilter) &&
           ANGLE_PROP_EQ(*this, rhs, mipFilter) &&

           ANGLE_PROP_EQ(*this, rhs, maxAnisotropy) &&

           ANGLE_PROP_EQ(*this, rhs, compareFunction);
    ;
}

size_t SamplerDesc::hash() const
{
    return angle::ComputeGenericHash(*this);
}

// BlendDesc implementation
bool BlendDesc::operator==(const BlendDesc &rhs) const
{
    return ANGLE_PROP_EQ(*this, rhs, writeMask) &&

           ANGLE_PROP_EQ(*this, rhs, alphaBlendOperation) &&
           ANGLE_PROP_EQ(*this, rhs, rgbBlendOperation) &&

           ANGLE_PROP_EQ(*this, rhs, destinationAlphaBlendFactor) &&
           ANGLE_PROP_EQ(*this, rhs, destinationRGBBlendFactor) &&
           ANGLE_PROP_EQ(*this, rhs, sourceAlphaBlendFactor) &&
           ANGLE_PROP_EQ(*this, rhs, sourceRGBBlendFactor) &&

           ANGLE_PROP_EQ(*this, rhs, blendingEnabled);
}

void BlendDesc::reset()
{
    reset(MTLColorWriteMaskAll);
}

void BlendDesc::reset(MTLColorWriteMask _writeMask)
{
    writeMask = _writeMask;

    blendingEnabled     = false;
    alphaBlendOperation = rgbBlendOperation = MTLBlendOperationAdd;

    destinationAlphaBlendFactor = destinationRGBBlendFactor = MTLBlendFactorZero;
    sourceAlphaBlendFactor = sourceRGBBlendFactor = MTLBlendFactorOne;
}

void BlendDesc::updateWriteMask(const gl::BlendState &blendState)
{
    writeMask = MTLColorWriteMaskNone;
    if (blendState.colorMaskRed)
    {
        writeMask |= MTLColorWriteMaskRed;
    }
    if (blendState.colorMaskGreen)
    {
        writeMask |= MTLColorWriteMaskGreen;
    }
    if (blendState.colorMaskBlue)
    {
        writeMask |= MTLColorWriteMaskBlue;
    }
    if (blendState.colorMaskAlpha)
    {
        writeMask |= MTLColorWriteMaskAlpha;
    }
}

void BlendDesc::updateBlendFactors(const gl::BlendState &blendState)
{
    sourceRGBBlendFactor        = GetBlendFactor(blendState.sourceBlendRGB);
    sourceAlphaBlendFactor      = GetBlendFactor(blendState.sourceBlendAlpha);
    destinationRGBBlendFactor   = GetBlendFactor(blendState.destBlendRGB);
    destinationAlphaBlendFactor = GetBlendFactor(blendState.destBlendAlpha);
}

void BlendDesc::updateBlendOps(const gl::BlendState &blendState)
{
    rgbBlendOperation   = GetBlendOp(blendState.blendEquationRGB);
    alphaBlendOperation = GetBlendOp(blendState.blendEquationAlpha);
}

void BlendDesc::updateBlendEnabled(const gl::BlendState &blendState)
{
    blendingEnabled = blendState.blend;
}

// RenderPipelineColorAttachmentDesc implementation
bool RenderPipelineColorAttachmentDesc::operator==(
    const RenderPipelineColorAttachmentDesc &rhs) const
{
    if (!BlendDesc::operator==(rhs))
    {
        return false;
    }
    return ANGLE_PROP_EQ(*this, rhs, pixelFormat);
}

void RenderPipelineColorAttachmentDesc::reset()
{
    reset(MTLPixelFormatInvalid);
}

void RenderPipelineColorAttachmentDesc::reset(MTLPixelFormat format)
{
    reset(format, MTLColorWriteMaskAll);
}

void RenderPipelineColorAttachmentDesc::reset(MTLPixelFormat format, MTLColorWriteMask _writeMask)
{
    this->pixelFormat = format;

    BlendDesc::reset(_writeMask);
}

void RenderPipelineColorAttachmentDesc::reset(MTLPixelFormat format, const BlendDesc &blendState)
{
    this->pixelFormat = format;

    BlendDesc::operator=(blendState);
}

void RenderPipelineColorAttachmentDesc::update(const BlendDesc &blendState)
{
    BlendDesc::operator=(blendState);
}

// RenderPipelineOutputDesc implementation
bool RenderPipelineOutputDesc::operator==(const RenderPipelineOutputDesc &rhs) const
{
    if (numColorAttachments != rhs.numColorAttachments)
    {
        return false;
    }

    for (uint8_t i = 0; i < numColorAttachments; ++i)
    {
        if (colorAttachments[i] != rhs.colorAttachments[i])
        {
            return false;
        }
    }

    return ANGLE_PROP_EQ(*this, rhs, depthAttachmentPixelFormat) &&
           ANGLE_PROP_EQ(*this, rhs, stencilAttachmentPixelFormat);
}

void RenderPipelineOutputDesc::updateEnabledDrawBuffers(gl::DrawBufferMask enabledBuffers)
{
    for (uint32_t colorIndex = 0; colorIndex < this->numColorAttachments; ++colorIndex)
    {
        if (!enabledBuffers.test(colorIndex))
        {
            this->colorAttachments[colorIndex].writeMask = MTLColorWriteMaskNone;
        }
    }
}

// RenderPipelineDesc implementation
RenderPipelineDesc::RenderPipelineDesc()
{
    memset(this, 0, sizeof(*this));
    outputDescriptor.sampleCount = 1;
    rasterizationEnabled         = true;
}

RenderPipelineDesc::RenderPipelineDesc(const RenderPipelineDesc &src)
{
    memcpy(this, &src, sizeof(*this));
}

RenderPipelineDesc::RenderPipelineDesc(RenderPipelineDesc &&src)
<<<<<<< HEAD
{
    memcpy(this, &src, sizeof(*this));
}

RenderPipelineDesc &RenderPipelineDesc::operator=(const RenderPipelineDesc &src)
{
    memcpy(this, &src, sizeof(*this));
=======
{
    memcpy(this, &src, sizeof(*this));
}

RenderPipelineDesc &RenderPipelineDesc::operator=(const RenderPipelineDesc &src)
{
    memcpy(this, &src, sizeof(*this));
>>>>>>> 21c5af31
    return *this;
}

bool RenderPipelineDesc::operator==(const RenderPipelineDesc &rhs) const
{
    // NOTE(hqle): Use a faster way to compare, i.e take into account
    // the number of active vertex attributes & render targets.
    // If that way is used, hash() method must be changed also.
    return memcmp(this, &rhs, sizeof(*this)) == 0;
}

size_t RenderPipelineDesc::hash() const
{
    return angle::ComputeGenericHash(*this);
}

// RenderPassDesc implementation
RenderPassAttachmentDesc::RenderPassAttachmentDesc()
{
    reset();
}

void RenderPassAttachmentDesc::reset()
{
    renderTarget       = nullptr;
    loadAction         = MTLLoadActionLoad;
    storeAction        = MTLStoreActionStore;
    storeActionOptions = MTLStoreActionOptionNone;
}

bool RenderPassAttachmentDesc::equalIgnoreLoadStoreOptions(
    const RenderPassAttachmentDesc &other) const
{
    return renderTarget == other.renderTarget ||
           (texture() == other.texture() && level() == other.level() &&
            sliceOrDepth() == other.sliceOrDepth());
}

bool RenderPassAttachmentDesc::operator==(const RenderPassAttachmentDesc &other) const
{
    if (!equalIgnoreLoadStoreOptions(other))
    {
        return false;
    }

    return loadAction == other.loadAction && storeAction == other.storeAction &&
           storeActionOptions == other.storeActionOptions;
}
// Convert to Metal object
void RenderPassDesc::convertToMetalDesc(MTLRenderPassDescriptor *objCDesc) const
{
    ANGLE_MTL_OBJC_SCOPE
    {
        for (uint32_t i = 0; i < numColorAttachments; ++i)
        {
            ToObjC(objCDesc.colorAttachments[i], colorAttachments[i]);
        }
        for (uint32_t i = numColorAttachments; i < kMaxRenderTargets; ++i)
        {
            // Inactive render target
            objCDesc.colorAttachments[i].texture     = nil;
            objCDesc.colorAttachments[i].level       = 0;
            objCDesc.colorAttachments[i].slice       = 0;
            objCDesc.colorAttachments[i].depthPlane  = 0;
            objCDesc.colorAttachments[i].loadAction  = MTLLoadActionDontCare;
            objCDesc.colorAttachments[i].storeAction = MTLStoreActionDontCare;
        }

        ToObjC(objCDesc.depthAttachment, depthAttachment);
        ToObjC(objCDesc.stencilAttachment, stencilAttachment);
    }
}

void RenderPassDesc::populateRenderPipelineOutputDesc(RenderPipelineOutputDesc *outDesc) const
{
    populateRenderPipelineOutputDesc(MTLColorWriteMaskAll, outDesc);
}

void RenderPassDesc::populateRenderPipelineOutputDesc(MTLColorWriteMask colorWriteMask,
                                                      RenderPipelineOutputDesc *outDesc) const
{
    // Default blend state.
    BlendDesc blendState;
    blendState.reset(colorWriteMask);

    populateRenderPipelineOutputDesc(blendState, outDesc);
}

void RenderPassDesc::populateRenderPipelineOutputDesc(const BlendDesc &blendState,
                                                      RenderPipelineOutputDesc *outDesc) const
{
    auto &outputDescriptor               = *outDesc;
    outputDescriptor.numColorAttachments = this->numColorAttachments;
    outputDescriptor.sampleCount         = this->sampleCount;
    for (uint32_t i = 0; i < this->numColorAttachments; ++i)
    {
        auto &renderPassColorAttachment = this->colorAttachments[i];
        auto texture                    = renderPassColorAttachment.texture();

        if (texture)
        {
            // Copy parameters from blend state
            outputDescriptor.colorAttachments[i].update(blendState);

            outputDescriptor.colorAttachments[i].pixelFormat = texture->pixelFormat();

            // Combine the masks. This is useful when the texture is not supposed to have alpha
            // channel such as GL_RGB8, however, Metal doesn't natively support 24 bit RGB, so
            // we need to use RGBA texture, and then disable alpha write to this texture
            outputDescriptor.colorAttachments[i].writeMask &= texture->getColorWritableMask();
        }
        else
        {
            outputDescriptor.colorAttachments[i].blendingEnabled = false;
            outputDescriptor.colorAttachments[i].pixelFormat     = MTLPixelFormatInvalid;
        }
    }

    // Reset the unused output slots to ensure consistent hash value
    for (uint32_t i = this->numColorAttachments; i < kMaxRenderTargets; ++i)
    {
        outputDescriptor.colorAttachments[i].reset();
    }

    auto depthTexture = this->depthAttachment.texture();
    outputDescriptor.depthAttachmentPixelFormat =
        depthTexture ? depthTexture->pixelFormat() : MTLPixelFormatInvalid;

    auto stencilTexture = this->stencilAttachment.texture();
    outputDescriptor.stencilAttachmentPixelFormat =
        stencilTexture ? stencilTexture->pixelFormat() : MTLPixelFormatInvalid;
}

bool RenderPassDesc::equalIgnoreLoadStoreOptions(const RenderPassDesc &other) const
{
    if (numColorAttachments != other.numColorAttachments)
    {
        return false;
    }

    for (uint32_t i = 0; i < numColorAttachments; ++i)
    {
        auto &renderPassColorAttachment = colorAttachments[i];
        auto &otherRPAttachment         = other.colorAttachments[i];
        if (!renderPassColorAttachment.equalIgnoreLoadStoreOptions(otherRPAttachment))
        {
            return false;
        }
    }

    return depthAttachment.equalIgnoreLoadStoreOptions(other.depthAttachment) &&
           stencilAttachment.equalIgnoreLoadStoreOptions(other.stencilAttachment);
}

bool RenderPassDesc::operator==(const RenderPassDesc &other) const
{
    if (numColorAttachments != other.numColorAttachments)
    {
        return false;
    }

    for (uint32_t i = 0; i < numColorAttachments; ++i)
    {
        auto &renderPassColorAttachment = colorAttachments[i];
        auto &otherRPAttachment         = other.colorAttachments[i];
        if (renderPassColorAttachment != (otherRPAttachment))
        {
            return false;
        }
    }

    return depthAttachment == other.depthAttachment && stencilAttachment == other.stencilAttachment;
}

// RenderPipelineCache implementation
RenderPipelineCache::RenderPipelineCache() {}

RenderPipelineCache::~RenderPipelineCache() {}

void RenderPipelineCache::setVertexShader(Context *context,
                                          id<MTLFunction> shader,
                                          bool emulatedRasterDiscard)
{
    mVertexShaders[emulatedRasterDiscard ? 1 : 0].retainAssign(shader);

    if (!shader)
    {
        clearPipelineStates();
        return;
    }

    recreatePipelineStates(context);
}

void RenderPipelineCache::setFragmentShader(Context *context,
                                            id<MTLFunction> shader,
                                            bool withCoverageMaskWrite)
{
    mFragmentShaders[withCoverageMaskWrite ? 1 : 0].retainAssign(shader);

    if (!shader)
    {
        clearPipelineStates();
        return;
    }

    recreatePipelineStates(context);
}

bool RenderPipelineCache::hasDefaultAttribs(const RenderPipelineDesc &rpdesc) const
{
    const VertexDesc &desc = rpdesc.vertexDescriptor;
    for (uint8_t i = 0; i < desc.numAttribs; ++i)
    {
        if (desc.attributes[i].bufferIndex == kDefaultAttribsBindingIndex)
        {
            return true;
        }
    }

    return false;
}

AutoObjCPtr<id<MTLRenderPipelineState>> RenderPipelineCache::getRenderPipelineState(
    ContextMtl *context,
    const RenderPipelineDesc &desc)
{
    auto insertDefaultAttribLayout = hasDefaultAttribs(desc);
    int tableIdx                   = insertDefaultAttribLayout ? 1 : 0;
    auto &table                    = mRenderPipelineStates[tableIdx];
    auto ite                       = table.find(desc);
    if (ite == table.end())
    {
        return insertRenderPipelineState(context, desc, insertDefaultAttribLayout);
    }

    return ite->second;
}

AutoObjCPtr<id<MTLRenderPipelineState>> RenderPipelineCache::insertRenderPipelineState(
    Context *context,
    const RenderPipelineDesc &desc,
    bool insertDefaultAttribLayout)
{
    AutoObjCPtr<id<MTLRenderPipelineState>> newState =
        createRenderPipelineState(context, desc, insertDefaultAttribLayout);

    int tableIdx = insertDefaultAttribLayout ? 1 : 0;
    auto re      = mRenderPipelineStates[tableIdx].insert(std::make_pair(desc, newState));
    if (!re.second)
    {
        return nil;
    }

    return re.first->second;
}

AutoObjCPtr<id<MTLRenderPipelineState>> RenderPipelineCache::createRenderPipelineState(
    Context *context,
    const RenderPipelineDesc &desc,
    bool insertDefaultAttribLayout)
{
    ANGLE_MTL_OBJC_SCOPE
    {
        // Disable coverage if the render pipeline's sample count is only 1.
        int coverageMaskEnabled     = desc.coverageMaskEnabled;
        bool alphaToCoverageEnabled = desc.alphaToCoverageEnabled;
        bool emulatedRasterDiscard  = desc.emulatedRasterizatonDiscard;
        if (desc.outputDescriptor.sampleCount == 1)
        {
            coverageMaskEnabled    = 0;
            alphaToCoverageEnabled = false;
        }

        auto metalDevice = context->getMetalDevice();

        // Convert to Objective-C desc:
        AutoObjCObj<MTLRenderPipelineDescriptor> objCDesc = ToObjC(
            mVertexShaders[emulatedRasterDiscard], mFragmentShaders[coverageMaskEnabled], desc);

        // MSAA settings
        objCDesc.get().alphaToCoverageEnabled = alphaToCoverageEnabled;

        // Special attribute slot for default attribute
        if (insertDefaultAttribLayout)
        {
            MTLVertexBufferLayoutDescriptor *defaultAttribLayoutObjCDesc =
                [[MTLVertexBufferLayoutDescriptor alloc] init];
            defaultAttribLayoutObjCDesc.stepFunction = MTLVertexStepFunctionConstant;
            defaultAttribLayoutObjCDesc.stepRate     = 0;
            defaultAttribLayoutObjCDesc.stride       = kDefaultAttributeSize * kMaxVertexAttribs;

            [objCDesc.get().vertexDescriptor.layouts
                         setObject:[defaultAttribLayoutObjCDesc ANGLE_MTL_AUTORELEASE]
                atIndexedSubscript:kDefaultAttribsBindingIndex];
        }
        // Create pipeline state
        NSError *err  = nil;
        auto newState = [metalDevice newRenderPipelineStateWithDescriptor:objCDesc error:&err];
        if (err)
        {
            context->handleError(err, __FILE__, ANGLE_FUNCTION, __LINE__);
            return nil;
        }

        return [newState ANGLE_MTL_AUTORELEASE];
    }
}

void RenderPipelineCache::recreatePipelineStates(Context *context)
{
    for (int hasDefaultAttrib = 0; hasDefaultAttrib <= 1; ++hasDefaultAttrib)
    {
        for (auto &ite : mRenderPipelineStates[hasDefaultAttrib])
        {
            if (ite.second == nil)
            {
                continue;
            }

            ite.second = createRenderPipelineState(context, ite.first, hasDefaultAttrib);
        }
    }
}

void RenderPipelineCache::clear()
{
    mVertexShaders[0]   = nil;
    mVertexShaders[1]   = nil;
    mFragmentShaders[0] = nil;
    mFragmentShaders[1] = nil;
    clearPipelineStates();
}

void RenderPipelineCache::clearPipelineStates()
{
    mRenderPipelineStates[0].clear();
    mRenderPipelineStates[1].clear();
}

// StateCache implementation
StateCache::StateCache(const angle::FeaturesMtl &features) : mFeatures(features) {}

StateCache::~StateCache() {}

AutoObjCPtr<id<MTLDepthStencilState>> StateCache::getNullDepthStencilState(id<MTLDevice> device)
{
    if (!mNullDepthStencilState)
    {
        DepthStencilDesc desc;
        desc.reset();
        ASSERT(desc.frontFaceStencil.stencilCompareFunction == MTLCompareFunctionAlways);
        desc.depthWriteEnabled = false;
        mNullDepthStencilState = getDepthStencilState(device, desc);
    }
    return mNullDepthStencilState;
}

AutoObjCPtr<id<MTLDepthStencilState>> StateCache::getDepthStencilState(id<MTLDevice> metalDevice,
                                                                       const DepthStencilDesc &desc)
{
    ANGLE_MTL_OBJC_SCOPE
    {
        auto ite = mDepthStencilStates.find(desc);
        if (ite == mDepthStencilStates.end())
        {
            AutoObjCObj<MTLDepthStencilDescriptor> objCDesc = ToObjC(desc);
            AutoObjCPtr<id<MTLDepthStencilState>> newState =
                [[metalDevice newDepthStencilStateWithDescriptor:objCDesc] ANGLE_MTL_AUTORELEASE];

            auto re = mDepthStencilStates.insert(std::make_pair(desc, newState));
            if (!re.second)
            {
                return nil;
            }

            ite = re.first;
        }

        return ite->second;
    }
}

AutoObjCPtr<id<MTLSamplerState>> StateCache::getSamplerState(id<MTLDevice> metalDevice,
                                                             const SamplerDesc &desc)
{
    ANGLE_MTL_OBJC_SCOPE
    {
        auto ite = mSamplerStates.find(desc);
        if (ite == mSamplerStates.end())
        {
            AutoObjCObj<MTLSamplerDescriptor> objCDesc = ToObjC(desc);
            if (!mFeatures.allowRuntimeSamplerCompareMode.enabled)
            {
                // Runtime sampler compare mode is not supported, fallback to never.
                objCDesc.get().compareFunction = MTLCompareFunctionNever;
            }
            AutoObjCPtr<id<MTLSamplerState>> newState =
                [[metalDevice newSamplerStateWithDescriptor:objCDesc] ANGLE_MTL_AUTORELEASE];

            auto re = mSamplerStates.insert(std::make_pair(desc, newState));
            if (!re.second)
                return nil;

            ite = re.first;
        }

        return ite->second;
    }
}

AutoObjCPtr<id<MTLSamplerState>> StateCache::getNullSamplerState(Context *context)
{
    return getNullSamplerState(context->getMetalDevice());
}

AutoObjCPtr<id<MTLSamplerState>> StateCache::getNullSamplerState(id<MTLDevice> device)
{
    SamplerDesc desc;
    desc.reset();

    return getSamplerState(device, desc);
}

void StateCache::clear()
{
    mNullDepthStencilState = nil;
    mDepthStencilStates.clear();
    mSamplerStates.clear();
}
}  // namespace mtl
}  // namespace rx<|MERGE_RESOLUTION|>--- conflicted
+++ resolved
@@ -464,12 +464,6 @@
     return *this;
 }
 
-SamplerDesc &SamplerDesc::operator=(const SamplerDesc &src)
-{
-    memcpy(this, &src, sizeof(*this));
-    return *this;
-}
-
 void SamplerDesc::reset()
 {
     rAddressMode = MTLSamplerAddressModeClampToEdge;
@@ -496,7 +490,6 @@
            ANGLE_PROP_EQ(*this, rhs, maxAnisotropy) &&
 
            ANGLE_PROP_EQ(*this, rhs, compareFunction);
-    ;
 }
 
 size_t SamplerDesc::hash() const
@@ -661,7 +654,6 @@
 }
 
 RenderPipelineDesc::RenderPipelineDesc(RenderPipelineDesc &&src)
-<<<<<<< HEAD
 {
     memcpy(this, &src, sizeof(*this));
 }
@@ -669,15 +661,6 @@
 RenderPipelineDesc &RenderPipelineDesc::operator=(const RenderPipelineDesc &src)
 {
     memcpy(this, &src, sizeof(*this));
-=======
-{
-    memcpy(this, &src, sizeof(*this));
-}
-
-RenderPipelineDesc &RenderPipelineDesc::operator=(const RenderPipelineDesc &src)
-{
-    memcpy(this, &src, sizeof(*this));
->>>>>>> 21c5af31
     return *this;
 }
 
