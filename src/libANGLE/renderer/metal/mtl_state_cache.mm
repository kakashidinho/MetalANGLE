--- conflicted
+++ resolved
@@ -180,10 +180,6 @@
 #if ANGLE_MTL_PRIMITIVE_TOPOLOGY_CLASS_AVAILABLE
     ANGLE_OBJC_CP_PROPERTY(objCDesc, desc, inputPrimitiveTopology);
 #endif
-<<<<<<< HEAD
-    ANGLE_OBJC_CP_PROPERTY(objCDesc, desc, rasterizationEnabled);
-    ANGLE_OBJC_CP_PROPERTY(objCDesc, desc, alphaToCoverageEnabled);
-=======
     ANGLE_OBJC_CP_PROPERTY(objCDesc, desc, alphaToCoverageEnabled);
 
     // rasterizationEnabled will be true for both EmulatedDiscard & Enabled.
@@ -191,7 +187,6 @@
 
     objCDesc.vertexFunction   = vertexShader;
     objCDesc.fragmentFunction = objCDesc.rasterizationEnabled ? fragmentShader : nil;
->>>>>>> 9f90507a
 
     return [objCDesc ANGLE_MTL_AUTORELEASE];
 }
@@ -1027,7 +1022,6 @@
             // Non-specialized version
             fragShader = mFragmentShader;
         }
-<<<<<<< HEAD
 
         if (!vertShader)
         {
@@ -1036,16 +1030,6 @@
             return nil;
         }
 
-=======
-
-        if (!vertShader)
-        {
-            // Render pipeline without vertex shader is invalid.
-            context->handleError(GL_INVALID_OPERATION, __FILE__, ANGLE_FUNCTION, __LINE__);
-            return nil;
-        }
-
->>>>>>> 9f90507a
         id<MTLDevice> metalDevice = context->getMetalDevice();
 
         // Convert to Objective-C desc:
