//
// Copyright 2019 The ANGLE Project Authors. All rights reserved.
// Use of this source code is governed by a BSD-style license that can be
// found in the LICENSE file.
//
// ContextMtl.h:
//    Defines the class interface for ContextMtl, implementing ContextImpl.
//

#ifndef LIBANGLE_RENDERER_METAL_CONTEXTMTL_H_
#define LIBANGLE_RENDERER_METAL_CONTEXTMTL_H_

#import <Metal/Metal.h>

#include "common/Optional.h"
#include "libANGLE/Context.h"
#include "libANGLE/renderer/ContextImpl.h"
#include "libANGLE/renderer/metal/mtl_buffer_pool.h"
#include "libANGLE/renderer/metal/mtl_command_buffer.h"
#include "libANGLE/renderer/metal/mtl_occlusion_query_pool.h"
#include "libANGLE/renderer/metal/mtl_resources.h"
#include "libANGLE/renderer/metal/mtl_state_cache.h"
#include "libANGLE/renderer/metal/mtl_utils.h"

namespace rx
{
class DisplayMtl;
class FramebufferMtl;
class VertexArrayMtl;
class ProgramMtl;
class RenderTargetMtl;

class ContextMtl : public ContextImpl, public mtl::Context
{
  public:
    ContextMtl(const gl::State &state, gl::ErrorSet *errorSet, DisplayMtl *display);
    ~ContextMtl() override;

    angle::Result initialize() override;

    void onDestroy(const gl::Context *context) override;

    // Flush and finish.
    angle::Result flush(const gl::Context *context) override;
    angle::Result finish(const gl::Context *context) override;

    // Drawing methods.
    angle::Result drawArrays(const gl::Context *context,
                             gl::PrimitiveMode mode,
                             GLint first,
                             GLsizei count) override;
    angle::Result drawArraysInstanced(const gl::Context *context,
                                      gl::PrimitiveMode mode,
                                      GLint first,
                                      GLsizei count,
                                      GLsizei instanceCount) override;
    angle::Result drawArraysInstancedBaseInstance(const gl::Context *context,
                                                  gl::PrimitiveMode mode,
                                                  GLint first,
                                                  GLsizei count,
                                                  GLsizei instanceCount,
                                                  GLuint baseInstance) override;

    angle::Result drawElements(const gl::Context *context,
                               gl::PrimitiveMode mode,
                               GLsizei count,
                               gl::DrawElementsType type,
                               const void *indices) override;
    angle::Result drawElementsBaseVertex(const gl::Context *context,
                                         gl::PrimitiveMode mode,
                                         GLsizei count,
                                         gl::DrawElementsType type,
                                         const void *indices,
                                         GLint baseVertex) override;
    angle::Result drawElementsInstanced(const gl::Context *context,
                                        gl::PrimitiveMode mode,
                                        GLsizei count,
                                        gl::DrawElementsType type,
                                        const void *indices,
                                        GLsizei instanceCount) override;
    angle::Result drawElementsInstancedBaseVertex(const gl::Context *context,
                                                  gl::PrimitiveMode mode,
                                                  GLsizei count,
                                                  gl::DrawElementsType type,
                                                  const void *indices,
                                                  GLsizei instanceCount,
                                                  GLint baseVertex) override;
    angle::Result drawElementsInstancedBaseVertexBaseInstance(const gl::Context *context,
                                                              gl::PrimitiveMode mode,
                                                              GLsizei count,
                                                              gl::DrawElementsType type,
                                                              const void *indices,
                                                              GLsizei instances,
                                                              GLint baseVertex,
                                                              GLuint baseInstance) override;
    angle::Result drawRangeElements(const gl::Context *context,
                                    gl::PrimitiveMode mode,
                                    GLuint start,
                                    GLuint end,
                                    GLsizei count,
                                    gl::DrawElementsType type,
                                    const void *indices) override;
    angle::Result drawRangeElementsBaseVertex(const gl::Context *context,
                                              gl::PrimitiveMode mode,
                                              GLuint start,
                                              GLuint end,
                                              GLsizei count,
                                              gl::DrawElementsType type,
                                              const void *indices,
                                              GLint baseVertex) override;
    angle::Result drawArraysIndirect(const gl::Context *context,
                                     gl::PrimitiveMode mode,
                                     const void *indirect) override;
    angle::Result drawElementsIndirect(const gl::Context *context,
                                       gl::PrimitiveMode mode,
                                       gl::DrawElementsType type,
                                       const void *indirect) override;

    // Device loss
    gl::GraphicsResetStatus getResetStatus() override;

    // Vendor and description strings.
    std::string getVendorString() const override;
    std::string getRendererDescription() const override;

    // EXT_debug_marker
    angle::Result insertEventMarker(GLsizei length, const char *marker) override;
    angle::Result pushGroupMarker(GLsizei length, const char *marker) override;
    angle::Result popGroupMarker() override;

    // KHR_debug
    angle::Result pushDebugGroup(const gl::Context *context,
                                 GLenum source,
                                 GLuint id,
                                 const std::string &message) override;
    angle::Result popDebugGroup(const gl::Context *context) override;

    // State sync with dirty bits.
    angle::Result syncState(const gl::Context *context,
                            const gl::State::DirtyBits &dirtyBits,
                            const gl::State::DirtyBits &bitMask) override;

    // Disjoint timer queries
    GLint getGPUDisjoint() override;
    GLint64 getTimestamp() override;

    // Context switching
    angle::Result onMakeCurrent(const gl::Context *context) override;
    angle::Result onUnMakeCurrent(const gl::Context *context) override;

    // Native capabilities, unmodified by gl::Context.
    gl::Caps getNativeCaps() const override;
    const gl::TextureCapsMap &getNativeTextureCaps() const override;
    const gl::Extensions &getNativeExtensions() const override;
    const gl::Limitations &getNativeLimitations() const override;

    // Shader creation
    CompilerImpl *createCompiler() override;
    ShaderImpl *createShader(const gl::ShaderState &state) override;
    ProgramImpl *createProgram(const gl::ProgramState &state) override;

    // Framebuffer creation
    FramebufferImpl *createFramebuffer(const gl::FramebufferState &state) override;

    // Texture creation
    TextureImpl *createTexture(const gl::TextureState &state) override;

    // Renderbuffer creation
    RenderbufferImpl *createRenderbuffer(const gl::RenderbufferState &state) override;

    // Buffer creation
    BufferImpl *createBuffer(const gl::BufferState &state) override;

    // Vertex Array creation
    VertexArrayImpl *createVertexArray(const gl::VertexArrayState &state) override;

    // Query and Fence creation
    QueryImpl *createQuery(gl::QueryType type) override;
    FenceNVImpl *createFenceNV() override;
    SyncImpl *createSync() override;

    // Transform Feedback creation
    TransformFeedbackImpl *createTransformFeedback(
        const gl::TransformFeedbackState &state) override;

    // Sampler object creation
    SamplerImpl *createSampler(const gl::SamplerState &state) override;

    // Program Pipeline object creation
    ProgramPipelineImpl *createProgramPipeline(const gl::ProgramPipelineState &data) override;

    // Memory object creation.
    MemoryObjectImpl *createMemoryObject() override;

    // Semaphore creation.
    SemaphoreImpl *createSemaphore() override;

    // Overlay creation.
    OverlayImpl *createOverlay(const gl::OverlayState &state) override;

    angle::Result dispatchCompute(const gl::Context *context,
                                  GLuint numGroupsX,
                                  GLuint numGroupsY,
                                  GLuint numGroupsZ) override;
    angle::Result dispatchComputeIndirect(const gl::Context *context, GLintptr indirect) override;

    angle::Result memoryBarrier(const gl::Context *context, GLbitfield barriers) override;
    angle::Result memoryBarrierByRegion(const gl::Context *context, GLbitfield barriers) override;

    // override mtl::ErrorHandler
    void handleError(GLenum error,
                     const char *file,
                     const char *function,
                     unsigned int line) override;
    void handleError(NSError *_Nullable error,
                     const char *file,
                     const char *function,
                     unsigned int line) override;

    using ContextImpl::handleError;

    void invalidateState(const gl::Context *context);
    void invalidateDefaultAttribute(size_t attribIndex);
    void invalidateDefaultAttributes(const gl::AttributesMask &dirtyMask);
    void invalidateCurrentTextures();
    void invalidateDriverUniforms();
    void invalidateRenderPipeline();

    // Call this to notify ContextMtl whenever FramebufferMtl's state changed
    void onDrawFrameBufferChangedState(const gl::Context *context,
                                       FramebufferMtl *framebuffer,
                                       bool renderPassChanged);

    // Invoke by QueryMtl
    angle::Result onOcclusionQueryBegan(const gl::Context *context, QueryMtl *query);
    void onOcclusionQueryEnded(const gl::Context *context, QueryMtl *query);
    void onOcclusionQueryDestroyed(const gl::Context *context, QueryMtl *query);

    // Useful for temporarily pause then restart occlusion query during clear/blit with draw.
    bool hasActiveOcclusionQuery() const { return mOcclusionQuery; }
    // Disable the occlusion query in the current render pass.
    // The render pass must already started.
    void disableActiveOcclusionQueryInRenderPass();
    // Re-enable the occlusion query in the current render pass.
    // The render pass must already started.
    // NOTE: the old query's result will be retained and combined with the new result.
    angle::Result restartActiveOcclusionQueryInRenderPass();

    // Invoke by mtl::Sync
    void queueEventSignal(const mtl::SharedEventRef &event, uint64_t value);
    void serverWaitEvent(const mtl::SharedEventRef &event, uint64_t value);

    const mtl::ClearColorValue &getClearColorValue() const;
    MTLColorWriteMask getColorMask() const;
    float getClearDepthValue() const;
    uint32_t getClearStencilValue() const;
    // Return front facing stencil write mask
    uint32_t getStencilMask() const;
    bool getDepthMask() const;

    const mtl::Format &getPixelFormat(angle::FormatID angleFormatId) const;
    const mtl::FormatCaps &getNativeFormatCaps(MTLPixelFormat mtlFormat) const;
    // See mtl::FormatTable::getVertexFormat()
    const mtl::VertexFormat &getVertexFormat(angle::FormatID angleFormatId,
                                             bool tightlyPacked) const;

    angle::Result getNullTexture(const gl::Context *context,
                                 gl::TextureType type,
                                 gl::Texture **textureOut);

    // Recommended to call these methods to end encoding instead of invoking the encoder's
    // endEncoding() directly.
    void endEncoding(mtl::RenderCommandEncoder *encoder);
    // Ends any active command encoder
    void endEncoding(bool forceSaveRenderPassContent);

    void flushCommandBufer();
    void present(const gl::Context *context, id<CAMetalDrawable> presentationDrawable);
    angle::Result finishCommandBuffer();

    // Check whether compatible render pass has been started.
    bool hasStartedRenderPass(const mtl::RenderPassDesc &desc);

    // Get current render encoder. May be nullptr if no render pass has been started.
    mtl::RenderCommandEncoder *getRenderCommandEncoder();

    // Will end current command encoder if it is valid, then start new encoder.
    // Unless hasStartedRenderPass(desc) returns true.
    mtl::RenderCommandEncoder *getRenderCommandEncoder(const mtl::RenderPassDesc &desc);

    // Utilities to quickly create render command encoder to a specific texture:
    // The previous content of texture will be loaded if clearColor is not provided
    mtl::RenderCommandEncoder *getRenderCommandEncoder(const RenderTargetMtl &renderTarget,
                                                       const Optional<MTLClearColor> &clearColor);
    // The previous content of texture will be loaded
    mtl::RenderCommandEncoder *getRenderCommandEncoder(const RenderTargetMtl &renderTarget);

    // Will end current command encoder and start new blit command encoder. Unless a blit comamnd
    // encoder is already started.
    mtl::BlitCommandEncoder *getBlitCommandEncoder();

    // Will end current command encoder and start new compute command encoder. Unless a compute
    // command encoder is already started.
    mtl::ComputeCommandEncoder *getComputeCommandEncoder();

  private:
    void ensureCommandBufferValid();
    angle::Result ensureIncompleteTexturesCreated(const gl::Context *context);
    angle::Result setupDraw(const gl::Context *context,
                            gl::PrimitiveMode mode,
                            GLint firstVertex,
                            GLsizei vertexOrIndexCount,
                            GLsizei instanceCount,
                            gl::DrawElementsType indexTypeOrNone,
                            const void *indices);
<<<<<<< HEAD
=======
    angle::Result genLineLoopLastSegment(const gl::Context *context,
                                         GLint firstVertex,
                                         GLsizei vertexOrIndexCount,
                                         GLsizei instanceCount,
                                         gl::DrawElementsType indexTypeOrNone,
                                         const void *indices,
                                         mtl::BufferRef *lastSegmentIndexBufferOut);
>>>>>>> 21c5af31

    angle::Result drawTriFanArrays(const gl::Context *context,
                                   GLint first,
                                   GLsizei count,
                                   GLsizei instances);
    angle::Result drawTriFanArraysWithBaseVertex(const gl::Context *context,
                                                 GLint first,
                                                 GLsizei count,
                                                 GLsizei instances);
    angle::Result drawTriFanArraysLegacy(const gl::Context *context,
                                         GLint first,
                                         GLsizei count,
                                         GLsizei instances);
    angle::Result drawTriFanElements(const gl::Context *context,
                                     GLsizei count,
                                     gl::DrawElementsType type,
                                     const void *indices,
                                     GLsizei instances);

<<<<<<< HEAD
    angle::Result drawLineLoopArraysNonInstanced(const gl::Context *context,
                                                 GLint first,
                                                 GLsizei count);
    angle::Result drawLineLoopArrays(const gl::Context *context,
                                     GLint first,
                                     GLsizei count,
                                     GLsizei instances);
    angle::Result drawLineLoopElementsNonInstancedNoPrimitiveRestart(const gl::Context *context,
                                                                     GLsizei count,
                                                                     gl::DrawElementsType type,
                                                                     const void *indices);
    angle::Result drawLineLoopElements(const gl::Context *context,
                                       GLsizei count,
                                       gl::DrawElementsType type,
                                       const void *indices,
                                       GLsizei instances);

=======
>>>>>>> 21c5af31
    angle::Result drawArraysImpl(const gl::Context *context,
                                 gl::PrimitiveMode mode,
                                 GLint first,
                                 GLsizei count,
                                 GLsizei instanceCount);

    angle::Result drawElementsImpl(const gl::Context *context,
                                   gl::PrimitiveMode mode,
                                   GLsizei count,
                                   gl::DrawElementsType type,
                                   const void *indices,
                                   GLsizei instanceCount);

<<<<<<< HEAD
    void execDrawInstanced(MTLPrimitiveType primitiveType,
                           uint32_t vertexStart,
                           uint32_t vertexCount,
                           uint32_t instances);

    void execDrawIndexedInstanced(MTLPrimitiveType primitiveType,
                                  uint32_t indexCount,
                                  MTLIndexType indexType,
                                  const mtl::BufferRef &indexBuffer,
                                  size_t bufferOffset,
                                  uint32_t instances);

=======
>>>>>>> 21c5af31
    void updateExtendedState(const gl::State &glState);

    void updateViewport(FramebufferMtl *framebufferMtl,
                        const gl::Rectangle &viewport,
                        float nearPlane,
                        float farPlane);
    void updateDepthRange(float nearPlane, float farPlane);
    void updateScissor(const gl::State &glState);
    void updateCullMode(const gl::State &glState);
    void updateFrontFace(const gl::State &glState);
    void updateDepthBias(const gl::State &glState);
    void updateDrawFrameBufferBinding(const gl::Context *context);
    void updateProgramExecutable(const gl::Context *context);
    void updateVertexArray(const gl::Context *context);

    angle::Result updateDefaultAttribute(size_t attribIndex);
    angle::Result handleDirtyActiveTextures(const gl::Context *context);
    angle::Result handleDirtyDefaultAttribs(const gl::Context *context);
    angle::Result handleDirtyDriverUniforms(const gl::Context *context);
    angle::Result handleDirtyDepthStencilState(const gl::Context *context);
    angle::Result handleDirtyDepthBias(const gl::Context *context);
    angle::Result checkIfPipelineChanged(const gl::Context *context,
                                         gl::PrimitiveMode primitiveMode,
                                         bool *pipelineDescChanged);

    angle::Result startOcclusionQueryInRenderPass(QueryMtl *query, bool clearOldValue);

    // Dirty bits.
    enum DirtyBitType : size_t
    {
        DIRTY_BIT_DEFAULT_ATTRIBS,
        DIRTY_BIT_TEXTURES,
        DIRTY_BIT_DRIVER_UNIFORMS,
        DIRTY_BIT_DEPTH_STENCIL_DESC,
        DIRTY_BIT_DEPTH_BIAS,
        DIRTY_BIT_STENCIL_REF,
        DIRTY_BIT_BLEND_COLOR,
        DIRTY_BIT_VIEWPORT,
        DIRTY_BIT_SCISSOR,
        DIRTY_BIT_DRAW_FRAMEBUFFER,
        DIRTY_BIT_CULL_MODE,
        DIRTY_BIT_WINDING,
        DIRTY_BIT_RENDER_PIPELINE,
        DIRTY_BIT_UNIFORM_BUFFERS_BINDING,
        DIRTY_BIT_MAX,
    };

    // See compiler/translator/TranslatorVulkan.cpp: AddDriverUniformsToShader()
    struct DriverUniforms
    {
        float viewport[4];

        float halfRenderAreaHeight;
        float viewportYScale;
        float negViewportYScale;

        // 32 bits for 32 clip distances
        uint32_t enabledClipDistances;

        // NOTE(hqle): Transform feedsback is not supported yet.
        uint32_t xfbActiveUnpaused;
        uint32_t xfbVerticesPerDraw;
        // NOTE: Explicit padding. Fill in with useful data when needed in the future.
        int32_t padding[2];

        int32_t xfbBufferOffsets[4];
        uint32_t acbBufferOffsets[4];

        // We'll use x, y, z, w for near / far / diff / zscale respectively.
        float depthRange[4];

<<<<<<< HEAD
        // 32 bits for 32 clip distances
        uint32_t enabledClipDistances;

        uint32_t coverageMask;

        int32_t emulatedInstanceID;

        float padding;
=======
        // Used to pre-rotate gl_Position for Vulkan swapchain images on Android (a mat2, which is
        // padded to the size of two vec4's).
        float preRotation[8];
>>>>>>> 21c5af31
    };

    struct DefaultAttribute
    {
        float values[4];
    };

    mtl::OcclusionQueryPool mOcclusionQueryPool;

    mtl::CommandBuffer mCmdBuffer;
    mtl::RenderCommandEncoder mRenderEncoder;
    mtl::BlitCommandEncoder mBlitEncoder;
    mtl::ComputeCommandEncoder mComputeEncoder;

    // Cached back-end objects
    FramebufferMtl *mDrawFramebuffer = nullptr;
    VertexArrayMtl *mVertexArray     = nullptr;
    ProgramMtl *mProgram             = nullptr;
    QueryMtl *mOcclusionQuery        = nullptr;

    // Special flag to indicate current draw framebuffer is default framebuffer.
    // We need this instead of calling mDrawFramebuffer->getState().isDefault() because
    // mDrawFramebuffer might point to a deleted object, ContextMtl only knows about this very late,
    // only during syncState() function call.
    bool mDrawFramebufferIsDefault = true;

    using DirtyBits = angle::BitSet<DIRTY_BIT_MAX>;

    gl::AttributesMask mDirtyDefaultAttribsMask;
    DirtyBits mDirtyBits;

    // State
    mtl::RenderPipelineDesc mRenderPipelineDesc;
    mtl::DepthStencilDesc mDepthStencilDesc;
    mtl::BlendDesc mBlendDesc;
<<<<<<< HEAD
    mtl::ClearColorValue mClearColor;
=======
    MTLClearColor mClearColor;
>>>>>>> 21c5af31
    uint32_t mClearStencil    = 0;
    uint32_t mStencilRefFront = 0;
    uint32_t mStencilRefBack  = 0;
    MTLViewport mViewport;
    MTLScissorRect mScissorRect;
    MTLWinding mWinding;
    MTLCullMode mCullMode;
    bool mCullAllPolygons = false;

    // Lineloop and TriFan index buffer
    mtl::BufferPool mLineLoopIndexBuffer;
    mtl::BufferPool mLineLoopLastSegmentIndexBuffer;
    mtl::BufferPool mTriFanIndexBuffer;
    // one buffer can be reused for any starting vertex in DrawArrays()
    mtl::BufferRef mTriFanArraysIndexBuffer;

    DriverUniforms mDriverUniforms;

    DefaultAttribute mDefaultAttributes[mtl::kMaxVertexAttribs];

    IncompleteTextureSet mIncompleteTextures;
    bool mIncompleteTexturesInitialized = false;
};

}  // namespace rx

#endif /* LIBANGLE_RENDERER_METAL_CONTEXTMTL_H_ */<|MERGE_RESOLUTION|>--- conflicted
+++ resolved
@@ -313,16 +313,6 @@
                             GLsizei instanceCount,
                             gl::DrawElementsType indexTypeOrNone,
                             const void *indices);
-<<<<<<< HEAD
-=======
-    angle::Result genLineLoopLastSegment(const gl::Context *context,
-                                         GLint firstVertex,
-                                         GLsizei vertexOrIndexCount,
-                                         GLsizei instanceCount,
-                                         gl::DrawElementsType indexTypeOrNone,
-                                         const void *indices,
-                                         mtl::BufferRef *lastSegmentIndexBufferOut);
->>>>>>> 21c5af31
 
     angle::Result drawTriFanArrays(const gl::Context *context,
                                    GLint first,
@@ -342,7 +332,6 @@
                                      const void *indices,
                                      GLsizei instances);
 
-<<<<<<< HEAD
     angle::Result drawLineLoopArraysNonInstanced(const gl::Context *context,
                                                  GLint first,
                                                  GLsizei count);
@@ -360,8 +349,6 @@
                                        const void *indices,
                                        GLsizei instances);
 
-=======
->>>>>>> 21c5af31
     angle::Result drawArraysImpl(const gl::Context *context,
                                  gl::PrimitiveMode mode,
                                  GLint first,
@@ -375,7 +362,6 @@
                                    const void *indices,
                                    GLsizei instanceCount);
 
-<<<<<<< HEAD
     void execDrawInstanced(MTLPrimitiveType primitiveType,
                            uint32_t vertexStart,
                            uint32_t vertexCount,
@@ -388,8 +374,6 @@
                                   size_t bufferOffset,
                                   uint32_t instances);
 
-=======
->>>>>>> 21c5af31
     void updateExtendedState(const gl::State &glState);
 
     void updateViewport(FramebufferMtl *framebufferMtl,
@@ -461,20 +445,15 @@
         // We'll use x, y, z, w for near / far / diff / zscale respectively.
         float depthRange[4];
 
-<<<<<<< HEAD
-        // 32 bits for 32 clip distances
-        uint32_t enabledClipDistances;
-
-        uint32_t coverageMask;
-
-        int32_t emulatedInstanceID;
-
-        float padding;
-=======
         // Used to pre-rotate gl_Position for Vulkan swapchain images on Android (a mat2, which is
         // padded to the size of two vec4's).
         float preRotation[8];
->>>>>>> 21c5af31
+
+        uint32_t coverageMask;
+
+        int32_t emulatedInstanceID;
+
+        float padding2[2];
     };
 
     struct DefaultAttribute
@@ -495,12 +474,6 @@
     ProgramMtl *mProgram             = nullptr;
     QueryMtl *mOcclusionQuery        = nullptr;
 
-    // Special flag to indicate current draw framebuffer is default framebuffer.
-    // We need this instead of calling mDrawFramebuffer->getState().isDefault() because
-    // mDrawFramebuffer might point to a deleted object, ContextMtl only knows about this very late,
-    // only during syncState() function call.
-    bool mDrawFramebufferIsDefault = true;
-
     using DirtyBits = angle::BitSet<DIRTY_BIT_MAX>;
 
     gl::AttributesMask mDirtyDefaultAttribsMask;
@@ -510,11 +483,7 @@
     mtl::RenderPipelineDesc mRenderPipelineDesc;
     mtl::DepthStencilDesc mDepthStencilDesc;
     mtl::BlendDesc mBlendDesc;
-<<<<<<< HEAD
     mtl::ClearColorValue mClearColor;
-=======
-    MTLClearColor mClearColor;
->>>>>>> 21c5af31
     uint32_t mClearStencil    = 0;
     uint32_t mStencilRefFront = 0;
     uint32_t mStencilRefBack  = 0;
