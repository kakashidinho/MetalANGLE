--- conflicted
+++ resolved
@@ -29,12 +29,8 @@
 class VertexArrayMtl;
 class ProgramMtl;
 class RenderTargetMtl;
-<<<<<<< HEAD
 class WindowSurfaceMtl;
-=======
-class SurfaceMtl;
 class TransformFeedbackMtl;
->>>>>>> 9f90507a
 
 class ContextMtl : public ContextImpl, public mtl::Context
 {
@@ -457,10 +453,6 @@
         // 32 bits for 32 clip distances
         uint32_t enabledClipDistances;
 
-<<<<<<< HEAD
-        // NOTE(hqle): Transform feedsback is not supported yet.
-=======
->>>>>>> 9f90507a
         uint32_t xfbActiveUnpaused;
         uint32_t xfbVerticesPerDraw;
         // NOTE: Explicit padding. Fill in with useful data when needed in the future.
@@ -472,14 +464,11 @@
         // We'll use x, y, z, w for near / far / diff / zscale respectively.
         float depthRange[4];
 
-<<<<<<< HEAD
         // Used to pre-rotate gl_Position for Vulkan swapchain images on Android (a mat2, which is
         // padded to the size of two vec4's).
         // Unused in Metal back-end.
         float preRotation[8];
 
-=======
->>>>>>> 9f90507a
         uint32_t coverageMask;
 
         int32_t emulatedInstanceID;
