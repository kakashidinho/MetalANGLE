//
// Copyright 2019 The ANGLE Project Authors. All rights reserved.
// Use of this source code is governed by a BSD-style license that can be
// found in the LICENSE file.
//
// ContextMtl.h:
//    Defines the class interface for ContextMtl, implementing ContextImpl.
//

#ifndef LIBANGLE_RENDERER_METAL_CONTEXTMTL_H_
#define LIBANGLE_RENDERER_METAL_CONTEXTMTL_H_

#import <Metal/Metal.h>

#include "common/Optional.h"
#include "libANGLE/Context.h"
#include "libANGLE/renderer/ContextImpl.h"
#include "libANGLE/renderer/metal/mtl_buffer_pool.h"
#include "libANGLE/renderer/metal/mtl_command_buffer.h"
#include "libANGLE/renderer/metal/mtl_occlusion_query_pool.h"
#include "libANGLE/renderer/metal/mtl_resources.h"
#include "libANGLE/renderer/metal/mtl_state_cache.h"
#include "libANGLE/renderer/metal/mtl_utils.h"

namespace rx
{
class DisplayMtl;
class FramebufferMtl;
class VertexArrayMtl;
class ProgramMtl;
class RenderTargetMtl;
class WindowSurfaceMtl;

class ContextMtl : public ContextImpl, public mtl::Context
{
  public:
    ContextMtl(const gl::State &state, gl::ErrorSet *errorSet, DisplayMtl *display);
    ~ContextMtl() override;

    angle::Result initialize() override;

    void onDestroy(const gl::Context *context) override;

    // Flush and finish.
    angle::Result flush(const gl::Context *context) override;
    angle::Result finish(const gl::Context *context) override;

    // Drawing methods.
    angle::Result drawArrays(const gl::Context *context,
                             gl::PrimitiveMode mode,
                             GLint first,
                             GLsizei count) override;
    angle::Result drawArraysInstanced(const gl::Context *context,
                                      gl::PrimitiveMode mode,
                                      GLint first,
                                      GLsizei count,
                                      GLsizei instanceCount) override;
    angle::Result drawArraysInstancedBaseInstance(const gl::Context *context,
                                                  gl::PrimitiveMode mode,
                                                  GLint first,
                                                  GLsizei count,
                                                  GLsizei instanceCount,
                                                  GLuint baseInstance) override;

    angle::Result drawElements(const gl::Context *context,
                               gl::PrimitiveMode mode,
                               GLsizei count,
                               gl::DrawElementsType type,
                               const void *indices) override;
    angle::Result drawElementsBaseVertex(const gl::Context *context,
                                         gl::PrimitiveMode mode,
                                         GLsizei count,
                                         gl::DrawElementsType type,
                                         const void *indices,
                                         GLint baseVertex) override;
    angle::Result drawElementsInstanced(const gl::Context *context,
                                        gl::PrimitiveMode mode,
                                        GLsizei count,
                                        gl::DrawElementsType type,
                                        const void *indices,
                                        GLsizei instanceCount) override;
    angle::Result drawElementsInstancedBaseVertex(const gl::Context *context,
                                                  gl::PrimitiveMode mode,
                                                  GLsizei count,
                                                  gl::DrawElementsType type,
                                                  const void *indices,
                                                  GLsizei instanceCount,
                                                  GLint baseVertex) override;
    angle::Result drawElementsInstancedBaseVertexBaseInstance(const gl::Context *context,
                                                              gl::PrimitiveMode mode,
                                                              GLsizei count,
                                                              gl::DrawElementsType type,
                                                              const void *indices,
                                                              GLsizei instances,
                                                              GLint baseVertex,
                                                              GLuint baseInstance) override;
    angle::Result drawRangeElements(const gl::Context *context,
                                    gl::PrimitiveMode mode,
                                    GLuint start,
                                    GLuint end,
                                    GLsizei count,
                                    gl::DrawElementsType type,
                                    const void *indices) override;
    angle::Result drawRangeElementsBaseVertex(const gl::Context *context,
                                              gl::PrimitiveMode mode,
                                              GLuint start,
                                              GLuint end,
                                              GLsizei count,
                                              gl::DrawElementsType type,
                                              const void *indices,
                                              GLint baseVertex) override;
    angle::Result drawArraysIndirect(const gl::Context *context,
                                     gl::PrimitiveMode mode,
                                     const void *indirect) override;
    angle::Result drawElementsIndirect(const gl::Context *context,
                                       gl::PrimitiveMode mode,
                                       gl::DrawElementsType type,
                                       const void *indirect) override;

    // Device loss
    gl::GraphicsResetStatus getResetStatus() override;

    // Vendor and description strings.
    std::string getVendorString() const override;
    std::string getRendererDescription() const override;

    // EXT_debug_marker
    angle::Result insertEventMarker(GLsizei length, const char *marker) override;
    angle::Result pushGroupMarker(GLsizei length, const char *marker) override;
    angle::Result popGroupMarker() override;

    // KHR_debug
    angle::Result pushDebugGroup(const gl::Context *context,
                                 GLenum source,
                                 GLuint id,
                                 const std::string &message) override;
    angle::Result popDebugGroup(const gl::Context *context) override;

    // State sync with dirty bits.
    angle::Result syncState(const gl::Context *context,
                            const gl::State::DirtyBits &dirtyBits,
                            const gl::State::DirtyBits &bitMask) override;

    // Disjoint timer queries
    GLint getGPUDisjoint() override;
    GLint64 getTimestamp() override;

    // Context switching
    angle::Result onMakeCurrent(const gl::Context *context) override;
    angle::Result onUnMakeCurrent(const gl::Context *context) override;

    // Native capabilities, unmodified by gl::Context.
    gl::Caps getNativeCaps() const override;
    const gl::TextureCapsMap &getNativeTextureCaps() const override;
    const gl::Extensions &getNativeExtensions() const override;
    const gl::Limitations &getNativeLimitations() const override;

    // Shader creation
    CompilerImpl *createCompiler() override;
    ShaderImpl *createShader(const gl::ShaderState &state) override;
    ProgramImpl *createProgram(const gl::ProgramState &state) override;

    // Framebuffer creation
    FramebufferImpl *createFramebuffer(const gl::FramebufferState &state) override;

    // Texture creation
    TextureImpl *createTexture(const gl::TextureState &state) override;

    // Renderbuffer creation
    RenderbufferImpl *createRenderbuffer(const gl::RenderbufferState &state) override;

    // Buffer creation
    BufferImpl *createBuffer(const gl::BufferState &state) override;

    // Vertex Array creation
    VertexArrayImpl *createVertexArray(const gl::VertexArrayState &state) override;

    // Query and Fence creation
    QueryImpl *createQuery(gl::QueryType type) override;
    FenceNVImpl *createFenceNV() override;
    SyncImpl *createSync() override;

    // Transform Feedback creation
    TransformFeedbackImpl *createTransformFeedback(
        const gl::TransformFeedbackState &state) override;

    // Sampler object creation
    SamplerImpl *createSampler(const gl::SamplerState &state) override;

    // Program Pipeline object creation
    ProgramPipelineImpl *createProgramPipeline(const gl::ProgramPipelineState &data) override;

    // Memory object creation.
    MemoryObjectImpl *createMemoryObject() override;

    // Semaphore creation.
    SemaphoreImpl *createSemaphore() override;

    // Overlay creation.
    OverlayImpl *createOverlay(const gl::OverlayState &state) override;

    angle::Result dispatchCompute(const gl::Context *context,
                                  GLuint numGroupsX,
                                  GLuint numGroupsY,
                                  GLuint numGroupsZ) override;
    angle::Result dispatchComputeIndirect(const gl::Context *context, GLintptr indirect) override;

    angle::Result memoryBarrier(const gl::Context *context, GLbitfield barriers) override;
    angle::Result memoryBarrierByRegion(const gl::Context *context, GLbitfield barriers) override;

    // override mtl::ErrorHandler
    void handleError(GLenum error,
                     const char *file,
                     const char *function,
                     unsigned int line) override;
    void handleError(NSError *_Nullable error,
                     const char *file,
                     const char *function,
                     unsigned int line) override;

    using ContextImpl::handleError;

    void invalidateState(const gl::Context *context);
    void invalidateDefaultAttribute(size_t attribIndex);
    void invalidateDefaultAttributes(const gl::AttributesMask &dirtyMask);
    void invalidateCurrentTextures();
    void invalidateDriverUniforms();
    void invalidateRenderPipeline();

    // Call this to notify ContextMtl whenever FramebufferMtl's state changed
    void onDrawFrameBufferChangedState(const gl::Context *context,
                                       FramebufferMtl *framebuffer,
                                       bool renderPassChanged);
    void onBackbufferResized(const gl::Context *context, WindowSurfaceMtl *backbuffer);

    // Invoke by QueryMtl
    angle::Result onOcclusionQueryBegan(const gl::Context *context, QueryMtl *query);
    void onOcclusionQueryEnded(const gl::Context *context, QueryMtl *query);
    void onOcclusionQueryDestroyed(const gl::Context *context, QueryMtl *query);

    // Useful for temporarily pause then restart occlusion query during clear/blit with draw.
    bool hasActiveOcclusionQuery() const { return mOcclusionQuery; }
    // Disable the occlusion query in the current render pass.
    // The render pass must already started.
    void disableActiveOcclusionQueryInRenderPass();
    // Re-enable the occlusion query in the current render pass.
    // The render pass must already started.
    // NOTE: the old query's result will be retained and combined with the new result.
    angle::Result restartActiveOcclusionQueryInRenderPass();

    // Invoke by mtl::Sync
    void queueEventSignal(const mtl::SharedEventRef &event, uint64_t value);
    void serverWaitEvent(const mtl::SharedEventRef &event, uint64_t value);

    const mtl::ClearColorValue &getClearColorValue() const;
    MTLColorWriteMask getClearColorMask() const;
    MTLColorWriteMask getColorMask() const;
    float getClearDepthValue() const;
    uint32_t getClearStencilValue() const;
    // Return front facing stencil write mask
    uint32_t getStencilMask() const;
    bool getDepthMask() const;

    const mtl::Format &getPixelFormat(angle::FormatID angleFormatId) const;
    const mtl::FormatCaps &getNativeFormatCaps(MTLPixelFormat mtlFormat) const;
    // See mtl::FormatTable::getVertexFormat()
    const mtl::VertexFormat &getVertexFormat(angle::FormatID angleFormatId,
                                             bool tightlyPacked) const;

    angle::Result getIncompleteTexture(const gl::Context *context,
                                       gl::TextureType type,
                                       gl::Texture **textureOut);

    // Recommended to call these methods to end encoding instead of invoking the encoder's
    // endEncoding() directly.
    void endEncoding(mtl::RenderCommandEncoder *encoder);
    // Ends any active command encoder
    void endEncoding(bool forceSaveRenderPassContent);

    void flushCommandBufer();
    void present(const gl::Context *context, id<CAMetalDrawable> presentationDrawable);
    angle::Result finishCommandBuffer();

    // Check whether compatible render pass has been started.
    bool hasStartedRenderPass(const mtl::RenderPassDesc &desc);

    // Get current render encoder. May be nullptr if no render pass has been started.
    mtl::RenderCommandEncoder *getRenderCommandEncoder();

    // Will end current command encoder if it is valid, then start new encoder.
    // Unless hasStartedRenderPass(desc) returns true.
    mtl::RenderCommandEncoder *getRenderCommandEncoder(const mtl::RenderPassDesc &desc);

    // Utilities to quickly create render command encoder to a specific texture:
    // The previous content of texture will be loaded if clearColor is not provided
    mtl::RenderCommandEncoder *getRenderCommandEncoder(const RenderTargetMtl &renderTarget,
                                                       const Optional<MTLClearColor> &clearColor);
    // The previous content of texture will be loaded
    mtl::RenderCommandEncoder *getRenderCommandEncoder(const RenderTargetMtl &renderTarget);

    // Will end current command encoder and start new blit command encoder. Unless a blit comamnd
    // encoder is already started.
    mtl::BlitCommandEncoder *getBlitCommandEncoder();

    // Will end current command encoder and start new compute command encoder. Unless a compute
    // command encoder is already started.
    mtl::ComputeCommandEncoder *getComputeCommandEncoder();

  private:
    void ensureCommandBufferReady();
    angle::Result ensureIncompleteTexturesCreated(const gl::Context *context);
    angle::Result setupDraw(const gl::Context *context,
                            gl::PrimitiveMode mode,
                            GLint firstVertex,
                            GLsizei vertexOrIndexCount,
                            GLsizei instanceCount,
                            gl::DrawElementsType indexTypeOrNone,
                            const void *indices);

    angle::Result drawTriFanArrays(const gl::Context *context,
                                   GLint first,
                                   GLsizei count,
                                   GLsizei instances);
    angle::Result drawTriFanArraysWithBaseVertex(const gl::Context *context,
                                                 GLint first,
                                                 GLsizei count,
                                                 GLsizei instances);
    angle::Result drawTriFanArraysLegacy(const gl::Context *context,
                                         GLint first,
                                         GLsizei count,
                                         GLsizei instances);
    angle::Result drawTriFanElements(const gl::Context *context,
                                     GLsizei count,
                                     gl::DrawElementsType type,
                                     const void *indices,
                                     GLsizei instances);

    angle::Result drawLineLoopArraysNonInstanced(const gl::Context *context,
                                                 GLint first,
                                                 GLsizei count);
    angle::Result drawLineLoopArrays(const gl::Context *context,
                                     GLint first,
                                     GLsizei count,
                                     GLsizei instances);
    angle::Result drawLineLoopElementsNonInstancedNoPrimitiveRestart(const gl::Context *context,
                                                                     GLsizei count,
                                                                     gl::DrawElementsType type,
                                                                     const void *indices);
    angle::Result drawLineLoopElements(const gl::Context *context,
                                       GLsizei count,
                                       gl::DrawElementsType type,
                                       const void *indices,
                                       GLsizei instances);

    angle::Result drawArraysImpl(const gl::Context *context,
                                 gl::PrimitiveMode mode,
                                 GLint first,
                                 GLsizei count,
                                 GLsizei instanceCount);

    angle::Result drawElementsImpl(const gl::Context *context,
                                   gl::PrimitiveMode mode,
                                   GLsizei count,
                                   gl::DrawElementsType type,
                                   const void *indices,
                                   GLsizei instanceCount);

    void execDrawInstanced(MTLPrimitiveType primitiveType,
                           uint32_t vertexStart,
                           uint32_t vertexCount,
                           uint32_t instances);

    void execDrawIndexedInstanced(MTLPrimitiveType primitiveType,
                                  uint32_t indexCount,
                                  MTLIndexType indexType,
                                  const mtl::BufferRef &indexBuffer,
                                  size_t bufferOffset,
                                  uint32_t instances);

    void updateExtendedState(const gl::State &glState);

    void updateViewport(FramebufferMtl *framebufferMtl,
                        const gl::Rectangle &viewport,
                        float nearPlane,
                        float farPlane);
    void updateDepthRange(float nearPlane, float farPlane);
    void updateScissor(const gl::State &glState);
    void updateCullMode(const gl::State &glState);
    void updateFrontFace(const gl::State &glState);
    void updateDepthBias(const gl::State &glState);
    void updateDrawFrameBufferBinding(const gl::Context *context);
    void updateProgramExecutable(const gl::Context *context);
    void updateVertexArray(const gl::Context *context);

    angle::Result updateDefaultAttribute(size_t attribIndex);
    angle::Result handleDirtyActiveTextures(const gl::Context *context);
    angle::Result handleDirtyDefaultAttribs(const gl::Context *context);
    angle::Result handleDirtyDriverUniforms(const gl::Context *context);
    angle::Result handleDirtyDepthStencilState(const gl::Context *context);
    angle::Result handleDirtyDepthBias(const gl::Context *context);
    angle::Result checkIfPipelineChanged(const gl::Context *context,
                                         gl::PrimitiveMode primitiveMode,
                                         bool *pipelineDescChanged);

    angle::Result startOcclusionQueryInRenderPass(QueryMtl *query, bool clearOldValue);

    // Dirty bits.
    enum DirtyBitType : size_t
    {
        DIRTY_BIT_DEFAULT_ATTRIBS,
        DIRTY_BIT_TEXTURES,
        DIRTY_BIT_DRIVER_UNIFORMS,
        DIRTY_BIT_DEPTH_STENCIL_DESC,
        DIRTY_BIT_DEPTH_BIAS,
        DIRTY_BIT_STENCIL_REF,
        DIRTY_BIT_BLEND_COLOR,
        DIRTY_BIT_VIEWPORT,
        DIRTY_BIT_SCISSOR,
        DIRTY_BIT_DRAW_FRAMEBUFFER,
        DIRTY_BIT_CULL_MODE,
        DIRTY_BIT_WINDING,
        DIRTY_BIT_RENDER_PIPELINE,
        DIRTY_BIT_UNIFORM_BUFFERS_BINDING,
        DIRTY_BIT_MAX,
    };

    // See compiler/translator/TranslatorVulkan.cpp: AddDriverUniformsToShader()
    struct DriverUniforms
    {
        float viewport[4];

        float halfRenderAreaHeight;
        float viewportYScale;
        float negViewportYScale;

        // 32 bits for 32 clip distances
        uint32_t enabledClipDistances;

        // NOTE(hqle): Transform feedsback is not supported yet.
        uint32_t xfbActiveUnpaused;
        uint32_t xfbVerticesPerDraw;
        // NOTE: Explicit padding. Fill in with useful data when needed in the future.
        int32_t padding[2];

        int32_t xfbBufferOffsets[4];
        uint32_t acbBufferOffsets[4];

        // We'll use x, y, z, w for near / far / diff / zscale respectively.
        float depthRange[4];

        // Used to pre-rotate gl_Position for Vulkan swapchain images on Android (a mat2, which is
        // padded to the size of two vec4's).
        // Unused in Metal back-end.
        float preRotation[8];

        uint32_t coverageMask;

        int32_t emulatedInstanceID;

<<<<<<< HEAD
        float padding2[2];
=======
        float padding;

        // Adjusted depth range used for depth range mapping emulation.
        // x, y, z is near / far / diff
        float adjustedDepthRange[4];
>>>>>>> c8f0a46f
    };

    struct DefaultAttribute
    {
        float values[4];
    };

    mtl::OcclusionQueryPool mOcclusionQueryPool;

    mtl::CommandBuffer mCmdBuffer;
    mtl::RenderCommandEncoder mRenderEncoder;
    mtl::BlitCommandEncoder mBlitEncoder;
    mtl::ComputeCommandEncoder mComputeEncoder;

    // Cached back-end objects
    FramebufferMtl *mDrawFramebuffer = nullptr;
    VertexArrayMtl *mVertexArray     = nullptr;
    ProgramMtl *mProgram             = nullptr;
    QueryMtl *mOcclusionQuery        = nullptr;

    using DirtyBits = angle::BitSet<DIRTY_BIT_MAX>;

    gl::AttributesMask mDirtyDefaultAttribsMask;
    DirtyBits mDirtyBits;

    // State
    mtl::RenderPipelineDesc mRenderPipelineDesc;
    mtl::DepthStencilDesc mDepthStencilDesc;
    mtl::BlendDesc mBlendDesc;
    mtl::ClearColorValue mClearColor;
    uint32_t mClearStencil    = 0;
    uint32_t mStencilRefFront = 0;
    uint32_t mStencilRefBack  = 0;
    MTLViewport mViewport;
    MTLScissorRect mScissorRect;
    MTLWinding mWinding;
    MTLCullMode mCullMode;
    bool mCullAllPolygons = false;

    // Lineloop and TriFan index buffer
    mtl::BufferPool mLineLoopIndexBuffer;
    mtl::BufferPool mLineLoopLastSegmentIndexBuffer;
    mtl::BufferPool mTriFanIndexBuffer;
    // one buffer can be reused for any starting vertex in DrawArrays()
    mtl::BufferRef mTriFanArraysIndexBuffer;

    DriverUniforms mDriverUniforms;

    DefaultAttribute mDefaultAttributes[mtl::kMaxVertexAttribs];

    IncompleteTextureSet mIncompleteTextures;
    bool mIncompleteTexturesInitialized = false;
};

}  // namespace rx

#endif /* LIBANGLE_RENDERER_METAL_CONTEXTMTL_H_ */<|MERGE_RESOLUTION|>--- conflicted
+++ resolved
@@ -457,15 +457,11 @@
 
         int32_t emulatedInstanceID;
 
-<<<<<<< HEAD
         float padding2[2];
-=======
-        float padding;
 
         // Adjusted depth range used for depth range mapping emulation.
         // x, y, z is near / far / diff
         float adjustedDepthRange[4];
->>>>>>> c8f0a46f
     };
 
     struct DefaultAttribute
