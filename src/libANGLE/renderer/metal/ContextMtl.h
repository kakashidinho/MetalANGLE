--- conflicted
+++ resolved
@@ -316,12 +316,8 @@
     mtl::ComputeCommandEncoder *getComputeCommandEncoder();
 
   private:
-<<<<<<< HEAD
     void ensureCommandBufferReady();
-=======
-    void ensureCommandBufferValid();
     void releaseInFlightBuffers();
->>>>>>> 9cfbd26f
     angle::Result ensureIncompleteTexturesCreated(const gl::Context *context);
     angle::Result setupDraw(const gl::Context *context,
                             gl::PrimitiveMode mode,
