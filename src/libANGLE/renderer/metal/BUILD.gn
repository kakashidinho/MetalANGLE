--- conflicted
+++ resolved
@@ -33,10 +33,10 @@
   "SamplerMtl.mm",
   "ShaderMtl.h",
   "ShaderMtl.mm",
+  "SurfaceMtl.h",
+  "SurfaceMtl.mm",
   "SyncMtl.h",
   "SyncMtl.mm",
-  "SurfaceMtl.h",
-  "SurfaceMtl.mm",
   "TextureMtl.h",
   "TextureMtl.mm",
   "TransformFeedbackMtl.h",
@@ -64,12 +64,8 @@
   "mtl_state_cache.mm",
   "mtl_utils.h",
   "mtl_utils.mm",
-<<<<<<< HEAD
+  "shaders/compiled/mtl_default_shaders.inc",
   "shaders/constants.h",
-=======
->>>>>>> 21c5af31
-  "shaders/compiled/mtl_default_shaders.inc",
-  "shaders/mtl_default_shaders_src_autogen.inc",
 ]
 
 config("angle_metal_backend_config") {
