//
// Copyright 2019 The ANGLE Project Authors. All rights reserved.
// Use of this source code is governed by a BSD-style license that can be
// found in the LICENSE file.
//
// RenderTargetMtl.mm:
//    Implements the class methods for RenderTargetMtl.
//

#include "libANGLE/renderer/metal/RenderTargetMtl.h"

#include "libANGLE/renderer/metal/mtl_state_cache.h"

namespace rx
{
RenderTargetMtl::RenderTargetMtl()
{}

RenderTargetMtl::~RenderTargetMtl()
{
    reset();
}

RenderTargetMtl::RenderTargetMtl(RenderTargetMtl &&other)
    : mTextureRenderTargetInfo(std::move(other.mTextureRenderTargetInfo))
{}

void RenderTargetMtl::set(const mtl::TextureRef &texture,
                          uint32_t level,
                          uint32_t layer,
                          const mtl::Format &format)
{
    set(texture, nullptr, level, layer, format);
}

void RenderTargetMtl::set(const mtl::TextureRef &texture,
                          const mtl::TextureRef &implicitMSTexture,
                          uint32_t level,
                          uint32_t layer,
                          const mtl::Format &format)
{
<<<<<<< HEAD
    mTextureRenderTargetInfo->texture           = texture;
    mTextureRenderTargetInfo->implicitMSTexture = implicitMSTexture;
    mTextureRenderTargetInfo->level             = level;
    mTextureRenderTargetInfo->sliceOrDepth      = layer;
    mTextureRenderTargetInfo->blendable         = format.getCaps().blendable;
=======
    mTextureRenderTargetInfo.targetTexture           = texture;
    mTextureRenderTargetInfo.targetImplicitMSTexture = implicitMSTexture;
    mTextureRenderTargetInfo.targetLevel             = level;
    mTextureRenderTargetInfo.targetSliceOrDepth      = layer;
>>>>>>> a2bbdd15
    mFormat                                     = &format;
}

void RenderTargetMtl::setTexture(const mtl::TextureRef &texture)
{
    mTextureRenderTargetInfo.targetTexture = texture;
}

void RenderTargetMtl::setImplicitMSTexture(const mtl::TextureRef &implicitMSTexture)
{
    mTextureRenderTargetInfo.targetImplicitMSTexture = implicitMSTexture;
}

void RenderTargetMtl::reset()
{
<<<<<<< HEAD
    mTextureRenderTargetInfo->texture.reset();
    mTextureRenderTargetInfo->implicitMSTexture.reset();
    mTextureRenderTargetInfo->level        = 0;
    mTextureRenderTargetInfo->sliceOrDepth = 0;
    mTextureRenderTargetInfo->blendable    = false;
    mFormat                                = nullptr;
=======
    mTextureRenderTargetInfo.reset();
    mFormat = nullptr;
>>>>>>> a2bbdd15
}

void RenderTargetMtl::toRenderPassAttachmentDesc(mtl::RenderPassAttachmentDesc *rpaDescOut) const
{
    *static_cast<mtl::RenderPassAttachmentTextureTargetDesc *>(rpaDescOut) =
        mTextureRenderTargetInfo;
}
}<|MERGE_RESOLUTION|>--- conflicted
+++ resolved
@@ -39,18 +39,11 @@
                           uint32_t layer,
                           const mtl::Format &format)
 {
-<<<<<<< HEAD
-    mTextureRenderTargetInfo->texture           = texture;
-    mTextureRenderTargetInfo->implicitMSTexture = implicitMSTexture;
-    mTextureRenderTargetInfo->level             = level;
-    mTextureRenderTargetInfo->sliceOrDepth      = layer;
-    mTextureRenderTargetInfo->blendable         = format.getCaps().blendable;
-=======
     mTextureRenderTargetInfo.targetTexture           = texture;
     mTextureRenderTargetInfo.targetImplicitMSTexture = implicitMSTexture;
     mTextureRenderTargetInfo.targetLevel             = level;
     mTextureRenderTargetInfo.targetSliceOrDepth      = layer;
->>>>>>> a2bbdd15
+    mTextureRenderTargetInfo.targetBlendable         = format.getCaps().blendable;
     mFormat                                     = &format;
 }
 
@@ -66,17 +59,8 @@
 
 void RenderTargetMtl::reset()
 {
-<<<<<<< HEAD
-    mTextureRenderTargetInfo->texture.reset();
-    mTextureRenderTargetInfo->implicitMSTexture.reset();
-    mTextureRenderTargetInfo->level        = 0;
-    mTextureRenderTargetInfo->sliceOrDepth = 0;
-    mTextureRenderTargetInfo->blendable    = false;
-    mFormat                                = nullptr;
-=======
     mTextureRenderTargetInfo.reset();
     mFormat = nullptr;
->>>>>>> a2bbdd15
 }
 
 void RenderTargetMtl::toRenderPassAttachmentDesc(mtl::RenderPassAttachmentDesc *rpaDescOut) const
