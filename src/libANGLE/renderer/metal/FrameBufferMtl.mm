//
// Copyright 2019 The ANGLE Project Authors. All rights reserved.
// Use of this source code is governed by a BSD-style license that can be
// found in the LICENSE file.
//
// FramebufferMtl.mm:
//    Implements the class methods for FramebufferMtl.
//

#include "libANGLE/renderer/metal/ContextMtl.h"

#include <TargetConditionals.h>

#include "common/MemoryBuffer.h"
#include "common/angleutils.h"
#include "common/debug.h"
#include "libANGLE/renderer/metal/BufferMtl.h"
#include "libANGLE/renderer/metal/DisplayMtl.h"
#include "libANGLE/renderer/metal/FrameBufferMtl.h"
#include "libANGLE/renderer/metal/SurfaceMtl.h"
#include "libANGLE/renderer/metal/mtl_utils.h"
#include "libANGLE/renderer/renderer_utils.h"

namespace rx
{
<<<<<<< HEAD

namespace
{

const gl::InternalFormat &GetReadAttachmentInfo(const gl::Context *context,
                                                RenderTargetMtl *renderTarget)
{
    GLenum implFormat;

    if (renderTarget && renderTarget->getFormat())
    {
        implFormat = renderTarget->getFormat()->actualAngleFormat().fboImplementationInternalFormat;
    }
    else
    {
        implFormat = GL_NONE;
    }

    return gl::GetSizedInternalFormatInfo(implFormat);
}

}

// FramebufferMtl implementation
FramebufferMtl::FramebufferMtl(const gl::FramebufferState &state,
                               bool flipY,
                               SurfaceMtl *backbuffer)
    : FramebufferImpl(state), mBackbuffer(backbuffer), mFlipY(flipY)
=======
// FramebufferMtl implementation
FramebufferMtl::FramebufferMtl(const gl::FramebufferState &state, bool flipY)
    : FramebufferImpl(state), mFlipY(flipY)
>>>>>>> 21c5af31
{
    reset();
}

FramebufferMtl::~FramebufferMtl() {}

void FramebufferMtl::reset()
{
    for (auto &rt : mColorRenderTargets)
    {
        rt = nullptr;
    }
    mDepthRenderTarget = mStencilRenderTarget = nullptr;
<<<<<<< HEAD

    mRenderPassFirstColorAttachmentFormat = nullptr;

    mReadPixelBuffer = nullptr;
=======
>>>>>>> 21c5af31
}

void FramebufferMtl::destroy(const gl::Context *context)
{
    reset();
}

angle::Result FramebufferMtl::discard(const gl::Context *context,
                                      size_t count,
                                      const GLenum *attachments)
{
    return invalidate(context, count, attachments);
}

angle::Result FramebufferMtl::invalidate(const gl::Context *context,
                                         size_t count,
                                         const GLenum *attachments)
{
    return invalidateImpl(mtl::GetImpl(context), count, attachments);
}

angle::Result FramebufferMtl::invalidateSub(const gl::Context *context,
                                            size_t count,
                                            const GLenum *attachments,
                                            const gl::Rectangle &area)
{
    if (area.encloses(getCompleteRenderArea()))
    {
        return invalidateImpl(mtl::GetImpl(context), count, attachments);
    }
    return angle::Result::Continue;
}

angle::Result FramebufferMtl::clear(const gl::Context *context, GLbitfield mask)
{
    ContextMtl *contextMtl = mtl::GetImpl(context);

    mtl::ClearRectParams clearOpts;

    bool clearColor   = IsMaskFlagSet(mask, static_cast<GLbitfield>(GL_COLOR_BUFFER_BIT));
    bool clearDepth   = IsMaskFlagSet(mask, static_cast<GLbitfield>(GL_DEPTH_BUFFER_BIT));
    bool clearStencil = IsMaskFlagSet(mask, static_cast<GLbitfield>(GL_STENCIL_BUFFER_BIT));

    gl::DrawBufferMask clearColorBuffers;
    if (clearColor)
    {
        clearColorBuffers    = mState.getEnabledDrawBuffers();
        clearOpts.clearColor = contextMtl->getClearColorValue();
    }
    if (clearDepth)
    {
        clearOpts.clearDepth = contextMtl->getClearDepthValue();
    }
    if (clearStencil)
    {
        clearOpts.clearStencil = contextMtl->getClearStencilValue();
    }

    return clearImpl(context, clearColorBuffers, &clearOpts);
}

angle::Result FramebufferMtl::clearBufferfv(const gl::Context *context,
                                            GLenum buffer,
                                            GLint drawbuffer,
                                            const GLfloat *values)
{
    mtl::ClearRectParams clearOpts;

    gl::DrawBufferMask clearColorBuffers;
    if (buffer == GL_DEPTH)
    {
        clearOpts.clearDepth = values[0];
    }
    else
    {
        clearColorBuffers.set(drawbuffer);
        clearOpts.clearColor = {
            .type  = mtl::PixelType::Float,
            .red   = values[0],
            .green = values[1],
            .blue  = values[2],
            .alpha = values[3],
        };
    }

    return clearImpl(context, clearColorBuffers, &clearOpts);
}
angle::Result FramebufferMtl::clearBufferuiv(const gl::Context *context,
                                             GLenum buffer,
                                             GLint drawbuffer,
                                             const GLuint *values)
{
    gl::DrawBufferMask clearColorBuffers;
    clearColorBuffers.set(drawbuffer);

    mtl::ClearRectParams clearOpts;
    clearOpts.clearColor = {
        .type   = mtl::PixelType::UInt,
        .redU   = values[0],
        .greenU = values[1],
        .blueU  = values[2],
        .alphaU = values[3],
    };

    return clearImpl(context, clearColorBuffers, &clearOpts);
}
angle::Result FramebufferMtl::clearBufferiv(const gl::Context *context,
                                            GLenum buffer,
                                            GLint drawbuffer,
                                            const GLint *values)
{
    mtl::ClearRectParams clearOpts;

    gl::DrawBufferMask clearColorBuffers;
    if (buffer == GL_STENCIL)
    {
        clearOpts.clearStencil = gl::clamp(values[0], 0, static_cast<GLint>(mtl::kStencilMaskAll));
    }
    else
    {
        clearColorBuffers.set(drawbuffer);
        clearOpts.clearColor = {
            .type   = mtl::PixelType::Int,
            .redI   = values[0],
            .greenI = values[1],
            .blueI  = values[2],
            .alphaI = values[3],
        };
    }

    return clearImpl(context, clearColorBuffers, &clearOpts);
}
angle::Result FramebufferMtl::clearBufferfi(const gl::Context *context,
                                            GLenum buffer,
                                            GLint drawbuffer,
                                            GLfloat depth,
                                            GLint stencil)
{
    mtl::ClearRectParams clearOpts;
    clearOpts.clearDepth   = depth;
    clearOpts.clearStencil = gl::clamp(stencil, 0, static_cast<GLint>(mtl::kStencilMaskAll));

    return clearImpl(context, gl::DrawBufferMask(), &clearOpts);
}

const gl::InternalFormat &FramebufferMtl::getImplementationColorReadFormat(
    const gl::Context *context) const
{
<<<<<<< HEAD
    return GetReadAttachmentInfo(context, getColorReadRenderTarget(context)).format;
}

GLenum FramebufferMtl::getImplementationColorReadType(const gl::Context *context) const
{
    GLenum readType = GetReadAttachmentInfo(context, getColorReadRenderTarget(context)).type;
    if (context->getClientMajorVersion() < 3 && readType == GL_HALF_FLOAT)
    {
        // GL_HALF_FLOAT was not introduced until GLES 3.0, and has a different value from
        // GL_HALF_FLOAT_OES
        readType = GL_HALF_FLOAT_OES;
    }
    return readType;
=======
    ContextMtl *contextMtl   = mtl::GetImpl(context);
    GLenum sizedFormat       = mState.getReadAttachment()->getFormat().info->sizedInternalFormat;
    angle::FormatID formatID = angle::Format::InternalFormatToID(sizedFormat);
    const mtl::Format &mtlFormat = contextMtl->getDisplay()->getPixelFormat(formatID);
    GLenum implFormat            = mtlFormat.actualAngleFormat().fboImplementationInternalFormat;
    return gl::GetSizedInternalFormatInfo(implFormat);
>>>>>>> 21c5af31
}

angle::Result FramebufferMtl::readPixels(const gl::Context *context,
                                         const gl::Rectangle &area,
                                         GLenum format,
                                         GLenum type,
                                         void *pixels)
{
    // Clip read area to framebuffer.
    const gl::Extents &fbSize = getState().getReadAttachment()->getSize();
    const gl::Rectangle fbRect(0, 0, fbSize.width, fbSize.height);

    gl::Rectangle clippedArea;
    if (!ClipRectangle(area, fbRect, &clippedArea))
    {
        // nothing to read
        return angle::Result::Continue;
    }
    gl::Rectangle flippedArea = getCorrectFlippedReadArea(context, clippedArea);

    ContextMtl *contextMtl              = mtl::GetImpl(context);
    const gl::State &glState            = context->getState();
    const gl::PixelPackState &packState = glState.getPackState();

    const gl::InternalFormat &sizedFormatInfo = gl::GetInternalFormatInfo(format, type);

    GLuint outputPitch = 0;
    ANGLE_CHECK_GL_MATH(contextMtl,
                        sizedFormatInfo.computeRowPitch(type, area.width, packState.alignment,
                                                        packState.rowLength, &outputPitch));
    GLuint outputSkipBytes = 0;
    ANGLE_CHECK_GL_MATH(contextMtl, sizedFormatInfo.computeSkipBytes(
                                        type, outputPitch, 0, packState, false, &outputSkipBytes));

    outputSkipBytes += (clippedArea.x - area.x) * sizedFormatInfo.pixelBytes +
                       (clippedArea.y - area.y) * outputPitch;

    const angle::Format &angleFormat = GetFormatFromFormatType(format, type);

    PackPixelsParams params(flippedArea, angleFormat, outputPitch, packState.reverseRowOrder,
                            glState.getTargetBuffer(gl::BufferBinding::PixelPack), 0);
    if (mFlipY)
    {
        params.reverseRowOrder = !params.reverseRowOrder;
    }

    ANGLE_TRY(readPixelsImpl(context, flippedArea, params, getColorReadRenderTarget(context),
                             static_cast<uint8_t *>(pixels) + outputSkipBytes));

    return angle::Result::Continue;
}

angle::Result FramebufferMtl::blit(const gl::Context *context,
                                   const gl::Rectangle &sourceAreaIn,
                                   const gl::Rectangle &destAreaIn,
                                   GLbitfield mask,
                                   GLenum filter)
{
    // NOTE(hqle): Support MSAA feature.
    ContextMtl *contextMtl = mtl::GetImpl(context);

    bool blitColorBuffer   = (mask & GL_COLOR_BUFFER_BIT) != 0;
    bool blitDepthBuffer   = (mask & GL_DEPTH_BUFFER_BIT) != 0;
    bool blitStencilBuffer = (mask & GL_STENCIL_BUFFER_BIT) != 0;

    const gl::State &glState                = context->getState();
    const gl::Framebuffer *glSrcFramebuffer = glState.getReadFramebuffer();

    FramebufferMtl *srcFrameBuffer = mtl::GetImpl(glSrcFramebuffer);

    blitColorBuffer =
        blitColorBuffer && srcFrameBuffer->getColorReadRenderTarget(context) != nullptr;
    blitDepthBuffer   = blitDepthBuffer && srcFrameBuffer->getDepthRenderTarget() != nullptr;
    blitStencilBuffer = blitStencilBuffer && srcFrameBuffer->getStencilRenderTarget() != nullptr;

    if (!blitColorBuffer && !blitDepthBuffer && !blitStencilBuffer)
    {
        // No-op
        return angle::Result::Continue;
    }

    gl::Rectangle sourceArea = sourceAreaIn;
    gl::Rectangle destArea   = destAreaIn;

    const gl::Rectangle srcFramebufferDimensions = srcFrameBuffer->getCompleteRenderArea();

    // If the destination is flipped in either direction, we will flip the source instead so that
    // the destination area is always unflipped.
    sourceArea = sourceArea.flip(destArea.isReversedX(), destArea.isReversedY());
    destArea   = destArea.removeReversal();

    // Calculate the stretch factor prior to any clipping, as it needs to remain constant.
    const float stretch[2] = {
        std::abs(sourceArea.width / static_cast<float>(destArea.width)),
        std::abs(sourceArea.height / static_cast<float>(destArea.height)),
    };

    // First, clip the source area to framebuffer.  That requires transforming the dest area to
    // match the clipped source.
    gl::Rectangle absSourceArea = sourceArea.removeReversal();
    gl::Rectangle clippedSourceArea;
    if (!gl::ClipRectangle(srcFramebufferDimensions, absSourceArea, &clippedSourceArea))
    {
        return angle::Result::Continue;
    }

    // Resize the destination area based on the new size of source.  Note again that stretch is
    // calculated as SrcDimension/DestDimension.
    gl::Rectangle srcClippedDestArea;
    if (clippedSourceArea == absSourceArea)
    {
        // If there was no clipping, keep dest area as is.
        srcClippedDestArea = destArea;
    }
    else
    {
        // Shift dest area's x0,y0,x1,y1 by as much as the source area's got shifted (taking
        // stretching into account)
        float x0Shift = std::round((clippedSourceArea.x - absSourceArea.x) / stretch[0]);
        float y0Shift = std::round((clippedSourceArea.y - absSourceArea.y) / stretch[1]);
        float x1Shift = std::round((absSourceArea.x1() - clippedSourceArea.x1()) / stretch[0]);
        float y1Shift = std::round((absSourceArea.y1() - clippedSourceArea.y1()) / stretch[1]);

        // If the source area was reversed in any direction, the shift should be applied in the
        // opposite direction as well.
        if (sourceArea.isReversedX())
        {
            std::swap(x0Shift, x1Shift);
        }

        if (sourceArea.isReversedY())
        {
            std::swap(y0Shift, y1Shift);
        }

        srcClippedDestArea.x = destArea.x0() + static_cast<int>(x0Shift);
        srcClippedDestArea.y = destArea.y0() + static_cast<int>(y0Shift);
        int x1               = destArea.x1() - static_cast<int>(x1Shift);
        int y1               = destArea.y1() - static_cast<int>(y1Shift);

        srcClippedDestArea.width  = x1 - srcClippedDestArea.x;
        srcClippedDestArea.height = y1 - srcClippedDestArea.y;
    }

    // Flip source area if necessary
    clippedSourceArea = srcFrameBuffer->getCorrectFlippedReadArea(context, clippedSourceArea);

    bool unpackFlipX = sourceArea.isReversedX();
    bool unpackFlipY = sourceArea.isReversedY();

    if (srcFrameBuffer->flipY())
    {
        // The rectangle already flipped by calling getCorrectFlippedReadArea(). So reverse the
        // unpackFlipY flag.
        unpackFlipY = !unpackFlipY;
    }

    ASSERT(!destArea.isReversedX() && !destArea.isReversedY());

    // Clip the destination area to the framebuffer size and scissor.
    gl::Rectangle scissoredDestArea;
    if (!gl::ClipRectangle(ClipRectToScissor(glState, this->getCompleteRenderArea(), false),
                           srcClippedDestArea, &scissoredDestArea))
    {
        return angle::Result::Continue;
    }

    // NOTE(hqle): Consider splitting this function.
    // Use blit with draw
    mtl::RenderCommandEncoder *renderEncoder = nullptr;

    mtl::BlitParams baseParams;
    baseParams.dstTextureSize = mState.getExtents();
    baseParams.dstRect        = srcClippedDestArea;
    baseParams.dstScissorRect = scissoredDestArea;
    baseParams.dstFlipY       = this->flipY();
    // This flag is for auto flipping the rect inside RenderUtils. Since we already flip it using
    // getCorrectFlippedReadArea(). This flag is not needed.
    baseParams.srcYFlipped = false;
    baseParams.unpackFlipX = unpackFlipX;
    baseParams.unpackFlipY = unpackFlipY;

    // Depth & stencil are special cases. Need to copy to intermediate texture that is readable
    // in shader. The copy must be done before render pass starts.
    if (blitDepthBuffer || blitStencilBuffer)
    {
        mtl::DepthStencilBlitParams dsBlitParams;
        memcpy(&dsBlitParams, &baseParams, sizeof(baseParams));
        RenderTargetMtl *depthRt   = srcFrameBuffer->getDepthRenderTarget();
        RenderTargetMtl *stencilRt = srcFrameBuffer->getStencilRenderTarget();

        bool sameTexture = depthRt == stencilRt;
        if (blitDepthBuffer)
        {
            bool readDepthStencilSameTexture = sameTexture && blitStencilBuffer;
            ANGLE_TRY(getReadableViewForRenderTarget(
                context, *depthRt, clippedSourceArea,
                /** readableDepthView */ &dsBlitParams.src,
                /** readableStencilView */
                readDepthStencilSameTexture ? &dsBlitParams.srcStencil : nullptr,
                &dsBlitParams.srcLevel, &dsBlitParams.srcLayer, &dsBlitParams.srcRect));
            if (readDepthStencilSameTexture)
            {
                dsBlitParams.srcStencilLevel = dsBlitParams.srcLevel;
                dsBlitParams.srcStencilLayer = dsBlitParams.srcLayer;
            }
        }

        if (blitStencilBuffer)
        {
            if (!dsBlitParams.srcStencil)
            {
                ANGLE_TRY(getReadableViewForRenderTarget(
                    context, *stencilRt, clippedSourceArea,
                    /** readableDepthView */ nullptr,
                    /** readableStencilView */ &dsBlitParams.srcStencil,
                    &dsBlitParams.srcStencilLevel, &dsBlitParams.srcStencilLayer,
                    &dsBlitParams.srcRect));
            }

            if (!contextMtl->getDisplay()->getFeatures().hasStencilOutput.enabled &&
                mStencilRenderTarget)
            {
                // Directly writing to stencil in shader is not supported, use temporary copy buffer
                // work around.
                mtl::StencilBlitViaBufferParams stencilOnlyBlitParams = dsBlitParams;
                stencilOnlyBlitParams.dstStencil      = mStencilRenderTarget->getTexture();
                stencilOnlyBlitParams.dstStencilLayer = mStencilRenderTarget->getLayerIndex();
                stencilOnlyBlitParams.dstStencilLevel = mStencilRenderTarget->getLevelIndex();
                stencilOnlyBlitParams.dstPackedDepthStencilFormat =
                    mStencilRenderTarget->getFormat()->hasDepthAndStencilBits();

                ANGLE_TRY(contextMtl->getDisplay()->getUtils().blitStencilViaCopyBuffer(
                    context, stencilOnlyBlitParams));

                // Prevent the stencil to be blitted with draw again
                dsBlitParams.srcStencil = nullptr;
            }
        }

        // The actual blitting of depth and/or stencil
        renderEncoder = ensureRenderPassStarted(context);
        ANGLE_TRY(contextMtl->getDisplay()->getUtils().blitDepthStencilWithDraw(
            context, renderEncoder, dsBlitParams));
    }  // if (blitDepthBuffer || blitStencilBuffer)
    else
    {
        renderEncoder = ensureRenderPassStarted(context);
    }

    // Blit color
    if (blitColorBuffer)
    {
        mtl::ColorBlitParams colorBlitParams;
        memcpy(&colorBlitParams, &baseParams, sizeof(baseParams));

        RenderTargetMtl *srcColorRt = srcFrameBuffer->getColorReadRenderTarget(context);
        ASSERT(srcColorRt);

        colorBlitParams.src      = srcColorRt->getTexture();
        colorBlitParams.srcLevel = srcColorRt->getLevelIndex();
        colorBlitParams.srcLayer = srcColorRt->getLayerIndex();
        colorBlitParams.srcRect  = clippedSourceArea;

        colorBlitParams.blitColorMask  = contextMtl->getColorMask();
        colorBlitParams.enabledBuffers = getState().getEnabledDrawBuffers();
        colorBlitParams.filter         = filter;
        colorBlitParams.dstLuminance   = srcColorRt->getFormat()->actualAngleFormat().isLUMA();

        ANGLE_TRY(contextMtl->getDisplay()->getUtils().blitColorWithDraw(
            context, renderEncoder, srcColorRt->getFormat()->actualAngleFormat(), colorBlitParams));
    }

    return angle::Result::Continue;
}

bool FramebufferMtl::checkStatus(const gl::Context *context) const
{
    if (!mState.attachmentsHaveSameDimensions())
    {
        return false;
    }

    ContextMtl *contextMtl = mtl::GetImpl(context);
    if (!contextMtl->getDisplay()->getFeatures().allowSeparatedDepthStencilBuffers.enabled &&
        mState.hasSeparateDepthAndStencilAttachments())
    {
        return false;
    }

    if (mState.getStencilAttachment() &&
        mState.getStencilAttachment()->getFormat().info->depthBits &&
        mState.getStencilAttachment()->getFormat().info->stencilBits &&
        mState.hasSeparateDepthAndStencilAttachments())
    {
        // If stencil attachment has depth & stencil bits, it must refer to the same texture
        // as depth attachment.
        return false;
    }

    return true;
}

angle::Result FramebufferMtl::syncState(const gl::Context *context,
                                        GLenum binding,
                                        const gl::Framebuffer::DirtyBits &dirtyBits)
{
    ContextMtl *contextMtl = mtl::GetImpl(context);
    ASSERT(dirtyBits.any());
    bool mustNotifyContext = false;
    for (size_t dirtyBit : dirtyBits)
    {
        switch (dirtyBit)
        {
            case gl::Framebuffer::DIRTY_BIT_DEPTH_ATTACHMENT:
                ANGLE_TRY(updateDepthRenderTarget(context));
                break;
            case gl::Framebuffer::DIRTY_BIT_STENCIL_ATTACHMENT:
                ANGLE_TRY(updateStencilRenderTarget(context));
                break;
            case gl::Framebuffer::DIRTY_BIT_DEPTH_BUFFER_CONTENTS:
            case gl::Framebuffer::DIRTY_BIT_STENCIL_BUFFER_CONTENTS:
                // NOTE(hqle): What are we supposed to do?
                break;
            case gl::Framebuffer::DIRTY_BIT_DRAW_BUFFERS:
                mustNotifyContext = true;
                break;
            case gl::Framebuffer::DIRTY_BIT_READ_BUFFER:
            case gl::Framebuffer::DIRTY_BIT_DEFAULT_WIDTH:
            case gl::Framebuffer::DIRTY_BIT_DEFAULT_HEIGHT:
            case gl::Framebuffer::DIRTY_BIT_DEFAULT_SAMPLES:
            case gl::Framebuffer::DIRTY_BIT_DEFAULT_FIXED_SAMPLE_LOCATIONS:
                break;
            default:
            {
                static_assert(gl::Framebuffer::DIRTY_BIT_COLOR_ATTACHMENT_0 == 0, "FB dirty bits");
                if (dirtyBit < gl::Framebuffer::DIRTY_BIT_COLOR_ATTACHMENT_MAX)
                {
                    size_t colorIndexGL = static_cast<size_t>(
                        dirtyBit - gl::Framebuffer::DIRTY_BIT_COLOR_ATTACHMENT_0);
                    ANGLE_TRY(updateColorRenderTarget(context, colorIndexGL));
                }
                else
                {
                    ASSERT(dirtyBit >= gl::Framebuffer::DIRTY_BIT_COLOR_BUFFER_CONTENTS_0 &&
                           dirtyBit < gl::Framebuffer::DIRTY_BIT_COLOR_BUFFER_CONTENTS_MAX);
                    // NOTE: might need to notify context.
                }
                break;
            }
        }
    }

    auto oldRenderPassDesc = mRenderPassDesc;

    ANGLE_TRY(prepareRenderPass(context, &mRenderPassDesc));
    bool renderPassChanged = !oldRenderPassDesc.equalIgnoreLoadStoreOptions(mRenderPassDesc);

    if (mustNotifyContext || renderPassChanged)
    {
        FramebufferMtl *currentDrawFramebuffer =
            mtl::GetImpl(context->getState().getDrawFramebuffer());
        if (currentDrawFramebuffer == this)
        {
            contextMtl->onDrawFrameBufferChangedState(context, this, renderPassChanged);
        }

        // Recreate pixel reading buffer if needed in future.
        mReadPixelBuffer = nullptr;
    }

    return angle::Result::Continue;
}

angle::Result FramebufferMtl::getSamplePosition(const gl::Context *context,
                                                size_t index,
                                                GLfloat *xy) const
{
    UNIMPLEMENTED();
    return angle::Result::Stop;
}

RenderTargetMtl *FramebufferMtl::getColorReadRenderTarget(const gl::Context *context) const
{
    if (mState.getReadIndex() >= mColorRenderTargets.size())
    {
        return nullptr;
    }

    if (mBackbuffer)
    {
        if (IsError(mBackbuffer->ensureCurrentDrawableObtained(context)))
        {
            return nullptr;
        }
    }

    return mColorRenderTargets[mState.getReadIndex()];
}

int FramebufferMtl::getSamples() const
{
    return mRenderPassDesc.sampleCount;
}

gl::Rectangle FramebufferMtl::getCompleteRenderArea() const
{
    return gl::Rectangle(0, 0, mState.getDimensions().width, mState.getDimensions().height);
}

bool FramebufferMtl::renderPassHasStarted(ContextMtl *contextMtl) const
{
    return contextMtl->hasStartedRenderPass(mRenderPassDesc);
}

mtl::RenderCommandEncoder *FramebufferMtl::ensureRenderPassStarted(const gl::Context *context)
{
    return ensureRenderPassStarted(context, mRenderPassDesc);
}

<<<<<<< HEAD
mtl::RenderCommandEncoder *FramebufferMtl::ensureRenderPassStarted(const gl::Context *context,
                                                                   const mtl::RenderPassDesc &desc)
{
    ContextMtl *contextMtl = mtl::GetImpl(context);

    if (renderPassHasStarted(contextMtl))
    {
        return contextMtl->getRenderCommandEncoder();
    }

    if (mBackbuffer)
    {
        // Backbuffer might obtain new drawable, which means it might change the
        // the native texture used as the target of the render pass.
        // We need to call this before creating render encoder.
        if (IsError(mBackbuffer->ensureCurrentDrawableObtained(context)))
        {
            return nullptr;
        }
    }

    // Only support ensureRenderPassStarted() with different load & store options.
    // The texture, level, slice must be the same.
    ASSERT(desc.equalIgnoreLoadStoreOptions(mRenderPassDesc));

    mtl::RenderCommandEncoder *encoder = contextMtl->getRenderCommandEncoder(desc);

    if (mRenderPassCleanStart)
    {
        // After a clean start we should reset the loadOp to MTLLoadActionLoad.
        mRenderPassCleanStart = false;
        for (mtl::RenderPassColorAttachmentDesc &colorAttachment : mRenderPassDesc.colorAttachments)
        {
            colorAttachment.loadAction = MTLLoadActionLoad;
        }
        mRenderPassDesc.depthAttachment.loadAction   = MTLLoadActionLoad;
        mRenderPassDesc.stencilAttachment.loadAction = MTLLoadActionLoad;
    }

    return encoder;
}

void FramebufferMtl::initLoadStoreActionOnRenderPassFirstStart(
    mtl::RenderPassAttachmentDesc *attachmentOut)
{
    ASSERT(mRenderPassCleanStart);

    mtl::RenderPassAttachmentDesc &attachment = *attachmentOut;

    if (attachment.storeAction == MTLStoreActionDontCare ||
        attachment.storeAction == MTLStoreActionMultisampleResolve)
    {
        // If we previously discarded attachment's content, then don't need to load it.
        attachment.loadAction = MTLLoadActionDontCare;
    }
    else
    {
        attachment.loadAction = MTLLoadActionLoad;
    }

    if (attachment.hasImplicitMSTexture())
    {
        if (mBackbuffer)
        {
            // Default action for default framebuffer is resolve and keep MS texture's content.
            // We only discard MS texture's content at the end of the frame. See onFrameEnd().
            attachment.storeAction = MTLStoreActionStoreAndMultisampleResolve;
        }
        else
        {
            // Default action is resolve but don't keep MS texture's content.
            attachment.storeAction = MTLStoreActionMultisampleResolve;
        }
    }
    else
    {
        attachment.storeAction = MTLStoreActionStore;  // Default action is store
    }
}

void FramebufferMtl::onStartedDrawingToFrameBuffer(const gl::Context *context)
{
    mRenderPassCleanStart = true;

    // Compute loadOp based on previous storeOp and reset storeOp flags:
    for (mtl::RenderPassColorAttachmentDesc &colorAttachment : mRenderPassDesc.colorAttachments)
    {
        initLoadStoreActionOnRenderPassFirstStart(&colorAttachment);
    }
    // Depth load/store
    initLoadStoreActionOnRenderPassFirstStart(&mRenderPassDesc.depthAttachment);

    // Stencil load/store
    initLoadStoreActionOnRenderPassFirstStart(&mRenderPassDesc.stencilAttachment);

    // This pixel read buffer is not needed anymore
    mReadPixelBuffer = nullptr;
}

void FramebufferMtl::onFrameEnd(const gl::Context *context)
{
    if (!mBackbuffer)
    {
        return;
    }

    ContextMtl *contextMtl = mtl::GetImpl(context);
    // Always discard default FBO's depth stencil & multisample buffers at the end of the frame:
    if (this->renderPassHasStarted(contextMtl))
    {
        mtl::RenderCommandEncoder *encoder = contextMtl->getRenderCommandEncoder();

        constexpr GLenum dsAttachments[] = {GL_DEPTH, GL_STENCIL};
        (void)invalidateImpl(contextMtl, 2, dsAttachments);
        if (mBackbuffer->getSamples() > 1)
        {
            encoder->setColorStoreAction(MTLStoreActionMultisampleResolve, 0);
        }

        contextMtl->endEncoding(false);

        // Reset discard flag.
        onStartedDrawingToFrameBuffer(context);
    }
=======
void FramebufferMtl::onStartedDrawingToFrameBuffer(const gl::Context *context)
{
    // Compute loadOp based on previous storeOp and reset storeOp flags:
    for (mtl::RenderPassColorAttachmentDesc &colorAttachment : mRenderPassDesc.colorAttachments)
    {
        if (colorAttachment.storeAction == MTLStoreActionDontCare)
        {
            // If we previously discarded attachment's content, then don't need to load it.
            colorAttachment.loadAction = MTLLoadActionDontCare;
        }
        else
        {
            colorAttachment.loadAction = MTLLoadActionLoad;
        }
        colorAttachment.storeAction = MTLStoreActionStore;  // Default action is store
    }
    // Depth load/store
    if (mRenderPassDesc.depthAttachment.storeAction == MTLStoreActionDontCare)
    {
        mRenderPassDesc.depthAttachment.loadAction = MTLLoadActionDontCare;
    }
    else
    {
        mRenderPassDesc.depthAttachment.loadAction = MTLLoadActionLoad;
    }
    mRenderPassDesc.depthAttachment.storeAction = MTLStoreActionStore;

    // Stencil load/store
    if (mRenderPassDesc.stencilAttachment.storeAction == MTLStoreActionDontCare)
    {
        mRenderPassDesc.stencilAttachment.loadAction = MTLLoadActionDontCare;
    }
    else
    {
        mRenderPassDesc.stencilAttachment.loadAction = MTLLoadActionLoad;
    }
    mRenderPassDesc.stencilAttachment.storeAction = MTLStoreActionStore;
>>>>>>> 21c5af31
}

angle::Result FramebufferMtl::updateColorRenderTarget(const gl::Context *context,
                                                      size_t colorIndexGL)
{
    ASSERT(colorIndexGL < mtl::kMaxRenderTargets);
    // Reset load store action
    mRenderPassDesc.colorAttachments[colorIndexGL].reset();
    return updateCachedRenderTarget(context, mState.getColorAttachment(colorIndexGL),
                                    &mColorRenderTargets[colorIndexGL]);
}

angle::Result FramebufferMtl::updateDepthRenderTarget(const gl::Context *context)
{
    // Reset load store action
    mRenderPassDesc.depthAttachment.reset();
    return updateCachedRenderTarget(context, mState.getDepthAttachment(), &mDepthRenderTarget);
}

angle::Result FramebufferMtl::updateStencilRenderTarget(const gl::Context *context)
{
    // Reset load store action
    mRenderPassDesc.stencilAttachment.reset();
    return updateCachedRenderTarget(context, mState.getStencilAttachment(), &mStencilRenderTarget);
}

angle::Result FramebufferMtl::updateCachedRenderTarget(const gl::Context *context,
                                                       const gl::FramebufferAttachment *attachment,
                                                       RenderTargetMtl **cachedRenderTarget)
{
    RenderTargetMtl *newRenderTarget = nullptr;
    if (attachment)
    {
        ASSERT(attachment->isAttached());
        ANGLE_TRY(attachment->getRenderTarget(context, attachment->getRenderToTextureSamples(),
                                              &newRenderTarget));
    }
    *cachedRenderTarget = newRenderTarget;
    return angle::Result::Continue;
}

angle::Result FramebufferMtl::getReadableViewForRenderTarget(
    const gl::Context *context,
    const RenderTargetMtl &rtt,
    const gl::Rectangle &readArea,
    mtl::TextureRef *readableDepthViewOut,
    mtl::TextureRef *readableStencilViewOut,
    uint32_t *readableViewLevel,
    uint32_t *readableViewLayer,
    gl::Rectangle *readableViewArea)
{
    ContextMtl *contextMtl     = mtl::GetImpl(context);
    mtl::TextureRef srcTexture = rtt.getTexture();
    uint32_t level             = rtt.getLevelIndex();
    uint32_t slice             = rtt.getLayerIndex();

    // NOTE(hqle): slice is not used atm.
    ASSERT(slice == 0);

    bool readStencil = readableStencilViewOut;

    if (!srcTexture)
    {
        if (readableDepthViewOut)
        {
            *readableDepthViewOut = nullptr;
        }
        if (readableStencilViewOut)
        {
            *readableStencilViewOut = nullptr;
        }
        *readableViewArea = readArea;
        return angle::Result::Continue;
    }

    bool skipCopy = srcTexture->isShaderReadable();
    if (rtt.getFormat()->hasDepthAndStencilBits() && readStencil)
    {
        // If the texture is packed depth stencil, and we need stencil view,
        // then it must support creating different format view.
        skipCopy = skipCopy && srcTexture->supportFormatView();
    }

    if (skipCopy)
    {
        // Texture supports stencil view, just use it directly
        if (readableDepthViewOut)
        {
            *readableDepthViewOut = srcTexture;
        }
        if (readableStencilViewOut)
        {
            *readableStencilViewOut = srcTexture;
        }
        *readableViewLevel = level;
        *readableViewLayer = slice;
        *readableViewArea  = readArea;
    }
    else
    {
        ASSERT(srcTexture->textureType() != MTLTextureType3D);

        // Texture doesn't support stencil view or not shader readable, copy to an interminate
        // texture that supports stencil view and shader read.
        mtl::TextureRef formatableView = srcTexture->getReadableCopy(
            contextMtl, contextMtl->getBlitCommandEncoder(), level, slice,
            MTLRegionMake2D(readArea.x, readArea.y, readArea.width, readArea.height));

        ANGLE_CHECK_GL_ALLOC(contextMtl, formatableView);

        if (readableDepthViewOut)
        {
            *readableDepthViewOut = formatableView;
        }
        if (readableStencilViewOut)
        {
            *readableStencilViewOut = formatableView->getStencilView();
        }

        *readableViewLevel = 0;
        *readableViewLayer = 0;
        *readableViewArea  = gl::Rectangle(0, 0, readArea.width, readArea.height);
    }

    return angle::Result::Continue;
}

angle::Result FramebufferMtl::prepareRenderPass(const gl::Context *context,
                                                mtl::RenderPassDesc *pDescOut)
{
    auto &desc = *pDescOut;

    mRenderPassFirstColorAttachmentFormat = nullptr;
    mRenderPassAttachmentsSameColorType   = true;
    uint32_t maxColorAttachments = static_cast<uint32_t>(mState.getColorAttachments().size());
    desc.numColorAttachments     = 0;
    for (uint32_t colorIndexGL = 0; colorIndexGL < maxColorAttachments; ++colorIndexGL)
    {
        ASSERT(colorIndexGL < mtl::kMaxRenderTargets);

        mtl::RenderPassColorAttachmentDesc &colorAttachment = desc.colorAttachments[colorIndexGL];
        const RenderTargetMtl *colorRenderTarget            = mColorRenderTargets[colorIndexGL];
        if (colorRenderTarget)
        {
            colorRenderTarget->toRenderPassAttachmentDesc(&colorAttachment);
            desc.sampleCount = std::max(desc.sampleCount, colorRenderTarget->getRenderSamples());

<<<<<<< HEAD
            desc.numColorAttachments = std::max(desc.numColorAttachments, colorIndexGL + 1);

            if (!mRenderPassFirstColorAttachmentFormat)
            {
                mRenderPassFirstColorAttachmentFormat = colorRenderTarget->getFormat();
            }
            else if (colorRenderTarget->getFormat())
            {
                if (mRenderPassFirstColorAttachmentFormat->actualAngleFormat().isSint() !=
                        colorRenderTarget->getFormat()->actualAngleFormat().isSint() ||
                    mRenderPassFirstColorAttachmentFormat->actualAngleFormat().isUint() !=
                        colorRenderTarget->getFormat()->actualAngleFormat().isUint())
                {
                    mRenderPassAttachmentsSameColorType = false;
                }
            }
        }
        else
        {
            colorAttachment.reset();
        }
=======
        mtl::RenderPassColorAttachmentDesc &colorAttachment =
            desc.colorAttachments[attachmentIdx++];
        colorRenderTarget->toRenderPassAttachmentDesc(&colorAttachment);
>>>>>>> 21c5af31
    }

    if (mDepthRenderTarget)
    {
        mDepthRenderTarget->toRenderPassAttachmentDesc(&desc.depthAttachment);
        desc.sampleCount = std::max(desc.sampleCount, mDepthRenderTarget->getRenderSamples());
    }

    if (mStencilRenderTarget)
    {
        mStencilRenderTarget->toRenderPassAttachmentDesc(&desc.stencilAttachment);
        desc.sampleCount = std::max(desc.sampleCount, mStencilRenderTarget->getRenderSamples());
    }

    return angle::Result::Continue;
}

// Override clear color based on texture's write mask
void FramebufferMtl::overrideClearColor(const mtl::TextureRef &texture,
                                        MTLClearColor clearColor,
                                        MTLClearColor *colorOut)
{
    *colorOut = mtl::EmulatedAlphaClearColor(clearColor, texture->getColorWritableMask());
}

angle::Result FramebufferMtl::clearWithLoadOp(const gl::Context *context,
                                              gl::DrawBufferMask clearColorBuffers,
                                              const mtl::ClearRectParams &clearOpts)
{
    ContextMtl *contextMtl             = mtl::GetImpl(context);
    bool startedRenderPass             = renderPassHasStarted(contextMtl);
    mtl::RenderCommandEncoder *encoder = nullptr;

    if (startedRenderPass)
    {
        encoder = ensureRenderPassStarted(context);
        if (encoder->hasDrawCalls())
        {
            // Render pass already has draw calls recorded, it is better to use clear with draw
            // operation.
            return clearWithDraw(context, clearColorBuffers, clearOpts);
        }
        else
        {
            return clearWithLoadOpRenderPassStarted(context, clearColorBuffers, clearOpts, encoder);
        }
    }
    else
    {
        return clearWithLoadOpRenderPassNotStarted(context, clearColorBuffers, clearOpts);
    }
}

angle::Result FramebufferMtl::clearWithLoadOpRenderPassNotStarted(
    const gl::Context *context,
    gl::DrawBufferMask clearColorBuffers,
    const mtl::ClearRectParams &clearOpts)
{
    mtl::RenderPassDesc tempDesc = mRenderPassDesc;

    for (uint32_t colorIndexGL = 0; colorIndexGL < tempDesc.numColorAttachments; ++colorIndexGL)
    {
        ASSERT(colorIndexGL < mtl::kMaxRenderTargets);

        mtl::RenderPassColorAttachmentDesc &colorAttachment =
            tempDesc.colorAttachments[colorIndexGL];
        const mtl::TextureRef &texture = colorAttachment.texture();

        if (clearColorBuffers.test(colorIndexGL))
        {
<<<<<<< HEAD
            colorAttachment.loadAction = MTLLoadActionClear;
            overrideClearColor(texture, clearOpts.clearColor.value(), &colorAttachment.clearColor);
        }
    }

=======
            if (startedRenderPass)
            {
                // Render pass already started, and we want to clear this buffer,
                // then discard its content before clearing.
                encoder->setColorStoreAction(MTLStoreActionDontCare, attachmentIdx);
            }
            colorAttachment.loadAction = MTLLoadActionClear;
            overrideClearColor(texture, clearOpts.clearColor.value(), &colorAttachment.clearColor);
        }
        else if (startedRenderPass)
        {
            // If render pass already started and we don't want to clear this buffer,
            // then store it with current render encoder and load it before clearing step
            encoder->setColorStoreAction(MTLStoreActionStore, attachmentIdx);
            colorAttachment.loadAction = MTLLoadActionLoad;
        }
    }

    MTLStoreAction preClearDethpStoreAction   = MTLStoreActionStore,
                   preClearStencilStoreAction = MTLStoreActionStore;
>>>>>>> 21c5af31
    if (clearOpts.clearDepth.valid())
    {
        tempDesc.depthAttachment.loadAction = MTLLoadActionClear;
        tempDesc.depthAttachment.clearDepth = clearOpts.clearDepth.value();
    }
<<<<<<< HEAD
=======
    else if (startedRenderPass)
    {
        // If render pass already started and we don't want to clear this buffer,
        // then store it with current render encoder and load it before clearing step
        preClearDethpStoreAction            = MTLStoreActionStore;
        tempDesc.depthAttachment.loadAction = MTLLoadActionLoad;
    }
>>>>>>> 21c5af31

    if (clearOpts.clearStencil.valid())
    {
        tempDesc.stencilAttachment.loadAction   = MTLLoadActionClear;
        tempDesc.stencilAttachment.clearStencil = clearOpts.clearStencil.value();
    }
<<<<<<< HEAD

    // Start new render encoder with loadOp=Clear
    ensureRenderPassStarted(context, tempDesc);

    return angle::Result::Continue;
}

angle::Result FramebufferMtl::clearWithLoadOpRenderPassStarted(
    const gl::Context *context,
    gl::DrawBufferMask clearColorBuffers,
    const mtl::ClearRectParams &clearOpts,
    mtl::RenderCommandEncoder *encoder)
{
    ASSERT(!encoder->hasDrawCalls());

    for (uint32_t colorIndexGL = 0; colorIndexGL < mRenderPassDesc.numColorAttachments;
         ++colorIndexGL)
    {
        ASSERT(colorIndexGL < mtl::kMaxRenderTargets);

        mtl::RenderPassColorAttachmentDesc &colorAttachment =
            mRenderPassDesc.colorAttachments[colorIndexGL];
        const mtl::TextureRef &texture = colorAttachment.texture();

        if (clearColorBuffers.test(colorIndexGL))
        {
            MTLClearColor clearVal;
            overrideClearColor(texture, clearOpts.clearColor.value(), &clearVal);

            encoder->setColorLoadAction(MTLLoadActionClear, clearVal, colorIndexGL);
        }
    }

    if (clearOpts.clearDepth.valid())
=======
    else if (startedRenderPass)
    {
        // If render pass already started and we don't want to clear this buffer,
        // then store it with current render encoder and load it before clearing step
        preClearStencilStoreAction            = MTLStoreActionStore;
        tempDesc.stencilAttachment.loadAction = MTLLoadActionLoad;
    }

    // End current render encoder.
    if (startedRenderPass)
>>>>>>> 21c5af31
    {
        encoder->setDepthLoadAction(MTLLoadActionClear, clearOpts.clearDepth.value());
    }

    if (clearOpts.clearStencil.valid())
    {
        encoder->setStencilLoadAction(MTLLoadActionClear, clearOpts.clearStencil.value());
    }

    return angle::Result::Continue;
}

angle::Result FramebufferMtl::clearWithDraw(const gl::Context *context,
                                            gl::DrawBufferMask clearColorBuffers,
                                            const mtl::ClearRectParams &clearOpts)
{
    ContextMtl *contextMtl = mtl::GetImpl(context);
    DisplayMtl *display    = contextMtl->getDisplay();
<<<<<<< HEAD

    if (mRenderPassAttachmentsSameColorType || !clearColorBuffers.any() ||
        !clearOpts.clearColor.valid())
    {
        // Start new render encoder if not already.
        mtl::RenderCommandEncoder *encoder = ensureRenderPassStarted(context, mRenderPassDesc);

        return display->getUtils().clearWithDraw(context, encoder, clearOpts);
    }
    else
    {
        // Not all attachments have the same color type.
        // Clear the attachment one by one.
        mtl::ClearRectParams overrideClearOps = clearOpts;
        overrideClearOps.enabledBuffers.reset();
        overrideClearOps.enabledBuffers.set(0);
        for (size_t drawbuffer : clearColorBuffers)
        {
            if (drawbuffer >= mRenderPassDesc.numColorAttachments)
            {
                continue;
            }
            RenderTargetMtl *renderTarget = mColorRenderTargets[drawbuffer];
            if (!renderTarget || !renderTarget->getTexture())
            {
                continue;
            }
            const mtl::Format &format     = *renderTarget->getFormat();
            mtl::PixelType clearColorType = overrideClearOps.clearColor.value().type;
            if ((clearColorType == mtl::PixelType::Int && !format.actualAngleFormat().isSint()) ||
                (clearColorType == mtl::PixelType::UInt && !format.actualAngleFormat().isUint()) ||
                (clearColorType == mtl::PixelType::Float && format.actualAngleFormat().isInt()))
            {
                continue;
            }
=======

    // Start new render encoder if not already.
    mtl::RenderCommandEncoder *encoder = contextMtl->getRenderCommandEncoder(mRenderPassDesc);
>>>>>>> 21c5af31

            mtl::RenderCommandEncoder *encoder = contextMtl->getRenderCommandEncoder(*renderTarget);
            ANGLE_TRY(display->getUtils().clearWithDraw(context, encoder, overrideClearOps));
        }

        return angle::Result::Continue;
    }
}

angle::Result FramebufferMtl::clearImpl(const gl::Context *context,
                                        gl::DrawBufferMask clearColorBuffers,
                                        mtl::ClearRectParams *pClearOpts)
{
    auto &clearOpts = *pClearOpts;

    if (!clearOpts.clearColor.valid() && !clearOpts.clearDepth.valid() &&
        !clearOpts.clearStencil.valid())
    {
        // No Op.
        return angle::Result::Continue;
    }

    ContextMtl *contextMtl = mtl::GetImpl(context);
    const gl::Rectangle renderArea(0, 0, mState.getDimensions().width,
                                   mState.getDimensions().height);

    clearOpts.colorFormat    = mRenderPassFirstColorAttachmentFormat;
    clearOpts.dstTextureSize = mState.getExtents();
    clearOpts.clearArea      = ClipRectToScissor(contextMtl->getState(), renderArea, false);
    clearOpts.flipY          = mFlipY;

    // Discard clear altogether if scissor has 0 width or height.
    if (clearOpts.clearArea.width == 0 || clearOpts.clearArea.height == 0)
    {
        return angle::Result::Continue;
    }

    MTLColorWriteMask colorMask = contextMtl->getColorMask();
    uint32_t stencilMask        = contextMtl->getStencilMask();
    if (!contextMtl->getDepthMask())
    {
        // Disable depth clearing, since depth write is disable
        clearOpts.clearDepth.reset();
    }

    // Only clear enabled buffers
    clearOpts.enabledBuffers = clearColorBuffers;

    if (clearOpts.clearArea == renderArea &&
        (!clearOpts.clearColor.valid() || colorMask == MTLColorWriteMaskAll) &&
        (!clearOpts.clearStencil.valid() ||
         (stencilMask & mtl::kStencilMaskAll) == mtl::kStencilMaskAll))
    {
        return clearWithLoadOp(context, clearColorBuffers, clearOpts);
    }

    return clearWithDraw(context, clearColorBuffers, clearOpts);
}

angle::Result FramebufferMtl::invalidateImpl(ContextMtl *contextMtl,
                                             size_t count,
                                             const GLenum *attachments)
{
    gl::DrawBufferMask invalidateColorBuffers;
    bool invalidateDepthBuffer   = false;
    bool invalidateStencilBuffer = false;

    for (size_t i = 0; i < count; ++i)
    {
        const GLenum attachment = attachments[i];

        switch (attachment)
        {
            case GL_DEPTH:
            case GL_DEPTH_ATTACHMENT:
                invalidateDepthBuffer = true;
                break;
            case GL_STENCIL:
            case GL_STENCIL_ATTACHMENT:
                invalidateStencilBuffer = true;
                break;
            case GL_DEPTH_STENCIL_ATTACHMENT:
                invalidateDepthBuffer   = true;
                invalidateStencilBuffer = true;
                break;
            default:
                ASSERT(
                    (attachment >= GL_COLOR_ATTACHMENT0 && attachment <= GL_COLOR_ATTACHMENT15) ||
                    (attachment == GL_COLOR));

                invalidateColorBuffers.set(
                    attachment == GL_COLOR ? 0u : (attachment - GL_COLOR_ATTACHMENT0));
        }
    }

    // Set the appropriate storeOp for attachments.
    // If we already start the render pass, then need to set the store action now.
    bool renderPassStarted = contextMtl->hasStartedRenderPass(mRenderPassDesc);
    mtl::RenderCommandEncoder *encoder =
        renderPassStarted ? contextMtl->getRenderCommandEncoder() : nullptr;

    for (uint32_t i = 0; i < mRenderPassDesc.numColorAttachments; ++i)
    {
        if (invalidateColorBuffers.test(i))
        {
            mtl::RenderPassColorAttachmentDesc &colorAttachment =
                mRenderPassDesc.colorAttachments[i];
            colorAttachment.storeAction = MTLStoreActionDontCare;
            if (renderPassStarted)
            {
                encoder->setColorStoreAction(MTLStoreActionDontCare, i);
            }
        }
    }

    if (invalidateDepthBuffer && mDepthRenderTarget)
    {
        mRenderPassDesc.depthAttachment.storeAction = MTLStoreActionDontCare;
        if (renderPassStarted)
        {
            encoder->setDepthStoreAction(MTLStoreActionDontCare);
        }
    }

    if (invalidateStencilBuffer && mStencilRenderTarget)
    {
        mRenderPassDesc.stencilAttachment.storeAction = MTLStoreActionDontCare;
        if (renderPassStarted)
        {
            encoder->setStencilStoreAction(MTLStoreActionDontCare);
        }
    }

    return angle::Result::Continue;
}

gl::Rectangle FramebufferMtl::getCorrectFlippedReadArea(const gl::Context *context,
                                                        const gl::Rectangle &glArea) const
{
    RenderTargetMtl *readRT = getColorReadRenderTarget(context);
    if (!readRT)
    {
        readRT = mDepthRenderTarget;
    }
    if (!readRT)
    {
        readRT = mStencilRenderTarget;
    }
    ASSERT(readRT);
    gl::Rectangle flippedArea = glArea;
    if (mFlipY)
    {
        flippedArea.y =
            readRT->getTexture()->height(static_cast<uint32_t>(readRT->getLevelIndex())) -
            flippedArea.y - flippedArea.height;
    }

    return flippedArea;
}

angle::Result FramebufferMtl::readPixelsImpl(const gl::Context *context,
                                             const gl::Rectangle &area,
                                             const PackPixelsParams &packPixelsParams,
                                             RenderTargetMtl *renderTarget,
                                             uint8_t *pixels)
{
    ContextMtl *contextMtl = mtl::GetImpl(context);
    if (!renderTarget)
    {
        return angle::Result::Continue;
    }
    mtl::TextureRef texture = renderTarget->getTexture();

    if (!texture)
    {
        return angle::Result::Continue;
    }

    if (packPixelsParams.packBuffer)
    {
        return readPixelsToPBO(context, area, packPixelsParams, renderTarget);
    }

    const mtl::Format &readFormat        = *renderTarget->getFormat();
    const angle::Format &readAngleFormat = readFormat.actualAngleFormat();
    uint32_t level                       = renderTarget->getLevelIndex();
    uint32_t width                       = texture->width(level);
    uint32_t height                      = texture->height(level);
    uint32_t bufferRowPitch              = readAngleFormat.pixelBytes * width;

    // Read to buffer first then copy data from buffer to client memory
    if (!mReadPixelBuffer || texture->isCPUReadMemDirty())
    {
        size_t bufferSize = bufferRowPitch * height;
        if (!mReadPixelBuffer || bufferSize > mReadPixelBuffer->size())
        {
            ANGLE_TRY(mtl::Buffer::MakeBuffer(contextMtl, bufferSize, nullptr, &mReadPixelBuffer));
        }

        gl::Rectangle wholeArea(0, 0, width, height);
        ANGLE_TRY(readPixelsToBuffer(context, wholeArea, renderTarget, false, readAngleFormat, 0,
                                     bufferRowPitch, &mReadPixelBuffer));

        texture->resetCPUReadMemDirty();
    }

    // Copy data from buffer to client memory
    const uint8_t *bufferData = mReadPixelBuffer->mapReadOnly(contextMtl);

    auto packPixelsRowParams = packPixelsParams;
    gl::Rectangle srcRowRegion(area.x, area.y, area.width, 1);

    int rowOffset = packPixelsParams.reverseRowOrder ? -1 : 1;
    int startRow  = packPixelsParams.reverseRowOrder ? (area.y1() - 1) : area.y;

    // Copy pixels row by row
    packPixelsRowParams.area.height     = 1;
    packPixelsRowParams.reverseRowOrder = false;
    for (int r = startRow, i = 0; i < area.height;
         ++i, r += rowOffset, pixels += packPixelsRowParams.outputPitch)
    {
        srcRowRegion.y             = r;
        packPixelsRowParams.area.y = packPixelsParams.area.y + i;

        const uint8_t *src = bufferData + srcRowRegion.x * readAngleFormat.pixelBytes +
                             srcRowRegion.y * bufferRowPitch;

        // Convert to destination format
        PackPixels(packPixelsRowParams, readAngleFormat, bufferRowPitch, src, pixels);
    }

    mReadPixelBuffer->unmap(contextMtl);

    return angle::Result::Continue;
}

angle::Result FramebufferMtl::readPixelsToPBO(const gl::Context *context,
                                              const gl::Rectangle &area,
                                              const PackPixelsParams &packPixelsParams,
                                              RenderTargetMtl *renderTarget)
{
    ASSERT(packPixelsParams.packBuffer);
    ASSERT(renderTarget);

    ContextMtl *contextMtl = mtl::GetImpl(context);

    ANGLE_MTL_CHECK(contextMtl, packPixelsParams.offset <= std::numeric_limits<uint32_t>::max(),
                    GL_INVALID_OPERATION);
    uint32_t offset = static_cast<uint32_t>(packPixelsParams.offset);

    BufferMtl *packBufferMtl = mtl::GetImpl(packPixelsParams.packBuffer);
    mtl::BufferRef dstBuffer = packBufferMtl->getCurrentBuffer();

    return readPixelsToBuffer(context, area, renderTarget, packPixelsParams.reverseRowOrder,
                              *packPixelsParams.destFormat, offset, packPixelsParams.outputPitch,
                              &dstBuffer);
}

angle::Result FramebufferMtl::readPixelsToBuffer(const gl::Context *context,
                                                 const gl::Rectangle &area,
                                                 RenderTargetMtl *renderTarget,
                                                 bool reverseRowOrder,
                                                 const angle::Format &dstAngleFormat,
                                                 uint32_t dstBufferOffset,
                                                 uint32_t dstBufferRowPitch,
                                                 const mtl::BufferRef *pDstBuffer)
{
    ASSERT(renderTarget);

    ContextMtl *contextMtl = mtl::GetImpl(context);

    const mtl::Format &readFormat        = *renderTarget->getFormat();
    const angle::Format &readAngleFormat = readFormat.actualAngleFormat();

    mtl::TextureRef texture = renderTarget->getTexture();

    const mtl::BufferRef &dstBuffer = *pDstBuffer;

    if (dstAngleFormat.id != readAngleFormat.id || texture->samples() > 1 ||
        (dstBufferOffset % dstAngleFormat.pixelBytes) ||
        (dstBufferOffset % mtl::kTextureToBufferBlittingAlignment))
    {
        const angle::Format *actualDstAngleFormat;

        // SRGB is special case: We need to write sRGB values to buffer, not linear values.
        switch (readAngleFormat.id)
        {
            case angle::FormatID::B8G8R8A8_UNORM_SRGB:
            case angle::FormatID::R8G8B8_UNORM_SRGB:
            case angle::FormatID::R8G8B8A8_UNORM_SRGB:
                if (dstAngleFormat.id != readAngleFormat.id)
                {
                    switch (dstAngleFormat.id)
                    {
                        case angle::FormatID::B8G8R8A8_UNORM:
                            actualDstAngleFormat =
                                &angle::Format::Get(angle::FormatID::B8G8R8A8_UNORM_SRGB);
                            break;
                        case angle::FormatID::R8G8B8A8_UNORM:
                            actualDstAngleFormat =
                                &angle::Format::Get(angle::FormatID::R8G8B8A8_UNORM_SRGB);
                            break;
                        default:
                            // Unsupported format.
                            ANGLE_MTL_CHECK(contextMtl, false, GL_INVALID_ENUM);
                    }
                    break;
                }
                OS_FALLTHROUGH;
            default:
                actualDstAngleFormat = &dstAngleFormat;
        }

        // Use compute shader
        mtl::CopyPixelsToBufferParams params;
        params.buffer            = dstBuffer;
        params.bufferStartOffset = dstBufferOffset;
        params.bufferRowPitch    = dstBufferRowPitch;

        params.texture                = texture;
        params.textureArea            = area;
        params.textureLevel           = renderTarget->getLevelIndex();
        params.textureSliceOrDeph     = renderTarget->getLayerIndex();
        params.reverseTextureRowOrder = reverseRowOrder;

        ANGLE_TRY(contextMtl->getDisplay()->getUtils().packPixelsFromTextureToBuffer(
            contextMtl, *actualDstAngleFormat, params));
    }
    else
    {
        // Use blit command encoder
        if (!reverseRowOrder)
        {
            ANGLE_TRY(mtl::ReadTexturePerSliceBytesToBuffer(
                context, texture, dstBufferRowPitch, area, renderTarget->getLevelIndex(),
                renderTarget->getLayerIndex(), dstBufferOffset, dstBuffer));
        }
        else
        {
            gl::Rectangle srcRowRegion(area.x, area.y, area.width, 1);

            int startRow = area.y1() - 1;

            uint32_t bufferRowOffset = dstBufferOffset;
            // Copy pixels row by row
            for (int r = startRow, i = 0; i < area.height;
                 ++i, --r, bufferRowOffset += dstBufferRowPitch)
            {
                srcRowRegion.y = r;

                // Read the pixels data to the buffer's row
                ANGLE_TRY(mtl::ReadTexturePerSliceBytesToBuffer(
                    context, texture, dstBufferRowPitch, srcRowRegion,
                    renderTarget->getLevelIndex(), renderTarget->getLayerIndex(), bufferRowOffset,
                    dstBuffer));
            }
        }
    }

    return angle::Result::Continue;
}

}<|MERGE_RESOLUTION|>--- conflicted
+++ resolved
@@ -23,40 +23,11 @@
 
 namespace rx
 {
-<<<<<<< HEAD
-
-namespace
-{
-
-const gl::InternalFormat &GetReadAttachmentInfo(const gl::Context *context,
-                                                RenderTargetMtl *renderTarget)
-{
-    GLenum implFormat;
-
-    if (renderTarget && renderTarget->getFormat())
-    {
-        implFormat = renderTarget->getFormat()->actualAngleFormat().fboImplementationInternalFormat;
-    }
-    else
-    {
-        implFormat = GL_NONE;
-    }
-
-    return gl::GetSizedInternalFormatInfo(implFormat);
-}
-
-}
-
 // FramebufferMtl implementation
 FramebufferMtl::FramebufferMtl(const gl::FramebufferState &state,
                                bool flipY,
                                SurfaceMtl *backbuffer)
     : FramebufferImpl(state), mBackbuffer(backbuffer), mFlipY(flipY)
-=======
-// FramebufferMtl implementation
-FramebufferMtl::FramebufferMtl(const gl::FramebufferState &state, bool flipY)
-    : FramebufferImpl(state), mFlipY(flipY)
->>>>>>> 21c5af31
 {
     reset();
 }
@@ -70,13 +41,10 @@
         rt = nullptr;
     }
     mDepthRenderTarget = mStencilRenderTarget = nullptr;
-<<<<<<< HEAD
 
     mRenderPassFirstColorAttachmentFormat = nullptr;
 
     mReadPixelBuffer = nullptr;
-=======
->>>>>>> 21c5af31
 }
 
 void FramebufferMtl::destroy(const gl::Context *context)
@@ -225,28 +193,12 @@
 const gl::InternalFormat &FramebufferMtl::getImplementationColorReadFormat(
     const gl::Context *context) const
 {
-<<<<<<< HEAD
-    return GetReadAttachmentInfo(context, getColorReadRenderTarget(context)).format;
-}
-
-GLenum FramebufferMtl::getImplementationColorReadType(const gl::Context *context) const
-{
-    GLenum readType = GetReadAttachmentInfo(context, getColorReadRenderTarget(context)).type;
-    if (context->getClientMajorVersion() < 3 && readType == GL_HALF_FLOAT)
-    {
-        // GL_HALF_FLOAT was not introduced until GLES 3.0, and has a different value from
-        // GL_HALF_FLOAT_OES
-        readType = GL_HALF_FLOAT_OES;
-    }
-    return readType;
-=======
     ContextMtl *contextMtl   = mtl::GetImpl(context);
     GLenum sizedFormat       = mState.getReadAttachment()->getFormat().info->sizedInternalFormat;
     angle::FormatID formatID = angle::Format::InternalFormatToID(sizedFormat);
     const mtl::Format &mtlFormat = contextMtl->getDisplay()->getPixelFormat(formatID);
     GLenum implFormat            = mtlFormat.actualAngleFormat().fboImplementationInternalFormat;
     return gl::GetSizedInternalFormatInfo(implFormat);
->>>>>>> 21c5af31
 }
 
 angle::Result FramebufferMtl::readPixels(const gl::Context *context,
@@ -667,7 +619,6 @@
     return ensureRenderPassStarted(context, mRenderPassDesc);
 }
 
-<<<<<<< HEAD
 mtl::RenderCommandEncoder *FramebufferMtl::ensureRenderPassStarted(const gl::Context *context,
                                                                    const mtl::RenderPassDesc &desc)
 {
@@ -792,45 +743,6 @@
         // Reset discard flag.
         onStartedDrawingToFrameBuffer(context);
     }
-=======
-void FramebufferMtl::onStartedDrawingToFrameBuffer(const gl::Context *context)
-{
-    // Compute loadOp based on previous storeOp and reset storeOp flags:
-    for (mtl::RenderPassColorAttachmentDesc &colorAttachment : mRenderPassDesc.colorAttachments)
-    {
-        if (colorAttachment.storeAction == MTLStoreActionDontCare)
-        {
-            // If we previously discarded attachment's content, then don't need to load it.
-            colorAttachment.loadAction = MTLLoadActionDontCare;
-        }
-        else
-        {
-            colorAttachment.loadAction = MTLLoadActionLoad;
-        }
-        colorAttachment.storeAction = MTLStoreActionStore;  // Default action is store
-    }
-    // Depth load/store
-    if (mRenderPassDesc.depthAttachment.storeAction == MTLStoreActionDontCare)
-    {
-        mRenderPassDesc.depthAttachment.loadAction = MTLLoadActionDontCare;
-    }
-    else
-    {
-        mRenderPassDesc.depthAttachment.loadAction = MTLLoadActionLoad;
-    }
-    mRenderPassDesc.depthAttachment.storeAction = MTLStoreActionStore;
-
-    // Stencil load/store
-    if (mRenderPassDesc.stencilAttachment.storeAction == MTLStoreActionDontCare)
-    {
-        mRenderPassDesc.stencilAttachment.loadAction = MTLLoadActionDontCare;
-    }
-    else
-    {
-        mRenderPassDesc.stencilAttachment.loadAction = MTLLoadActionLoad;
-    }
-    mRenderPassDesc.stencilAttachment.storeAction = MTLStoreActionStore;
->>>>>>> 21c5af31
 }
 
 angle::Result FramebufferMtl::updateColorRenderTarget(const gl::Context *context,
@@ -978,7 +890,6 @@
             colorRenderTarget->toRenderPassAttachmentDesc(&colorAttachment);
             desc.sampleCount = std::max(desc.sampleCount, colorRenderTarget->getRenderSamples());
 
-<<<<<<< HEAD
             desc.numColorAttachments = std::max(desc.numColorAttachments, colorIndexGL + 1);
 
             if (!mRenderPassFirstColorAttachmentFormat)
@@ -1000,11 +911,6 @@
         {
             colorAttachment.reset();
         }
-=======
-        mtl::RenderPassColorAttachmentDesc &colorAttachment =
-            desc.colorAttachments[attachmentIdx++];
-        colorRenderTarget->toRenderPassAttachmentDesc(&colorAttachment);
->>>>>>> 21c5af31
     }
 
     if (mDepthRenderTarget)
@@ -1075,56 +981,22 @@
 
         if (clearColorBuffers.test(colorIndexGL))
         {
-<<<<<<< HEAD
             colorAttachment.loadAction = MTLLoadActionClear;
             overrideClearColor(texture, clearOpts.clearColor.value(), &colorAttachment.clearColor);
         }
     }
 
-=======
-            if (startedRenderPass)
-            {
-                // Render pass already started, and we want to clear this buffer,
-                // then discard its content before clearing.
-                encoder->setColorStoreAction(MTLStoreActionDontCare, attachmentIdx);
-            }
-            colorAttachment.loadAction = MTLLoadActionClear;
-            overrideClearColor(texture, clearOpts.clearColor.value(), &colorAttachment.clearColor);
-        }
-        else if (startedRenderPass)
-        {
-            // If render pass already started and we don't want to clear this buffer,
-            // then store it with current render encoder and load it before clearing step
-            encoder->setColorStoreAction(MTLStoreActionStore, attachmentIdx);
-            colorAttachment.loadAction = MTLLoadActionLoad;
-        }
-    }
-
-    MTLStoreAction preClearDethpStoreAction   = MTLStoreActionStore,
-                   preClearStencilStoreAction = MTLStoreActionStore;
->>>>>>> 21c5af31
     if (clearOpts.clearDepth.valid())
     {
         tempDesc.depthAttachment.loadAction = MTLLoadActionClear;
         tempDesc.depthAttachment.clearDepth = clearOpts.clearDepth.value();
     }
-<<<<<<< HEAD
-=======
-    else if (startedRenderPass)
-    {
-        // If render pass already started and we don't want to clear this buffer,
-        // then store it with current render encoder and load it before clearing step
-        preClearDethpStoreAction            = MTLStoreActionStore;
-        tempDesc.depthAttachment.loadAction = MTLLoadActionLoad;
-    }
->>>>>>> 21c5af31
 
     if (clearOpts.clearStencil.valid())
     {
         tempDesc.stencilAttachment.loadAction   = MTLLoadActionClear;
         tempDesc.stencilAttachment.clearStencil = clearOpts.clearStencil.value();
     }
-<<<<<<< HEAD
 
     // Start new render encoder with loadOp=Clear
     ensureRenderPassStarted(context, tempDesc);
@@ -1159,18 +1031,6 @@
     }
 
     if (clearOpts.clearDepth.valid())
-=======
-    else if (startedRenderPass)
-    {
-        // If render pass already started and we don't want to clear this buffer,
-        // then store it with current render encoder and load it before clearing step
-        preClearStencilStoreAction            = MTLStoreActionStore;
-        tempDesc.stencilAttachment.loadAction = MTLLoadActionLoad;
-    }
-
-    // End current render encoder.
-    if (startedRenderPass)
->>>>>>> 21c5af31
     {
         encoder->setDepthLoadAction(MTLLoadActionClear, clearOpts.clearDepth.value());
     }
@@ -1189,7 +1049,6 @@
 {
     ContextMtl *contextMtl = mtl::GetImpl(context);
     DisplayMtl *display    = contextMtl->getDisplay();
-<<<<<<< HEAD
 
     if (mRenderPassAttachmentsSameColorType || !clearColorBuffers.any() ||
         !clearOpts.clearColor.valid())
@@ -1225,11 +1084,6 @@
             {
                 continue;
             }
-=======
-
-    // Start new render encoder if not already.
-    mtl::RenderCommandEncoder *encoder = contextMtl->getRenderCommandEncoder(mRenderPassDesc);
->>>>>>> 21c5af31
 
             mtl::RenderCommandEncoder *encoder = contextMtl->getRenderCommandEncoder(*renderTarget);
             ANGLE_TRY(display->getUtils().clearWithDraw(context, encoder, overrideClearOps));
