//
// Copyright 2019 The ANGLE Project Authors. All rights reserved.
// Use of this source code is governed by a BSD-style license that can be
// found in the LICENSE file.
//
// ProgramMtl.h:
//    Defines the class interface for ProgramMtl, implementing ProgramImpl.
//

#ifndef LIBANGLE_RENDERER_METAL_PROGRAMMTL_H_
#define LIBANGLE_RENDERER_METAL_PROGRAMMTL_H_

#import <Metal/Metal.h>

#include <array>

#include "common/Optional.h"
#include "common/utilities.h"
#include "libANGLE/renderer/ProgramImpl.h"
<<<<<<< HEAD
#include "libANGLE/renderer/metal/mtl_buffer_pool.h"
=======
#include "libANGLE/renderer/glslang_wrapper_utils.h"
>>>>>>> 21c5af31
#include "libANGLE/renderer/metal/mtl_command_buffer.h"
#include "libANGLE/renderer/metal/mtl_glslang_utils.h"
#include "libANGLE/renderer/metal/mtl_resources.h"
#include "libANGLE/renderer/metal/mtl_state_cache.h"

namespace rx
{
class ContextMtl;

struct ProgramArgumentBufferEncoderMtl
{
    mtl::AutoObjCPtr<id<MTLArgumentEncoder>> metalArgBufferEncoder;
    mtl::BufferPool bufferPool;
};

class ProgramMtl : public ProgramImpl
{
  public:
    ProgramMtl(const gl::ProgramState &state);
    ~ProgramMtl() override;

    void destroy(const gl::Context *context) override;

    std::unique_ptr<LinkEvent> load(const gl::Context *context,
                                    gl::BinaryInputStream *stream,
                                    gl::InfoLog &infoLog) override;
    void save(const gl::Context *context, gl::BinaryOutputStream *stream) override;
    void setBinaryRetrievableHint(bool retrievable) override;
    void setSeparable(bool separable) override;

    std::unique_ptr<LinkEvent> link(const gl::Context *context,
                                    const gl::ProgramLinkedResources &resources,
                                    gl::InfoLog &infoLog) override;
    GLboolean validate(const gl::Caps &caps, gl::InfoLog *infoLog) override;

    void setUniform1fv(GLint location, GLsizei count, const GLfloat *v) override;
    void setUniform2fv(GLint location, GLsizei count, const GLfloat *v) override;
    void setUniform3fv(GLint location, GLsizei count, const GLfloat *v) override;
    void setUniform4fv(GLint location, GLsizei count, const GLfloat *v) override;
    void setUniform1iv(GLint location, GLsizei count, const GLint *v) override;
    void setUniform2iv(GLint location, GLsizei count, const GLint *v) override;
    void setUniform3iv(GLint location, GLsizei count, const GLint *v) override;
    void setUniform4iv(GLint location, GLsizei count, const GLint *v) override;
    void setUniform1uiv(GLint location, GLsizei count, const GLuint *v) override;
    void setUniform2uiv(GLint location, GLsizei count, const GLuint *v) override;
    void setUniform3uiv(GLint location, GLsizei count, const GLuint *v) override;
    void setUniform4uiv(GLint location, GLsizei count, const GLuint *v) override;
    void setUniformMatrix2fv(GLint location,
                             GLsizei count,
                             GLboolean transpose,
                             const GLfloat *value) override;
    void setUniformMatrix3fv(GLint location,
                             GLsizei count,
                             GLboolean transpose,
                             const GLfloat *value) override;
    void setUniformMatrix4fv(GLint location,
                             GLsizei count,
                             GLboolean transpose,
                             const GLfloat *value) override;
    void setUniformMatrix2x3fv(GLint location,
                               GLsizei count,
                               GLboolean transpose,
                               const GLfloat *value) override;
    void setUniformMatrix3x2fv(GLint location,
                               GLsizei count,
                               GLboolean transpose,
                               const GLfloat *value) override;
    void setUniformMatrix2x4fv(GLint location,
                               GLsizei count,
                               GLboolean transpose,
                               const GLfloat *value) override;
    void setUniformMatrix4x2fv(GLint location,
                               GLsizei count,
                               GLboolean transpose,
                               const GLfloat *value) override;
    void setUniformMatrix3x4fv(GLint location,
                               GLsizei count,
                               GLboolean transpose,
                               const GLfloat *value) override;
    void setUniformMatrix4x3fv(GLint location,
                               GLsizei count,
                               GLboolean transpose,
                               const GLfloat *value) override;

    void getUniformfv(const gl::Context *context, GLint location, GLfloat *params) const override;
    void getUniformiv(const gl::Context *context, GLint location, GLint *params) const override;
    void getUniformuiv(const gl::Context *context, GLint location, GLuint *params) const override;

    // Calls this before drawing, changedPipelineDesc is passed when vertex attributes desc and/or
    // shader program changed.
    angle::Result setupDraw(const gl::Context *glContext,
                            mtl::RenderCommandEncoder *cmdEncoder,
                            const mtl::RenderPipelineDesc &pipelineDesc,
                            bool pipelineDescChanged,
                            bool forceTexturesSetting,
                            bool uniformBuffersDirty);

  private:
    template <int cols, int rows>
    void setUniformMatrixfv(GLint location,
                            GLsizei count,
                            GLboolean transpose,
                            const GLfloat *value);
    template <class T>
    void getUniformImpl(GLint location, T *v, GLenum entryPointType) const;

    template <typename T>
    void setUniformImpl(GLint location, GLsizei count, const T *v, GLenum entryPointType);

    angle::Result initDefaultUniformBlocks(const gl::Context *glContext);
    angle::Result resizeDefaultUniformBlocksMemory(const gl::Context *glContext,
                                                   const gl::ShaderMap<size_t> &requiredBufferSize);
    void saveDefaultUniformBlocksInfo(gl::BinaryOutputStream *stream);
    angle::Result loadDefaultUniformBlocksInfo(const gl::Context *glContext,
                                               gl::BinaryInputStream *stream);

    angle::Result commitUniforms(ContextMtl *context, mtl::RenderCommandEncoder *cmdEncoder);
    angle::Result updateTextures(const gl::Context *glContext,
                                 mtl::RenderCommandEncoder *cmdEncoder,
                                 bool forceUpdate);

    angle::Result updateUniformBuffers(ContextMtl *context,
                                       mtl::RenderCommandEncoder *cmdEncoder,
                                       const mtl::RenderPipelineDesc &pipelineDesc);
    angle::Result legalizeUniformBufferOffsets(ContextMtl *context,
                                               const std::vector<gl::InterfaceBlock> &blocks);
    angle::Result bindUniformBuffersToDiscreteSlots(ContextMtl *context,
                                                    mtl::RenderCommandEncoder *cmdEncoder,
                                                    const std::vector<gl::InterfaceBlock> &blocks,
                                                    gl::ShaderType shaderType);
    angle::Result encodeUniformBuffersInfoArgumentBuffer(
        ContextMtl *context,
        mtl::RenderCommandEncoder *cmdEncoder,
        const std::vector<gl::InterfaceBlock> &blocks,
        gl::ShaderType shaderType);

    void reset(ContextMtl *context);

    void saveTranslatedShaders(gl::BinaryOutputStream *stream);
    void loadTranslatedShaders(gl::BinaryInputStream *stream);

    void saveShaderInternalInfo(gl::BinaryOutputStream *stream);
    void loadShaderInternalInfo(gl::BinaryInputStream *stream);

    void linkResources(const gl::ProgramLinkedResources &resources);
    angle::Result linkImpl(const gl::Context *glContext,
<<<<<<< HEAD
                           const gl::ShaderMap<std::string> &shaderSource,
                           gl::InfoLog &infoLog);

    angle::Result linkTranslatedShaders(const gl::Context *glContext,
                                        gl::BinaryInputStream *stream,
                                        gl::InfoLog &infoLog);
=======
                           const gl::ProgramLinkedResources &resources,
                           gl::InfoLog &infoLog);
    angle::Result convertToMsl(const gl::Context *glContext,
                               gl::ShaderType shaderType,
                               gl::InfoLog &infoLog,
                               std::vector<uint32_t> *sprivCode);
>>>>>>> 21c5af31

    angle::Result createMslShader(const gl::Context *glContext,
                                  gl::ShaderType shaderType,
                                  gl::InfoLog &infoLog,
                                  const std::string &translatedSource);

    // State for the default uniform blocks.
    struct DefaultUniformBlock final : private angle::NonCopyable
    {
        DefaultUniformBlock();
        ~DefaultUniformBlock();

        // Shadow copies of the shader uniform data.
        angle::MemoryBuffer uniformData;

        // Since the default blocks are laid out in std140, this tells us where to write on a call
        // to a setUniform method. They are arranged in uniform location order.
        std::vector<sh::BlockMemberInfo> uniformLayout;
    };

    gl::ShaderBitSet mDefaultUniformBlocksDirty;
    gl::ShaderBitSet mSamplerBindingsDirty;
    gl::ShaderMap<DefaultUniformBlock> mDefaultUniformBlocks;

<<<<<<< HEAD
    gl::ShaderMap<std::string> mTranslatedMslShader;

    gl::ShaderMap<mtl::TranslatedShaderInfo> mMslShaderTranslateInfo;

    uint32_t mShadowCompareModes[mtl::kMaxShaderSamplers] = {0};

    // One with emulated rasterization discard, one without.
    std::array<ProgramArgumentBufferEncoderMtl, 2> mVertexArgumentBufferEncoders;
    // One for sample coverage mask enabled, one with it disabled.
    std::array<ProgramArgumentBufferEncoderMtl, 2> mFragmentArgumentBufferEncoders;
    gl::ShaderMap<ProgramArgumentBufferEncoderMtl *> mCurrentArgumentBufferEncoders;

    // Scratch data:
    // Legalized buffers and their offsets. For example, uniform buffer's offset=1 is not a valid
    // offset, it will be converted to legal offset and the result is stored in this array.
    std::vector<std::pair<mtl::BufferRef, uint32_t>> mLegalizedOffsetedUniformBuffers;
    // Stores the render stages usage of each uniform buffer. Only used if the buffers are encoded
    // into an argument buffer.
    std::vector<uint32_t> mArgumentBufferRenderStageUsages;

=======
>>>>>>> 21c5af31
    mtl::RenderPipelineCache mMetalRenderPipelineCache;
};

}  // namespace rx

#endif /* LIBANGLE_RENDERER_METAL_PROGRAMMTL_H_ */<|MERGE_RESOLUTION|>--- conflicted
+++ resolved
@@ -17,11 +17,8 @@
 #include "common/Optional.h"
 #include "common/utilities.h"
 #include "libANGLE/renderer/ProgramImpl.h"
-<<<<<<< HEAD
+#include "libANGLE/renderer/glslang_wrapper_utils.h"
 #include "libANGLE/renderer/metal/mtl_buffer_pool.h"
-=======
-#include "libANGLE/renderer/glslang_wrapper_utils.h"
->>>>>>> 21c5af31
 #include "libANGLE/renderer/metal/mtl_command_buffer.h"
 #include "libANGLE/renderer/metal/mtl_glslang_utils.h"
 #include "libANGLE/renderer/metal/mtl_resources.h"
@@ -168,21 +165,12 @@
 
     void linkResources(const gl::ProgramLinkedResources &resources);
     angle::Result linkImpl(const gl::Context *glContext,
-<<<<<<< HEAD
-                           const gl::ShaderMap<std::string> &shaderSource,
+                           const gl::ProgramLinkedResources &resources,
                            gl::InfoLog &infoLog);
 
     angle::Result linkTranslatedShaders(const gl::Context *glContext,
                                         gl::BinaryInputStream *stream,
                                         gl::InfoLog &infoLog);
-=======
-                           const gl::ProgramLinkedResources &resources,
-                           gl::InfoLog &infoLog);
-    angle::Result convertToMsl(const gl::Context *glContext,
-                               gl::ShaderType shaderType,
-                               gl::InfoLog &infoLog,
-                               std::vector<uint32_t> *sprivCode);
->>>>>>> 21c5af31
 
     angle::Result createMslShader(const gl::Context *glContext,
                                   gl::ShaderType shaderType,
@@ -207,7 +195,6 @@
     gl::ShaderBitSet mSamplerBindingsDirty;
     gl::ShaderMap<DefaultUniformBlock> mDefaultUniformBlocks;
 
-<<<<<<< HEAD
     gl::ShaderMap<std::string> mTranslatedMslShader;
 
     gl::ShaderMap<mtl::TranslatedShaderInfo> mMslShaderTranslateInfo;
@@ -228,8 +215,6 @@
     // into an argument buffer.
     std::vector<uint32_t> mArgumentBufferRenderStageUsages;
 
-=======
->>>>>>> 21c5af31
     mtl::RenderPipelineCache mMetalRenderPipelineCache;
 };
 
