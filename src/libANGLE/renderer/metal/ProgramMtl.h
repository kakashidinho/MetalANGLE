--- conflicted
+++ resolved
@@ -18,18 +18,13 @@
 #include "common/utilities.h"
 #include "libANGLE/renderer/ProgramImpl.h"
 #include "libANGLE/renderer/metal/mtl_command_buffer.h"
+#include "libANGLE/renderer/metal/mtl_glslang_utils.h"
 #include "libANGLE/renderer/metal/mtl_resources.h"
 #include "libANGLE/renderer/metal/mtl_state_cache.h"
 
 namespace rx
 {
 class ContextMtl;
-
-struct SamplerBindingMtl
-{
-    uint32_t textureBinding = 0;
-    uint32_t samplerBinding = 0;
-};
 
 class ProgramMtl : public ProgramImpl
 {
@@ -182,11 +177,9 @@
 
     gl::ShaderMap<std::string> mTranslatedMslShader;
 
-<<<<<<< HEAD
+    gl::ShaderMap<std::array<mtl::SamplerBindingMtl, mtl::kMaxShaderSamplers>> mActualSamplerBindings;
+
     uint32_t mShadowCompareModes[mtl::kMaxShaderSamplers] = {0};
-=======
-    gl::ShaderMap<std::array<SamplerBindingMtl, mtl::kMaxShaderSamplers>> mActualSamplerBindings;
->>>>>>> d7c9f4c3
 
     mtl::RenderPipelineCache mMetalRenderPipelineCache;
 };
