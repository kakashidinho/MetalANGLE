--- conflicted
+++ resolved
@@ -6,15 +6,14 @@
 
 // DeviceCGL.cpp: CGL implementation of egl::Device
 
-#include "libANGLE/renderer/gl/cgl/DeviceCGL.h"
+#include "common/platform.h"
 
-<<<<<<< HEAD
-#include "libANGLE/renderer/gl/cgl/DisplayCGL.h"
-=======
 #if defined(ANGLE_PLATFORM_MACOS) || defined(ANGLE_PLATFORM_MACCATALYST)
->>>>>>> 21c5af31
 
-#include <EGL/eglext.h>
+#    include "libANGLE/renderer/gl/cgl/DeviceCGL.h"
+
+#    include <EGL/eglext.h>
+#    include "libANGLE/renderer/gl/cgl/DisplayCGL.h"
 
 namespace rx
 {
@@ -57,10 +56,6 @@
     outExtensions->deviceCGL = true;
 }
 
-<<<<<<< HEAD
-}  // namespace rx
-=======
 }  // namespace rx
 
-#endif  // defined(ANGLE_PLATFORM_MACOS) || defined(ANGLE_PLATFORM_MACCATALYST)
->>>>>>> 21c5af31
+#endif  // defined(ANGLE_PLATFORM_MACOS) || defined(ANGLE_PLATFORM_MACCATALYST)