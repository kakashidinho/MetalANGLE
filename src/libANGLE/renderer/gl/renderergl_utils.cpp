--- conflicted
+++ resolved
@@ -1586,12 +1586,8 @@
                             IsApple() && isIntel && GetMacOSVersion() >= OSVersion(10, 12, 4));
 
     ANGLE_FEATURE_CONDITION(features, clearToZeroOrOneBroken,
-<<<<<<< HEAD
-                            IsApple() && isIntel && GetMacOSVersion() < OSVersion(10, 12, 6))
+                            IsApple() && isIntel && GetMacOSVersion() < OSVersion(10, 12, 6));
 #endif
-=======
-                            IsApple() && isIntel && GetMacOSVersion() < OSVersion(10, 12, 6));
->>>>>>> 0bb42e09
 
     ANGLE_FEATURE_CONDITION(features, adjustSrcDstRegionBlitFramebuffer,
                             IsLinux() || (IsAndroid() && isNvidia) || (IsWindows() && isNvidia));
