//
// Copyright 2012 The ANGLE Project Authors. All rights reserved.
// Use of this source code is governed by a BSD-style license that can be
// found in the LICENSE file.
//

// renderergl_utils.cpp: Conversion functions and other utility routines
// specific to the OpenGL renderer.

#include "libANGLE/renderer/gl/renderergl_utils.h"

#include <array>
#include <limits>

#include "common/mathutil.h"
#include "common/platform.h"
#include "libANGLE/Buffer.h"
#include "libANGLE/Caps.h"
#include "libANGLE/Context.h"
#include "libANGLE/formatutils.h"
#include "libANGLE/queryconversions.h"
#include "libANGLE/renderer/gl/ContextGL.h"
#include "libANGLE/renderer/gl/FenceNVGL.h"
#include "libANGLE/renderer/gl/FunctionsGL.h"
#include "libANGLE/renderer/gl/QueryGL.h"
#include "libANGLE/renderer/gl/formatutilsgl.h"
#include "platform/FeaturesGL.h"
#include "platform/FrontendFeatures.h"

#include <EGL/eglext.h>
#include <algorithm>
#include <sstream>

using angle::CheckedNumeric;

namespace rx
{

VendorID GetVendorID(const FunctionsGL *functions)
{
    std::string nativeVendorString(reinterpret_cast<const char *>(functions->getString(GL_VENDOR)));
    // Concatenate GL_RENDERER to the string being checked because some vendors put their names in
    // GL_RENDERER
    nativeVendorString +=
        " " + std::string(reinterpret_cast<const char *>(functions->getString(GL_RENDERER)));
    if (nativeVendorString.find("NVIDIA") != std::string::npos)
    {
        return VENDOR_ID_NVIDIA;
    }
    else if (nativeVendorString.find("ATI") != std::string::npos ||
             nativeVendorString.find("AMD") != std::string::npos)
    {
        return VENDOR_ID_AMD;
    }
    else if (nativeVendorString.find("Qualcomm") != std::string::npos)
    {
        return VENDOR_ID_QUALCOMM;
    }
    else if (nativeVendorString.find("Intel") != std::string::npos)
    {
        return VENDOR_ID_INTEL;
    }
    else
    {
        return VENDOR_ID_UNKNOWN;
    }
}

uint32_t GetDeviceID(const FunctionsGL *functions)
{
    std::string nativeRendererString(
        reinterpret_cast<const char *>(functions->getString(GL_RENDERER)));
    constexpr std::pair<const char *, uint32_t> kKnownDeviceIDs[] = {
        {"Adreno (TM) 418", ANDROID_DEVICE_ID_NEXUS5X},
        {"Adreno (TM) 530", ANDROID_DEVICE_ID_PIXEL1XL},
        {"Adreno (TM) 540", ANDROID_DEVICE_ID_PIXEL2},
    };

    for (const auto &knownDeviceID : kKnownDeviceIDs)
    {
        if (nativeRendererString.find(knownDeviceID.first) != std::string::npos)
        {
            return knownDeviceID.second;
        }
    }

    return 0;
}

bool IsMesa(const FunctionsGL *functions, std::array<int, 3> *version)
{
    ASSERT(version);

    if (functions->standard != STANDARD_GL_DESKTOP)
    {
        return false;
    }

    std::string nativeVersionString(
        reinterpret_cast<const char *>(functions->getString(GL_VERSION)));
    size_t pos = nativeVersionString.find("Mesa");
    if (pos == std::string::npos)
    {
        return false;
    }

    int *data = version->data();
    data[0] = data[1] = data[2] = 0;
    std::sscanf(nativeVersionString.c_str() + pos, "Mesa %d.%d.%d", data, data + 1, data + 2);

    return true;
}

namespace nativegl_gl
{

static bool MeetsRequirements(const FunctionsGL *functions,
                              const nativegl::SupportRequirement &requirements)
{
    bool hasRequiredExtensions = false;
    for (const std::vector<std::string> &exts : requirements.requiredExtensions)
    {
        bool hasAllExtensionsInSet = true;
        for (const std::string &extension : exts)
        {
            if (!functions->hasExtension(extension))
            {
                hasAllExtensionsInSet = false;
                break;
            }
        }
        if (hasAllExtensionsInSet)
        {
            hasRequiredExtensions = true;
            break;
        }
    }
    if (!requirements.requiredExtensions.empty() && !hasRequiredExtensions)
    {
        return false;
    }

    if (functions->version >= requirements.version)
    {
        return true;
    }
    else if (!requirements.versionExtensions.empty())
    {
        for (const std::string &extension : requirements.versionExtensions)
        {
            if (!functions->hasExtension(extension))
            {
                return false;
            }
        }
        return true;
    }
    else
    {
        return false;
    }
}

static bool CheckSizedInternalFormatTextureRenderability(const FunctionsGL *functions,
                                                         const angle::FeaturesGL &features,
                                                         GLenum internalFormat)
{
    const gl::InternalFormat &formatInfo = gl::GetSizedInternalFormatInfo(internalFormat);
    ASSERT(formatInfo.sized);

    // Query the current texture so it can be rebound afterwards
    GLint oldTextureBinding = 0;
    functions->getIntegerv(GL_TEXTURE_BINDING_2D, &oldTextureBinding);

    // Create a small texture with the same format and type that gl::Texture would use
    GLuint texture = 0;
    functions->genTextures(1, &texture);
    functions->bindTexture(GL_TEXTURE_2D, texture);

    // Nearest filter needed for framebuffer completeness on some drivers.
    functions->texParameteri(GL_TEXTURE_2D, GL_TEXTURE_MIN_FILTER, GL_NEAREST);

    nativegl::TexImageFormat texImageFormat = nativegl::GetTexImageFormat(
        functions, features, formatInfo.internalFormat, formatInfo.format, formatInfo.type);
    constexpr GLsizei kTextureSize = 16;
    functions->texImage2D(GL_TEXTURE_2D, 0, texImageFormat.internalFormat, kTextureSize,
                          kTextureSize, 0, texImageFormat.format, texImageFormat.type, nullptr);

    // Query the current framebuffer so it can be rebound afterwards
    GLint oldFramebufferBinding = 0;
    functions->getIntegerv(GL_FRAMEBUFFER_BINDING, &oldFramebufferBinding);

    // Bind the texture to the framebuffer and check renderability
    GLuint fbo = 0;
    functions->genFramebuffers(1, &fbo);
    functions->bindFramebuffer(GL_FRAMEBUFFER, fbo);
    functions->framebufferTexture2D(GL_FRAMEBUFFER, GL_COLOR_ATTACHMENT0, GL_TEXTURE_2D, texture,
                                    0);

    bool supported = functions->checkFramebufferStatus(GL_FRAMEBUFFER) == GL_FRAMEBUFFER_COMPLETE;

    // Delete the framebuffer and restore the previous binding
    functions->deleteFramebuffers(1, &fbo);
    functions->bindFramebuffer(GL_FRAMEBUFFER, static_cast<GLuint>(oldFramebufferBinding));

    // Delete the texture and restore the previous binding
    functions->deleteTextures(1, &texture);
    functions->bindTexture(GL_TEXTURE_2D, static_cast<GLuint>(oldTextureBinding));

    // Clear error
    if (!supported)
    {
        (void)functions->getError();
    }

    return supported;
}

static bool CheckInternalFormatRenderbufferRenderability(const FunctionsGL *functions,
                                                         const angle::FeaturesGL &features,
                                                         GLenum internalFormat)
{
    const gl::InternalFormat &formatInfo = gl::GetSizedInternalFormatInfo(internalFormat);
    ASSERT(formatInfo.sized);

    // Query the current renderbuffer so it can be rebound afterwards
    GLint oldRenderbufferBinding = 0;
    functions->getIntegerv(GL_RENDERBUFFER_BINDING, &oldRenderbufferBinding);

    // Create a small renderbuffer with the same format and type that gl::Renderbuffer would use
    GLuint renderbuffer = 0;
    functions->genRenderbuffers(1, &renderbuffer);
    functions->bindRenderbuffer(GL_RENDERBUFFER, renderbuffer);

    nativegl::RenderbufferFormat renderbufferFormat =
        nativegl::GetRenderbufferFormat(functions, features, formatInfo.internalFormat);
    constexpr GLsizei kRenderbufferSize = 16;
    functions->renderbufferStorage(GL_RENDERBUFFER, renderbufferFormat.internalFormat,
                                   kRenderbufferSize, kRenderbufferSize);

    // Query the current framebuffer so it can be rebound afterwards
    GLint oldFramebufferBinding = 0;
    functions->getIntegerv(GL_FRAMEBUFFER_BINDING, &oldFramebufferBinding);

    // Bind the texture to the framebuffer and check renderability
    GLuint fbo = 0;
    functions->genFramebuffers(1, &fbo);
    functions->bindFramebuffer(GL_FRAMEBUFFER, fbo);
    functions->framebufferRenderbuffer(GL_FRAMEBUFFER, GL_COLOR_ATTACHMENT0, GL_RENDERBUFFER,
                                       renderbuffer);

    bool supported = functions->checkFramebufferStatus(GL_FRAMEBUFFER) == GL_FRAMEBUFFER_COMPLETE;

    // Delete the framebuffer and restore the previous binding
    functions->deleteFramebuffers(1, &fbo);
    functions->bindFramebuffer(GL_FRAMEBUFFER, static_cast<GLuint>(oldFramebufferBinding));

    // Delete the renderbuffer and restore the previous binding
    functions->deleteRenderbuffers(1, &renderbuffer);
    functions->bindRenderbuffer(GL_RENDERBUFFER, static_cast<GLuint>(oldRenderbufferBinding));

    return supported;
}

static void LimitVersion(gl::Version *curVersion, const gl::Version &maxVersion)
{
    if (*curVersion >= maxVersion)
    {
        *curVersion = maxVersion;
    }
}

static gl::TextureCaps GenerateTextureFormatCaps(const FunctionsGL *functions,
                                                 const angle::FeaturesGL &features,
                                                 GLenum internalFormat,
                                                 gl::Version *maxSupportedESVersion)
{
    ASSERT(functions->getError() == GL_NO_ERROR);

    gl::TextureCaps textureCaps;

    const nativegl::InternalFormat &formatInfo =
        nativegl::GetInternalFormatInfo(internalFormat, functions->standard);
    textureCaps.texturable = MeetsRequirements(functions, formatInfo.texture);
    textureCaps.filterable =
        textureCaps.texturable && MeetsRequirements(functions, formatInfo.filter);
    textureCaps.textureAttachment = MeetsRequirements(functions, formatInfo.textureAttachment);
    textureCaps.renderbuffer      = MeetsRequirements(functions, formatInfo.renderbuffer);
    textureCaps.blendable         = textureCaps.renderbuffer || textureCaps.textureAttachment;

    // Do extra renderability validation for some formats.
    // We require GL_RGBA16F is renderable to expose EXT_color_buffer_half_float but we can't know
    // if the format is supported unless we try to create a framebuffer.
    if (internalFormat == GL_RGBA16F)
    {
        if (textureCaps.textureAttachment)
        {
            textureCaps.textureAttachment =
                CheckSizedInternalFormatTextureRenderability(functions, features, internalFormat);
        }
        if (textureCaps.renderbuffer)
        {
            textureCaps.renderbuffer =
                CheckInternalFormatRenderbufferRenderability(functions, features, internalFormat);
        }
    }

    // glGetInternalformativ is not available until version 4.2 but may be available through the 3.0
    // extension GL_ARB_internalformat_query
    if (textureCaps.renderbuffer && functions->getInternalformativ)
    {
        GLenum queryInternalFormat = internalFormat;

        if (internalFormat == GL_BGRA8_EXT)
        {
            // Querying GL_NUM_SAMPLE_COUNTS for GL_BGRA8_EXT generates an INVALID_ENUM on some
            // drivers.  It seems however that allocating a multisampled renderbuffer of this format
            // succeeds. To avoid breaking multisampling for this format, query the supported sample
            // counts for GL_RGBA8 instead.
            queryInternalFormat = GL_RGBA8;
        }

        GLint numSamples = 0;
        functions->getInternalformativ(GL_RENDERBUFFER, queryInternalFormat, GL_NUM_SAMPLE_COUNTS,
                                       1, &numSamples);

        if (numSamples > 0)
        {
            std::vector<GLint> samples(numSamples);
            functions->getInternalformativ(GL_RENDERBUFFER, queryInternalFormat, GL_SAMPLES,
                                           static_cast<GLsizei>(samples.size()), &samples[0]);

            if (internalFormat == GL_STENCIL_INDEX8)
            {
                // The query below does generates an error with STENCIL_INDEX8 on NVIDIA driver
                // 382.33. So for now we assume that the same sampling modes are conformant for
                // STENCIL_INDEX8 as for DEPTH24_STENCIL8. Clean this up once the driver is fixed.
                // http://anglebug.com/2059
                queryInternalFormat = GL_DEPTH24_STENCIL8;
            }
            for (size_t sampleIndex = 0; sampleIndex < samples.size(); sampleIndex++)
            {
                if (features.limitMaxMSAASamplesTo4.enabled && samples[sampleIndex] > 4)
                {
                    continue;
                }

                // Some NVIDIA drivers expose multisampling modes implemented as a combination of
                // multisampling and supersampling. These are non-conformant and should not be
                // exposed through ANGLE. Query which formats are conformant from the driver if
                // supported.
                GLint conformant = GL_TRUE;
                if (functions->getInternalformatSampleivNV)
                {
                    ASSERT(functions->getError() == GL_NO_ERROR);
                    functions->getInternalformatSampleivNV(GL_RENDERBUFFER, queryInternalFormat,
                                                           samples[sampleIndex], GL_CONFORMANT_NV,
                                                           1, &conformant);
                    // getInternalFormatSampleivNV does not work for all formats on NVIDIA Shield TV
                    // drivers. Assume that formats with large sample counts are non-conformant in
                    // case the query generates an error.
                    if (functions->getError() != GL_NO_ERROR)
                    {
                        conformant = (samples[sampleIndex] <= 8) ? GL_TRUE : GL_FALSE;
                    }
                }
                if (conformant == GL_TRUE)
                {
                    textureCaps.sampleCounts.insert(samples[sampleIndex]);
                }
            }
        }
    }

    // GLES 3.0.5 section 4.4.2.2: "Implementations must support creation of renderbuffers in these
    // required formats with up to the value of MAX_SAMPLES multisamples, with the exception of
    // signed and unsigned integer formats."
    const gl::InternalFormat &glFormatInfo = gl::GetSizedInternalFormatInfo(internalFormat);
    if (textureCaps.renderbuffer && !glFormatInfo.isInt() &&
        glFormatInfo.isRequiredRenderbufferFormat(gl::Version(3, 0)) &&
        textureCaps.getMaxSamples() < 4)
    {
        LimitVersion(maxSupportedESVersion, gl::Version(2, 0));
    }

    ASSERT(functions->getError() == GL_NO_ERROR);
    return textureCaps;
}

static GLint QuerySingleGLInt(const FunctionsGL *functions, GLenum name)
{
    GLint result = 0;
    functions->getIntegerv(name, &result);
    return result;
}

static GLint QuerySingleIndexGLInt(const FunctionsGL *functions, GLenum name, GLuint index)
{
    GLint result;
    functions->getIntegeri_v(name, index, &result);
    return result;
}

static GLint QueryGLIntRange(const FunctionsGL *functions, GLenum name, size_t index)
{
    GLint result[2] = {};
    functions->getIntegerv(name, result);
    return result[index];
}

static GLint64 QuerySingleGLInt64(const FunctionsGL *functions, GLenum name)
{
    // Fall back to 32-bit int if 64-bit query is not available. This can become relevant for some
    // caps that are defined as 64-bit values in core spec, but were introduced earlier in
    // extensions as 32-bit. Triggered in some cases by RenderDoc's emulated OpenGL driver.
    if (!functions->getInteger64v)
    {
        GLint result = 0;
        functions->getIntegerv(name, &result);
        return static_cast<GLint64>(result);
    }
    else
    {
        GLint64 result = 0;
        functions->getInteger64v(name, &result);
        return result;
    }
}

static GLfloat QuerySingleGLFloat(const FunctionsGL *functions, GLenum name)
{
    GLfloat result = 0.0f;
    functions->getFloatv(name, &result);
    return result;
}

static GLfloat QueryGLFloatRange(const FunctionsGL *functions, GLenum name, size_t index)
{
    GLfloat result[2] = {};
    functions->getFloatv(name, result);
    return result[index];
}

static gl::TypePrecision QueryTypePrecision(const FunctionsGL *functions,
                                            GLenum shaderType,
                                            GLenum precisionType)
{
    gl::TypePrecision precision;
    functions->getShaderPrecisionFormat(shaderType, precisionType, precision.range.data(),
                                        &precision.precision);
    return precision;
}

static GLint QueryQueryValue(const FunctionsGL *functions, GLenum target, GLenum name)
{
    GLint result;
    functions->getQueryiv(target, name, &result);
    return result;
}

void CapCombinedLimitToESShaders(GLint *combinedLimit, gl::ShaderMap<GLint> &perShaderLimit)
{
    GLint combinedESLimit = 0;
    for (gl::ShaderType shaderType : gl::kAllGraphicsShaderTypes)
    {
        combinedESLimit += perShaderLimit[shaderType];
    }

    *combinedLimit = std::min(*combinedLimit, combinedESLimit);
}

void GenerateCaps(const FunctionsGL *functions,
                  const angle::FeaturesGL &features,
                  gl::Caps *caps,
                  gl::TextureCapsMap *textureCapsMap,
                  gl::Extensions *extensions,
                  gl::Version *maxSupportedESVersion,
                  MultiviewImplementationTypeGL *multiviewImplementationType)
{
    // Start by assuming ES3.1 support and work down
    *maxSupportedESVersion = gl::Version(3, 1);

    // Texture format support checks
    const gl::FormatSet &allFormats = gl::GetAllSizedInternalFormats();
    for (GLenum internalFormat : allFormats)
    {
        gl::TextureCaps textureCaps =
            GenerateTextureFormatCaps(functions, features, internalFormat, maxSupportedESVersion);
        textureCapsMap->insert(internalFormat, textureCaps);

        if (gl::GetSizedInternalFormatInfo(internalFormat).compressed)
        {
            caps->compressedTextureFormats.push_back(internalFormat);
        }
    }

    // Table 6.28, implementation dependent values
    if (functions->isAtLeastGL(gl::Version(4, 3)) ||
        functions->hasGLExtension("GL_ARB_ES3_compatibility") ||
        functions->isAtLeastGLES(gl::Version(3, 0)))
    {
        caps->maxElementIndex = QuerySingleGLInt64(functions, GL_MAX_ELEMENT_INDEX);

        // Work around the null driver limitations.
        if (caps->maxElementIndex == 0)
        {
            caps->maxElementIndex = 0xFFFF;
        }
    }
    else
    {
        // Doesn't affect ES3 support, can use a pre-defined limit
        caps->maxElementIndex = static_cast<GLint64>(std::numeric_limits<unsigned int>::max());
    }

    GLint textureSizeLimit = std::numeric_limits<GLint>::max();
    if (features.limitMaxTextureSizeTo4096.enabled)
    {
        textureSizeLimit = 4096;
    }

    GLint max3dArrayTextureSizeLimit = std::numeric_limits<GLint>::max();
    if (features.limitMax3dArrayTextureSizeTo1024.enabled)
    {
        max3dArrayTextureSizeLimit = 1024;
    }

    if (functions->isAtLeastGL(gl::Version(1, 2)) || functions->isAtLeastGLES(gl::Version(3, 0)) ||
        functions->hasGLESExtension("GL_OES_texture_3D"))
    {
        caps->max3DTextureSize = std::min({QuerySingleGLInt(functions, GL_MAX_3D_TEXTURE_SIZE),
                                           textureSizeLimit, max3dArrayTextureSizeLimit});
    }
    else
    {
        // Can't support ES3 without 3D textures
        LimitVersion(maxSupportedESVersion, gl::Version(2, 0));
    }

    caps->max2DTextureSize = std::min(QuerySingleGLInt(functions, GL_MAX_TEXTURE_SIZE),
                                      textureSizeLimit);  // GL 1.0 / ES 2.0
    caps->maxCubeMapTextureSize =
        std::min(QuerySingleGLInt(functions, GL_MAX_CUBE_MAP_TEXTURE_SIZE),
                 textureSizeLimit);  // GL 1.3 / ES 2.0

    if (functions->isAtLeastGL(gl::Version(3, 0)) ||
        functions->hasGLExtension("GL_EXT_texture_array") ||
        functions->isAtLeastGLES(gl::Version(3, 0)))
    {
        caps->maxArrayTextureLayers =
            std::min({QuerySingleGLInt(functions, GL_MAX_ARRAY_TEXTURE_LAYERS), textureSizeLimit,
                      max3dArrayTextureSizeLimit});
    }
    else
    {
        // Can't support ES3 without array textures
        LimitVersion(maxSupportedESVersion, gl::Version(2, 0));
    }

    if (functions->isAtLeastGL(gl::Version(1, 5)) ||
        functions->hasGLExtension("GL_EXT_texture_lod_bias") ||
        functions->isAtLeastGLES(gl::Version(3, 0)))
    {
        caps->maxLODBias = QuerySingleGLFloat(functions, GL_MAX_TEXTURE_LOD_BIAS);
    }
    else
    {
        LimitVersion(maxSupportedESVersion, gl::Version(2, 0));
    }

    if (functions->isAtLeastGL(gl::Version(3, 0)) ||
        functions->hasGLExtension("GL_EXT_framebuffer_object") ||
        functions->isAtLeastGLES(gl::Version(2, 0)))
    {
        caps->maxRenderbufferSize = QuerySingleGLInt(functions, GL_MAX_RENDERBUFFER_SIZE);
        caps->maxColorAttachments = QuerySingleGLInt(functions, GL_MAX_COLOR_ATTACHMENTS);
    }
    else
    {
        // Can't support ES2 without framebuffers and renderbuffers
        LimitVersion(maxSupportedESVersion, gl::Version(0, 0));
    }

    if (functions->isAtLeastGL(gl::Version(2, 0)) ||
        functions->hasGLExtension("ARB_draw_buffers") ||
        functions->isAtLeastGLES(gl::Version(3, 0)) ||
        functions->hasGLESExtension("GL_EXT_draw_buffers"))
    {
        caps->maxDrawBuffers = QuerySingleGLInt(functions, GL_MAX_DRAW_BUFFERS);
    }
    else
    {
        // Framebuffer is required to have at least one drawbuffer even if the extension is not
        // supported
        caps->maxDrawBuffers = 1;
        LimitVersion(maxSupportedESVersion, gl::Version(2, 0));
    }

    caps->maxViewportWidth =
        QueryGLIntRange(functions, GL_MAX_VIEWPORT_DIMS, 0);  // GL 1.0 / ES 2.0
    caps->maxViewportHeight =
        QueryGLIntRange(functions, GL_MAX_VIEWPORT_DIMS, 1);  // GL 1.0 / ES 2.0

    if (functions->standard == STANDARD_GL_DESKTOP &&
        (functions->profile & GL_CONTEXT_CORE_PROFILE_BIT) != 0)
    {
        // Desktop GL core profile deprecated the GL_ALIASED_POINT_SIZE_RANGE query.  Use
        // GL_POINT_SIZE_RANGE instead.
        caps->minAliasedPointSize =
            std::max(1.0f, QueryGLFloatRange(functions, GL_POINT_SIZE_RANGE, 0));
        caps->maxAliasedPointSize = QueryGLFloatRange(functions, GL_POINT_SIZE_RANGE, 1);
    }
    else
    {
        caps->minAliasedPointSize =
            std::max(1.0f, QueryGLFloatRange(functions, GL_ALIASED_POINT_SIZE_RANGE, 0));
        caps->maxAliasedPointSize = QueryGLFloatRange(functions, GL_ALIASED_POINT_SIZE_RANGE, 1);
    }

    caps->minAliasedLineWidth =
        QueryGLFloatRange(functions, GL_ALIASED_LINE_WIDTH_RANGE, 0);  // GL 1.2 / ES 2.0
    caps->maxAliasedLineWidth =
        QueryGLFloatRange(functions, GL_ALIASED_LINE_WIDTH_RANGE, 1);  // GL 1.2 / ES 2.0

    // Table 6.29, implementation dependent values (cont.)
    if (functions->isAtLeastGL(gl::Version(1, 2)) || functions->isAtLeastGLES(gl::Version(3, 0)))
    {
        caps->maxElementsIndices  = QuerySingleGLInt(functions, GL_MAX_ELEMENTS_INDICES);
        caps->maxElementsVertices = QuerySingleGLInt(functions, GL_MAX_ELEMENTS_VERTICES);
    }
    else
    {
        // Doesn't impact supported version
    }

    if (functions->isAtLeastGL(gl::Version(4, 1)) ||
        functions->hasGLExtension("GL_ARB_get_program_binary") ||
        functions->isAtLeastGLES(gl::Version(3, 0)) ||
        functions->hasGLESExtension("GL_OES_get_program_binary"))
    {
        // Able to support the GL_PROGRAM_BINARY_ANGLE format as long as another program binary
        // format is available.
        GLint numBinaryFormats = QuerySingleGLInt(functions, GL_NUM_PROGRAM_BINARY_FORMATS_OES);
        if (numBinaryFormats > 0)
        {
            caps->programBinaryFormats.push_back(GL_PROGRAM_BINARY_ANGLE);
        }
    }
    else
    {
        // Doesn't impact supported version
    }

    // glGetShaderPrecisionFormat is not available until desktop GL version 4.1 or
    // GL_ARB_ES2_compatibility exists
    if (functions->isAtLeastGL(gl::Version(4, 1)) ||
        functions->hasGLExtension("GL_ARB_ES2_compatibility") ||
        functions->isAtLeastGLES(gl::Version(2, 0)))
    {
        caps->vertexHighpFloat   = QueryTypePrecision(functions, GL_VERTEX_SHADER, GL_HIGH_FLOAT);
        caps->vertexMediumpFloat = QueryTypePrecision(functions, GL_VERTEX_SHADER, GL_MEDIUM_FLOAT);
        caps->vertexLowpFloat    = QueryTypePrecision(functions, GL_VERTEX_SHADER, GL_LOW_FLOAT);
        caps->fragmentHighpFloat = QueryTypePrecision(functions, GL_FRAGMENT_SHADER, GL_HIGH_FLOAT);
        caps->fragmentMediumpFloat =
            QueryTypePrecision(functions, GL_FRAGMENT_SHADER, GL_MEDIUM_FLOAT);
        caps->fragmentLowpFloat  = QueryTypePrecision(functions, GL_FRAGMENT_SHADER, GL_LOW_FLOAT);
        caps->vertexHighpInt     = QueryTypePrecision(functions, GL_VERTEX_SHADER, GL_HIGH_INT);
        caps->vertexMediumpInt   = QueryTypePrecision(functions, GL_VERTEX_SHADER, GL_MEDIUM_INT);
        caps->vertexLowpInt      = QueryTypePrecision(functions, GL_VERTEX_SHADER, GL_LOW_INT);
        caps->fragmentHighpInt   = QueryTypePrecision(functions, GL_FRAGMENT_SHADER, GL_HIGH_INT);
        caps->fragmentMediumpInt = QueryTypePrecision(functions, GL_FRAGMENT_SHADER, GL_MEDIUM_INT);
        caps->fragmentLowpInt    = QueryTypePrecision(functions, GL_FRAGMENT_SHADER, GL_LOW_INT);
    }
    else
    {
        // Doesn't impact supported version, set some default values
        caps->vertexHighpFloat.setIEEEFloat();
        caps->vertexMediumpFloat.setIEEEFloat();
        caps->vertexLowpFloat.setIEEEFloat();
        caps->fragmentHighpFloat.setIEEEFloat();
        caps->fragmentMediumpFloat.setIEEEFloat();
        caps->fragmentLowpFloat.setIEEEFloat();
        caps->vertexHighpInt.setTwosComplementInt(32);
        caps->vertexMediumpInt.setTwosComplementInt(32);
        caps->vertexLowpInt.setTwosComplementInt(32);
        caps->fragmentHighpInt.setTwosComplementInt(32);
        caps->fragmentMediumpInt.setTwosComplementInt(32);
        caps->fragmentLowpInt.setTwosComplementInt(32);
    }

    if (functions->isAtLeastGL(gl::Version(3, 2)) || functions->hasGLExtension("GL_ARB_sync") ||
        functions->isAtLeastGLES(gl::Version(3, 0)))
    {
        // Work around Linux NVIDIA driver bug where GL_TIMEOUT_IGNORED is returned.
        caps->maxServerWaitTimeout =
            std::max<GLint64>(QuerySingleGLInt64(functions, GL_MAX_SERVER_WAIT_TIMEOUT), 0);
    }
    else
    {
        LimitVersion(maxSupportedESVersion, gl::Version(2, 0));
    }

    // Table 6.31, implementation dependent vertex shader limits
    if (functions->isAtLeastGL(gl::Version(2, 0)) || functions->isAtLeastGLES(gl::Version(2, 0)))
    {
        caps->maxVertexAttributes = QuerySingleGLInt(functions, GL_MAX_VERTEX_ATTRIBS);
        caps->maxShaderUniformComponents[gl::ShaderType::Vertex] =
            QuerySingleGLInt(functions, GL_MAX_VERTEX_UNIFORM_COMPONENTS);
        caps->maxShaderTextureImageUnits[gl::ShaderType::Vertex] =
            QuerySingleGLInt(functions, GL_MAX_VERTEX_TEXTURE_IMAGE_UNITS);
    }
    else
    {
        // Can't support ES2 version without these caps
        LimitVersion(maxSupportedESVersion, gl::Version(0, 0));
    }

    if (functions->isAtLeastGL(gl::Version(4, 1)) ||
        functions->hasGLExtension("GL_ARB_ES2_compatibility") ||
        functions->isAtLeastGLES(gl::Version(2, 0)))
    {
        caps->maxVertexUniformVectors = QuerySingleGLInt(functions, GL_MAX_VERTEX_UNIFORM_VECTORS);
        caps->maxFragmentUniformVectors =
            QuerySingleGLInt(functions, GL_MAX_FRAGMENT_UNIFORM_VECTORS);
    }
    else
    {
        // Doesn't limit ES version, GL_MAX_VERTEX_UNIFORM_COMPONENTS / 4 is acceptable.
        caps->maxVertexUniformVectors =
            caps->maxShaderUniformComponents[gl::ShaderType::Vertex] / 4;
        // Doesn't limit ES version, GL_MAX_FRAGMENT_UNIFORM_COMPONENTS / 4 is acceptable.
        caps->maxFragmentUniformVectors =
            caps->maxShaderUniformComponents[gl::ShaderType::Fragment] / 4;
    }

    if (functions->isAtLeastGL(gl::Version(3, 2)) || functions->isAtLeastGLES(gl::Version(3, 0)))
    {
        caps->maxVertexOutputComponents =
            QuerySingleGLInt(functions, GL_MAX_VERTEX_OUTPUT_COMPONENTS);
    }
    else
    {
        // There doesn't seem, to be a desktop extension to add this cap, maybe it could be given a
        // safe limit instead of limiting the supported ES version.
        LimitVersion(maxSupportedESVersion, gl::Version(2, 0));
    }

    // Table 6.32, implementation dependent fragment shader limits
    if (functions->isAtLeastGL(gl::Version(2, 0)) || functions->isAtLeastGLES(gl::Version(2, 0)))
    {
        caps->maxShaderUniformComponents[gl::ShaderType::Fragment] =
            QuerySingleGLInt(functions, GL_MAX_FRAGMENT_UNIFORM_COMPONENTS);
        caps->maxShaderTextureImageUnits[gl::ShaderType::Fragment] =
            QuerySingleGLInt(functions, GL_MAX_TEXTURE_IMAGE_UNITS);
    }
    else
    {
        // Can't support ES2 version without these caps
        LimitVersion(maxSupportedESVersion, gl::Version(0, 0));
    }

    if (functions->isAtLeastGL(gl::Version(3, 2)) || functions->isAtLeastGLES(gl::Version(3, 0)))
    {
        caps->maxFragmentInputComponents =
            QuerySingleGLInt(functions, GL_MAX_FRAGMENT_INPUT_COMPONENTS);
    }
    else
    {
        // There doesn't seem, to be a desktop extension to add this cap, maybe it could be given a
        // safe limit instead of limiting the supported ES version.
        LimitVersion(maxSupportedESVersion, gl::Version(2, 0));
    }

    if (functions->isAtLeastGL(gl::Version(3, 0)) || functions->isAtLeastGLES(gl::Version(3, 0)))
    {
        caps->minProgramTexelOffset = QuerySingleGLInt(functions, GL_MIN_PROGRAM_TEXEL_OFFSET);
        caps->maxProgramTexelOffset = QuerySingleGLInt(functions, GL_MAX_PROGRAM_TEXEL_OFFSET);
    }
    else
    {
        // Can't support ES3 without texel offset, could possibly be emulated in the shader
        LimitVersion(maxSupportedESVersion, gl::Version(2, 0));
    }

    // Table 6.33, implementation dependent aggregate shader limits
    if (functions->isAtLeastGL(gl::Version(3, 1)) ||
        functions->hasGLExtension("GL_ARB_uniform_buffer_object") ||
        functions->isAtLeastGLES(gl::Version(3, 0)))
    {
        caps->maxShaderUniformBlocks[gl::ShaderType::Vertex] =
            QuerySingleGLInt(functions, GL_MAX_VERTEX_UNIFORM_BLOCKS);
        caps->maxShaderUniformBlocks[gl::ShaderType::Fragment] =
            QuerySingleGLInt(functions, GL_MAX_FRAGMENT_UNIFORM_BLOCKS);
        caps->maxUniformBufferBindings =
            QuerySingleGLInt(functions, GL_MAX_UNIFORM_BUFFER_BINDINGS);
        caps->maxUniformBlockSize = QuerySingleGLInt64(functions, GL_MAX_UNIFORM_BLOCK_SIZE);
        caps->uniformBufferOffsetAlignment =
            QuerySingleGLInt(functions, GL_UNIFORM_BUFFER_OFFSET_ALIGNMENT);
        caps->maxCombinedUniformBlocks =
            QuerySingleGLInt(functions, GL_MAX_COMBINED_UNIFORM_BLOCKS);
        caps->maxCombinedShaderUniformComponents[gl::ShaderType::Vertex] =
            QuerySingleGLInt64(functions, GL_MAX_COMBINED_VERTEX_UNIFORM_COMPONENTS);
        caps->maxCombinedShaderUniformComponents[gl::ShaderType::Fragment] =
            QuerySingleGLInt64(functions, GL_MAX_COMBINED_FRAGMENT_UNIFORM_COMPONENTS);
    }
    else
    {
        // Can't support ES3 without uniform blocks
        LimitVersion(maxSupportedESVersion, gl::Version(2, 0));
    }

    if (functions->isAtLeastGL(gl::Version(3, 2)) &&
        (functions->profile & GL_CONTEXT_CORE_PROFILE_BIT) != 0)
    {
        caps->maxVaryingComponents = QuerySingleGLInt(functions, GL_MAX_VERTEX_OUTPUT_COMPONENTS);
    }
    else if (functions->isAtLeastGL(gl::Version(3, 0)) ||
             functions->hasGLExtension("GL_ARB_ES2_compatibility") ||
             functions->isAtLeastGLES(gl::Version(2, 0)))
    {
        caps->maxVaryingComponents = QuerySingleGLInt(functions, GL_MAX_VARYING_COMPONENTS);
    }
    else if (functions->isAtLeastGL(gl::Version(2, 0)))
    {
        caps->maxVaryingComponents = QuerySingleGLInt(functions, GL_MAX_VARYING_FLOATS);
        LimitVersion(maxSupportedESVersion, gl::Version(2, 0));
    }
    else
    {
        LimitVersion(maxSupportedESVersion, gl::Version(0, 0));
    }

    if (functions->isAtLeastGL(gl::Version(4, 1)) ||
        functions->hasGLExtension("GL_ARB_ES2_compatibility") ||
        functions->isAtLeastGLES(gl::Version(2, 0)))
    {
        caps->maxVaryingVectors = QuerySingleGLInt(functions, GL_MAX_VARYING_VECTORS);
    }
    else
    {
        // Doesn't limit ES version, GL_MAX_VARYING_COMPONENTS / 4 is acceptable.
        caps->maxVaryingVectors = caps->maxVaryingComponents / 4;
    }

    // Determine the max combined texture image units by adding the vertex and fragment limits.  If
    // the real cap is queried, it would contain the limits for shader types that are not available
    // to ES.
    caps->maxCombinedTextureImageUnits =
        QuerySingleGLInt(functions, GL_MAX_COMBINED_TEXTURE_IMAGE_UNITS);

    // Table 6.34, implementation dependent transform feedback limits
    if (functions->isAtLeastGL(gl::Version(4, 0)) ||
        functions->hasGLExtension("GL_ARB_transform_feedback2") ||
        functions->isAtLeastGLES(gl::Version(3, 0)))
    {
        caps->maxTransformFeedbackInterleavedComponents =
            QuerySingleGLInt(functions, GL_MAX_TRANSFORM_FEEDBACK_INTERLEAVED_COMPONENTS);
        caps->maxTransformFeedbackSeparateAttributes =
            QuerySingleGLInt(functions, GL_MAX_TRANSFORM_FEEDBACK_SEPARATE_ATTRIBS);
        caps->maxTransformFeedbackSeparateComponents =
            QuerySingleGLInt(functions, GL_MAX_TRANSFORM_FEEDBACK_SEPARATE_COMPONENTS);
    }
    else
    {
        // Can't support ES3 without transform feedback
        LimitVersion(maxSupportedESVersion, gl::Version(2, 0));
    }

    GLint sampleCountLimit = std::numeric_limits<GLint>::max();
    if (features.limitMaxMSAASamplesTo4.enabled)
    {
        sampleCountLimit = 4;
    }

    // Table 6.35, Framebuffer Dependent Values
    if (functions->isAtLeastGL(gl::Version(3, 0)) ||
        functions->hasGLExtension("GL_EXT_framebuffer_multisample") ||
        functions->isAtLeastGLES(gl::Version(3, 0)) ||
        functions->hasGLESExtension("GL_EXT_multisampled_render_to_texture"))
    {
        caps->maxSamples = std::min(QuerySingleGLInt(functions, GL_MAX_SAMPLES), sampleCountLimit);
    }
    else
    {
        LimitVersion(maxSupportedESVersion, gl::Version(2, 0));
    }

    // Non-constant sampler array indexing is required for OpenGL ES 2 and OpenGL ES after 3.2.
    // However having it available on OpenGL ES 2 is a specification bug, and using this
    // indexing in WebGL is undefined. Requiring this feature would break WebGL 1 for some users
    // so we don't check for it. (it is present with ESSL 100, ESSL >= 320, GLSL >= 400 and
    // GL_ARB_gpu_shader5)

    // Check if sampler objects are supported
    if (!functions->isAtLeastGL(gl::Version(3, 3)) &&
        !functions->hasGLExtension("GL_ARB_sampler_objects") &&
        !functions->isAtLeastGLES(gl::Version(3, 0)))
    {
        // Can't support ES3 without sampler objects
        LimitVersion(maxSupportedESVersion, gl::Version(2, 0));
    }

    // Can't support ES3 without texture swizzling
    if (!functions->isAtLeastGL(gl::Version(3, 3)) &&
        !functions->hasGLExtension("GL_ARB_texture_swizzle") &&
        !functions->hasGLExtension("GL_EXT_texture_swizzle") &&
        !functions->isAtLeastGLES(gl::Version(3, 0)))
    {
        LimitVersion(maxSupportedESVersion, gl::Version(2, 0));

        // Texture swizzling is required to work around the luminance texture format not being
        // present in the core profile
        if (functions->profile & GL_CONTEXT_CORE_PROFILE_BIT)
        {
            LimitVersion(maxSupportedESVersion, gl::Version(0, 0));
        }
    }

    // Can't support ES3 without the GLSL packing builtins. We have a workaround for all
    // desktop OpenGL versions starting from 3.3 with the bit packing extension.
    if (!functions->isAtLeastGL(gl::Version(4, 2)) &&
        !(functions->isAtLeastGL(gl::Version(3, 2)) &&
          functions->hasGLExtension("GL_ARB_shader_bit_encoding")) &&
        !functions->hasGLExtension("GL_ARB_shading_language_packing") &&
        !functions->isAtLeastGLES(gl::Version(3, 0)))
    {
        LimitVersion(maxSupportedESVersion, gl::Version(2, 0));
    }

    // ES3 needs to support explicit layout location qualifiers, while it might be possible to
    // fake them in our side, we currently don't support that.
    if (!functions->isAtLeastGL(gl::Version(3, 3)) &&
        !functions->hasGLExtension("GL_ARB_explicit_attrib_location") &&
        !functions->isAtLeastGLES(gl::Version(3, 0)))
    {
        LimitVersion(maxSupportedESVersion, gl::Version(2, 0));
    }

    if (functions->isAtLeastGL(gl::Version(4, 3)) || functions->isAtLeastGLES(gl::Version(3, 1)) ||
        functions->hasGLExtension("GL_ARB_framebuffer_no_attachments"))
    {
        caps->maxFramebufferWidth  = QuerySingleGLInt(functions, GL_MAX_FRAMEBUFFER_WIDTH);
        caps->maxFramebufferHeight = QuerySingleGLInt(functions, GL_MAX_FRAMEBUFFER_HEIGHT);
        caps->maxFramebufferSamples =
            std::min(QuerySingleGLInt(functions, GL_MAX_FRAMEBUFFER_SAMPLES), sampleCountLimit);
    }
    else
    {
        LimitVersion(maxSupportedESVersion, gl::Version(3, 0));
    }

    if (functions->isAtLeastGL(gl::Version(3, 2)) || functions->isAtLeastGLES(gl::Version(3, 1)) ||
        functions->hasGLExtension("GL_ARB_texture_multisample"))
    {
        caps->maxSampleMaskWords = QuerySingleGLInt(functions, GL_MAX_SAMPLE_MASK_WORDS);
        caps->maxColorTextureSamples =
            std::min(QuerySingleGLInt(functions, GL_MAX_COLOR_TEXTURE_SAMPLES), sampleCountLimit);
        caps->maxDepthTextureSamples =
            std::min(QuerySingleGLInt(functions, GL_MAX_DEPTH_TEXTURE_SAMPLES), sampleCountLimit);
        caps->maxIntegerSamples =
            std::min(QuerySingleGLInt(functions, GL_MAX_INTEGER_SAMPLES), sampleCountLimit);
    }
    else
    {
        LimitVersion(maxSupportedESVersion, gl::Version(3, 0));
    }

    if (functions->isAtLeastGL(gl::Version(4, 3)) || functions->isAtLeastGLES(gl::Version(3, 1)) ||
        functions->hasGLExtension("GL_ARB_vertex_attrib_binding"))
    {
        caps->maxVertexAttribRelativeOffset =
            QuerySingleGLInt(functions, GL_MAX_VERTEX_ATTRIB_RELATIVE_OFFSET);
        caps->maxVertexAttribBindings = QuerySingleGLInt(functions, GL_MAX_VERTEX_ATTRIB_BINDINGS);

        // OpenGL 4.3 has no limit on maximum value of stride.
        // [OpenGL 4.3 (Core Profile) - February 14, 2013] Chapter 10.3.1 Page 298
        if (features.emulateMaxVertexAttribStride.enabled ||
            (functions->standard == STANDARD_GL_DESKTOP && functions->version == gl::Version(4, 3)))
        {
            caps->maxVertexAttribStride = 2048;
        }
        else
        {
            caps->maxVertexAttribStride = QuerySingleGLInt(functions, GL_MAX_VERTEX_ATTRIB_STRIDE);
        }
    }
    else
    {
        LimitVersion(maxSupportedESVersion, gl::Version(3, 0));
    }

    if (functions->isAtLeastGL(gl::Version(4, 3)) || functions->isAtLeastGLES(gl::Version(3, 1)) ||
        functions->hasGLExtension("GL_ARB_shader_storage_buffer_object"))
    {
        caps->maxCombinedShaderOutputResources =
            QuerySingleGLInt(functions, GL_MAX_COMBINED_SHADER_OUTPUT_RESOURCES);
        caps->maxShaderStorageBlocks[gl::ShaderType::Fragment] =
            QuerySingleGLInt(functions, GL_MAX_FRAGMENT_SHADER_STORAGE_BLOCKS);
        caps->maxShaderStorageBlocks[gl::ShaderType::Vertex] =
            QuerySingleGLInt(functions, GL_MAX_VERTEX_SHADER_STORAGE_BLOCKS);
        caps->maxShaderStorageBufferBindings =
            QuerySingleGLInt(functions, GL_MAX_SHADER_STORAGE_BUFFER_BINDINGS);
        caps->maxShaderStorageBlockSize =
            QuerySingleGLInt64(functions, GL_MAX_SHADER_STORAGE_BLOCK_SIZE);
        caps->maxCombinedShaderStorageBlocks =
            QuerySingleGLInt(functions, GL_MAX_COMBINED_SHADER_STORAGE_BLOCKS);
        caps->shaderStorageBufferOffsetAlignment =
            QuerySingleGLInt(functions, GL_SHADER_STORAGE_BUFFER_OFFSET_ALIGNMENT);
    }
    else
    {
        LimitVersion(maxSupportedESVersion, gl::Version(3, 0));
    }

    if (nativegl::SupportsCompute(functions))
    {
        for (GLuint index = 0u; index < 3u; ++index)
        {
            caps->maxComputeWorkGroupCount[index] =
                QuerySingleIndexGLInt(functions, GL_MAX_COMPUTE_WORK_GROUP_COUNT, index);

            caps->maxComputeWorkGroupSize[index] =
                QuerySingleIndexGLInt(functions, GL_MAX_COMPUTE_WORK_GROUP_SIZE, index);
        }
        caps->maxComputeWorkGroupInvocations =
            QuerySingleGLInt(functions, GL_MAX_COMPUTE_WORK_GROUP_INVOCATIONS);
        caps->maxShaderUniformBlocks[gl::ShaderType::Compute] =
            QuerySingleGLInt(functions, GL_MAX_COMPUTE_UNIFORM_BLOCKS);
        caps->maxShaderTextureImageUnits[gl::ShaderType::Compute] =
            QuerySingleGLInt(functions, GL_MAX_COMPUTE_TEXTURE_IMAGE_UNITS);
        caps->maxComputeSharedMemorySize =
            QuerySingleGLInt(functions, GL_MAX_COMPUTE_SHARED_MEMORY_SIZE);
        caps->maxShaderUniformComponents[gl::ShaderType::Compute] =
            QuerySingleGLInt(functions, GL_MAX_COMPUTE_UNIFORM_COMPONENTS);
        caps->maxShaderAtomicCounterBuffers[gl::ShaderType::Compute] =
            QuerySingleGLInt(functions, GL_MAX_COMPUTE_ATOMIC_COUNTER_BUFFERS);
        caps->maxShaderAtomicCounters[gl::ShaderType::Compute] =
            QuerySingleGLInt(functions, GL_MAX_COMPUTE_ATOMIC_COUNTERS);
        caps->maxShaderImageUniforms[gl::ShaderType::Compute] =
            QuerySingleGLInt(functions, GL_MAX_COMPUTE_IMAGE_UNIFORMS);
        caps->maxCombinedShaderUniformComponents[gl::ShaderType::Compute] =
            QuerySingleGLInt(functions, GL_MAX_COMBINED_COMPUTE_UNIFORM_COMPONENTS);
        caps->maxShaderStorageBlocks[gl::ShaderType::Compute] =
            QuerySingleGLInt(functions, GL_MAX_COMPUTE_SHADER_STORAGE_BLOCKS);
    }
    else
    {
        LimitVersion(maxSupportedESVersion, gl::Version(3, 0));
    }

    if (functions->isAtLeastGL(gl::Version(4, 3)) || functions->isAtLeastGLES(gl::Version(3, 1)) ||
        functions->hasGLExtension("GL_ARB_explicit_uniform_location"))
    {
        caps->maxUniformLocations = QuerySingleGLInt(functions, GL_MAX_UNIFORM_LOCATIONS);
    }
    else
    {
        LimitVersion(maxSupportedESVersion, gl::Version(3, 0));
    }

    if (functions->isAtLeastGL(gl::Version(4, 0)) || functions->isAtLeastGLES(gl::Version(3, 1)) ||
        functions->hasGLExtension("GL_ARB_texture_gather"))
    {
        caps->minProgramTextureGatherOffset =
            QuerySingleGLInt(functions, GL_MIN_PROGRAM_TEXTURE_GATHER_OFFSET);
        caps->maxProgramTextureGatherOffset =
            QuerySingleGLInt(functions, GL_MAX_PROGRAM_TEXTURE_GATHER_OFFSET);
    }
    else
    {
        LimitVersion(maxSupportedESVersion, gl::Version(3, 0));
    }

    if (functions->isAtLeastGL(gl::Version(4, 2)) || functions->isAtLeastGLES(gl::Version(3, 1)) ||
        functions->hasGLExtension("GL_ARB_shader_image_load_store"))
    {
        caps->maxShaderImageUniforms[gl::ShaderType::Vertex] =
            QuerySingleGLInt(functions, GL_MAX_VERTEX_IMAGE_UNIFORMS);
        caps->maxShaderImageUniforms[gl::ShaderType::Fragment] =
            QuerySingleGLInt(functions, GL_MAX_FRAGMENT_IMAGE_UNIFORMS);
        caps->maxImageUnits = QuerySingleGLInt(functions, GL_MAX_IMAGE_UNITS);
        caps->maxCombinedImageUniforms =
            QuerySingleGLInt(functions, GL_MAX_COMBINED_IMAGE_UNIFORMS);
    }
    else
    {
        LimitVersion(maxSupportedESVersion, gl::Version(3, 0));
    }

    if (functions->isAtLeastGL(gl::Version(4, 2)) || functions->isAtLeastGLES(gl::Version(3, 1)) ||
        functions->hasGLExtension("GL_ARB_shader_atomic_counters"))
    {
        caps->maxShaderAtomicCounterBuffers[gl::ShaderType::Vertex] =
            QuerySingleGLInt(functions, GL_MAX_VERTEX_ATOMIC_COUNTER_BUFFERS);
        caps->maxShaderAtomicCounters[gl::ShaderType::Vertex] =
            QuerySingleGLInt(functions, GL_MAX_VERTEX_ATOMIC_COUNTERS);
        caps->maxShaderAtomicCounterBuffers[gl::ShaderType::Fragment] =
            QuerySingleGLInt(functions, GL_MAX_FRAGMENT_ATOMIC_COUNTER_BUFFERS);
        caps->maxShaderAtomicCounters[gl::ShaderType::Fragment] =
            QuerySingleGLInt(functions, GL_MAX_FRAGMENT_ATOMIC_COUNTERS);
        caps->maxAtomicCounterBufferBindings =
            QuerySingleGLInt(functions, GL_MAX_ATOMIC_COUNTER_BUFFER_BINDINGS);
        caps->maxAtomicCounterBufferSize =
            QuerySingleGLInt(functions, GL_MAX_ATOMIC_COUNTER_BUFFER_SIZE);
        caps->maxCombinedAtomicCounterBuffers =
            QuerySingleGLInt(functions, GL_MAX_COMBINED_ATOMIC_COUNTER_BUFFERS);
        caps->maxCombinedAtomicCounters =
            QuerySingleGLInt(functions, GL_MAX_COMBINED_ATOMIC_COUNTERS);
    }
    else
    {
        LimitVersion(maxSupportedESVersion, gl::Version(3, 0));
    }

    // TODO(geofflang): The gl-uniform-arrays WebGL conformance test struggles to complete on time
    // if the max uniform vectors is too large.  Artificially limit the maximum until the test is
    // updated.
    caps->maxVertexUniformVectors = std::min(1024, caps->maxVertexUniformVectors);
    caps->maxShaderUniformComponents[gl::ShaderType::Vertex] =
        std::min(caps->maxVertexUniformVectors * 4,
                 caps->maxShaderUniformComponents[gl::ShaderType::Vertex]);
    caps->maxFragmentUniformVectors = std::min(1024, caps->maxFragmentUniformVectors);
    caps->maxShaderUniformComponents[gl::ShaderType::Fragment] =
        std::min(caps->maxFragmentUniformVectors * 4,
                 caps->maxShaderUniformComponents[gl::ShaderType::Fragment]);

    // If it is not possible to support reading buffer data back, a shadow copy of the buffers must
    // be held. This disallows writing to buffers indirectly through transform feedback, thus
    // disallowing ES3.
    if (!CanMapBufferForRead(functions))
    {
        LimitVersion(maxSupportedESVersion, gl::Version(2, 0));
    }

    // Extension support
    extensions->setTextureExtensionSupport(*textureCapsMap);
    extensions->textureCompressionASTCHDRKHR =
        extensions->textureCompressionASTCLDRKHR &&
        functions->hasExtension("GL_KHR_texture_compression_astc_hdr");
    extensions->textureCompressionSliced3dASTCKHR =
        (extensions->textureCompressionASTCLDRKHR &&
         functions->hasExtension("GL_KHR_texture_compression_astc_sliced_3d")) ||
        extensions->textureCompressionASTCHDRKHR;
    extensions->elementIndexUintOES = functions->standard == STANDARD_GL_DESKTOP ||
                                      functions->isAtLeastGLES(gl::Version(3, 0)) ||
                                      functions->hasGLESExtension("GL_OES_element_index_uint");
    extensions->getProgramBinaryOES = caps->programBinaryFormats.size() > 0;
    extensions->readFormatBGRA      = functions->isAtLeastGL(gl::Version(1, 2)) ||
                                 functions->hasGLExtension("GL_EXT_bgra") ||
                                 functions->hasGLESExtension("GL_EXT_read_format_bgra");
    extensions->pixelBufferObjectNV = functions->isAtLeastGL(gl::Version(2, 1)) ||
                                      functions->isAtLeastGLES(gl::Version(3, 0)) ||
                                      functions->hasGLExtension("GL_ARB_pixel_buffer_object") ||
                                      functions->hasGLExtension("GL_EXT_pixel_buffer_object") ||
                                      functions->hasGLESExtension("GL_NV_pixel_buffer_object");
    extensions->glSyncARB    = nativegl::SupportsFenceSync(functions);
    extensions->mapBufferOES = functions->isAtLeastGL(gl::Version(1, 5)) ||
                               functions->isAtLeastGLES(gl::Version(3, 0)) ||
                               functions->hasGLESExtension("GL_OES_mapbuffer");
    extensions->mapBufferRange = functions->isAtLeastGL(gl::Version(3, 0)) ||
                                 functions->hasGLExtension("GL_ARB_map_buffer_range") ||
                                 functions->isAtLeastGLES(gl::Version(3, 0)) ||
                                 functions->hasGLESExtension("GL_EXT_map_buffer_range");
    extensions->textureNPOTOES = functions->standard == STANDARD_GL_DESKTOP ||
                                 functions->isAtLeastGLES(gl::Version(3, 0)) ||
                                 functions->hasGLESExtension("GL_OES_texture_npot");
    // TODO(jmadill): Investigate emulating EXT_draw_buffers on ES 3.0's core functionality.
    extensions->drawBuffers = functions->isAtLeastGL(gl::Version(2, 0)) ||
                              functions->hasGLExtension("ARB_draw_buffers") ||
                              functions->hasGLESExtension("GL_EXT_draw_buffers");
    extensions->textureStorage = functions->standard == STANDARD_GL_DESKTOP ||
                                 functions->hasGLESExtension("GL_EXT_texture_storage");
    extensions->textureFilterAnisotropic =
        functions->hasGLExtension("GL_EXT_texture_filter_anisotropic") ||
        functions->hasGLESExtension("GL_EXT_texture_filter_anisotropic");
    extensions->occlusionQueryBoolean = nativegl::SupportsOcclusionQueries(functions);
    extensions->maxTextureAnisotropy =
        extensions->textureFilterAnisotropic
            ? QuerySingleGLFloat(functions, GL_MAX_TEXTURE_MAX_ANISOTROPY_EXT)
            : 0.0f;
    extensions->fenceNV = FenceNVGL::Supported(functions) || FenceNVSyncGL::Supported(functions);
    extensions->blendMinMax = functions->isAtLeastGL(gl::Version(1, 5)) ||
                              functions->hasGLExtension("GL_EXT_blend_minmax") ||
                              functions->isAtLeastGLES(gl::Version(3, 0)) ||
                              functions->hasGLESExtension("GL_EXT_blend_minmax");
    extensions->framebufferBlit        = (functions->blitFramebuffer != nullptr);
    extensions->framebufferMultisample = caps->maxSamples > 0;
    extensions->standardDerivativesOES = functions->isAtLeastGL(gl::Version(2, 0)) ||
                                         functions->hasGLExtension("GL_ARB_fragment_shader") ||
                                         functions->hasGLESExtension("GL_OES_standard_derivatives");
    extensions->shaderTextureLOD = functions->isAtLeastGL(gl::Version(3, 0)) ||
                                   functions->hasGLExtension("GL_ARB_shader_texture_lod") ||
                                   functions->hasGLESExtension("GL_EXT_shader_texture_lod");
    extensions->fragDepth = functions->standard == STANDARD_GL_DESKTOP ||
                            functions->hasGLESExtension("GL_EXT_frag_depth");

    // Support video texture extension on non Android backends.
    // TODO(crbug.com/776222): support Android and Apple devices.
    extensions->webglVideoTexture = !IsAndroid() && !IsApple();

    if (functions->hasGLExtension("GL_ARB_shader_viewport_layer_array") ||
        functions->hasGLExtension("GL_NV_viewport_array2"))
    {
        extensions->multiview  = true;
        extensions->multiview2 = true;
        // GL_MAX_ARRAY_TEXTURE_LAYERS is guaranteed to be at least 256.
        const int maxLayers = QuerySingleGLInt(functions, GL_MAX_ARRAY_TEXTURE_LAYERS);
        // GL_MAX_VIEWPORTS is guaranteed to be at least 16.
        const int maxViewports = QuerySingleGLInt(functions, GL_MAX_VIEWPORTS);
        extensions->maxViews   = static_cast<GLuint>(
            std::min(static_cast<int>(gl::IMPLEMENTATION_ANGLE_MULTIVIEW_MAX_VIEWS),
                     std::min(maxLayers, maxViewports)));
        *multiviewImplementationType = MultiviewImplementationTypeGL::NV_VIEWPORT_ARRAY2;
    }

    extensions->fboRenderMipmapOES = functions->isAtLeastGL(gl::Version(3, 0)) ||
                                     functions->hasGLExtension("GL_EXT_framebuffer_object") ||
                                     functions->isAtLeastGLES(gl::Version(3, 0)) ||
                                     functions->hasGLESExtension("GL_OES_fbo_render_mipmap");
    extensions->textureBorderClampOES =
        functions->standard == STANDARD_GL_DESKTOP ||
        functions->hasGLESExtension("GL_OES_texture_border_clamp") ||
        functions->hasGLESExtension("GL_EXT_texture_border_clamp") ||
        functions->hasGLESExtension("GL_NV_texture_border_clamp");
    extensions->instancedArraysANGLE = functions->isAtLeastGL(gl::Version(3, 1)) ||
                                       (functions->hasGLExtension("GL_ARB_instanced_arrays") &&
                                        (functions->hasGLExtension("GL_ARB_draw_instanced") ||
                                         functions->hasGLExtension("GL_EXT_draw_instanced"))) ||
                                       functions->isAtLeastGLES(gl::Version(3, 0)) ||
                                       functions->hasGLESExtension("GL_EXT_instanced_arrays");
    extensions->instancedArraysEXT = extensions->instancedArraysANGLE;
    extensions->unpackSubimage     = functions->standard == STANDARD_GL_DESKTOP ||
                                 functions->isAtLeastGLES(gl::Version(3, 0)) ||
                                 functions->hasGLESExtension("GL_EXT_unpack_subimage");
    extensions->noperspectiveInterpolationNV = functions->isAtLeastGL(gl::Version(3, 0));
    extensions->packSubimage                 = functions->standard == STANDARD_GL_DESKTOP ||
                               functions->isAtLeastGLES(gl::Version(3, 0)) ||
                               functions->hasGLESExtension("GL_NV_pack_subimage");
    extensions->vertexArrayObjectOES = functions->isAtLeastGL(gl::Version(3, 0)) ||
                                       functions->hasGLExtension("GL_ARB_vertex_array_object") ||
                                       functions->isAtLeastGLES(gl::Version(3, 0)) ||
                                       functions->hasGLESExtension("GL_OES_vertex_array_object");
    extensions->debugMarker = functions->isAtLeastGL(gl::Version(4, 3)) ||
                              functions->hasGLExtension("GL_KHR_debug") ||
                              functions->hasGLExtension("GL_EXT_debug_marker") ||
                              functions->isAtLeastGLES(gl::Version(3, 2)) ||
                              functions->hasGLESExtension("GL_KHR_debug") ||
                              functions->hasGLESExtension("GL_EXT_debug_marker");
    extensions->eglImageOES         = functions->hasGLESExtension("GL_OES_EGL_image");
    extensions->eglImageExternalOES = functions->hasGLESExtension("GL_OES_EGL_image_external");
    extensions->eglImageExternalWrapModesEXT =
        functions->hasExtension("GL_EXT_EGL_image_external_wrap_modes");
    extensions->eglImageExternalEssl3OES =
        functions->hasGLESExtension("GL_OES_EGL_image_external_essl3");

    extensions->eglSyncOES = functions->hasGLESExtension("GL_OES_EGL_sync");

    if (functions->isAtLeastGL(gl::Version(3, 3)) ||
        functions->hasGLExtension("GL_ARB_timer_query") ||
        functions->hasGLESExtension("GL_EXT_disjoint_timer_query"))
    {
        extensions->disjointTimerQuery = true;

        // If we can't query the counter bits, leave them at 0.
        if (!features.queryCounterBitsGeneratesErrors.enabled)
        {
            extensions->queryCounterBitsTimeElapsed =
                QueryQueryValue(functions, GL_TIME_ELAPSED, GL_QUERY_COUNTER_BITS);
            extensions->queryCounterBitsTimestamp =
                QueryQueryValue(functions, GL_TIMESTAMP, GL_QUERY_COUNTER_BITS);
        }
    }

    // the EXT_multisample_compatibility is written against ES3.1 but can apply
    // to earlier versions so therefore we're only checking for the extension string
    // and not the specific GLES version.
    extensions->multisampleCompatibility =
        functions->isAtLeastGL(gl::Version(1, 3)) ||
        functions->hasGLESExtension("GL_EXT_multisample_compatibility");

    extensions->framebufferMixedSamples =
        functions->hasGLExtension("GL_NV_framebuffer_mixed_samples") ||
        functions->hasGLESExtension("GL_NV_framebuffer_mixed_samples");

    extensions->robustness = functions->isAtLeastGL(gl::Version(4, 5)) ||
                             functions->hasGLExtension("GL_KHR_robustness") ||
                             functions->hasGLExtension("GL_ARB_robustness") ||
                             functions->isAtLeastGLES(gl::Version(3, 2)) ||
                             functions->hasGLESExtension("GL_KHR_robustness") ||
                             functions->hasGLESExtension("GL_EXT_robustness");

    extensions->robustBufferAccessBehavior =
        extensions->robustness &&
        (functions->hasGLExtension("GL_ARB_robust_buffer_access_behavior") ||
         functions->hasGLESExtension("GL_KHR_robust_buffer_access_behavior"));

    extensions->copyTexture = true;
    extensions->syncQuery   = SyncQueryGL::IsSupported(functions);

    // Note that OES_texture_storage_multisample_2d_array support could be extended down to GL 3.2
    // if we emulated texStorage* API on top of texImage*.
    extensions->textureStorageMultisample2DArrayOES =
        functions->isAtLeastGL(gl::Version(4, 2)) || functions->isAtLeastGLES(gl::Version(3, 2));

    extensions->multiviewMultisample = extensions->textureStorageMultisample2DArrayOES &&
                                       (extensions->multiview || extensions->multiview2);

    extensions->textureMultisample = functions->isAtLeastGL(gl::Version(3, 2)) ||
                                     functions->hasGLExtension("GL_ARB_texture_multisample");

    extensions->textureSRGBDecode = functions->hasGLExtension("GL_EXT_texture_sRGB_decode") ||
                                    functions->hasGLESExtension("GL_EXT_texture_sRGB_decode");

<<<<<<< HEAD
=======
    // ANGLE treats ETC1 as ETC2 for ES 3.0 and higher because it becomes a core format, and they
    // are backwards compatible.
    extensions->compressedETC1RGB8SubTexture =
        functions->isAtLeastGLES(gl::Version(3, 0)) ||
        functions->hasGLESExtension("GL_EXT_compressed_ETC1_RGB8_sub_texture");

>>>>>>> 21c5af31
#if defined(ANGLE_PLATFORM_MACOS) || defined(ANGLE_PLATFORM_MACCATALYST)
    VendorID vendor = GetVendorID(functions);
    if ((IsAMD(vendor) || IsIntel(vendor)) && *maxSupportedESVersion >= gl::Version(3, 0))
    {
        // Apple Intel/AMD drivers do not correctly use the TEXTURE_SRGB_DECODE property of sampler
        // states.  Disable this extension when we would advertise any ES version that has samplers.
        extensions->textureSRGBDecode = false;
    }
#endif

    extensions->sRGBWriteControl = functions->isAtLeastGL(gl::Version(3, 0)) ||
                                   functions->hasGLExtension("GL_EXT_framebuffer_sRGB") ||
                                   functions->hasGLExtension("GL_ARB_framebuffer_sRGB") ||
                                   functions->hasGLESExtension("GL_EXT_sRGB_write_control");

#if defined(ANGLE_PLATFORM_ANDROID)
    // SRGB blending does not appear to work correctly on the Nexus 5. Writing to an SRGB
    // framebuffer with GL_FRAMEBUFFER_SRGB enabled and then reading back returns the same value.
    // Disabling GL_FRAMEBUFFER_SRGB will then convert in the wrong direction.
    extensions->sRGBWriteControl = false;

    // BGRA formats do not appear to be accepted by the Nexus 5X driver dispite the extension being
    // exposed.
    extensions->textureFormatBGRA8888 = false;
#endif

    // EXT_discard_framebuffer can be implemented as long as glDiscardFramebufferEXT or
    // glInvalidateFramebuffer is available
    extensions->discardFramebuffer = functions->isAtLeastGL(gl::Version(4, 3)) ||
                                     functions->hasGLExtension("GL_ARB_invalidate_subdata") ||
                                     functions->isAtLeastGLES(gl::Version(3, 0)) ||
                                     functions->hasGLESExtension("GL_EXT_discard_framebuffer") ||
                                     functions->hasGLESExtension("GL_ARB_invalidate_subdata");

    extensions->translatedShaderSource = true;

    if (functions->isAtLeastGL(gl::Version(3, 1)) ||
        functions->hasGLExtension("GL_ARB_texture_rectangle"))
    {
        extensions->textureRectangle  = true;
        caps->maxRectangleTextureSize = std::min(
            QuerySingleGLInt(functions, GL_MAX_RECTANGLE_TEXTURE_SIZE_ANGLE), textureSizeLimit);
    }

    // OpenGL 4.3 (and above) can support all features and constants defined in
    // GL_EXT_geometry_shader.
    if (functions->isAtLeastGL(gl::Version(4, 3)) || functions->isAtLeastGLES(gl::Version(3, 2)) ||
        functions->hasGLESExtension("GL_OES_geometry_shader") ||
        functions->hasGLESExtension("GL_EXT_geometry_shader") ||
        // OpenGL 4.0 adds the support for instanced geometry shader
        // GL_ARB_shader_atomic_counters adds atomic counters to geometry shader
        // GL_ARB_shader_storage_buffer_object adds shader storage buffers to geometry shader
        // GL_ARB_shader_image_load_store adds images to geometry shader
        (functions->isAtLeastGL(gl::Version(4, 0)) &&
         functions->hasGLExtension("GL_ARB_shader_atomic_counters") &&
         functions->hasGLExtension("GL_ARB_shader_storage_buffer_object") &&
         functions->hasGLExtension("GL_ARB_shader_image_load_store")))
    {
        extensions->geometryShader = true;

        caps->maxFramebufferLayers = QuerySingleGLInt(functions, GL_MAX_FRAMEBUFFER_LAYERS_EXT);

        // GL_PROVOKING_VERTEX isn't a valid return value of GL_LAYER_PROVOKING_VERTEX_EXT in
        // GL_EXT_geometry_shader SPEC, however it is legal in desktop OpenGL, which means the value
        // follows the one set by glProvokingVertex.
        // [OpenGL 4.3] Chapter 11.3.4.6
        // The vertex conventions followed for gl_Layer and gl_ViewportIndex may be determined by
        // calling GetIntegerv with the symbolic constants LAYER_PROVOKING_VERTEX and
        // VIEWPORT_INDEX_PROVOKING_VERTEX, respectively. For either query, if the value returned is
        // PROVOKING_VERTEX, then vertex selection follows the convention specified by
        // ProvokingVertex.
        caps->layerProvokingVertex = QuerySingleGLInt(functions, GL_LAYER_PROVOKING_VERTEX_EXT);
        if (caps->layerProvokingVertex == GL_PROVOKING_VERTEX)
        {
            // We should use GL_LAST_VERTEX_CONVENTION_EXT instead because desktop OpenGL SPEC
            // requires the initial value of provoking vertex mode is LAST_VERTEX_CONVENTION.
            // [OpenGL 4.3] Chapter 13.4
            // The initial value of the provoking vertex mode is LAST_VERTEX_CONVENTION.
            caps->layerProvokingVertex = GL_LAST_VERTEX_CONVENTION_EXT;
        }

        caps->maxShaderUniformComponents[gl::ShaderType::Geometry] =
            QuerySingleGLInt(functions, GL_MAX_GEOMETRY_UNIFORM_COMPONENTS_EXT);
        caps->maxShaderUniformBlocks[gl::ShaderType::Geometry] =
            QuerySingleGLInt(functions, GL_MAX_GEOMETRY_UNIFORM_BLOCKS_EXT);
        caps->maxCombinedShaderUniformComponents[gl::ShaderType::Geometry] =
            QuerySingleGLInt(functions, GL_MAX_COMBINED_GEOMETRY_UNIFORM_COMPONENTS_EXT);
        caps->maxGeometryInputComponents =
            QuerySingleGLInt(functions, GL_MAX_GEOMETRY_INPUT_COMPONENTS_EXT);
        caps->maxGeometryOutputComponents =
            QuerySingleGLInt(functions, GL_MAX_GEOMETRY_OUTPUT_COMPONENTS_EXT);
        caps->maxGeometryOutputVertices =
            QuerySingleGLInt(functions, GL_MAX_GEOMETRY_OUTPUT_VERTICES_EXT);
        caps->maxGeometryTotalOutputComponents =
            QuerySingleGLInt(functions, GL_MAX_GEOMETRY_TOTAL_OUTPUT_COMPONENTS_EXT);
        caps->maxGeometryShaderInvocations =
            QuerySingleGLInt(functions, GL_MAX_GEOMETRY_SHADER_INVOCATIONS_EXT);
        caps->maxShaderTextureImageUnits[gl::ShaderType::Geometry] =
            QuerySingleGLInt(functions, GL_MAX_GEOMETRY_TEXTURE_IMAGE_UNITS_EXT);
        caps->maxShaderAtomicCounterBuffers[gl::ShaderType::Geometry] =
            QuerySingleGLInt(functions, GL_MAX_GEOMETRY_ATOMIC_COUNTER_BUFFERS_EXT);
        caps->maxShaderAtomicCounters[gl::ShaderType::Geometry] =
            QuerySingleGLInt(functions, GL_MAX_GEOMETRY_ATOMIC_COUNTERS_EXT);
        caps->maxShaderImageUniforms[gl::ShaderType::Geometry] =
            QuerySingleGLInt(functions, GL_MAX_GEOMETRY_IMAGE_UNIFORMS_EXT);
        caps->maxShaderStorageBlocks[gl::ShaderType::Geometry] =
            QuerySingleGLInt(functions, GL_MAX_GEOMETRY_SHADER_STORAGE_BLOCKS_EXT);
    }

    // The real combined caps contain limits for shader types that are not available to ES, so limit
    // the caps to the sum of vertex+fragment+geometry shader caps.
    CapCombinedLimitToESShaders(&caps->maxCombinedUniformBlocks, caps->maxShaderUniformBlocks);
    CapCombinedLimitToESShaders(&caps->maxCombinedTextureImageUnits,
                                caps->maxShaderTextureImageUnits);
    CapCombinedLimitToESShaders(&caps->maxCombinedShaderStorageBlocks,
                                caps->maxShaderStorageBlocks);
    CapCombinedLimitToESShaders(&caps->maxCombinedImageUniforms, caps->maxShaderImageUniforms);
    CapCombinedLimitToESShaders(&caps->maxCombinedAtomicCounterBuffers,
                                caps->maxShaderAtomicCounterBuffers);
    CapCombinedLimitToESShaders(&caps->maxCombinedAtomicCounters, caps->maxShaderAtomicCounters);

    // EXT_blend_func_extended.
    // Note that this could be implemented also on top of native EXT_blend_func_extended, but it's
    // currently not fully implemented.
    extensions->blendFuncExtended = !features.disableBlendFuncExtended.enabled &&
                                    functions->standard == STANDARD_GL_DESKTOP &&
                                    functions->hasGLExtension("GL_ARB_blend_func_extended");
    if (extensions->blendFuncExtended)
    {
        // TODO(http://anglebug.com/1085): Support greater values of
        // MAX_DUAL_SOURCE_DRAW_BUFFERS_EXT queried from the driver. See comments in ProgramGL.cpp
        // for more information about this limitation.
        extensions->maxDualSourceDrawBuffers = 1;
    }

    // EXT_float_blend
    // Assume all desktop driver supports this by default.
    extensions->floatBlend = functions->standard == STANDARD_GL_DESKTOP ||
                             functions->hasGLESExtension("GL_EXT_float_blend");

    // ANGLE_base_vertex_base_instance
    extensions->baseVertexBaseInstance =
        functions->isAtLeastGL(gl::Version(3, 2)) || functions->isAtLeastGLES(gl::Version(3, 2)) ||
        functions->hasGLESExtension("GL_OES_draw_elements_base_vertex") ||
        functions->hasGLESExtension("GL_EXT_draw_elements_base_vertex");

    // OES_draw_elements_base_vertex
    extensions->drawElementsBaseVertexOES =
        functions->isAtLeastGL(gl::Version(3, 2)) || functions->isAtLeastGLES(gl::Version(3, 2)) ||
        functions->hasGLESExtension("GL_OES_draw_elements_base_vertex");

    // EXT_draw_elements_base_vertex
    extensions->drawElementsBaseVertexEXT =
        functions->isAtLeastGL(gl::Version(3, 2)) || functions->isAtLeastGLES(gl::Version(3, 2)) ||
        functions->hasGLESExtension("GL_EXT_draw_elements_base_vertex");

    // ANGLE_compressed_texture_etc
    // Expose this extension only when we support the formats or we're running on top of a native
    // ES driver.
    extensions->compressedTextureETC = functions->standard == STANDARD_GL_ES &&
                                       gl::DetermineCompressedTextureETCSupport(*textureCapsMap);

    // To work around broken unsized sRGB textures, sized sRGB textures are used. Disable EXT_sRGB
    // if those formats are not available.
    if (features.unsizedsRGBReadPixelsDoesntTransform.enabled &&
        !functions->isAtLeastGLES(gl::Version(3, 0)))
    {
        extensions->sRGB = false;
    }

    extensions->provokingVertex = functions->hasGLExtension("GL_ARB_provoking_vertex") ||
                                  functions->hasGLExtension("GL_EXT_provoking_vertex") ||
                                  functions->isAtLeastGL(gl::Version(3, 2));

    extensions->textureExternalUpdateANGLE = true;
    extensions->texture3DOES               = functions->isAtLeastGL(gl::Version(1, 2)) ||
                               functions->isAtLeastGLES(gl::Version(3, 0)) ||
                               functions->hasGLESExtension("GL_OES_texture_3D");

    extensions->memoryObject = functions->hasGLExtension("GL_EXT_memory_object") ||
                               functions->hasGLESExtension("GL_EXT_memory_object");
    extensions->semaphore = functions->hasGLExtension("GL_EXT_semaphore") ||
                            functions->hasGLESExtension("GL_EXT_semaphore");
    extensions->memoryObjectFd = functions->hasGLExtension("GL_EXT_memory_object_fd") ||
                                 functions->hasGLESExtension("GL_EXT_memory_object_fd");
<<<<<<< HEAD
    extensions->semaphoreFd = functions->hasGLExtension("GL_EXT_semaphore_fd") ||
                              functions->hasGLESExtension("GL_EXT_semaphore_fd");
=======
    extensions->semaphoreFd = !features.disableSemaphoreFd.enabled &&
                              (functions->hasGLExtension("GL_EXT_semaphore_fd") ||
                               functions->hasGLESExtension("GL_EXT_semaphore_fd"));
    extensions->gpuShader5EXT = functions->isAtLeastGL(gl::Version(4, 0)) ||
                                functions->isAtLeastGLES(gl::Version(3, 2)) ||
                                functions->hasGLExtension("GL_ARB_gpu_shader5") ||
                                functions->hasGLESExtension("GL_EXT_gpu_shader5");
>>>>>>> 21c5af31

    // GL_APPLE_clip_distance
    extensions->clipDistanceAPPLE = functions->isAtLeastGL(gl::Version(3, 0));
    if (extensions->clipDistanceAPPLE)
    {
        caps->maxClipDistances = QuerySingleGLInt(functions, GL_MAX_CLIP_DISTANCES_EXT);
    }
    else
    {
        caps->maxClipDistances = 0;
    }
}

void InitializeFeatures(const FunctionsGL *functions, angle::FeaturesGL *features)
{
    VendorID vendor = GetVendorID(functions);
    uint32_t device = GetDeviceID(functions);
    bool isAMD      = IsAMD(vendor);
    bool isIntel    = IsIntel(vendor);
    bool isNvidia   = IsNvidia(vendor);
    bool isQualcomm = IsQualcomm(vendor);

    std::array<int, 3> mesaVersion = {0, 0, 0};
    bool isMesa                    = IsMesa(functions, &mesaVersion);

    // Don't use 1-bit alpha formats on desktop GL with AMD drivers.
    ANGLE_FEATURE_CONDITION(features, avoid1BitAlphaTextureFormats,
                            functions->standard == STANDARD_GL_DESKTOP && isAMD);

    ANGLE_FEATURE_CONDITION(features, rgba4IsNotSupportedForColorRendering,
                            functions->standard == STANDARD_GL_DESKTOP && isIntel);

    // Ported from gpu_driver_bug_list.json (#183)
    ANGLE_FEATURE_CONDITION(features, emulateAbsIntFunction, IsApple() && isIntel);

    ANGLE_FEATURE_CONDITION(features, addAndTrueToLoopCondition, IsApple() && isIntel);

    // Ported from gpu_driver_bug_list.json (#191)
    ANGLE_FEATURE_CONDITION(
        features, emulateIsnanFloat,
        isIntel && IsApple() && IsSkylake(device) && GetMacOSVersion() < OSVersion(10, 13, 2));

    ANGLE_FEATURE_CONDITION(features, doesSRGBClearsOnLinearFramebufferAttachments,
                            functions->standard == STANDARD_GL_DESKTOP && (isIntel || isAMD));

    ANGLE_FEATURE_CONDITION(features, emulateMaxVertexAttribStride,
                            IsLinux() && functions->standard == STANDARD_GL_DESKTOP && isAMD);
    ANGLE_FEATURE_CONDITION(
        features, useUnusedBlocksWithStandardOrSharedLayout,
        (IsApple() && functions->standard == STANDARD_GL_DESKTOP) || (IsLinux() && isAMD));

    // Ported from gpu_driver_bug_list.json (#187)
    ANGLE_FEATURE_CONDITION(features, doWhileGLSLCausesGPUHang,
                            IsApple() && functions->standard == STANDARD_GL_DESKTOP &&
                                GetMacOSVersion() < OSVersion(10, 11, 0));

    // Ported from gpu_driver_bug_list.json (#211)
    ANGLE_FEATURE_CONDITION(features, rewriteFloatUnaryMinusOperator,
                            IsApple() && isIntel && GetMacOSVersion() < OSVersion(10, 12, 0));

    ANGLE_FEATURE_CONDITION(features, addBaseVertexToVertexID, IsApple() && isAMD);

    // Triggers a bug on Marshmallow Adreno (4xx?) driver.
    // http://anglebug.com/2046
    ANGLE_FEATURE_CONDITION(features, dontInitializeUninitializedLocals, IsAndroid() && isQualcomm);

    ANGLE_FEATURE_CONDITION(features, finishDoesNotCauseQueriesToBeAvailable,
                            functions->standard == STANDARD_GL_DESKTOP && isNvidia);

    // TODO(cwallez): Disable this workaround for MacOSX versions 10.9 or later.
    ANGLE_FEATURE_CONDITION(features, alwaysCallUseProgramAfterLink, true);

    ANGLE_FEATURE_CONDITION(features, unpackOverlappingRowsSeparatelyUnpackBuffer, isNvidia);
    ANGLE_FEATURE_CONDITION(features, packOverlappingRowsSeparatelyPackBuffer, isNvidia);

    ANGLE_FEATURE_CONDITION(features, initializeCurrentVertexAttributes, isNvidia);

    ANGLE_FEATURE_CONDITION(features, unpackLastRowSeparatelyForPaddingInclusion,
                            IsApple() || isNvidia);
    ANGLE_FEATURE_CONDITION(features, packLastRowSeparatelyForPaddingInclusion,
                            IsApple() || isNvidia);

    ANGLE_FEATURE_CONDITION(features, removeInvariantAndCentroidForESSL3,
                            functions->isAtMostGL(gl::Version(4, 1)) ||
                                (functions->standard == STANDARD_GL_DESKTOP && isAMD));

    // TODO(oetuaho): Make this specific to the affected driver versions. Versions that came after
    // 364 are known to be affected, at least up to 375.
    ANGLE_FEATURE_CONDITION(features, emulateAtan2Float, isNvidia);

    ANGLE_FEATURE_CONDITION(features, reapplyUBOBindingsAfterUsingBinaryProgram,
                            isAMD || IsAndroid());

    ANGLE_FEATURE_CONDITION(features, rewriteVectorScalarArithmetic, isNvidia);

    // TODO(oetuaho): Make this specific to the affected driver versions. Versions at least up to
    // 390 are known to be affected. Versions after that are expected not to be affected.
    ANGLE_FEATURE_CONDITION(features, clampFragDepth, isNvidia);

    // TODO(oetuaho): Make this specific to the affected driver versions. Versions since 397.31 are
    // not affected.
    ANGLE_FEATURE_CONDITION(features, rewriteRepeatedAssignToSwizzled, isNvidia);

    // TODO(jmadill): Narrow workaround range for specific devices.

    ANGLE_FEATURE_CONDITION(features, clampPointSize, IsAndroid() || isNvidia);

    // Ported from gpu_driver_bug_list.json (#246, #258)
    ANGLE_FEATURE_CONDITION(features, dontUseLoopsToInitializeVariables,
                            (IsAndroid() && isQualcomm) || (isIntel && IsApple()));

    ANGLE_FEATURE_CONDITION(features, disableBlendFuncExtended, isAMD || isIntel);

    ANGLE_FEATURE_CONDITION(features, unsizedsRGBReadPixelsDoesntTransform,
                            IsAndroid() && isQualcomm);

    ANGLE_FEATURE_CONDITION(features, queryCounterBitsGeneratesErrors, IsNexus5X(vendor, device));

    ANGLE_FEATURE_CONDITION(features, dontRelinkProgramsInParallel,
                            IsAndroid() || (IsWindows() && isIntel));

    // TODO(jie.a.chen@intel.com): Clean up the bugs.
    // anglebug.com/3031
    // crbug.com/922936
    ANGLE_FEATURE_CONDITION(features, disableWorkerContexts,
                            (IsWindows() && (isIntel || isAMD)) || (IsLinux() && isNvidia));

    bool limitMaxTextureSize = isIntel && IsLinux() && GetLinuxOSVersion() < OSVersion(5, 0, 0);
    ANGLE_FEATURE_CONDITION(features, limitMaxTextureSizeTo4096,
                            IsAndroid() || limitMaxTextureSize);
    // On Apple switchable graphics, GL_MAX_SAMPLES may differ between the GPUs.
    // 4 is a lowest common denominator that is always supported.
    ANGLE_FEATURE_CONDITION(features, limitMaxMSAASamplesTo4,
                            IsAndroid() || (IsApple() && (isIntel || isAMD || isNvidia)));
    ANGLE_FEATURE_CONDITION(features, limitMax3dArrayTextureSizeTo1024, limitMaxTextureSize);

    ANGLE_FEATURE_CONDITION(features, allowClearForRobustResourceInit, IsApple());

    // The WebGL conformance/uniforms/out-of-bounds-uniform-array-access test has been seen to fail
    // on AMD and Android devices.
    // This test is also flaky on Linux Nvidia. So we just turn it on everywhere and don't rely on
    // driver since security is important.
    ANGLE_FEATURE_CONDITION(
        features, clampArrayAccess,
        IsAndroid() || isAMD || !functions->hasExtension("GL_KHR_robust_buffer_access_behavior"));

#if defined(ANGLE_PLATFORM_MACOS)
    ANGLE_FEATURE_CONDITION(features, resetTexImage2DBaseLevel,
                            IsApple() && isIntel && GetMacOSVersion() >= OSVersion(10, 12, 4));

    ANGLE_FEATURE_CONDITION(features, clearToZeroOrOneBroken,
                            IsApple() && isIntel && GetMacOSVersion() < OSVersion(10, 12, 6));
#endif

    ANGLE_FEATURE_CONDITION(features, adjustSrcDstRegionBlitFramebuffer,
                            IsLinux() || (IsAndroid() && isNvidia) || (IsWindows() && isNvidia));

    ANGLE_FEATURE_CONDITION(features, clipSrcRegionBlitFramebuffer,
                            IsApple() || (IsLinux() && isAMD));

    ANGLE_FEATURE_CONDITION(features, resettingTexturesGeneratesErrors,
                            IsApple() || (IsWindows() && isAMD));

    ANGLE_FEATURE_CONDITION(features, rgbDXT1TexturesSampleZeroAlpha, IsApple());

    ANGLE_FEATURE_CONDITION(features, unfoldShortCircuits, IsApple());

    ANGLE_FEATURE_CONDITION(features, emulatePrimitiveRestartFixedIndex,
                            functions->standard == STANDARD_GL_DESKTOP &&
                                functions->isAtLeastGL(gl::Version(3, 1)) &&
                                !functions->isAtLeastGL(gl::Version(4, 3)));
    ANGLE_FEATURE_CONDITION(
        features, setPrimitiveRestartFixedIndexForDrawArrays,
        features->emulatePrimitiveRestartFixedIndex.enabled && IsApple() && isIntel);

    ANGLE_FEATURE_CONDITION(features, removeDynamicIndexingOfSwizzledVector,
                            IsApple() || IsAndroid() || IsWindows());

    // Ported from gpu_driver_bug_list.json (#89)
    ANGLE_FEATURE_CONDITION(features, regenerateStructNames,
                            IsApple() && functions->standard == STANDARD_GL_DESKTOP);

    // Ported from gpu_driver_bug_list.json (#184)
    ANGLE_FEATURE_CONDITION(features, preAddTexelFetchOffsets, IsApple() && isIntel);

    // Workaround for the widespread OpenGL ES driver implementaion bug
    ANGLE_FEATURE_CONDITION(features, readPixelsUsingImplementationColorReadFormatForNorm16,
                            functions->standard == STANDARD_GL_ES &&
                                functions->isAtLeastGLES(gl::Version(3, 1)) &&
                                functions->hasGLESExtension("GL_EXT_texture_norm16"));

    // anglebug.com/4267
    ANGLE_FEATURE_CONDITION(features, flushBeforeDeleteTextureIfCopiedTo, IsApple() && isIntel);

    // anglebug.com/2273
    // Seems to affect both Intel and AMD GPUs. Enable workaround for all GPUs on macOS.
    ANGLE_FEATURE_CONDITION(features, rewriteRowMajorMatrices,
                            // IsApple() && functions->standard == STANDARD_GL_DESKTOP);
                            // TODO(anglebug.com/2273): diagnose crashes with this workaround.
                            false);

    // Workaround for incorrect sampling from DXT1 sRGB textures in Intel OpenGL on Windows.
    ANGLE_FEATURE_CONDITION(features, avoidDXT1sRGBTextureFormat, IsWindows() && isIntel);

    ANGLE_FEATURE_CONDITION(
        features, disableSemaphoreFd,
        IsLinux() && isAMD && isMesa && mesaVersion < (std::array<int, 3>{19, 3, 5}));
}

void InitializeFrontendFeatures(const FunctionsGL *functions, angle::FrontendFeatures *features)
{
    VendorID vendor = GetVendorID(functions);
    bool isIntel    = IsIntel(vendor);
    bool isQualcomm = IsQualcomm(vendor);

    ANGLE_FEATURE_CONDITION(features, disableProgramCachingForTransformFeedback,
                            IsAndroid() && isQualcomm);
    ANGLE_FEATURE_CONDITION(features, syncFramebufferBindingsOnTexImage, IsWindows() && isIntel);
}

}  // namespace nativegl_gl

namespace nativegl
{
bool SupportsDrawIndirect(const FunctionsGL *functions)
{
    return functions->isAtLeastGL(gl::Version(4, 0)) ||
           functions->hasGLExtension("GL_ARB_draw_indirect") ||
           functions->isAtLeastGLES(gl::Version(3, 1));
}
bool SupportsCompute(const FunctionsGL *functions)
{
    // OpenGL 4.2 is required for GL_ARB_compute_shader, some platform drivers have the extension,
    // but their maximum supported GL versions are less than 4.2. Explicitly limit the minimum
    // GL version to 4.2.
    return (functions->isAtLeastGL(gl::Version(4, 3)) ||
            functions->isAtLeastGLES(gl::Version(3, 1)) ||
            (functions->isAtLeastGL(gl::Version(4, 2)) &&
             functions->hasGLExtension("GL_ARB_compute_shader") &&
             functions->hasGLExtension("GL_ARB_shader_storage_buffer_object")));
}

bool SupportsFenceSync(const FunctionsGL *functions)
{
    return functions->isAtLeastGL(gl::Version(3, 2)) || functions->hasGLExtension("GL_ARB_sync") ||
           functions->isAtLeastGLES(gl::Version(3, 0));
}

bool SupportsOcclusionQueries(const FunctionsGL *functions)
{
    return functions->isAtLeastGL(gl::Version(1, 5)) ||
           functions->hasGLExtension("GL_ARB_occlusion_query2") ||
           functions->isAtLeastGLES(gl::Version(3, 0)) ||
           functions->hasGLESExtension("GL_EXT_occlusion_query_boolean");
}

bool SupportsNativeRendering(const FunctionsGL *functions,
                             gl::TextureType type,
                             GLenum internalFormat)
{
    // Some desktop drivers allow rendering to formats that are not required by the spec, this is
    // exposed through the GL_FRAMEBUFFER_RENDERABLE query.
    bool hasInternalFormatQuery = functions->isAtLeastGL(gl::Version(4, 3)) ||
                                  functions->hasGLExtension("GL_ARB_internalformat_query2");

    // Some Intel drivers have a bug that returns GL_FULL_SUPPORT when asked if they support
    // rendering to compressed texture formats yet return framebuffer incomplete when attempting to
    // render to the format.  Skip any native queries for compressed formats.
    const gl::InternalFormat &internalFormatInfo = gl::GetSizedInternalFormatInfo(internalFormat);

    if (hasInternalFormatQuery && !internalFormatInfo.compressed)
    {
        GLint framebufferRenderable = GL_NONE;
        functions->getInternalformativ(ToGLenum(type), internalFormat, GL_FRAMEBUFFER_RENDERABLE, 1,
                                       &framebufferRenderable);
        return framebufferRenderable != GL_NONE;
    }
    else
    {
        const nativegl::InternalFormat &nativeInfo =
            nativegl::GetInternalFormatInfo(internalFormat, functions->standard);
        return nativegl_gl::MeetsRequirements(functions, nativeInfo.textureAttachment);
    }
}

bool SupportsTexImage(gl::TextureType type)
{
    switch (type)
    {
            // Multi-sample texture types only support TexStorage data upload
        case gl::TextureType::_2DMultisample:
        case gl::TextureType::_2DMultisampleArray:
            return false;

        default:
            return true;
    }
}

bool UseTexImage2D(gl::TextureType textureType)
{
    return textureType == gl::TextureType::_2D || textureType == gl::TextureType::CubeMap ||
           textureType == gl::TextureType::Rectangle ||
           textureType == gl::TextureType::_2DMultisample ||
           textureType == gl::TextureType::External || textureType == gl::TextureType::VideoImage;
}

bool UseTexImage3D(gl::TextureType textureType)
{
    return textureType == gl::TextureType::_2DArray || textureType == gl::TextureType::_3D ||
           textureType == gl::TextureType::_2DMultisampleArray;
}

GLenum GetTextureBindingQuery(gl::TextureType textureType)
{
    switch (textureType)
    {
        case gl::TextureType::_2D:
            return GL_TEXTURE_BINDING_2D;
        case gl::TextureType::_2DArray:
            return GL_TEXTURE_BINDING_2D_ARRAY;
        case gl::TextureType::_2DMultisample:
            return GL_TEXTURE_BINDING_2D_MULTISAMPLE;
        case gl::TextureType::_2DMultisampleArray:
            return GL_TEXTURE_BINDING_2D_MULTISAMPLE_ARRAY;
        case gl::TextureType::_3D:
            return GL_TEXTURE_BINDING_3D;
        case gl::TextureType::External:
            return GL_TEXTURE_BINDING_EXTERNAL_OES;
        case gl::TextureType::Rectangle:
            return GL_TEXTURE_BINDING_RECTANGLE;
        case gl::TextureType::CubeMap:
            return GL_TEXTURE_BINDING_CUBE_MAP;
        default:
            UNREACHABLE();
            return 0;
    }
}

GLenum GetTextureBindingTarget(gl::TextureType textureType)
{
    return ToGLenum(GetNativeTextureType(textureType));
}

GLenum GetTextureBindingTarget(gl::TextureTarget textureTarget)
{
    return ToGLenum(GetNativeTextureTarget(textureTarget));
}

GLenum GetBufferBindingQuery(gl::BufferBinding bufferBinding)
{
    switch (bufferBinding)
    {
        case gl::BufferBinding::Array:
            return GL_ARRAY_BUFFER_BINDING;
        case gl::BufferBinding::AtomicCounter:
            return GL_ATOMIC_COUNTER_BUFFER_BINDING;
        case gl::BufferBinding::CopyRead:
            return GL_COPY_READ_BUFFER_BINDING;
        case gl::BufferBinding::CopyWrite:
            return GL_COPY_WRITE_BUFFER_BINDING;
        case gl::BufferBinding::DispatchIndirect:
            return GL_DISPATCH_INDIRECT_BUFFER_BINDING;
        case gl::BufferBinding::DrawIndirect:
            return GL_DRAW_INDIRECT_BUFFER_BINDING;
        case gl::BufferBinding::ElementArray:
            return GL_ELEMENT_ARRAY_BUFFER_BINDING;
        case gl::BufferBinding::PixelPack:
            return GL_PIXEL_PACK_BUFFER_BINDING;
        case gl::BufferBinding::PixelUnpack:
            return GL_PIXEL_UNPACK_BUFFER_BINDING;
        case gl::BufferBinding::ShaderStorage:
            return GL_SHADER_STORAGE_BUFFER_BINDING;
        case gl::BufferBinding::TransformFeedback:
            return GL_TRANSFORM_FEEDBACK_BUFFER_BINDING;
        case gl::BufferBinding::Uniform:
            return GL_UNIFORM_BUFFER_BINDING;
        default:
            UNREACHABLE();
            return 0;
    }
}

std::string GetBufferBindingString(gl::BufferBinding bufferBinding)
{
    std::ostringstream os;
    os << bufferBinding << "_BINDING";
    return os.str();
}

gl::TextureType GetNativeTextureType(gl::TextureType type)
{
    // VideoImage texture type is a WebGL type. It doesn't have
    // directly mapping type in native OpenGL/OpenGLES.
    // Actually, it will be translated to different texture type
    // (TEXTURE2D, TEXTURE_EXTERNAL_OES and TEXTURE_RECTANGLE)
    // based on OS and other conditions.
    // This will introduce problem that binding VideoImage may
    // unbind native image implicitly. Please make sure state
    // manager is aware of this implicit unbind behaviour.
    if (type != gl::TextureType::VideoImage)
    {
        return type;
    }

    // TODO(http://anglebug.com/3889): need to figure out rectangle texture and
    // external image when these backend are implemented.
    return gl::TextureType::_2D;
}

gl::TextureTarget GetNativeTextureTarget(gl::TextureTarget target)
{
    // VideoImage texture type is a WebGL type. It doesn't have
    // directly mapping type in native OpenGL/OpenGLES.
    // Actually, it will be translated to different texture target
    // (TEXTURE2D, TEXTURE_EXTERNAL_OES and TEXTURE_RECTANGLE)
    // based on OS and other conditions.
    // This will introduce problem that binding VideoImage may
    // unbind native image implicitly. Please make sure state
    // manager is aware of this implicit unbind behaviour.
    if (target != gl::TextureTarget::VideoImage)
    {
        return target;
    }

    // TODO(http://anglebug.com/3889): need to figure out rectangle texture and
    // external image when these backend are implemented.
    return gl::TextureTarget::_2D;
}

}  // namespace nativegl

const FunctionsGL *GetFunctionsGL(const gl::Context *context)
{
    return GetImplAs<ContextGL>(context)->getFunctions();
}

StateManagerGL *GetStateManagerGL(const gl::Context *context)
{
    return GetImplAs<ContextGL>(context)->getStateManager();
}

BlitGL *GetBlitGL(const gl::Context *context)
{
    return GetImplAs<ContextGL>(context)->getBlitter();
}

ClearMultiviewGL *GetMultiviewClearer(const gl::Context *context)
{
    return GetImplAs<ContextGL>(context)->getMultiviewClearer();
}

const angle::FeaturesGL &GetFeaturesGL(const gl::Context *context)
{
    return GetImplAs<ContextGL>(context)->getFeaturesGL();
}

void ClearErrors(const gl::Context *context,
                 const char *file,
                 const char *function,
                 unsigned int line)
{
    const FunctionsGL *functions = GetFunctionsGL(context);

    GLenum error = functions->getError();
    while (error != GL_NO_ERROR)
    {
        ERR() << "Preexisting GL error " << gl::FmtHex(error) << " as of " << file << ", "
              << function << ":" << line << ". ";
        error = functions->getError();
    }
}

angle::Result CheckError(const gl::Context *context,
                         const char *call,
                         const char *file,
                         const char *function,
                         unsigned int line)
{
    const FunctionsGL *functions = GetFunctionsGL(context);

    GLenum error = functions->getError();
    if (ANGLE_UNLIKELY(error != GL_NO_ERROR))
    {
        ContextGL *contextGL = GetImplAs<ContextGL>(context);
        contextGL->handleError(error, "Unexpected driver error.", file, function, line);
        ERR() << "GL call " << call << " generated error " << gl::FmtHex(error) << " in " << file
              << ", " << function << ":" << line << ". ";

        // Check that only one GL error was generated, ClearErrors should have been called first.
        // Skip GL_CONTEXT_LOST errors, they will be generated continuously and result in an
        // infinite loop.
        GLenum nextError = functions->getError();
        while (nextError != GL_NO_ERROR && nextError != GL_CONTEXT_LOST)
        {
            ERR() << "Additional GL error " << gl::FmtHex(nextError) << " generated.";
            nextError = functions->getError();
        }

        return angle::Result::Stop;
    }

    return angle::Result::Continue;
}

bool CanMapBufferForRead(const FunctionsGL *functions)
{
    return (functions->mapBufferRange != nullptr) ||
           (functions->mapBuffer != nullptr && functions->standard == STANDARD_GL_DESKTOP);
}

uint8_t *MapBufferRangeWithFallback(const FunctionsGL *functions,
                                    GLenum target,
                                    size_t offset,
                                    size_t length,
                                    GLbitfield access)
{
    if (functions->mapBufferRange != nullptr)
    {
        return static_cast<uint8_t *>(functions->mapBufferRange(target, offset, length, access));
    }
    else if (functions->mapBuffer != nullptr &&
             (functions->standard == STANDARD_GL_DESKTOP || access == GL_MAP_WRITE_BIT))
    {
        // Only the read and write bits are supported
        ASSERT((access & (GL_MAP_READ_BIT | GL_MAP_WRITE_BIT)) != 0);

        GLenum accessEnum = 0;
        if (access == (GL_MAP_READ_BIT | GL_MAP_WRITE_BIT))
        {
            accessEnum = GL_READ_WRITE;
        }
        else if (access == GL_MAP_READ_BIT)
        {
            accessEnum = GL_READ_ONLY;
        }
        else if (access == GL_MAP_WRITE_BIT)
        {
            accessEnum = GL_WRITE_ONLY;
        }
        else
        {
            UNREACHABLE();
            return nullptr;
        }

        return static_cast<uint8_t *>(functions->mapBuffer(target, accessEnum)) + offset;
    }
    else
    {
        // No options available
        UNREACHABLE();
        return nullptr;
    }
}

angle::Result ShouldApplyLastRowPaddingWorkaround(ContextGL *contextGL,
                                                  const gl::Extents &size,
                                                  const gl::PixelStoreStateBase &state,
                                                  const gl::Buffer *pixelBuffer,
                                                  GLenum format,
                                                  GLenum type,
                                                  bool is3D,
                                                  const void *pixels,
                                                  bool *shouldApplyOut)
{
    if (pixelBuffer == nullptr)
    {
        *shouldApplyOut = false;
        return angle::Result::Continue;
    }

    // We are using an pack or unpack buffer, compute what the driver thinks is going to be the
    // last byte read or written. If it is past the end of the buffer, we will need to use the
    // workaround otherwise the driver will generate INVALID_OPERATION and not do the operation.

    const gl::InternalFormat &glFormat = gl::GetInternalFormatInfo(format, type);
    GLuint endByte                     = 0;
    ANGLE_CHECK_GL_MATH(contextGL,
                        glFormat.computePackUnpackEndByte(type, size, state, is3D, &endByte));
    GLuint rowPitch = 0;
    ANGLE_CHECK_GL_MATH(contextGL, glFormat.computeRowPitch(type, size.width, state.alignment,
                                                            state.rowLength, &rowPitch));

    CheckedNumeric<size_t> checkedPixelBytes = glFormat.computePixelBytes(type);
    CheckedNumeric<size_t> checkedEndByte =
        angle::CheckedNumeric<size_t>(endByte) + reinterpret_cast<intptr_t>(pixels);

    // At this point checkedEndByte is the actual last byte read.
    // The driver adds an extra row padding (if any), mimic it.
    ANGLE_CHECK_GL_MATH(contextGL, checkedPixelBytes.IsValid());
    if (checkedPixelBytes.ValueOrDie() * size.width < rowPitch)
    {
        checkedEndByte += rowPitch - checkedPixelBytes * size.width;
    }

    ANGLE_CHECK_GL_MATH(contextGL, checkedEndByte.IsValid());

    *shouldApplyOut = checkedEndByte.ValueOrDie() > static_cast<size_t>(pixelBuffer->getSize());
    return angle::Result::Continue;
}

std::vector<ContextCreationTry> GenerateContextCreationToTry(EGLint requestedType, bool isMesaGLX)
{
    using Type                         = ContextCreationTry::Type;
    constexpr EGLint kPlatformOpenGL   = EGL_PLATFORM_ANGLE_TYPE_OPENGL_ANGLE;
    constexpr EGLint kPlatformOpenGLES = EGL_PLATFORM_ANGLE_TYPE_OPENGLES_ANGLE;

    std::vector<ContextCreationTry> contextsToTry;

    if (requestedType == EGL_PLATFORM_ANGLE_TYPE_DEFAULT_ANGLE || requestedType == kPlatformOpenGL)
    {
        contextsToTry.emplace_back(kPlatformOpenGL, Type::DESKTOP_CORE, gl::Version(4, 5));
        contextsToTry.emplace_back(kPlatformOpenGL, Type::DESKTOP_CORE, gl::Version(4, 4));
        contextsToTry.emplace_back(kPlatformOpenGL, Type::DESKTOP_CORE, gl::Version(4, 3));
        contextsToTry.emplace_back(kPlatformOpenGL, Type::DESKTOP_CORE, gl::Version(4, 2));
        contextsToTry.emplace_back(kPlatformOpenGL, Type::DESKTOP_CORE, gl::Version(4, 1));
        contextsToTry.emplace_back(kPlatformOpenGL, Type::DESKTOP_CORE, gl::Version(4, 0));
        contextsToTry.emplace_back(kPlatformOpenGL, Type::DESKTOP_CORE, gl::Version(3, 3));
        contextsToTry.emplace_back(kPlatformOpenGL, Type::DESKTOP_CORE, gl::Version(3, 2));
        contextsToTry.emplace_back(kPlatformOpenGL, Type::DESKTOP_LEGACY, gl::Version(3, 3));

        // On Mesa, do not try to create OpenGL context versions between 3.0 and
        // 3.2 because of compatibility problems. See crbug.com/659030
        if (!isMesaGLX)
        {
            contextsToTry.emplace_back(kPlatformOpenGL, Type::DESKTOP_LEGACY, gl::Version(3, 2));
            contextsToTry.emplace_back(kPlatformOpenGL, Type::DESKTOP_LEGACY, gl::Version(3, 1));
            contextsToTry.emplace_back(kPlatformOpenGL, Type::DESKTOP_LEGACY, gl::Version(3, 0));
        }

        contextsToTry.emplace_back(kPlatformOpenGL, Type::DESKTOP_LEGACY, gl::Version(2, 1));
        contextsToTry.emplace_back(kPlatformOpenGL, Type::DESKTOP_LEGACY, gl::Version(2, 0));
        contextsToTry.emplace_back(kPlatformOpenGL, Type::DESKTOP_LEGACY, gl::Version(1, 5));
        contextsToTry.emplace_back(kPlatformOpenGL, Type::DESKTOP_LEGACY, gl::Version(1, 4));
        contextsToTry.emplace_back(kPlatformOpenGL, Type::DESKTOP_LEGACY, gl::Version(1, 3));
        contextsToTry.emplace_back(kPlatformOpenGL, Type::DESKTOP_LEGACY, gl::Version(1, 2));
        contextsToTry.emplace_back(kPlatformOpenGL, Type::DESKTOP_LEGACY, gl::Version(1, 1));
        contextsToTry.emplace_back(kPlatformOpenGL, Type::DESKTOP_LEGACY, gl::Version(1, 0));
    }

    if (requestedType == EGL_PLATFORM_ANGLE_TYPE_DEFAULT_ANGLE ||
        requestedType == kPlatformOpenGLES)
    {
        contextsToTry.emplace_back(kPlatformOpenGLES, Type::ES, gl::Version(3, 2));
        contextsToTry.emplace_back(kPlatformOpenGLES, Type::ES, gl::Version(3, 1));
        contextsToTry.emplace_back(kPlatformOpenGLES, Type::ES, gl::Version(3, 0));
        contextsToTry.emplace_back(kPlatformOpenGLES, Type::ES, gl::Version(2, 0));
    }

    return contextsToTry;
}
}  // namespace rx<|MERGE_RESOLUTION|>--- conflicted
+++ resolved
@@ -1311,15 +1311,12 @@
     extensions->textureSRGBDecode = functions->hasGLExtension("GL_EXT_texture_sRGB_decode") ||
                                     functions->hasGLESExtension("GL_EXT_texture_sRGB_decode");
 
-<<<<<<< HEAD
-=======
     // ANGLE treats ETC1 as ETC2 for ES 3.0 and higher because it becomes a core format, and they
     // are backwards compatible.
     extensions->compressedETC1RGB8SubTexture =
         functions->isAtLeastGLES(gl::Version(3, 0)) ||
         functions->hasGLESExtension("GL_EXT_compressed_ETC1_RGB8_sub_texture");
 
->>>>>>> 21c5af31
 #if defined(ANGLE_PLATFORM_MACOS) || defined(ANGLE_PLATFORM_MACCATALYST)
     VendorID vendor = GetVendorID(functions);
     if ((IsAMD(vendor) || IsIntel(vendor)) && *maxSupportedESVersion >= gl::Version(3, 0))
@@ -1505,10 +1502,6 @@
                             functions->hasGLESExtension("GL_EXT_semaphore");
     extensions->memoryObjectFd = functions->hasGLExtension("GL_EXT_memory_object_fd") ||
                                  functions->hasGLESExtension("GL_EXT_memory_object_fd");
-<<<<<<< HEAD
-    extensions->semaphoreFd = functions->hasGLExtension("GL_EXT_semaphore_fd") ||
-                              functions->hasGLESExtension("GL_EXT_semaphore_fd");
-=======
     extensions->semaphoreFd = !features.disableSemaphoreFd.enabled &&
                               (functions->hasGLExtension("GL_EXT_semaphore_fd") ||
                                functions->hasGLESExtension("GL_EXT_semaphore_fd"));
@@ -1516,7 +1509,6 @@
                                 functions->isAtLeastGLES(gl::Version(3, 2)) ||
                                 functions->hasGLExtension("GL_ARB_gpu_shader5") ||
                                 functions->hasGLESExtension("GL_EXT_gpu_shader5");
->>>>>>> 21c5af31
 
     // GL_APPLE_clip_distance
     extensions->clipDistanceAPPLE = functions->isAtLeastGL(gl::Version(3, 0));
