//
// Copyright 2015 The ANGLE Project Authors. All rights reserved.
// Use of this source code is governed by a BSD-style license that can be
// found in the LICENSE file.
//

// StateManagerGL.h: Defines a class for caching applied OpenGL state

#include "libANGLE/renderer/gl/StateManagerGL.h"

#include <string.h>
#include <algorithm>
#include <limits>

#include "anglebase/numerics/safe_conversions.h"
#include "common/bitset_utils.h"
#include "common/mathutil.h"
#include "common/matrix_utils.h"
#include "libANGLE/Context.h"
#include "libANGLE/Framebuffer.h"
#include "libANGLE/Query.h"
#include "libANGLE/TransformFeedback.h"
#include "libANGLE/VertexArray.h"
#include "libANGLE/renderer/gl/BufferGL.h"
#include "libANGLE/renderer/gl/FramebufferGL.h"
#include "libANGLE/renderer/gl/FunctionsGL.h"
#include "libANGLE/renderer/gl/ProgramGL.h"
#include "libANGLE/renderer/gl/QueryGL.h"
#include "libANGLE/renderer/gl/SamplerGL.h"
#include "libANGLE/renderer/gl/TextureGL.h"
#include "libANGLE/renderer/gl/TransformFeedbackGL.h"
#include "libANGLE/renderer/gl/VertexArrayGL.h"

namespace rx
{

namespace
{

static void ValidateStateHelper(const FunctionsGL *functions,
                                const GLuint localValue,
                                const GLenum pname,
                                const char *localName,
                                const char *driverName)
{
    GLint queryValue;
    functions->getIntegerv(pname, &queryValue);
    if (localValue != static_cast<GLuint>(queryValue))
    {
        WARN() << localName << " (" << localValue << ") != " << driverName << " (" << queryValue
               << ")";
        // Re-add ASSERT: http://anglebug.com/3900
        // ASSERT(false);
    }
}

}  // anonymous namespace

StateManagerGL::IndexedBufferBinding::IndexedBufferBinding() : offset(0), size(0), buffer(0) {}

StateManagerGL::StateManagerGL(const FunctionsGL *functions,
                               const gl::Caps &rendererCaps,
                               const gl::Extensions &extensions,
                               const angle::FeaturesGL &features)
    : mFunctions(functions),
      mFeatures(features),
      mProgram(0),
      mVAO(0),
      mVertexAttribCurrentValues(rendererCaps.maxVertexAttributes),
      mBuffers(),
      mIndexedBuffers(),
      mTextureUnitIndex(0),
      mTextures{},
      mSamplers{},
      mImages(rendererCaps.maxImageUnits, ImageUnitBinding()),
      mTransformFeedback(0),
      mCurrentTransformFeedback(nullptr),
      mQueries(),
      mPrevDrawContext(0),
      mUnpackAlignment(4),
      mUnpackRowLength(0),
      mUnpackSkipRows(0),
      mUnpackSkipPixels(0),
      mUnpackImageHeight(0),
      mUnpackSkipImages(0),
      mPackAlignment(4),
      mPackRowLength(0),
      mPackSkipRows(0),
      mPackSkipPixels(0),
      mFramebuffers(angle::FramebufferBindingSingletonMax, 0),
      mRenderbuffer(0),
      mScissorTestEnabled(false),
      mScissor(0, 0, 0, 0),
      mViewport(0, 0, 0, 0),
      mNear(0.0f),
      mFar(1.0f),
      mBlendEnabled(false),
      mBlendColor(0, 0, 0, 0),
      mSourceBlendRGB(GL_ONE),
      mDestBlendRGB(GL_ZERO),
      mSourceBlendAlpha(GL_ONE),
      mDestBlendAlpha(GL_ZERO),
      mBlendEquationRGB(GL_FUNC_ADD),
      mBlendEquationAlpha(GL_FUNC_ADD),
      mColorMaskRed(true),
      mColorMaskGreen(true),
      mColorMaskBlue(true),
      mColorMaskAlpha(true),
      mSampleAlphaToCoverageEnabled(false),
      mSampleCoverageEnabled(false),
      mSampleCoverageValue(1.0f),
      mSampleCoverageInvert(false),
      mSampleMaskEnabled(false),
      mDepthTestEnabled(false),
      mDepthFunc(GL_LESS),
      mDepthMask(true),
      mStencilTestEnabled(false),
      mStencilFrontFunc(GL_ALWAYS),
      mStencilFrontRef(0),
      mStencilFrontValueMask(static_cast<GLuint>(-1)),
      mStencilFrontStencilFailOp(GL_KEEP),
      mStencilFrontStencilPassDepthFailOp(GL_KEEP),
      mStencilFrontStencilPassDepthPassOp(GL_KEEP),
      mStencilFrontWritemask(static_cast<GLuint>(-1)),
      mStencilBackFunc(GL_ALWAYS),
      mStencilBackRef(0),
      mStencilBackValueMask(static_cast<GLuint>(-1)),
      mStencilBackStencilFailOp(GL_KEEP),
      mStencilBackStencilPassDepthFailOp(GL_KEEP),
      mStencilBackStencilPassDepthPassOp(GL_KEEP),
      mStencilBackWritemask(static_cast<GLuint>(-1)),
      mCullFaceEnabled(false),
      mCullFace(gl::CullFaceMode::Back),
      mFrontFace(GL_CCW),
      mPolygonOffsetFillEnabled(false),
      mPolygonOffsetFactor(0.0f),
      mPolygonOffsetUnits(0.0f),
      mRasterizerDiscardEnabled(false),
      mLineWidth(1.0f),
      mPrimitiveRestartEnabled(false),
      mPrimitiveRestartIndex(0),
      mClearColor(0.0f, 0.0f, 0.0f, 0.0f),
      mClearDepth(1.0f),
      mClearStencil(0),
      mFramebufferSRGBEnabled(false),
      mDitherEnabled(true),
      mTextureCubemapSeamlessEnabled(false),
      mMultisamplingEnabled(true),
      mSampleAlphaToOneEnabled(false),
      mCoverageModulation(GL_NONE),
      mPathStencilFunc(GL_ALWAYS),
      mPathStencilRef(0),
      mPathStencilMask(std::numeric_limits<GLuint>::max()),
      mIsMultiviewEnabled(extensions.multiview || extensions.multiview2),
      mProvokingVertex(GL_LAST_VERTEX_CONVENTION),
      mMaxClipDistances(rendererCaps.maxClipDistances),
      mLocalDirtyBits()
{
    ASSERT(mFunctions);
    ASSERT(extensions.maxViews >= 1u);

    mIndexedBuffers[gl::BufferBinding::Uniform].resize(rendererCaps.maxUniformBufferBindings);
    mIndexedBuffers[gl::BufferBinding::AtomicCounter].resize(
        rendererCaps.maxAtomicCounterBufferBindings);
    mIndexedBuffers[gl::BufferBinding::ShaderStorage].resize(
        rendererCaps.maxShaderStorageBufferBindings);

    mSampleMaskValues.fill(~GLbitfield(0));

    mQueries.fill(nullptr);
    mTemporaryPausedQueries.fill(nullptr);

    // Initialize point sprite state for desktop GL
    if (mFunctions->standard == STANDARD_GL_DESKTOP)
    {
        mFunctions->enable(GL_PROGRAM_POINT_SIZE);

        // GL_POINT_SPRITE was deprecated in the core profile. Point rasterization is always
        // performed
        // as though POINT_SPRITE were enabled.
        if ((mFunctions->profile & GL_CONTEXT_CORE_PROFILE_BIT) == 0)
        {
            mFunctions->enable(GL_POINT_SPRITE);
        }
    }

    angle::Matrix<GLfloat>::setToIdentity(mPathMatrixProj);
    angle::Matrix<GLfloat>::setToIdentity(mPathMatrixMV);
}

StateManagerGL::~StateManagerGL() {}

void StateManagerGL::deleteProgram(GLuint program)
{
    if (program != 0)
    {
        if (mProgram == program)
        {
            useProgram(0);
        }

        mFunctions->deleteProgram(program);
    }
}

void StateManagerGL::deleteVertexArray(GLuint vao)
{
    if (vao != 0)
    {
        if (mVAO == vao)
        {
            bindVertexArray(0, 0);
        }

        mFunctions->deleteVertexArrays(1, &vao);
    }
}

void StateManagerGL::deleteTexture(GLuint texture)
{
    if (texture != 0)
    {
        for (gl::TextureType type : angle::AllEnums<gl::TextureType>())
        {
            const auto &textureVector = mTextures[type];
            for (size_t textureUnitIndex = 0; textureUnitIndex < textureVector.size();
                 textureUnitIndex++)
            {
                if (textureVector[textureUnitIndex] == texture)
                {
                    activeTexture(textureUnitIndex);
                    bindTexture(type, 0);
                }
            }
        }

        for (size_t imageUnitIndex = 0; imageUnitIndex < mImages.size(); imageUnitIndex++)
        {
            if (mImages[imageUnitIndex].texture == texture)
            {
                bindImageTexture(imageUnitIndex, 0, 0, false, 0, GL_READ_ONLY, GL_R32UI);
            }
        }

        mFunctions->deleteTextures(1, &texture);
    }
}

void StateManagerGL::deleteSampler(GLuint sampler)
{
    if (sampler != 0)
    {
        for (size_t unit = 0; unit < mSamplers.size(); unit++)
        {
            if (mSamplers[unit] == sampler)
            {
                bindSampler(unit, 0);
            }
        }

        mFunctions->deleteSamplers(1, &sampler);
    }
}

void StateManagerGL::deleteBuffer(GLuint buffer)
{
    if (buffer == 0)
    {
        return;
    }

    for (auto target : angle::AllEnums<gl::BufferBinding>())
    {
        if (mBuffers[target] == buffer)
        {
            bindBuffer(target, 0);
        }

        auto &indexedTarget = mIndexedBuffers[target];
        for (size_t bindIndex = 0; bindIndex < indexedTarget.size(); ++bindIndex)
        {
            if (indexedTarget[bindIndex].buffer == buffer)
            {
                bindBufferBase(target, bindIndex, 0);
            }
        }
    }

    mFunctions->deleteBuffers(1, &buffer);
}

void StateManagerGL::deleteFramebuffer(GLuint fbo)
{
    if (fbo != 0)
    {
        for (size_t binding = 0; binding < mFramebuffers.size(); ++binding)
        {
            if (mFramebuffers[binding] == fbo)
            {
                GLenum enumValue = angle::FramebufferBindingToEnum(
                    static_cast<angle::FramebufferBinding>(binding));
                bindFramebuffer(enumValue, 0);
            }
        }
        mFunctions->deleteFramebuffers(1, &fbo);
    }
}

void StateManagerGL::deleteRenderbuffer(GLuint rbo)
{
    if (rbo != 0)
    {
        if (mRenderbuffer == rbo)
        {
            bindRenderbuffer(GL_RENDERBUFFER, 0);
        }

        mFunctions->deleteRenderbuffers(1, &rbo);
    }
}

void StateManagerGL::deleteTransformFeedback(GLuint transformFeedback)
{
    if (transformFeedback != 0)
    {
        if (mTransformFeedback == transformFeedback)
        {
            bindTransformFeedback(GL_TRANSFORM_FEEDBACK, 0);
        }

        if (mCurrentTransformFeedback != nullptr &&
            mCurrentTransformFeedback->getTransformFeedbackID() == transformFeedback)
        {
            mCurrentTransformFeedback = nullptr;
        }

        mFunctions->deleteTransformFeedbacks(1, &transformFeedback);
    }
}

void StateManagerGL::useProgram(GLuint program)
{
    if (mProgram != program)
    {
        forceUseProgram(program);
    }
}

void StateManagerGL::forceUseProgram(GLuint program)
{
    mProgram = program;
    mFunctions->useProgram(mProgram);
    mLocalDirtyBits.set(gl::State::DIRTY_BIT_PROGRAM_BINDING);
}

void StateManagerGL::bindVertexArray(GLuint vao, GLuint elementArrayBuffer)
{
    if (mVAO != vao)
    {
        mVAO                                      = vao;
        mBuffers[gl::BufferBinding::ElementArray] = elementArrayBuffer;
        mFunctions->bindVertexArray(vao);

        mLocalDirtyBits.set(gl::State::DIRTY_BIT_VERTEX_ARRAY_BINDING);
    }
}

void StateManagerGL::bindBuffer(gl::BufferBinding target, GLuint buffer)
{
    // GL drivers differ in whether the transform feedback bind point is modified when
    // glBindTransformFeedback is called. To avoid these behavior differences we shouldn't try to
    // use it.
    ASSERT(target != gl::BufferBinding::TransformFeedback);
    if (mBuffers[target] != buffer)
    {
        mBuffers[target] = buffer;
        mFunctions->bindBuffer(gl::ToGLenum(target), buffer);
    }
}

void StateManagerGL::bindBufferBase(gl::BufferBinding target, size_t index, GLuint buffer)
{
    // Transform feedback buffer bindings are tracked in TransformFeedbackGL
    ASSERT(target != gl::BufferBinding::TransformFeedback);

    ASSERT(index < mIndexedBuffers[target].size());
    auto &binding = mIndexedBuffers[target][index];
    if (binding.buffer != buffer || binding.offset != static_cast<size_t>(-1) ||
        binding.size != static_cast<size_t>(-1))
    {
        binding.buffer   = buffer;
        binding.offset   = static_cast<size_t>(-1);
        binding.size     = static_cast<size_t>(-1);
        mBuffers[target] = buffer;
        mFunctions->bindBufferBase(gl::ToGLenum(target), static_cast<GLuint>(index), buffer);
    }
}

void StateManagerGL::bindBufferRange(gl::BufferBinding target,
                                     size_t index,
                                     GLuint buffer,
                                     size_t offset,
                                     size_t size)
{
    // Transform feedback buffer bindings are tracked in TransformFeedbackGL
    ASSERT(target != gl::BufferBinding::TransformFeedback);

    auto &binding = mIndexedBuffers[target][index];
    if (binding.buffer != buffer || binding.offset != offset || binding.size != size)
    {
        binding.buffer   = buffer;
        binding.offset   = offset;
        binding.size     = size;
        mBuffers[target] = buffer;
        mFunctions->bindBufferRange(gl::ToGLenum(target), static_cast<GLuint>(index), buffer,
                                    offset, size);
    }
}

void StateManagerGL::activeTexture(size_t unit)
{
    if (mTextureUnitIndex != unit)
    {
        mTextureUnitIndex = unit;
        mFunctions->activeTexture(GL_TEXTURE0 + static_cast<GLenum>(mTextureUnitIndex));
    }
}

void StateManagerGL::bindTexture(gl::TextureType type, GLuint texture)
{
    if (mTextures[type][mTextureUnitIndex] != texture)
    {
        mTextures[type][mTextureUnitIndex] = texture;
        mFunctions->bindTexture(ToGLenum(type), texture);
        mLocalDirtyBits.set(gl::State::DIRTY_BIT_TEXTURE_BINDINGS);
    }
}

void StateManagerGL::invalidateTexture(gl::TextureType type)
{
    // Assume the tracked texture binding is incorrect, query the real bound texture from GL.
    GLint boundTexture = 0;
    mFunctions->getIntegerv(nativegl::GetTextureBindingQuery(type), &boundTexture);
    mTextures[type][mTextureUnitIndex] = static_cast<GLuint>(boundTexture);
    mLocalDirtyBits.set(gl::State::DIRTY_BIT_TEXTURE_BINDINGS);
}

void StateManagerGL::bindSampler(size_t unit, GLuint sampler)
{
    if (mSamplers[unit] != sampler)
    {
        mSamplers[unit] = sampler;
        mFunctions->bindSampler(static_cast<GLuint>(unit), sampler);
        mLocalDirtyBits.set(gl::State::DIRTY_BIT_SAMPLER_BINDINGS);
    }
}

void StateManagerGL::bindImageTexture(size_t unit,
                                      GLuint texture,
                                      GLint level,
                                      GLboolean layered,
                                      GLint layer,
                                      GLenum access,
                                      GLenum format)
{
    auto &binding = mImages[unit];
    if (binding.texture != texture || binding.level != level || binding.layered != layered ||
        binding.layer != layer || binding.access != access || binding.format != format)
    {
        binding.texture = texture;
        binding.level   = level;
        binding.layered = layered;
        binding.layer   = layer;
        binding.access  = access;
        binding.format  = format;
        mFunctions->bindImageTexture(angle::base::checked_cast<GLuint>(unit), texture, level,
                                     layered, layer, access, format);
    }
}

void StateManagerGL::setPixelUnpackState(const gl::PixelUnpackState &unpack)
{
    if (mUnpackAlignment != unpack.alignment)
    {
        mUnpackAlignment = unpack.alignment;
        mFunctions->pixelStorei(GL_UNPACK_ALIGNMENT, mUnpackAlignment);

        mLocalDirtyBits.set(gl::State::DIRTY_BIT_UNPACK_STATE);
    }

    if (mUnpackRowLength != unpack.rowLength)
    {
        mUnpackRowLength = unpack.rowLength;
        mFunctions->pixelStorei(GL_UNPACK_ROW_LENGTH, mUnpackRowLength);

        mLocalDirtyBits.set(gl::State::DIRTY_BIT_UNPACK_STATE);
    }

    if (mUnpackSkipRows != unpack.skipRows)
    {
        mUnpackSkipRows = unpack.skipRows;
        mFunctions->pixelStorei(GL_UNPACK_SKIP_ROWS, mUnpackSkipRows);

        mLocalDirtyBits.set(gl::State::DIRTY_BIT_UNPACK_STATE);
    }

    if (mUnpackSkipPixels != unpack.skipPixels)
    {
        mUnpackSkipPixels = unpack.skipPixels;
        mFunctions->pixelStorei(GL_UNPACK_SKIP_PIXELS, mUnpackSkipPixels);

        mLocalDirtyBits.set(gl::State::DIRTY_BIT_UNPACK_STATE);
    }

    if (mUnpackImageHeight != unpack.imageHeight)
    {
        mUnpackImageHeight = unpack.imageHeight;
        mFunctions->pixelStorei(GL_UNPACK_IMAGE_HEIGHT, mUnpackImageHeight);

        mLocalDirtyBits.set(gl::State::DIRTY_BIT_UNPACK_STATE);
    }

    if (mUnpackSkipImages != unpack.skipImages)
    {
        mUnpackSkipImages = unpack.skipImages;
        mFunctions->pixelStorei(GL_UNPACK_SKIP_IMAGES, mUnpackSkipImages);

        mLocalDirtyBits.set(gl::State::DIRTY_BIT_UNPACK_STATE);
    }
}

void StateManagerGL::setPixelUnpackBuffer(const gl::Buffer *pixelBuffer)
{
    GLuint bufferID = 0;
    if (pixelBuffer != nullptr)
    {
        bufferID = GetImplAs<BufferGL>(pixelBuffer)->getBufferID();
    }
    bindBuffer(gl::BufferBinding::PixelUnpack, bufferID);
}

void StateManagerGL::setPixelPackState(const gl::PixelPackState &pack)
{
    if (mPackAlignment != pack.alignment)
    {
        mPackAlignment = pack.alignment;
        mFunctions->pixelStorei(GL_PACK_ALIGNMENT, mPackAlignment);

        mLocalDirtyBits.set(gl::State::DIRTY_BIT_PACK_STATE);
    }

    if (mPackRowLength != pack.rowLength)
    {
        mPackRowLength = pack.rowLength;
        mFunctions->pixelStorei(GL_PACK_ROW_LENGTH, mPackRowLength);

        mLocalDirtyBits.set(gl::State::DIRTY_BIT_PACK_STATE);
    }

    if (mPackSkipRows != pack.skipRows)
    {
        mPackSkipRows = pack.skipRows;
        mFunctions->pixelStorei(GL_PACK_SKIP_ROWS, mPackSkipRows);

        mLocalDirtyBits.set(gl::State::DIRTY_BIT_PACK_STATE);
    }

    if (mPackSkipPixels != pack.skipPixels)
    {
        mPackSkipPixels = pack.skipPixels;
        mFunctions->pixelStorei(GL_PACK_SKIP_PIXELS, mPackSkipPixels);

        mLocalDirtyBits.set(gl::State::DIRTY_BIT_PACK_STATE);
    }
}

void StateManagerGL::setPixelPackBuffer(const gl::Buffer *pixelBuffer)
{
    GLuint bufferID = 0;
    if (pixelBuffer != nullptr)
    {
        bufferID = GetImplAs<BufferGL>(pixelBuffer)->getBufferID();
    }
    bindBuffer(gl::BufferBinding::PixelPack, bufferID);
}

void StateManagerGL::bindFramebuffer(GLenum type, GLuint framebuffer)
{
    switch (type)
    {
        case GL_FRAMEBUFFER:
            if (mFramebuffers[angle::FramebufferBindingRead] != framebuffer ||
                mFramebuffers[angle::FramebufferBindingDraw] != framebuffer)
            {
                mFramebuffers[angle::FramebufferBindingRead] = framebuffer;
                mFramebuffers[angle::FramebufferBindingDraw] = framebuffer;
                mFunctions->bindFramebuffer(GL_FRAMEBUFFER, framebuffer);

                mLocalDirtyBits.set(gl::State::DIRTY_BIT_READ_FRAMEBUFFER_BINDING);
                mLocalDirtyBits.set(gl::State::DIRTY_BIT_DRAW_FRAMEBUFFER_BINDING);
            }
            break;

        case GL_READ_FRAMEBUFFER:
            if (mFramebuffers[angle::FramebufferBindingRead] != framebuffer)
            {
                mFramebuffers[angle::FramebufferBindingRead] = framebuffer;
                mFunctions->bindFramebuffer(GL_READ_FRAMEBUFFER, framebuffer);

                mLocalDirtyBits.set(gl::State::DIRTY_BIT_READ_FRAMEBUFFER_BINDING);
            }
            break;

        case GL_DRAW_FRAMEBUFFER:
            if (mFramebuffers[angle::FramebufferBindingDraw] != framebuffer)
            {
                mFramebuffers[angle::FramebufferBindingDraw] = framebuffer;
                mFunctions->bindFramebuffer(GL_DRAW_FRAMEBUFFER, framebuffer);

                mLocalDirtyBits.set(gl::State::DIRTY_BIT_DRAW_FRAMEBUFFER_BINDING);
            }
            break;

        default:
            UNREACHABLE();
            break;
    }
}

void StateManagerGL::bindRenderbuffer(GLenum type, GLuint renderbuffer)
{
    ASSERT(type == GL_RENDERBUFFER);
    if (mRenderbuffer != renderbuffer)
    {
        mRenderbuffer = renderbuffer;
        mFunctions->bindRenderbuffer(type, mRenderbuffer);
    }
}

void StateManagerGL::bindTransformFeedback(GLenum type, GLuint transformFeedback)
{
    ASSERT(type == GL_TRANSFORM_FEEDBACK);
    if (mTransformFeedback != transformFeedback)
    {
        // Pause the current transform feedback if one is active.
        // To handle virtualized contexts, StateManagerGL needs to be able to bind a new transform
        // feedback at any time, even if there is one active.
        if (mCurrentTransformFeedback != nullptr &&
            mCurrentTransformFeedback->getTransformFeedbackID() != transformFeedback)
        {
            mCurrentTransformFeedback->syncPausedState(true);
            mCurrentTransformFeedback = nullptr;
        }

        mTransformFeedback = transformFeedback;
        mFunctions->bindTransformFeedback(type, mTransformFeedback);
        onTransformFeedbackStateChange();
    }
}

void StateManagerGL::onTransformFeedbackStateChange()
{
    mLocalDirtyBits.set(gl::State::DIRTY_BIT_TRANSFORM_FEEDBACK_BINDING);
}

void StateManagerGL::beginQuery(gl::QueryType type, QueryGL *queryObject, GLuint queryId)
{
    // Make sure this is a valid query type and there is no current active query of this type
    ASSERT(mQueries[type] == nullptr);
    ASSERT(queryId != 0);

    mQueries[type] = queryObject;
    mFunctions->beginQuery(ToGLenum(type), queryId);
}

void StateManagerGL::endQuery(gl::QueryType type, QueryGL *queryObject, GLuint queryId)
{
    ASSERT(queryObject != nullptr);
    ASSERT(mQueries[type] == queryObject);
    mQueries[type] = nullptr;
    mFunctions->endQuery(ToGLenum(type));
}

void StateManagerGL::updateDrawIndirectBufferBinding(const gl::Context *context)
{
    gl::Buffer *drawIndirectBuffer =
        context->getState().getTargetBuffer(gl::BufferBinding::DrawIndirect);
    if (drawIndirectBuffer != nullptr)
    {
        const BufferGL *bufferGL = GetImplAs<BufferGL>(drawIndirectBuffer);
        bindBuffer(gl::BufferBinding::DrawIndirect, bufferGL->getBufferID());
    }
}

void StateManagerGL::updateDispatchIndirectBufferBinding(const gl::Context *context)
{
    gl::Buffer *dispatchIndirectBuffer =
        context->getState().getTargetBuffer(gl::BufferBinding::DispatchIndirect);
    if (dispatchIndirectBuffer != nullptr)
    {
        const BufferGL *bufferGL = GetImplAs<BufferGL>(dispatchIndirectBuffer);
        bindBuffer(gl::BufferBinding::DispatchIndirect, bufferGL->getBufferID());
    }
}

void StateManagerGL::pauseTransformFeedback()
{
    if (mCurrentTransformFeedback != nullptr)
    {
        mCurrentTransformFeedback->syncPausedState(true);
        onTransformFeedbackStateChange();
    }
}

angle::Result StateManagerGL::pauseAllQueries(const gl::Context *context)
{
    for (gl::QueryType type : angle::AllEnums<gl::QueryType>())
    {
        QueryGL *previousQuery = mQueries[type];

        if (previousQuery != nullptr)
        {
            ANGLE_TRY(previousQuery->pause(context));
            mTemporaryPausedQueries[type] = previousQuery;
            mQueries[type]                = nullptr;
        }
    }

    return angle::Result::Continue;
}

angle::Result StateManagerGL::pauseQuery(const gl::Context *context, gl::QueryType type)
{
    QueryGL *previousQuery = mQueries[type];

    if (previousQuery)
    {
        ANGLE_TRY(previousQuery->pause(context));
        mTemporaryPausedQueries[type] = previousQuery;
        mQueries[type]                = nullptr;
    }

    return angle::Result::Continue;
}

angle::Result StateManagerGL::resumeAllQueries(const gl::Context *context)
{
    for (gl::QueryType type : angle::AllEnums<gl::QueryType>())
    {
        QueryGL *pausedQuery = mTemporaryPausedQueries[type];

        if (pausedQuery != nullptr)
        {
            ASSERT(mQueries[type] == nullptr);
            ANGLE_TRY(pausedQuery->resume(context));
            mTemporaryPausedQueries[type] = nullptr;
        }
    }

    return angle::Result::Continue;
}

angle::Result StateManagerGL::resumeQuery(const gl::Context *context, gl::QueryType type)
{
    QueryGL *pausedQuery = mTemporaryPausedQueries[type];

    if (pausedQuery != nullptr)
    {
        ANGLE_TRY(pausedQuery->resume(context));
        mTemporaryPausedQueries[type] = nullptr;
    }

    return angle::Result::Continue;
}

angle::Result StateManagerGL::onMakeCurrent(const gl::Context *context)
{
    const gl::State &glState = context->getState();

#if defined(ANGLE_ENABLE_ASSERTS)
    // Temporarily pausing queries during context switch is not supported
    for (QueryGL *pausedQuery : mTemporaryPausedQueries)
    {
        ASSERT(pausedQuery == nullptr);
    }
#endif

    // If the context has changed, pause the previous context's queries
    auto contextID = context->getState().getContextID();
    if (contextID != mPrevDrawContext)
    {
        for (gl::QueryType type : angle::AllEnums<gl::QueryType>())
        {
            QueryGL *currentQuery = mQueries[type];
            // Pause any old query object
            if (currentQuery != nullptr)
            {
                ANGLE_TRY(currentQuery->pause(context));
                mQueries[type] = nullptr;
            }

            // Check if this new context needs to resume a query
            gl::Query *newQuery = glState.getActiveQuery(type);
            if (newQuery != nullptr)
            {
                QueryGL *queryGL = GetImplAs<QueryGL>(newQuery);
                ANGLE_TRY(queryGL->resume(context));
            }
        }
    }
    onTransformFeedbackStateChange();
    mPrevDrawContext = contextID;

    // Seamless cubemaps are required for ES3 and higher contexts. It should be the cheapest to set
    // this state here since MakeCurrent is expected to be called less frequently than draw calls.
    setTextureCubemapSeamlessEnabled(context->getClientMajorVersion() >= 3);

    return angle::Result::Continue;
}

void StateManagerGL::updateProgramTextureBindings(const gl::Context *context)
{
    const gl::State &glState   = context->getState();
    const gl::Program *program = glState.getProgram();

    // It is possible there is no active program during a path operation.
    if (!program)
        return;

    const gl::ActiveTexturePointerArray &textures  = glState.getActiveTexturesCache();
    const gl::ActiveTextureMask &activeTextures    = program->getActiveSamplersMask();
    const gl::ActiveTextureTypeArray &textureTypes = program->getActiveSamplerTypes();

    for (size_t textureUnitIndex : activeTextures)
    {
        gl::TextureType textureType = textureTypes[textureUnitIndex];
        gl::Texture *texture        = textures[textureUnitIndex];

        // A nullptr texture indicates incomplete.
        if (texture != nullptr)
        {
            const TextureGL *textureGL = GetImplAs<TextureGL>(texture);
            ASSERT(!texture->hasAnyDirtyBit());
            ASSERT(!textureGL->hasAnyDirtyBit());

            activeTexture(textureUnitIndex);
            bindTexture(textureType, textureGL->getTextureID());
        }
        else
        {
            activeTexture(textureUnitIndex);
            bindTexture(textureType, 0);
        }
    }
}

void StateManagerGL::updateProgramStorageBufferBindings(const gl::Context *context)
{
    const gl::State &glState   = context->getState();
    const gl::Program *program = glState.getProgram();

    // It is possible there is no active program during a path operation.
    if (!program)
        return;

    for (size_t blockIndex = 0; blockIndex < program->getActiveShaderStorageBlockCount();
         blockIndex++)
    {
        GLuint binding = program->getShaderStorageBlockBinding(static_cast<GLuint>(blockIndex));
        const auto &shaderStorageBuffer = glState.getIndexedShaderStorageBuffer(binding);

        if (shaderStorageBuffer.get() != nullptr)
        {
            BufferGL *bufferGL = GetImplAs<BufferGL>(shaderStorageBuffer.get());

            if (shaderStorageBuffer.getSize() == 0)
            {
                bindBufferBase(gl::BufferBinding::ShaderStorage, binding, bufferGL->getBufferID());
            }
            else
            {
                bindBufferRange(gl::BufferBinding::ShaderStorage, binding, bufferGL->getBufferID(),
                                shaderStorageBuffer.getOffset(), shaderStorageBuffer.getSize());
            }
        }
    }
}

void StateManagerGL::updateProgramUniformBufferBindings(const gl::Context *context)
{
    // Sync the current program state
    const gl::State &glState   = context->getState();
    const gl::Program *program = glState.getProgram();

    // It is possible there is no active program during a path operation.
    if (!program)
        return;

    for (size_t uniformBlockIndex = 0; uniformBlockIndex < program->getActiveUniformBlockCount();
         uniformBlockIndex++)
    {
        GLuint binding = program->getUniformBlockBinding(static_cast<GLuint>(uniformBlockIndex));
        const auto &uniformBuffer = glState.getIndexedUniformBuffer(binding);

        if (uniformBuffer.get() != nullptr)
        {
            BufferGL *bufferGL = GetImplAs<BufferGL>(uniformBuffer.get());

            if (uniformBuffer.getSize() == 0)
            {
                bindBufferBase(gl::BufferBinding::Uniform, binding, bufferGL->getBufferID());
            }
            else
            {
                bindBufferRange(gl::BufferBinding::Uniform, binding, bufferGL->getBufferID(),
                                uniformBuffer.getOffset(), uniformBuffer.getSize());
            }
        }
    }
}

void StateManagerGL::updateProgramAtomicCounterBufferBindings(const gl::Context *context)
{
    const gl::State &glState   = context->getState();
    const gl::Program *program = glState.getProgram();

    // It is possible there is no active program during a path operation.
    if (!program)
        return;

    for (const auto &atomicCounterBuffer : program->getState().getAtomicCounterBuffers())
    {
        GLuint binding     = atomicCounterBuffer.binding;
        const auto &buffer = glState.getIndexedAtomicCounterBuffer(binding);

        if (buffer.get() != nullptr)
        {
            BufferGL *bufferGL = GetImplAs<BufferGL>(buffer.get());

            if (buffer.getSize() == 0)
            {
                bindBufferBase(gl::BufferBinding::AtomicCounter, binding, bufferGL->getBufferID());
            }
            else
            {
                bindBufferRange(gl::BufferBinding::AtomicCounter, binding, bufferGL->getBufferID(),
                                buffer.getOffset(), buffer.getSize());
            }
        }
    }
}

void StateManagerGL::updateProgramImageBindings(const gl::Context *context)
{
    const gl::State &glState   = context->getState();
    const gl::Program *program = glState.getProgram();

    // It is possible there is no active program during a path operation.
    if (!program)
        return;

    ASSERT(context->getClientVersion() >= gl::ES_3_1 || program->getImageBindings().size() == 0);
    for (size_t imageUnitIndex : program->getActiveImagesMask())
    {
        const gl::ImageUnit &imageUnit = glState.getImageUnit(imageUnitIndex);
        const TextureGL *textureGL     = SafeGetImplAs<TextureGL>(imageUnit.texture.get());
        if (textureGL)
        {
            bindImageTexture(imageUnitIndex, textureGL->getTextureID(), imageUnit.level,
                             imageUnit.layered, imageUnit.layer, imageUnit.access,
                             imageUnit.format);
        }
        else
        {
            bindImageTexture(imageUnitIndex, 0, imageUnit.level, imageUnit.layered, imageUnit.layer,
                             imageUnit.access, imageUnit.format);
        }
    }
}

void StateManagerGL::setAttributeCurrentData(size_t index,
                                             const gl::VertexAttribCurrentValueData &data)
{
    if (mVertexAttribCurrentValues[index] != data)
    {
        mVertexAttribCurrentValues[index] = data;
        switch (mVertexAttribCurrentValues[index].Type)
        {
            case gl::VertexAttribType::Float:
                mFunctions->vertexAttrib4fv(static_cast<GLuint>(index),
                                            mVertexAttribCurrentValues[index].Values.FloatValues);
                break;
            case gl::VertexAttribType::Int:
                mFunctions->vertexAttribI4iv(static_cast<GLuint>(index),
                                             mVertexAttribCurrentValues[index].Values.IntValues);
                break;
            case gl::VertexAttribType::UnsignedInt:
                mFunctions->vertexAttribI4uiv(
                    static_cast<GLuint>(index),
                    mVertexAttribCurrentValues[index].Values.UnsignedIntValues);
                break;
            default:
                UNREACHABLE();
        }

        mLocalDirtyBits.set(gl::State::DIRTY_BIT_CURRENT_VALUES);
        mLocalDirtyCurrentValues.set(index);
    }
}

void StateManagerGL::setScissorTestEnabled(bool enabled)
{
    if (mScissorTestEnabled != enabled)
    {
        mScissorTestEnabled = enabled;
        if (mScissorTestEnabled)
        {
            mFunctions->enable(GL_SCISSOR_TEST);
        }
        else
        {
            mFunctions->disable(GL_SCISSOR_TEST);
        }

        mLocalDirtyBits.set(gl::State::DIRTY_BIT_SCISSOR_TEST_ENABLED);
    }
}

void StateManagerGL::setScissor(const gl::Rectangle &scissor)
{
    if (scissor != mScissor)
    {
        mScissor = scissor;
        mFunctions->scissor(mScissor.x, mScissor.y, mScissor.width, mScissor.height);

        mLocalDirtyBits.set(gl::State::DIRTY_BIT_SCISSOR);
    }
}

void StateManagerGL::setViewport(const gl::Rectangle &viewport)
{
    if (viewport != mViewport)
    {
        mViewport = viewport;
        mFunctions->viewport(mViewport.x, mViewport.y, mViewport.width, mViewport.height);

        mLocalDirtyBits.set(gl::State::DIRTY_BIT_VIEWPORT);
    }
}

void StateManagerGL::setDepthRange(float near, float far)
{
    mNear = near;
    mFar  = far;

    // The glDepthRangef function isn't available until OpenGL 4.1.  Prefer it when it is
    // available because OpenGL ES only works in floats.
    if (mFunctions->depthRangef)
    {
        mFunctions->depthRangef(mNear, mFar);
    }
    else
    {
        ASSERT(mFunctions->depthRange);
        mFunctions->depthRange(mNear, mFar);
    }

    mLocalDirtyBits.set(gl::State::DIRTY_BIT_DEPTH_RANGE);
}

void StateManagerGL::setBlendEnabled(bool enabled)
{
    if (mBlendEnabled != enabled)
    {
        mBlendEnabled = enabled;
        if (mBlendEnabled)
        {
            mFunctions->enable(GL_BLEND);
        }
        else
        {
            mFunctions->disable(GL_BLEND);
        }

        mLocalDirtyBits.set(gl::State::DIRTY_BIT_BLEND_ENABLED);
    }
}

void StateManagerGL::setBlendColor(const gl::ColorF &blendColor)
{
    if (mBlendColor != blendColor)
    {
        mBlendColor = blendColor;
        mFunctions->blendColor(mBlendColor.red, mBlendColor.green, mBlendColor.blue,
                               mBlendColor.alpha);

        mLocalDirtyBits.set(gl::State::DIRTY_BIT_BLEND_COLOR);
    }
}

void StateManagerGL::setBlendFuncs(GLenum sourceBlendRGB,
                                   GLenum destBlendRGB,
                                   GLenum sourceBlendAlpha,
                                   GLenum destBlendAlpha)
{
    if (mSourceBlendRGB != sourceBlendRGB || mDestBlendRGB != destBlendRGB ||
        mSourceBlendAlpha != sourceBlendAlpha || mDestBlendAlpha != destBlendAlpha)
    {
        mSourceBlendRGB   = sourceBlendRGB;
        mDestBlendRGB     = destBlendRGB;
        mSourceBlendAlpha = sourceBlendAlpha;
        mDestBlendAlpha   = destBlendAlpha;

        mFunctions->blendFuncSeparate(mSourceBlendRGB, mDestBlendRGB, mSourceBlendAlpha,
                                      mDestBlendAlpha);

        mLocalDirtyBits.set(gl::State::DIRTY_BIT_BLEND_FUNCS);
    }
}

void StateManagerGL::setBlendEquations(GLenum blendEquationRGB, GLenum blendEquationAlpha)
{
    if (mBlendEquationRGB != blendEquationRGB || mBlendEquationAlpha != blendEquationAlpha)
    {
        mBlendEquationRGB   = blendEquationRGB;
        mBlendEquationAlpha = blendEquationAlpha;

        mFunctions->blendEquationSeparate(mBlendEquationRGB, mBlendEquationAlpha);

        mLocalDirtyBits.set(gl::State::DIRTY_BIT_BLEND_EQUATIONS);
    }
}

void StateManagerGL::setColorMask(bool red, bool green, bool blue, bool alpha)
{
    if (mColorMaskRed != red || mColorMaskGreen != green || mColorMaskBlue != blue ||
        mColorMaskAlpha != alpha)
    {
        mColorMaskRed   = red;
        mColorMaskGreen = green;
        mColorMaskBlue  = blue;
        mColorMaskAlpha = alpha;
        mFunctions->colorMask(mColorMaskRed, mColorMaskGreen, mColorMaskBlue, mColorMaskAlpha);

        mLocalDirtyBits.set(gl::State::DIRTY_BIT_COLOR_MASK);
    }
}

void StateManagerGL::setSampleAlphaToCoverageEnabled(bool enabled)
{
    if (mSampleAlphaToCoverageEnabled != enabled)
    {
        mSampleAlphaToCoverageEnabled = enabled;
        if (mSampleAlphaToCoverageEnabled)
        {
            mFunctions->enable(GL_SAMPLE_ALPHA_TO_COVERAGE);
        }
        else
        {
            mFunctions->disable(GL_SAMPLE_ALPHA_TO_COVERAGE);
        }

        mLocalDirtyBits.set(gl::State::DIRTY_BIT_SAMPLE_ALPHA_TO_COVERAGE_ENABLED);
    }
}

void StateManagerGL::setSampleCoverageEnabled(bool enabled)
{
    if (mSampleCoverageEnabled != enabled)
    {
        mSampleCoverageEnabled = enabled;
        if (mSampleCoverageEnabled)
        {
            mFunctions->enable(GL_SAMPLE_COVERAGE);
        }
        else
        {
            mFunctions->disable(GL_SAMPLE_COVERAGE);
        }

        mLocalDirtyBits.set(gl::State::DIRTY_BIT_SAMPLE_COVERAGE_ENABLED);
    }
}

void StateManagerGL::setSampleCoverage(float value, bool invert)
{
    if (mSampleCoverageValue != value || mSampleCoverageInvert != invert)
    {
        mSampleCoverageValue  = value;
        mSampleCoverageInvert = invert;
        mFunctions->sampleCoverage(mSampleCoverageValue, mSampleCoverageInvert);

        mLocalDirtyBits.set(gl::State::DIRTY_BIT_SAMPLE_COVERAGE);
    }
}

void StateManagerGL::setSampleMaskEnabled(bool enabled)
{
    if (mSampleMaskEnabled != enabled)
    {
        mSampleMaskEnabled = enabled;
        if (mSampleMaskEnabled)
        {
            mFunctions->enable(GL_SAMPLE_MASK);
        }
        else
        {
            mFunctions->disable(GL_SAMPLE_MASK);
        }

        mLocalDirtyBits.set(gl::State::DIRTY_BIT_SAMPLE_MASK_ENABLED);
    }
}

void StateManagerGL::setSampleMaski(GLuint maskNumber, GLbitfield mask)
{
    ASSERT(maskNumber < mSampleMaskValues.size());
    if (mSampleMaskValues[maskNumber] != mask)
    {
        mSampleMaskValues[maskNumber] = mask;
        mFunctions->sampleMaski(maskNumber, mask);

        mLocalDirtyBits.set(gl::State::DIRTY_BIT_SAMPLE_MASK);
    }
}

// Depth and stencil redundant state changes are guarded in the
// frontend so for related cases here just set the dirty bit
// and update backend states.
void StateManagerGL::setDepthTestEnabled(bool enabled)
{
    mDepthTestEnabled = enabled;
    if (mDepthTestEnabled)
    {
        mFunctions->enable(GL_DEPTH_TEST);
    }
    else
    {
        mFunctions->disable(GL_DEPTH_TEST);
    }

    mLocalDirtyBits.set(gl::State::DIRTY_BIT_DEPTH_TEST_ENABLED);
}

void StateManagerGL::setDepthFunc(GLenum depthFunc)
{
    mDepthFunc = depthFunc;
    mFunctions->depthFunc(mDepthFunc);

    mLocalDirtyBits.set(gl::State::DIRTY_BIT_DEPTH_FUNC);
}

void StateManagerGL::setDepthMask(bool mask)
{
    mDepthMask = mask;
    mFunctions->depthMask(mDepthMask);

    mLocalDirtyBits.set(gl::State::DIRTY_BIT_DEPTH_MASK);
}

void StateManagerGL::setStencilTestEnabled(bool enabled)
{
    mStencilTestEnabled = enabled;
    if (mStencilTestEnabled)
    {
        mFunctions->enable(GL_STENCIL_TEST);
    }
    else
    {
        mFunctions->disable(GL_STENCIL_TEST);
    }

    mLocalDirtyBits.set(gl::State::DIRTY_BIT_STENCIL_TEST_ENABLED);
}

void StateManagerGL::setStencilFrontWritemask(GLuint mask)
{
    mStencilFrontWritemask = mask;
    mFunctions->stencilMaskSeparate(GL_FRONT, mStencilFrontWritemask);

    mLocalDirtyBits.set(gl::State::DIRTY_BIT_STENCIL_WRITEMASK_FRONT);
}

void StateManagerGL::setStencilBackWritemask(GLuint mask)
{
    mStencilBackWritemask = mask;
    mFunctions->stencilMaskSeparate(GL_BACK, mStencilBackWritemask);

    mLocalDirtyBits.set(gl::State::DIRTY_BIT_STENCIL_WRITEMASK_BACK);
}

void StateManagerGL::setStencilFrontFuncs(GLenum func, GLint ref, GLuint mask)
{
    mStencilFrontFunc      = func;
    mStencilFrontRef       = ref;
    mStencilFrontValueMask = mask;
    mFunctions->stencilFuncSeparate(GL_FRONT, mStencilFrontFunc, mStencilFrontRef,
                                    mStencilFrontValueMask);

    mLocalDirtyBits.set(gl::State::DIRTY_BIT_STENCIL_FUNCS_FRONT);
}

void StateManagerGL::setStencilBackFuncs(GLenum func, GLint ref, GLuint mask)
{
    mStencilBackFunc      = func;
    mStencilBackRef       = ref;
    mStencilBackValueMask = mask;
    mFunctions->stencilFuncSeparate(GL_BACK, mStencilBackFunc, mStencilBackRef,
                                    mStencilBackValueMask);

    mLocalDirtyBits.set(gl::State::DIRTY_BIT_STENCIL_FUNCS_BACK);
}

void StateManagerGL::setStencilFrontOps(GLenum sfail, GLenum dpfail, GLenum dppass)
{
    mStencilFrontStencilFailOp          = sfail;
    mStencilFrontStencilPassDepthFailOp = dpfail;
    mStencilFrontStencilPassDepthPassOp = dppass;
    mFunctions->stencilOpSeparate(GL_FRONT, mStencilFrontStencilFailOp,
                                  mStencilFrontStencilPassDepthFailOp,
                                  mStencilFrontStencilPassDepthPassOp);

    mLocalDirtyBits.set(gl::State::DIRTY_BIT_STENCIL_OPS_FRONT);
}

void StateManagerGL::setStencilBackOps(GLenum sfail, GLenum dpfail, GLenum dppass)
{
    mStencilBackStencilFailOp          = sfail;
    mStencilBackStencilPassDepthFailOp = dpfail;
    mStencilBackStencilPassDepthPassOp = dppass;
    mFunctions->stencilOpSeparate(GL_BACK, mStencilBackStencilFailOp,
                                  mStencilBackStencilPassDepthFailOp,
                                  mStencilBackStencilPassDepthPassOp);

    mLocalDirtyBits.set(gl::State::DIRTY_BIT_STENCIL_OPS_BACK);
}

void StateManagerGL::setCullFaceEnabled(bool enabled)
{
    if (mCullFaceEnabled != enabled)
    {
        mCullFaceEnabled = enabled;
        if (mCullFaceEnabled)
        {
            mFunctions->enable(GL_CULL_FACE);
        }
        else
        {
            mFunctions->disable(GL_CULL_FACE);
        }

        mLocalDirtyBits.set(gl::State::DIRTY_BIT_CULL_FACE_ENABLED);
    }
}

void StateManagerGL::setCullFace(gl::CullFaceMode cullFace)
{
    if (mCullFace != cullFace)
    {
        mCullFace = cullFace;
        mFunctions->cullFace(ToGLenum(mCullFace));

        mLocalDirtyBits.set(gl::State::DIRTY_BIT_CULL_FACE);
    }
}

void StateManagerGL::setFrontFace(GLenum frontFace)
{
    if (mFrontFace != frontFace)
    {
        mFrontFace = frontFace;
        mFunctions->frontFace(mFrontFace);

        mLocalDirtyBits.set(gl::State::DIRTY_BIT_FRONT_FACE);
    }
}

void StateManagerGL::setPolygonOffsetFillEnabled(bool enabled)
{
    if (mPolygonOffsetFillEnabled != enabled)
    {
        mPolygonOffsetFillEnabled = enabled;
        if (mPolygonOffsetFillEnabled)
        {
            mFunctions->enable(GL_POLYGON_OFFSET_FILL);
        }
        else
        {
            mFunctions->disable(GL_POLYGON_OFFSET_FILL);
        }

        mLocalDirtyBits.set(gl::State::DIRTY_BIT_POLYGON_OFFSET_FILL_ENABLED);
    }
}

void StateManagerGL::setPolygonOffset(float factor, float units)
{
    if (mPolygonOffsetFactor != factor || mPolygonOffsetUnits != units)
    {
        mPolygonOffsetFactor = factor;
        mPolygonOffsetUnits  = units;
        mFunctions->polygonOffset(mPolygonOffsetFactor, mPolygonOffsetUnits);

        mLocalDirtyBits.set(gl::State::DIRTY_BIT_POLYGON_OFFSET);
    }
}

void StateManagerGL::setRasterizerDiscardEnabled(bool enabled)
{
    if (mRasterizerDiscardEnabled != enabled)
    {
        mRasterizerDiscardEnabled = enabled;
        if (mRasterizerDiscardEnabled)
        {
            mFunctions->enable(GL_RASTERIZER_DISCARD);
        }
        else
        {
            mFunctions->disable(GL_RASTERIZER_DISCARD);
        }

        mLocalDirtyBits.set(gl::State::DIRTY_BIT_RASTERIZER_DISCARD_ENABLED);
    }
}

void StateManagerGL::setLineWidth(float width)
{
    if (mLineWidth != width)
    {
        mLineWidth = width;
        mFunctions->lineWidth(mLineWidth);

        mLocalDirtyBits.set(gl::State::DIRTY_BIT_LINE_WIDTH);
    }
}

void StateManagerGL::setPrimitiveRestartEnabled(bool enabled)
{
    if (mPrimitiveRestartEnabled != enabled)
    {
        mPrimitiveRestartEnabled = enabled;

        GLenum cap = mFeatures.emulatePrimitiveRestartFixedIndex.enabled
                         ? GL_PRIMITIVE_RESTART
                         : GL_PRIMITIVE_RESTART_FIXED_INDEX;

        if (mPrimitiveRestartEnabled)
        {
            mFunctions->enable(cap);
        }
        else
        {
            mFunctions->disable(cap);
        }

        mLocalDirtyBits.set(gl::State::DIRTY_BIT_PRIMITIVE_RESTART_ENABLED);
    }
}

void StateManagerGL::setPrimitiveRestartIndex(GLuint index)
{
    if (mPrimitiveRestartIndex != index)
    {
        mPrimitiveRestartIndex = index;

        mFunctions->primitiveRestartIndex(index);

        // No dirty bit for this state, it is not exposed to the frontend.
    }
}

void StateManagerGL::setClearDepth(float clearDepth)
{
    if (mClearDepth != clearDepth)
    {
        mClearDepth = clearDepth;

        // The glClearDepthf function isn't available until OpenGL 4.1.  Prefer it when it is
        // available because OpenGL ES only works in floats.
        if (mFunctions->clearDepthf)
        {
            mFunctions->clearDepthf(mClearDepth);
        }
        else
        {
            ASSERT(mFunctions->clearDepth);
            mFunctions->clearDepth(mClearDepth);
        }

        mLocalDirtyBits.set(gl::State::DIRTY_BIT_CLEAR_DEPTH);
    }
}

void StateManagerGL::setClearColor(const gl::ColorF &clearColor)
{
    gl::ColorF modifiedClearColor = clearColor;
    if (mFeatures.clearToZeroOrOneBroken.enabled &&
        (clearColor.red == 1.0f || clearColor.red == 0.0f) &&
        (clearColor.green == 1.0f || clearColor.green == 0.0f) &&
        (clearColor.blue == 1.0f || clearColor.blue == 0.0f) &&
        (clearColor.alpha == 1.0f || clearColor.alpha == 0.0f))
    {
        if (clearColor.alpha == 1.0f)
        {
            modifiedClearColor.alpha = 2.0f;
        }
        else
        {
            modifiedClearColor.alpha = -1.0f;
        }
    }

    if (mClearColor != modifiedClearColor)
    {
        mClearColor = modifiedClearColor;
        mFunctions->clearColor(mClearColor.red, mClearColor.green, mClearColor.blue,
                               mClearColor.alpha);

        mLocalDirtyBits.set(gl::State::DIRTY_BIT_CLEAR_COLOR);
    }
}

void StateManagerGL::setClearStencil(GLint clearStencil)
{
    if (mClearStencil != clearStencil)
    {
        mClearStencil = clearStencil;
        mFunctions->clearStencil(mClearStencil);

        mLocalDirtyBits.set(gl::State::DIRTY_BIT_CLEAR_STENCIL);
    }
}

void StateManagerGL::syncState(const gl::Context *context,
                               const gl::State::DirtyBits &glDirtyBits,
                               const gl::State::DirtyBits &bitMask)
{
    const gl::State &state = context->getState();

    const gl::State::DirtyBits glAndLocalDirtyBits = (glDirtyBits | mLocalDirtyBits) & bitMask;
    if (!glAndLocalDirtyBits.any())
    {
        return;
    }

    // TODO(jmadill): Investigate only syncing vertex state for active attributes
    for (auto iter = glAndLocalDirtyBits.begin(), endIter = glAndLocalDirtyBits.end();
         iter != endIter; ++iter)
    {
        switch (*iter)
        {
            case gl::State::DIRTY_BIT_SCISSOR_TEST_ENABLED:
                setScissorTestEnabled(state.isScissorTestEnabled());
                break;
            case gl::State::DIRTY_BIT_SCISSOR:
            {
                const gl::Rectangle &scissor = state.getScissor();
                setScissor(scissor);
            }
            break;
            case gl::State::DIRTY_BIT_VIEWPORT:
            {
                const gl::Rectangle &viewport = state.getViewport();
                setViewport(viewport);
            }
            break;
            case gl::State::DIRTY_BIT_DEPTH_RANGE:
                setDepthRange(state.getNearPlane(), state.getFarPlane());
                break;
            case gl::State::DIRTY_BIT_BLEND_ENABLED:
                setBlendEnabled(state.isBlendEnabled());
                break;
            case gl::State::DIRTY_BIT_BLEND_COLOR:
                setBlendColor(state.getBlendColor());
                break;
            case gl::State::DIRTY_BIT_BLEND_FUNCS:
            {
                const auto &blendState = state.getBlendState();
                setBlendFuncs(blendState.sourceBlendRGB, blendState.destBlendRGB,
                              blendState.sourceBlendAlpha, blendState.destBlendAlpha);
                break;
            }
            case gl::State::DIRTY_BIT_BLEND_EQUATIONS:
            {
                const auto &blendState = state.getBlendState();
                setBlendEquations(blendState.blendEquationRGB, blendState.blendEquationAlpha);
                break;
            }
            case gl::State::DIRTY_BIT_COLOR_MASK:
            {
                gl::Framebuffer *framebuffer = state.getDrawFramebuffer();
                FramebufferGL *framebufferGL = GetImplAs<FramebufferGL>(framebuffer);

                const auto &blendState = state.getBlendState();
                setColorMaskForFramebuffer(blendState.colorMaskRed, blendState.colorMaskGreen,
                                           blendState.colorMaskBlue, blendState.colorMaskAlpha,
                                           framebufferGL);
                break;
            }
            case gl::State::DIRTY_BIT_SAMPLE_ALPHA_TO_COVERAGE_ENABLED:
                setSampleAlphaToCoverageEnabled(state.isSampleAlphaToCoverageEnabled());
                break;
            case gl::State::DIRTY_BIT_SAMPLE_COVERAGE_ENABLED:
                setSampleCoverageEnabled(state.isSampleCoverageEnabled());
                break;
            case gl::State::DIRTY_BIT_SAMPLE_COVERAGE:
                setSampleCoverage(state.getSampleCoverageValue(), state.getSampleCoverageInvert());
                break;
            case gl::State::DIRTY_BIT_DEPTH_TEST_ENABLED:
                setDepthTestEnabled(state.isDepthTestEnabled());
                break;
            case gl::State::DIRTY_BIT_DEPTH_FUNC:
                setDepthFunc(state.getDepthStencilState().depthFunc);
                break;
            case gl::State::DIRTY_BIT_DEPTH_MASK:
                setDepthMask(state.getDepthStencilState().depthMask);
                break;
            case gl::State::DIRTY_BIT_STENCIL_TEST_ENABLED:
                setStencilTestEnabled(state.isStencilTestEnabled());
                break;
            case gl::State::DIRTY_BIT_STENCIL_FUNCS_FRONT:
            {
                const auto &depthStencilState = state.getDepthStencilState();
                setStencilFrontFuncs(depthStencilState.stencilFunc, state.getStencilRef(),
                                     depthStencilState.stencilMask);
                break;
            }
            case gl::State::DIRTY_BIT_STENCIL_FUNCS_BACK:
            {
                const auto &depthStencilState = state.getDepthStencilState();
                setStencilBackFuncs(depthStencilState.stencilBackFunc, state.getStencilBackRef(),
                                    depthStencilState.stencilBackMask);
                break;
            }
            case gl::State::DIRTY_BIT_STENCIL_OPS_FRONT:
            {
                const auto &depthStencilState = state.getDepthStencilState();
                setStencilFrontOps(depthStencilState.stencilFail,
                                   depthStencilState.stencilPassDepthFail,
                                   depthStencilState.stencilPassDepthPass);
                break;
            }
            case gl::State::DIRTY_BIT_STENCIL_OPS_BACK:
            {
                const auto &depthStencilState = state.getDepthStencilState();
                setStencilBackOps(depthStencilState.stencilBackFail,
                                  depthStencilState.stencilBackPassDepthFail,
                                  depthStencilState.stencilBackPassDepthPass);
                break;
            }
            case gl::State::DIRTY_BIT_STENCIL_WRITEMASK_FRONT:
                setStencilFrontWritemask(state.getDepthStencilState().stencilWritemask);
                break;
            case gl::State::DIRTY_BIT_STENCIL_WRITEMASK_BACK:
                setStencilBackWritemask(state.getDepthStencilState().stencilBackWritemask);
                break;
            case gl::State::DIRTY_BIT_CULL_FACE_ENABLED:
                setCullFaceEnabled(state.isCullFaceEnabled());
                break;
            case gl::State::DIRTY_BIT_CULL_FACE:
                setCullFace(state.getRasterizerState().cullMode);
                break;
            case gl::State::DIRTY_BIT_FRONT_FACE:
                setFrontFace(state.getRasterizerState().frontFace);
                break;
            case gl::State::DIRTY_BIT_POLYGON_OFFSET_FILL_ENABLED:
                setPolygonOffsetFillEnabled(state.isPolygonOffsetFillEnabled());
                break;
            case gl::State::DIRTY_BIT_POLYGON_OFFSET:
            {
                const auto &rasterizerState = state.getRasterizerState();
                setPolygonOffset(rasterizerState.polygonOffsetFactor,
                                 rasterizerState.polygonOffsetUnits);
                break;
            }
            case gl::State::DIRTY_BIT_RASTERIZER_DISCARD_ENABLED:
                setRasterizerDiscardEnabled(state.isRasterizerDiscardEnabled());
                break;
            case gl::State::DIRTY_BIT_LINE_WIDTH:
                setLineWidth(state.getLineWidth());
                break;
            case gl::State::DIRTY_BIT_PRIMITIVE_RESTART_ENABLED:
                setPrimitiveRestartEnabled(state.isPrimitiveRestartEnabled());
                break;
            case gl::State::DIRTY_BIT_CLEAR_COLOR:
                setClearColor(state.getColorClearValue());
                break;
            case gl::State::DIRTY_BIT_CLEAR_DEPTH:
                setClearDepth(state.getDepthClearValue());
                break;
            case gl::State::DIRTY_BIT_CLEAR_STENCIL:
                setClearStencil(state.getStencilClearValue());
                break;
            case gl::State::DIRTY_BIT_UNPACK_STATE:
                setPixelUnpackState(state.getUnpackState());
                break;
            case gl::State::DIRTY_BIT_UNPACK_BUFFER_BINDING:
                setPixelUnpackBuffer(state.getTargetBuffer(gl::BufferBinding::PixelUnpack));
                break;
            case gl::State::DIRTY_BIT_PACK_STATE:
                setPixelPackState(state.getPackState());
                break;
            case gl::State::DIRTY_BIT_PACK_BUFFER_BINDING:
                setPixelPackBuffer(state.getTargetBuffer(gl::BufferBinding::PixelPack));
                break;
            case gl::State::DIRTY_BIT_DITHER_ENABLED:
                setDitherEnabled(state.isDitherEnabled());
                break;
            case gl::State::DIRTY_BIT_READ_FRAMEBUFFER_BINDING:
            {
                gl::Framebuffer *framebuffer = state.getReadFramebuffer();

                // Necessary for an Intel TexImage workaround.
                if (!framebuffer)
                    continue;

                FramebufferGL *framebufferGL = GetImplAs<FramebufferGL>(framebuffer);
                bindFramebuffer(GL_READ_FRAMEBUFFER, framebufferGL->getFramebufferID());
                break;
            }
            case gl::State::DIRTY_BIT_DRAW_FRAMEBUFFER_BINDING:
            {
                gl::Framebuffer *framebuffer = state.getDrawFramebuffer();

                // Necessary for an Intel TexImage workaround.
                if (!framebuffer)
                    continue;

                FramebufferGL *framebufferGL = GetImplAs<FramebufferGL>(framebuffer);
                bindFramebuffer(GL_DRAW_FRAMEBUFFER, framebufferGL->getFramebufferID());

                const gl::Program *program = state.getProgram();
                if (program)
                {
                    updateMultiviewBaseViewLayerIndexUniform(program, framebufferGL->getState());
                }

                // Changing the draw framebuffer binding sometimes requires resetting srgb blending.
                if (mFunctions->standard == STANDARD_GL_DESKTOP)
                {
                    iter.setLaterBit(gl::State::DIRTY_BIT_FRAMEBUFFER_SRGB);
                }

                // If the framebuffer is emulating RGB on top of RGBA, the color mask has to be
                // updated
                iter.setLaterBit(gl::State::DIRTY_BIT_COLOR_MASK);
                break;
            }
            case gl::State::DIRTY_BIT_RENDERBUFFER_BINDING:
                // TODO(jmadill): implement this
                break;
            case gl::State::DIRTY_BIT_VERTEX_ARRAY_BINDING:
            {
                const VertexArrayGL *vaoGL = GetImplAs<VertexArrayGL>(state.getVertexArray());
                bindVertexArray(vaoGL->getVertexArrayID(), vaoGL->getAppliedElementArrayBufferID());

                propagateProgramToVAO(state.getProgram(),
                                      GetImplAs<VertexArrayGL>(state.getVertexArray()));
                break;
            }
            case gl::State::DIRTY_BIT_DRAW_INDIRECT_BUFFER_BINDING:
                updateDrawIndirectBufferBinding(context);
                break;
            case gl::State::DIRTY_BIT_DISPATCH_INDIRECT_BUFFER_BINDING:
                updateDispatchIndirectBufferBinding(context);
                break;
            case gl::State::DIRTY_BIT_PROGRAM_BINDING:
            {
                gl::Program *program = state.getProgram();
                if (program != nullptr)
                {
                    useProgram(GetImplAs<ProgramGL>(program)->getProgramID());
                }
                break;
            }
            case gl::State::DIRTY_BIT_PROGRAM_EXECUTABLE:
            {
                const gl::Program *program = state.getProgram();
                if (program)
                {
                    iter.setLaterBit(gl::State::DIRTY_BIT_TEXTURE_BINDINGS);

                    if (program->getActiveImagesMask().any())
                    {
                        iter.setLaterBit(gl::State::DIRTY_BIT_IMAGE_BINDINGS);
                    }

                    if (program->getActiveShaderStorageBlockCount() > 0)
                    {
                        iter.setLaterBit(gl::State::DIRTY_BIT_SHADER_STORAGE_BUFFER_BINDING);
                    }

                    if (program->getActiveUniformBlockCount() > 0)
                    {
                        iter.setLaterBit(gl::State::DIRTY_BIT_UNIFORM_BUFFER_BINDINGS);
                    }

                    if (program->getActiveAtomicCounterBufferCount() > 0)
                    {
                        iter.setLaterBit(gl::State::DIRTY_BIT_ATOMIC_COUNTER_BUFFER_BINDING);
                    }

                    if (mIsMultiviewEnabled && program->usesMultiview())
                    {
                        updateMultiviewBaseViewLayerIndexUniform(
                            program, state.getDrawFramebuffer()->getImplementation()->getState());
                    }
                }

                if (!program || !program->hasLinkedShaderStage(gl::ShaderType::Compute))
                {
                    propagateProgramToVAO(program,
                                          GetImplAs<VertexArrayGL>(state.getVertexArray()));
                }
                break;
            }
            case gl::State::DIRTY_BIT_TEXTURE_BINDINGS:
                updateProgramTextureBindings(context);
                break;
            case gl::State::DIRTY_BIT_SAMPLER_BINDINGS:
                syncSamplersState(context);
                break;
            case gl::State::DIRTY_BIT_IMAGE_BINDINGS:
                updateProgramImageBindings(context);
                break;
            case gl::State::DIRTY_BIT_TRANSFORM_FEEDBACK_BINDING:
                syncTransformFeedbackState(context);
                break;
            case gl::State::DIRTY_BIT_SHADER_STORAGE_BUFFER_BINDING:
                updateProgramStorageBufferBindings(context);
                break;
            case gl::State::DIRTY_BIT_UNIFORM_BUFFER_BINDINGS:
                updateProgramUniformBufferBindings(context);
                break;
            case gl::State::DIRTY_BIT_ATOMIC_COUNTER_BUFFER_BINDING:
                updateProgramAtomicCounterBufferBindings(context);
                break;
            case gl::State::DIRTY_BIT_MULTISAMPLING:
                setMultisamplingStateEnabled(state.isMultisamplingEnabled());
                break;
            case gl::State::DIRTY_BIT_SAMPLE_ALPHA_TO_ONE:
                setSampleAlphaToOneStateEnabled(state.isSampleAlphaToOneEnabled());
                break;
            case gl::State::DIRTY_BIT_COVERAGE_MODULATION:
                setCoverageModulation(state.getCoverageModulation());
                break;
            case gl::State::DIRTY_BIT_PATH_RENDERING:
                setPathRenderingModelViewMatrix(
                    state.getPathRenderingMatrix(GL_PATH_MODELVIEW_MATRIX_CHROMIUM));
                setPathRenderingProjectionMatrix(
                    state.getPathRenderingMatrix(GL_PATH_PROJECTION_MATRIX_CHROMIUM));
                setPathRenderingStencilState(state.getPathStencilFunc(), state.getPathStencilRef(),
                                             state.getPathStencilMask());
                break;
            case gl::State::DIRTY_BIT_FRAMEBUFFER_SRGB:
                setFramebufferSRGBEnabledForFramebuffer(
                    context, state.getFramebufferSRGB(),
                    GetImplAs<FramebufferGL>(state.getDrawFramebuffer()));
                break;
            case gl::State::DIRTY_BIT_SAMPLE_MASK_ENABLED:
                setSampleMaskEnabled(state.isSampleMaskEnabled());
                break;
            case gl::State::DIRTY_BIT_SAMPLE_MASK:
            {
                for (GLuint maskNumber = 0; maskNumber < state.getMaxSampleMaskWords();
                     ++maskNumber)
                {
                    setSampleMaski(maskNumber, state.getSampleMaskWord(maskNumber));
                }
                break;
            }
            case gl::State::DIRTY_BIT_CURRENT_VALUES:
            {
                gl::AttributesMask combinedMask =
                    (state.getAndResetDirtyCurrentValues() | mLocalDirtyCurrentValues);
                mLocalDirtyCurrentValues.reset();

                for (auto attribIndex : combinedMask)
                {
                    setAttributeCurrentData(attribIndex,
                                            state.getVertexAttribCurrentValue(attribIndex));
                }
                break;
            }
            case gl::State::DIRTY_BIT_PROVOKING_VERTEX:
                setProvokingVertex(ToGLenum(state.getProvokingVertex()));
                break;
            case gl::State::DIRTY_BIT_EXTENDED:
                // Handling clip distance enabled flags:
                setClipDistancesEnable(state.getEnabledClipDistances());
                // TODO(jmadill): handle mipmap generation hint
                // TODO(jmadill): handle shader derivative hint
                break;
            default:
                UNREACHABLE();
                break;
        }
    }

    mLocalDirtyBits &= ~(bitMask);
}

void StateManagerGL::setFramebufferSRGBEnabled(const gl::Context *context, bool enabled)
{
    if (!context->getExtensions().sRGBWriteControl)
    {
        return;
    }

    if (mFramebufferSRGBEnabled != enabled)
    {
        mFramebufferSRGBEnabled = enabled;
        if (mFramebufferSRGBEnabled)
        {
            mFunctions->enable(GL_FRAMEBUFFER_SRGB);
        }
        else
        {
            mFunctions->disable(GL_FRAMEBUFFER_SRGB);
        }
        mLocalDirtyBits.set(gl::State::DIRTY_BIT_FRAMEBUFFER_SRGB);
    }
}

void StateManagerGL::setFramebufferSRGBEnabledForFramebuffer(const gl::Context *context,
                                                             bool enabled,
                                                             const FramebufferGL *framebuffer)
{
    if (mFunctions->standard == STANDARD_GL_DESKTOP && framebuffer->isDefault())
    {
        // Obey the framebuffer sRGB state for blending on all framebuffers except the default
        // framebuffer on Desktop OpenGL.
        // When SRGB blending is enabled, only SRGB capable formats will use it but the default
        // framebuffer will always use it if it is enabled.
        // TODO(geofflang): Update this when the framebuffer binding dirty changes, when it exists.
        setFramebufferSRGBEnabled(context, false);
    }
    else
    {
        setFramebufferSRGBEnabled(context, enabled);
    }
}

void StateManagerGL::setColorMaskForFramebuffer(bool red,
                                                bool green,
                                                bool blue,
                                                bool alpha,
                                                const FramebufferGL *framebuffer)
{
    bool modifiedAlphaMask = alpha;
    if (framebuffer->hasEmulatedAlphaChannelTextureAttachment())
    {
        modifiedAlphaMask = false;
    }
    setColorMask(red, green, blue, modifiedAlphaMask);
}

void StateManagerGL::setDitherEnabled(bool enabled)
{
    if (mDitherEnabled != enabled)
    {
        mDitherEnabled = enabled;
        if (mDitherEnabled)
        {
            mFunctions->enable(GL_DITHER);
        }
        else
        {
            mFunctions->disable(GL_DITHER);
        }
    }
}

void StateManagerGL::setMultisamplingStateEnabled(bool enabled)
{
    if (mMultisamplingEnabled != enabled)
    {
        mMultisamplingEnabled = enabled;
        if (mMultisamplingEnabled)
        {
            mFunctions->enable(GL_MULTISAMPLE_EXT);
        }
        else
        {
            mFunctions->disable(GL_MULTISAMPLE_EXT);
        }
        mLocalDirtyBits.set(gl::State::DIRTY_BIT_MULTISAMPLING);
    }
}

void StateManagerGL::setSampleAlphaToOneStateEnabled(bool enabled)
{
    if (mSampleAlphaToOneEnabled != enabled)
    {
        mSampleAlphaToOneEnabled = enabled;
        if (mSampleAlphaToOneEnabled)
        {
            mFunctions->enable(GL_SAMPLE_ALPHA_TO_ONE);
        }
        else
        {
            mFunctions->disable(GL_SAMPLE_ALPHA_TO_ONE);
        }
        mLocalDirtyBits.set(gl::State::DIRTY_BIT_SAMPLE_ALPHA_TO_ONE);
    }
}

void StateManagerGL::setCoverageModulation(GLenum components)
{
    if (mCoverageModulation != components)
    {
        mCoverageModulation = components;
        mFunctions->coverageModulationNV(components);

        mLocalDirtyBits.set(gl::State::DIRTY_BIT_COVERAGE_MODULATION);
    }
}

void StateManagerGL::setPathRenderingModelViewMatrix(const GLfloat *m)
{
    if (memcmp(mPathMatrixMV, m, sizeof(mPathMatrixMV)) != 0)
    {
        memcpy(mPathMatrixMV, m, sizeof(mPathMatrixMV));
        mFunctions->matrixLoadfEXT(GL_PATH_MODELVIEW_CHROMIUM, m);

        mLocalDirtyBits.set(gl::State::DIRTY_BIT_PATH_RENDERING);
    }
}

void StateManagerGL::setPathRenderingProjectionMatrix(const GLfloat *m)
{
    if (memcmp(mPathMatrixProj, m, sizeof(mPathMatrixProj)) != 0)
    {
        memcpy(mPathMatrixProj, m, sizeof(mPathMatrixProj));
        mFunctions->matrixLoadfEXT(GL_PATH_PROJECTION_CHROMIUM, m);

        mLocalDirtyBits.set(gl::State::DIRTY_BIT_PATH_RENDERING);
    }
}

void StateManagerGL::setPathRenderingStencilState(GLenum func, GLint ref, GLuint mask)
{
    if (func != mPathStencilFunc || ref != mPathStencilRef || mask != mPathStencilMask)
    {
        mPathStencilFunc = func;
        mPathStencilRef  = ref;
        mPathStencilMask = mask;
        mFunctions->pathStencilFuncNV(func, ref, mask);

        mLocalDirtyBits.set(gl::State::DIRTY_BIT_PATH_RENDERING);
    }
}

void StateManagerGL::setProvokingVertex(GLenum mode)
{
    if (mode != mProvokingVertex)
    {
        mFunctions->provokingVertex(mode);
        mProvokingVertex = mode;

        mLocalDirtyBits.set(gl::State::DIRTY_BIT_PROVOKING_VERTEX);
    }
}

void StateManagerGL::setClipDistancesEnable(const gl::State::ClipDistanceEnableBits &enables)
{
    if (enables == mEnabledClipDistances)
    {
        return;
    }
    ASSERT(mMaxClipDistances <= gl::IMPLEMENTATION_MAX_CLIP_DISTANCES);

    gl::State::ClipDistanceEnableBits diff = enables ^ mEnabledClipDistances;
    for (size_t i : diff)
    {
        if (enables.test(i))
        {
            mFunctions->enable(GL_CLIP_DISTANCE0_EXT + static_cast<uint32_t>(i));
        }
        else
        {
            mFunctions->disable(GL_CLIP_DISTANCE0_EXT + static_cast<uint32_t>(i));
        }
    }

    mEnabledClipDistances = enables;
    mLocalDirtyBits.set(gl::State::DIRTY_BIT_EXTENDED);
}

void StateManagerGL::setTextureCubemapSeamlessEnabled(bool enabled)
{
    // TODO(jmadill): Also check for seamless extension.
    if (!mFunctions->isAtLeastGL(gl::Version(3, 2)))
    {
        return;
    }

    if (mTextureCubemapSeamlessEnabled != enabled)
    {
        mTextureCubemapSeamlessEnabled = enabled;
        if (mTextureCubemapSeamlessEnabled)
        {
            mFunctions->enable(GL_TEXTURE_CUBE_MAP_SEAMLESS);
        }
        else
        {
            mFunctions->disable(GL_TEXTURE_CUBE_MAP_SEAMLESS);
        }
    }
}

void StateManagerGL::propagateProgramToVAO(const gl::Program *program, VertexArrayGL *vao)
{
    if (vao == nullptr)
    {
        return;
    }

    // Number of views:
    if (mIsMultiviewEnabled)
    {
        int programNumViews = 1;
        if (program && program->usesMultiview())
        {
            programNumViews = program->getNumViews();
        }
        vao->applyNumViewsToDivisor(programNumViews);
    }

    // Attribute enabled mask:
    if (program)
    {
        vao->applyActiveAttribLocationsMask(program->getActiveAttribLocationsMask());
    }
}

void StateManagerGL::updateMultiviewBaseViewLayerIndexUniformImpl(
    const gl::Program *program,
    const gl::FramebufferState &drawFramebufferState) const
{
    ASSERT(mIsMultiviewEnabled && program && program->usesMultiview());
    const ProgramGL *programGL = GetImplAs<ProgramGL>(program);
    if (drawFramebufferState.isMultiview())
    {
        programGL->enableLayeredRenderingPath(drawFramebufferState.getBaseViewIndex());
    }
}

void StateManagerGL::syncSamplersState(const gl::Context *context)
{
    const gl::State::SamplerBindingVector &samplers = context->getState().getSamplers();

    // This could be optimized by using a separate binding dirty bit per sampler.
    for (size_t samplerIndex = 0; samplerIndex < samplers.size(); ++samplerIndex)
    {
        const gl::Sampler *sampler = samplers[samplerIndex].get();
        if (sampler != nullptr)
        {
            SamplerGL *samplerGL = GetImplAs<SamplerGL>(sampler);
            bindSampler(samplerIndex, samplerGL->getSamplerID());
        }
        else
        {
            bindSampler(samplerIndex, 0);
        }
    }
}

void StateManagerGL::syncTransformFeedbackState(const gl::Context *context)
{
    // Set the current transform feedback state
    gl::TransformFeedback *transformFeedback = context->getState().getCurrentTransformFeedback();
    if (transformFeedback)
    {
        TransformFeedbackGL *transformFeedbackGL =
            GetImplAs<TransformFeedbackGL>(transformFeedback);
        bindTransformFeedback(GL_TRANSFORM_FEEDBACK, transformFeedbackGL->getTransformFeedbackID());
        transformFeedbackGL->syncActiveState(context, transformFeedback->isActive(),
                                             transformFeedback->getPrimitiveMode());
        transformFeedbackGL->syncPausedState(transformFeedback->isPaused());
        mCurrentTransformFeedback = transformFeedbackGL;
    }
    else
    {
        bindTransformFeedback(GL_TRANSFORM_FEEDBACK, 0);
        mCurrentTransformFeedback = nullptr;
    }
}

void StateManagerGL::validateState() const
{
    // Current program
    ValidateStateHelper(mFunctions, mProgram, GL_CURRENT_PROGRAM, "mProgram", "GL_CURRENT_PROGRAM");

    // Buffers
    for (gl::BufferBinding bindingType : angle::AllEnums<gl::BufferBinding>())
    {
        // These binding types need compute support to be queried
        if (bindingType == gl::BufferBinding::AtomicCounter ||
            bindingType == gl::BufferBinding::DispatchIndirect ||
            bindingType == gl::BufferBinding::ShaderStorage)
        {
            if (!nativegl::SupportsCompute(mFunctions))
            {
                continue;
            }
        }
<<<<<<< HEAD
        if (bindingType == gl::BufferBinding::DrawIndirect)
        {
            if (!nativegl::SupportsDrawIndirect(mFunctions))
            {
                continue;
            }
        }
=======

        // Transform feedback buffer bindings are tracked in TransformFeedbackGL
        if (bindingType == gl::BufferBinding::TransformFeedback)
        {
            continue;
        }

>>>>>>> 0bb42e09
        GLenum bindingTypeGL  = nativegl::GetBufferBindingQuery(bindingType);
        std::string localName = "mBuffers[" + ToString(bindingType) + "]";
        ValidateStateHelper(mFunctions, mBuffers[bindingType], bindingTypeGL, localName.c_str(),
                            nativegl::GetBufferBindingString(bindingType).c_str());
    }

    // Vertex array object
    ValidateStateHelper(mFunctions, mVAO, GL_VERTEX_ARRAY_BINDING, "mVAO",
                        "GL_VERTEX_ARRAY_BINDING");
}

}  // namespace rx<|MERGE_RESOLUTION|>--- conflicted
+++ resolved
@@ -2205,7 +2205,6 @@
                 continue;
             }
         }
-<<<<<<< HEAD
         if (bindingType == gl::BufferBinding::DrawIndirect)
         {
             if (!nativegl::SupportsDrawIndirect(mFunctions))
@@ -2213,7 +2212,6 @@
                 continue;
             }
         }
-=======
 
         // Transform feedback buffer bindings are tracked in TransformFeedbackGL
         if (bindingType == gl::BufferBinding::TransformFeedback)
@@ -2221,7 +2219,6 @@
             continue;
         }
 
->>>>>>> 0bb42e09
         GLenum bindingTypeGL  = nativegl::GetBufferBindingQuery(bindingType);
         std::string localName = "mBuffers[" + ToString(bindingType) + "]";
         ValidateStateHelper(mFunctions, mBuffers[bindingType], bindingTypeGL, localName.c_str(),
