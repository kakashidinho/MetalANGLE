//
// Copyright 2019 The ANGLE Project Authors. All rights reserved.
// Use of this source code is governed by a BSD-style license that can be
// found in the LICENSE file.
//
// Wrapper for Khronos glslang compiler.
//

#include "libANGLE/renderer/glslang_wrapper_utils.h"

// glslang has issues with some specific warnings.
ANGLE_DISABLE_EXTRA_SEMI_WARNING
ANGLE_DISABLE_SHADOWING_WARNING

// glslang's version of ShaderLang.h, not to be confused with ANGLE's.
#include <glslang/Public/ShaderLang.h>

// Other glslang includes.
#include <SPIRV/GlslangToSpv.h>
#include <StandAlone/ResourceLimits.h>

ANGLE_REENABLE_SHADOWING_WARNING
ANGLE_REENABLE_EXTRA_SEMI_WARNING

// SPIR-V headers include for AST transformation.
#include <spirv/unified1/spirv.hpp>

// SPIR-V tools include for AST validation.
#include <spirv-tools/libspirv.hpp>

#include <array>
#include <numeric>

#include "common/FixedVector.h"
#include "common/string_utils.h"
#include "common/utilities.h"
#include "libANGLE/Caps.h"
#include "libANGLE/ProgramLinkedResources.h"

#define ANGLE_GLSLANG_CHECK(CALLBACK, TEST, ERR) \
    do                                           \
    {                                            \
        if (ANGLE_UNLIKELY(!(TEST)))             \
        {                                        \
            return CALLBACK(ERR);                \
        }                                        \
                                                 \
    } while (0)

namespace rx
{
namespace
{
<<<<<<< HEAD
constexpr char kXfbDeclMarker[]    = "@@ XFB-DECL @@";
constexpr char kXfbOutMarker[]     = "@@ XFB-OUT @@;";
constexpr char kXfbBuiltInPrefix[] = "xfbANGLE";
=======
constexpr char kMarkerStart[]               = "@@ ";
constexpr char kQualifierMarkerBegin[]      = "@@ QUALIFIER-";
constexpr char kLayoutMarkerBegin[]         = "@@ LAYOUT-";
constexpr char kXfbDeclMarkerBegin[]        = "@@ XFB-DECL";
constexpr char kXfbOutMarkerBegin[]         = "@@ XFB-OUT";
constexpr char kMarkerEnd[]                 = " @@";
constexpr char kParamsBegin                 = '(';
constexpr char kParamsEnd                   = ')';
constexpr char kUniformQualifier[]          = "uniform";
constexpr char kSSBOQualifier[]             = "buffer";
constexpr char kUnusedBlockSubstitution[]   = "struct";
constexpr char kUnusedUniformSubstitution[] = "// ";
constexpr char kVersionDefine[]             = "#version 450 core\n";
constexpr char kLineRasterDefine[]          = "#define ANGLE_ENABLE_LINE_SEGMENT_RASTERIZATION\n";
constexpr char kXfbEmuDisableMacro[]        = "ANGLE_DISABLE_XFB_EMULATION";
constexpr char kXfbEmuDisableDefine[]       = "#define ANGLE_DISABLE_XFB_EMULATION\n";
>>>>>>> 9f90507a

template <size_t N>
constexpr size_t ConstStrLen(const char (&)[N])
{
    static_assert(N > 0, "C++ shouldn't allow N to be zero");

    // The length of a string defined as a char array is the size of the array minus 1 (the
    // terminating '\0').
    return N - 1;
}

void GetBuiltInResourcesFromCaps(const gl::Caps &caps, TBuiltInResource *outBuiltInResources)
{
    outBuiltInResources->maxDrawBuffers                   = caps.maxDrawBuffers;
    outBuiltInResources->maxAtomicCounterBindings         = caps.maxAtomicCounterBufferBindings;
    outBuiltInResources->maxAtomicCounterBufferSize       = caps.maxAtomicCounterBufferSize;
    outBuiltInResources->maxClipPlanes                    = caps.maxClipPlanes;
    outBuiltInResources->maxCombinedAtomicCounterBuffers  = caps.maxCombinedAtomicCounterBuffers;
    outBuiltInResources->maxCombinedAtomicCounters        = caps.maxCombinedAtomicCounters;
    outBuiltInResources->maxCombinedImageUniforms         = caps.maxCombinedImageUniforms;
    outBuiltInResources->maxCombinedTextureImageUnits     = caps.maxCombinedTextureImageUnits;
    outBuiltInResources->maxCombinedShaderOutputResources = caps.maxCombinedShaderOutputResources;
    outBuiltInResources->maxComputeWorkGroupCountX        = caps.maxComputeWorkGroupCount[0];
    outBuiltInResources->maxComputeWorkGroupCountY        = caps.maxComputeWorkGroupCount[1];
    outBuiltInResources->maxComputeWorkGroupCountZ        = caps.maxComputeWorkGroupCount[2];
    outBuiltInResources->maxComputeWorkGroupSizeX         = caps.maxComputeWorkGroupSize[0];
    outBuiltInResources->maxComputeWorkGroupSizeY         = caps.maxComputeWorkGroupSize[1];
    outBuiltInResources->maxComputeWorkGroupSizeZ         = caps.maxComputeWorkGroupSize[2];
    outBuiltInResources->minProgramTexelOffset            = caps.minProgramTexelOffset;
    outBuiltInResources->maxFragmentUniformVectors        = caps.maxFragmentUniformVectors;
    outBuiltInResources->maxFragmentInputComponents       = caps.maxFragmentInputComponents;
    outBuiltInResources->maxGeometryInputComponents       = caps.maxGeometryInputComponents;
    outBuiltInResources->maxGeometryOutputComponents      = caps.maxGeometryOutputComponents;
    outBuiltInResources->maxGeometryOutputVertices        = caps.maxGeometryOutputVertices;
    outBuiltInResources->maxGeometryTotalOutputComponents = caps.maxGeometryTotalOutputComponents;
    outBuiltInResources->maxLights                        = caps.maxLights;
    outBuiltInResources->maxProgramTexelOffset            = caps.maxProgramTexelOffset;
    outBuiltInResources->maxVaryingComponents             = caps.maxVaryingComponents;
    outBuiltInResources->maxVaryingVectors                = caps.maxVaryingVectors;
    outBuiltInResources->maxVertexAttribs                 = caps.maxVertexAttributes;
    outBuiltInResources->maxVertexOutputComponents        = caps.maxVertexOutputComponents;
    outBuiltInResources->maxVertexUniformVectors          = caps.maxVertexUniformVectors;
    outBuiltInResources->maxClipDistances                 = caps.maxClipDistances;
}

// Test if there are non-zero indices in the uniform name, returning false in that case.  This
// happens for multi-dimensional arrays, where a uniform is created for every possible index of the
// array (except for the innermost dimension).  When assigning decorations (set/binding/etc), only
// the indices corresponding to the first element of the array should be specified.  This function
// is used to skip the other indices.
//
// If useOldRewriteStructSamplers, there are multiple samplers extracted out of struct arrays
// though, so the above only applies to the sampler array defined in the struct.
bool UniformNameIsIndexZero(const std::string &name, bool excludeCheckForOwningStructArrays)
{
    size_t lastBracketClose = 0;

    if (excludeCheckForOwningStructArrays)
    {
        size_t lastDot = name.find_last_of('.');
        if (lastDot != std::string::npos)
        {
            lastBracketClose = lastDot;
        }
    }

    while (true)
    {
        size_t openBracket = name.find('[', lastBracketClose);
        if (openBracket == std::string::npos)
        {
            break;
        }
        size_t closeBracket = name.find(']', openBracket);

        // If the index between the brackets is not zero, ignore this uniform.
        if (name.substr(openBracket + 1, closeBracket - openBracket - 1) != "0")
        {
            return false;
        }
        lastBracketClose = closeBracket;
    }

    return true;
}

bool MappedSamplerNameNeedsUserDefinedPrefix(const std::string &originalName)
{
    return originalName.find('.') == std::string::npos;
}

template <typename OutputIter, typename ImplicitIter>
uint32_t CountExplicitOutputs(OutputIter outputsBegin,
                              OutputIter outputsEnd,
                              ImplicitIter implicitsBegin,
                              ImplicitIter implicitsEnd)
{
    auto reduce = [implicitsBegin, implicitsEnd](uint32_t count, const sh::ShaderVariable &var) {
        bool isExplicit = std::find(implicitsBegin, implicitsEnd, var.name) == implicitsEnd;
        return count + isExplicit;
    };

    return std::accumulate(outputsBegin, outputsEnd, 0, reduce);
}

ShaderInterfaceVariableInfo *AddShaderInterfaceVariable(ShaderInterfaceVariableInfoMap *infoMap,
                                                        const std::string &varName)
{
    ASSERT(infoMap->find(varName) == infoMap->end());
    return &(*infoMap)[varName];
}

ShaderInterfaceVariableInfo *GetShaderInterfaceVariable(ShaderInterfaceVariableInfoMap *infoMap,
                                                        const std::string &varName)
{
    ASSERT(infoMap->find(varName) != infoMap->end());
    return &(*infoMap)[varName];
}

ShaderInterfaceVariableInfo *AddResourceInfoToAllStages(ShaderInterfaceVariableInfoMap *infoMap,
                                                        const std::string &varName,
                                                        uint32_t descriptorSet,
                                                        uint32_t binding)
{
    gl::ShaderBitSet allStages;
    allStages.set();

    ShaderInterfaceVariableInfo *info = AddShaderInterfaceVariable(infoMap, varName);
    info->descriptorSet               = descriptorSet;
    info->binding                     = binding;
    info->activeStages                = allStages;
    return info;
}

ShaderInterfaceVariableInfo *AddResourceInfo(ShaderInterfaceVariableInfoMap *infoMap,
                                             const std::string &varName,
                                             uint32_t descriptorSet,
                                             uint32_t binding,
                                             const gl::ShaderType shaderType)
{
    gl::ShaderBitSet stages;
    stages.set(shaderType);

    ShaderInterfaceVariableInfo *info = AddShaderInterfaceVariable(infoMap, varName);
    info->descriptorSet               = descriptorSet;
    info->binding                     = binding;
    info->activeStages                = stages;
    return info;
}

// Add location information for an in/out variable.
ShaderInterfaceVariableInfo *AddLocationInfo(ShaderInterfaceVariableInfoMap *infoMap,
                                             const std::string &varName,
                                             uint32_t location,
                                             uint32_t component,
                                             gl::ShaderType stage)
{
    // The info map for this name may or may not exist already.  This function merges the
    // location/component information.
    ShaderInterfaceVariableInfo *info = &(*infoMap)[varName];

    ASSERT(info->descriptorSet == ShaderInterfaceVariableInfo::kInvalid);
    ASSERT(info->binding == ShaderInterfaceVariableInfo::kInvalid);
    ASSERT(info->location == ShaderInterfaceVariableInfo::kInvalid);
    ASSERT(info->component == ShaderInterfaceVariableInfo::kInvalid);

    info->location  = location;
    info->component = component;
    info->activeStages.set(stage);

    return info;
}

// Modify an existing out variable and add transform feedback information.
ShaderInterfaceVariableInfo *SetXfbInfo(ShaderInterfaceVariableInfoMap *infoMap,
                                        const std::string &varName,
                                        uint32_t xfbBuffer,
                                        uint32_t xfbOffset,
                                        uint32_t xfbStride)
{
    ShaderInterfaceVariableInfo *info = GetShaderInterfaceVariable(infoMap, varName);

    ASSERT(info->xfbBuffer == ShaderInterfaceVariableInfo::kInvalid);
    ASSERT(info->xfbOffset == ShaderInterfaceVariableInfo::kInvalid);
    ASSERT(info->xfbStride == ShaderInterfaceVariableInfo::kInvalid);

    info->xfbBuffer = xfbBuffer;
    info->xfbOffset = xfbOffset;
    info->xfbStride = xfbStride;
    return info;
}

std::string SubstituteTransformFeedbackMarkers(const std::string &originalSource,
                                               const std::string &xfbDecl,
                                               const std::string &xfbOut)
{
    const size_t xfbDeclMarkerStart = originalSource.find(kXfbDeclMarker);
    const size_t xfbDeclMarkerEnd   = xfbDeclMarkerStart + ConstStrLen(kXfbDeclMarker);

    const size_t xfbOutMarkerStart = originalSource.find(kXfbOutMarker, xfbDeclMarkerStart);
    const size_t xfbOutMarkerEnd   = xfbOutMarkerStart + ConstStrLen(kXfbOutMarker);

    // The shader is the following form:
    //
    // ..part1..
    // @@ XFB-DECL @@
    // ..part2..
    // @@ XFB-OUT @@;
    // ..part3..
    //
    // Construct the string by concatenating these five pieces, replacing the markers with the given
    // values.
    std::string result;

    result.append(&originalSource[0], &originalSource[xfbDeclMarkerStart]);
    result.append(xfbDecl);
    result.append(&originalSource[xfbDeclMarkerEnd], &originalSource[xfbOutMarkerStart]);
    result.append(xfbOut);
    result.append(&originalSource[xfbOutMarkerEnd], &originalSource[originalSource.size()]);

    return result;
}

std::string GenerateTransformFeedbackVaryingOutput(const gl::TransformFeedbackVarying &varying,
                                                   const gl::UniformTypeInfo &info,
                                                   size_t strideBytes,
                                                   size_t offset,
                                                   const std::string &bufferIndex)
{
    std::ostringstream result;

    ASSERT(strideBytes % 4 == 0);
    size_t stride = strideBytes / 4;

    const size_t arrayIndexStart = varying.arrayIndex == GL_INVALID_INDEX ? 0 : varying.arrayIndex;
    const size_t arrayIndexEnd   = arrayIndexStart + varying.size();

    for (size_t arrayIndex = arrayIndexStart; arrayIndex < arrayIndexEnd; ++arrayIndex)
    {
        for (int col = 0; col < info.columnCount; ++col)
        {
            for (int row = 0; row < info.rowCount; ++row)
            {
<<<<<<< HEAD
                result << "xfbOut" << bufferIndex << "[" << sh::vk::kDriverUniformsVarName
                       << ".xfbBufferOffsets[" << bufferIndex
                       << "] + (gl_VertexIndex + gl_InstanceIndex * "
                       << sh::vk::kDriverUniformsVarName << ".xfbVerticesPerDraw) * " << stride
                       << " + " << offset << "] = " << info.glslAsFloat << "("
=======
                result << "xfbOut" << bufferIndex << "[ANGLEUniforms.xfbBufferOffsets["
                       << bufferIndex
                       << "] + (gl_VertexIndex + gl_InstanceIndex * "
                          "ANGLEUniforms.xfbVerticesPerDraw) * "
                       << stride << " + " << offset << "] = " << info.glslAsFloat << "("
>>>>>>> 9f90507a
                       << varying.mappedName;

                if (varying.isArray())
                {
                    result << "[" << arrayIndex << "]";
                }

                if (info.columnCount > 1)
                {
                    result << "[" << col << "]";
                }

                if (info.rowCount > 1)
                {
                    result << "[" << row << "]";
                }

                result << ");\n";
                ++offset;
            }
        }
    }

    return result.str();
}

void GenerateTransformFeedbackEmulationOutputs(GlslangSourceOptions &options,
                                               const gl::ProgramState &programState,
                                               GlslangProgramInterfaceInfo *programInterfaceInfo,
                                               std::string *vertexShader,
                                               ShaderInterfaceVariableInfoMap *variableInfoMapOut)
{
    const std::vector<gl::TransformFeedbackVarying> &varyings =
        programState.getLinkedTransformFeedbackVaryings();
    const std::vector<GLsizei> &bufferStrides = programState.getTransformFeedbackStrides();
    const bool isInterleaved =
        programState.getTransformFeedbackBufferMode() == GL_INTERLEAVED_ATTRIBS;
    const size_t bufferCount = isInterleaved ? 1 : varyings.size();

    const std::string xfbSet = Str(programInterfaceInfo->uniformsAndXfbDescriptorSetIndex);
    std::vector<std::string> xfbIndices(bufferCount);

    const std::string ifndef = "#ifndef " + std::string(kXfbEmuDisableMacro) + "\n";

    // Wrap XFB emulation in #ifndef guard.
    std::string xfbDecl = ifndef;

    for (uint32_t bufferIndex = 0; bufferIndex < bufferCount; ++bufferIndex)
    {
        const std::string xfbBinding = Str(programInterfaceInfo->currentUniformBindingIndex);
        xfbIndices[bufferIndex]      = Str(bufferIndex);

        std::string bufferName = GetXfbBufferName(bufferIndex);

        xfbDecl += "layout(set = " + xfbSet + ", binding = " + xfbBinding + ") buffer " +
                   bufferName + " { float xfbOut" + Str(bufferIndex) + "[]; };\n";

        // Add this entry to the info map, so we can easily assert that every resource has an entry
        // in this map.
        AddResourceInfo(variableInfoMapOut, bufferName,
                        programInterfaceInfo->uniformsAndXfbDescriptorSetIndex,
                        programInterfaceInfo->currentUniformBindingIndex, gl::ShaderType::Vertex);
        ++programInterfaceInfo->currentUniformBindingIndex;
    }
    xfbDecl += "#endif\n";

<<<<<<< HEAD
    std::string xfbOut =
        "if (" + std::string(sh::vk::kDriverUniformsVarName) + ".xfbActiveUnpaused != 0)\n{\n";
=======
    std::string xfbOut = ifndef;
    xfbOut += "if (ANGLEUniforms.xfbActiveUnpaused != 0)\n{\n";
>>>>>>> 9f90507a
    size_t outputOffset = 0;
    for (size_t varyingIndex = 0; varyingIndex < varyings.size(); ++varyingIndex)
    {
        const size_t bufferIndex                    = isInterleaved ? 0 : varyingIndex;
        const gl::TransformFeedbackVarying &varying = varyings[varyingIndex];

        // For every varying, output to the respective buffer packed.  If interleaved, the output is
        // always to the same buffer, but at different offsets.
        const gl::UniformTypeInfo &info = gl::GetUniformTypeInfo(varying.type);
        xfbOut += GenerateTransformFeedbackVaryingOutput(varying, info, bufferStrides[bufferIndex],
                                                         outputOffset, xfbIndices[bufferIndex]);

        if (isInterleaved)
        {
            outputOffset += info.columnCount * info.rowCount * varying.size();
        }
    }
    xfbOut += "}\n";
    xfbOut += "#endif\n";

    *vertexShader = SubstituteTransformFeedbackMarkers(*vertexShader, xfbDecl, xfbOut);
}

bool IsFirstRegisterOfVarying(const gl::PackedVaryingRegister &varyingReg)
{
    const gl::PackedVarying &varying = *varyingReg.packedVarying;

    // In Vulkan GLSL, struct fields are not allowed to have location assignments.  The varying of a
    // struct type is thus given a location equal to the one assigned to its first field.
    if (varying.isStructField() && varying.fieldIndex > 0)
    {
        return false;
    }

    // Similarly, assign array varying locations to the assigned location of the first element.
    if (varyingReg.varyingArrayIndex != 0 || (varying.isArrayElement() && varying.arrayIndex != 0))
    {
        return false;
    }

    // Similarly, assign matrix varying locations to the assigned location of the first row.
    if (varyingReg.varyingRowIndex != 0)
    {
        return false;
    }

    return true;
}

// Calculates XFB layout qualifier arguments for each tranform feedback varying.  Stores calculated
// values for the SPIR-V transformation.
void GenerateTransformFeedbackExtensionOutputs(const gl::ProgramState &programState,
                                               const gl::ProgramLinkedResources &resources,
                                               std::string *vertexShader,
                                               uint32_t *locationsUsedForXfbExtensionOut)
{
    const std::vector<gl::TransformFeedbackVarying> &tfVaryings =
        programState.getLinkedTransformFeedbackVaryings();

    std::string xfbDecl;
    std::string xfbOut;

    for (uint32_t varyingIndex = 0; varyingIndex < tfVaryings.size(); ++varyingIndex)
    {
        const gl::TransformFeedbackVarying &tfVarying = tfVaryings[varyingIndex];
        const std::string &tfVaryingName              = tfVarying.mappedName;

        if (tfVarying.isBuiltIn())
        {
            // For simplicity, create a copy of every builtin that's captured so xfb qualifiers
            // could be added to that instead.  This allows the SPIR-V transformation to ignore
            // OpMemberName and OpMemberDecorate instructions.  Note that capturing gl_Position
            // already requires such a copy, since the translator modifies this value at the end of
            // main.  Capturing the rest of the built-ins are niche enough that the inefficiency
            // involved in doing this is not a concern.

            uint32_t xfbVaryingLocation = resources.varyingPacking.getMaxSemanticIndex() +
                                          ++(*locationsUsedForXfbExtensionOut);

            std::string xfbVaryingName = kXfbBuiltInPrefix + tfVaryingName;

            // Add declaration and initialization code for the new varying.
            std::string varyingType = gl::GetGLSLTypeString(tfVarying.type);
            xfbDecl += "layout(location = " + Str(xfbVaryingLocation) + ") out " + varyingType +
                       " " + xfbVaryingName + ";\n";
            xfbOut += xfbVaryingName + " = " + tfVaryingName + ";\n";
        }
    }

    *vertexShader = SubstituteTransformFeedbackMarkers(*vertexShader, xfbDecl, xfbOut);
}

void AssignAttributeLocations(const gl::ProgramState &programState,
                              gl::ShaderType stage,
                              ShaderInterfaceVariableInfoMap *variableInfoMapOut)
{
    // Assign attribute locations for the vertex shader.
    for (const sh::ShaderVariable &attribute : programState.getProgramInputs())
    {
        ASSERT(attribute.active);

        AddLocationInfo(variableInfoMapOut, attribute.mappedName, attribute.location,
                        ShaderInterfaceVariableInfo::kInvalid, stage);
    }
}

void AssignOutputLocations(const gl::ProgramState &programState,
                           const gl::ShaderType shaderType,
                           ShaderInterfaceVariableInfoMap *variableInfoMapOut)
{
    // Assign output locations for the fragment shader.
    ASSERT(shaderType == gl::ShaderType::Fragment);
    // TODO(syoussefi): Add support for EXT_blend_func_extended.  http://anglebug.com/3385
    const auto &outputLocations                      = programState.getOutputLocations();
    const auto &outputVariables                      = programState.getOutputVariables();
    const std::array<std::string, 3> implicitOutputs = {"gl_FragDepth", "gl_SampleMask",
                                                        "gl_FragStencilRefARB"};

    for (const gl::VariableLocation &outputLocation : outputLocations)
    {
        if (outputLocation.arrayIndex == 0 && outputLocation.used() && !outputLocation.ignored)
        {
            const sh::ShaderVariable &outputVar = outputVariables[outputLocation.index];

            uint32_t location = 0;
            if (outputVar.location != -1)
            {
                location = outputVar.location;
            }
            else if (std::find(implicitOutputs.begin(), implicitOutputs.end(), outputVar.name) ==
                     implicitOutputs.end())
            {
                // If there is only one output, it is allowed not to have a location qualifier, in
                // which case it defaults to 0.  GLSL ES 3.00 spec, section 4.3.8.2.
                ASSERT(CountExplicitOutputs(outputVariables.begin(), outputVariables.end(),
                                            implicitOutputs.begin(), implicitOutputs.end()) == 1);
            }

            AddLocationInfo(variableInfoMapOut, outputVar.mappedName, location,
                            ShaderInterfaceVariableInfo::kInvalid, shaderType);
        }
    }

    // When no fragment output is specified by the shader, the translator outputs webgl_FragColor or
    // webgl_FragData.  Add an entry for these.  Even though the translator is already assigning
    // location 0 to these entries, adding an entry for them here allows us to ASSERT that every
    // shader interface variable is processed during the SPIR-V transformation.  This is done when
    // iterating the ids provided by OpEntryPoint.
    AddLocationInfo(variableInfoMapOut, "webgl_FragColor", 0, 0, shaderType);
    AddLocationInfo(variableInfoMapOut, "webgl_FragData", 0, 0, shaderType);
}

void AssignVaryingLocations(const GlslangSourceOptions &options,
                            const gl::ProgramState &programState,
                            const gl::ProgramLinkedResources &resources,
                            const gl::ShaderType shaderType,
                            GlslangProgramInterfaceInfo *programInterfaceInfo,
                            ShaderMapInterfaceVariableInfoMap *variableInfoMapOut)
{
    uint32_t locationsUsedForEmulation = programInterfaceInfo->locationsUsedForXfbExtension;

    // Substitute layout and qualifier strings for the position varying added for line raster
    // emulation.
    if (options.emulateBresenhamLines)
    {
        uint32_t lineRasterEmulationPositionLocation = locationsUsedForEmulation++;

        AddLocationInfo(&(*variableInfoMapOut)[shaderType], sh::vk::kLineRasterEmulationPosition,
                        lineRasterEmulationPositionLocation, ShaderInterfaceVariableInfo::kInvalid,
                        shaderType);
    }

    // Assign varying locations.
    for (const gl::PackedVaryingRegister &varyingReg : resources.varyingPacking.getRegisterList())
    {
        if (!IsFirstRegisterOfVarying(varyingReg))
        {
            continue;
        }

        const gl::PackedVarying &varying = *varyingReg.packedVarying;

        uint32_t location  = varyingReg.registerRow + locationsUsedForEmulation;
        uint32_t component = ShaderInterfaceVariableInfo::kInvalid;
        if (varyingReg.registerColumn > 0)
        {
            ASSERT(!varying.varying().isStruct());
            ASSERT(!gl::IsMatrixType(varying.varying().type));
            component = varyingReg.registerColumn;
        }

        // In the following:
        //
        //     struct S { vec4 field; };
        //     out S varStruct;
        //
        // "_uvarStruct" is found through |parentStructMappedName|, with |varying->mappedName|
        // being "_ufield".  In such a case, use |parentStructMappedName|.
        if (varying.frontVarying.varying && (varying.frontVarying.stage == shaderType))
        {
            const std::string &name = varying.isStructField()
                                          ? varying.frontVarying.parentStructMappedName
                                          : varying.frontVarying.varying->mappedName;
            AddLocationInfo(&(*variableInfoMapOut)[varying.frontVarying.stage], name, location,
                            component, varying.frontVarying.stage);
        }
        if (varying.backVarying.varying && (varying.backVarying.stage == shaderType))
        {
            const std::string &name = varying.isStructField()
                                          ? varying.backVarying.parentStructMappedName
                                          : varying.backVarying.varying->mappedName;
            AddLocationInfo(&(*variableInfoMapOut)[varying.backVarying.stage], name, location,
                            component, varying.backVarying.stage);
        }
    }

    // Add an entry for inactive varyings.
    const gl::ShaderMap<std::vector<std::string>> &inactiveVaryingMappedNames =
        resources.varyingPacking.getInactiveVaryingMappedNames();
    for (const std::string &varyingName : inactiveVaryingMappedNames[shaderType])
    {
        bool isBuiltin = angle::BeginsWith(varyingName, "gl_");
        if (isBuiltin)
        {
            continue;
        }

        // If name is already in the map, it will automatically have marked all other stages
        // inactive.
        if ((*variableInfoMapOut)[shaderType].find(varyingName) !=
            (*variableInfoMapOut)[shaderType].end())
        {
            continue;
        }

        // Otherwise, add an entry for it with all locations inactive.
        ShaderInterfaceVariableInfo *info = &(*variableInfoMapOut)[shaderType][varyingName];
        ASSERT(info->location == ShaderInterfaceVariableInfo::kInvalid);
    }
}

// Calculates XFB layout qualifier arguments for each tranform feedback varying.  Stores calculated
// values for the SPIR-V transformation.
void AssignTransformFeedbackExtensionQualifiers(const gl::ProgramState &programState,
                                                const gl::ProgramLinkedResources &resources,
                                                uint32_t locationsUsedForXfbExtension,
                                                const gl::ShaderType shaderType,
                                                ShaderInterfaceVariableInfoMap *variableInfoMapOut)
{
    const std::vector<gl::TransformFeedbackVarying> &tfVaryings =
        programState.getLinkedTransformFeedbackVaryings();
    const std::vector<GLsizei> &varyingStrides = programState.getTransformFeedbackStrides();
    const bool isInterleaved =
        programState.getTransformFeedbackBufferMode() == GL_INTERLEAVED_ATTRIBS;

    std::string xfbDecl;
    std::string xfbOut;
    uint32_t currentOffset          = 0;
    uint32_t currentStride          = 0;
    uint32_t bufferIndex            = 0;
    uint32_t currentBuiltinLocation = 0;

    for (uint32_t varyingIndex = 0; varyingIndex < tfVaryings.size(); ++varyingIndex)
    {
        if (isInterleaved)
        {
            bufferIndex = 0;
            if (varyingIndex > 0)
            {
                const gl::TransformFeedbackVarying &prev = tfVaryings[varyingIndex - 1];
                currentOffset += prev.size() * gl::VariableExternalSize(prev.type);
            }
            currentStride = varyingStrides[0];
        }
        else
        {
            bufferIndex   = varyingIndex;
            currentOffset = 0;
            currentStride = varyingStrides[varyingIndex];
        }

        const gl::TransformFeedbackVarying &tfVarying = tfVaryings[varyingIndex];
        const std::string &tfVaryingName              = tfVarying.mappedName;

        if (tfVarying.isBuiltIn())
        {
            uint32_t xfbVaryingLocation = currentBuiltinLocation++;
            std::string xfbVaryingName  = kXfbBuiltInPrefix + tfVaryingName;

            ASSERT(xfbVaryingLocation < locationsUsedForXfbExtension);

            AddLocationInfo(variableInfoMapOut, xfbVaryingName, xfbVaryingLocation,
                            ShaderInterfaceVariableInfo::kInvalid, shaderType);
            SetXfbInfo(variableInfoMapOut, xfbVaryingName, bufferIndex, currentOffset,
                       currentStride);
        }
        else if (!tfVarying.isArray() || tfVarying.arrayIndex == 0)
        {
            // Note: capturing individual array elements using the Vulkan transform feedback
            // extension is not supported, and it unlikely to be ever supported (on the contrary, it
            // may be removed from the GLES spec).  http://anglebug.com/4140

            // Find the varying with this name.  If a struct is captured, we would be iterating over
            // its fields, and the name of the varying is found through parentStructMappedName.  Not
            // only that, but also we should only do this for the first field of the struct.
            const gl::PackedVarying *originalVarying = nullptr;
            for (const gl::PackedVaryingRegister &varyingReg :
                 resources.varyingPacking.getRegisterList())
            {
                if (!IsFirstRegisterOfVarying(varyingReg))
                {
                    continue;
                }

                const gl::PackedVarying *varying = varyingReg.packedVarying;

                if (varying->frontVarying.varying->name == tfVarying.name)
                {
                    originalVarying = varying;
                    break;
                }
            }

            if (originalVarying)
            {
                const std::string &mappedName =
                    originalVarying->isStructField()
                        ? originalVarying->frontVarying.parentStructMappedName
                        : originalVarying->frontVarying.varying->mappedName;

                // Set xfb info for this varying.  AssignVaryingLocations should have already added
                // location information for these varyings.
                SetXfbInfo(variableInfoMapOut, mappedName, bufferIndex, currentOffset,
                           currentStride);
            }
        }
    }
}

void AssignUniformBindings(GlslangSourceOptions &options,
                           const gl::ProgramState &programState,
                           const gl::ShaderType shaderType,
                           GlslangProgramInterfaceInfo *programInterfaceInfo,
                           ShaderMapInterfaceVariableInfoMap *variableInfoMapOut)
{
    if (programState.getAttachedShader(shaderType) ||
        programState.getProgramExecutable().hasLinkedShaderStage(shaderType))
    {
        AddResourceInfo(&(*variableInfoMapOut)[shaderType], kDefaultUniformNames[shaderType],
                        programInterfaceInfo->uniformsAndXfbDescriptorSetIndex,
                        programInterfaceInfo->currentUniformBindingIndex, shaderType);
        ++programInterfaceInfo->currentUniformBindingIndex;

        // Assign binding to the driver uniforms block
        AddResourceInfoToAllStages(&(*variableInfoMapOut)[shaderType],
                                   sh::vk::kDriverUniformsBlockName,
                                   programInterfaceInfo->driverUniformsDescriptorSetIndex, 0);
    }
}

// TODO: http://anglebug.com/4512: Need to combine descriptor set bindings across
// shader stages.
void AssignInterfaceBlockBindings(GlslangSourceOptions &options,
                                  const gl::ProgramState &programState,
                                  const std::vector<gl::InterfaceBlock> &blocks,
                                  const gl::ShaderType shaderType,
                                  GlslangProgramInterfaceInfo *programInterfaceInfo,
                                  ShaderMapInterfaceVariableInfoMap *variableInfoMapOut)
{
    for (const gl::InterfaceBlock &block : blocks)
    {
        if (!block.isArray || block.arrayElement == 0)
        {
            // TODO: http://anglebug.com/4523: All blocks should be active
            if (programState.getProgramExecutable().hasLinkedShaderStage(shaderType) &&
                block.isActive(shaderType))
            {
                AddResourceInfo(&(*variableInfoMapOut)[shaderType], block.mappedName,
                                programInterfaceInfo->shaderResourceDescriptorSetIndex,
                                programInterfaceInfo->currentShaderResourceBindingIndex,
                                shaderType);
                ++programInterfaceInfo->currentShaderResourceBindingIndex;
            }
        }
    }
}

// TODO: http://anglebug.com/4512: Need to combine descriptor set bindings across
// shader stages.
void AssignAtomicCounterBufferBindings(GlslangSourceOptions &options,
                                       const gl::ProgramState &programState,
                                       const std::vector<gl::AtomicCounterBuffer> &buffers,
                                       const gl::ShaderType shaderType,
                                       GlslangProgramInterfaceInfo *programInterfaceInfo,
                                       ShaderMapInterfaceVariableInfoMap *variableInfoMapOut)
{
    if (buffers.size() == 0)
    {
        return;
    }

    if (programState.getProgramExecutable().hasLinkedShaderStage(shaderType))
    {
        AddResourceInfo(&(*variableInfoMapOut)[shaderType], sh::vk::kAtomicCountersBlockName,
                        programInterfaceInfo->shaderResourceDescriptorSetIndex,
                        programInterfaceInfo->currentShaderResourceBindingIndex, shaderType);
        ++programInterfaceInfo->currentShaderResourceBindingIndex;
    }
}

// TODO: http://anglebug.com/4512: Need to combine descriptor set bindings across
// shader stages.
void AssignImageBindings(GlslangSourceOptions &options,
                         const gl::ProgramState &programState,
                         const std::vector<gl::LinkedUniform> &uniforms,
                         const gl::RangeUI &imageUniformRange,
                         const gl::ShaderType shaderType,
                         GlslangProgramInterfaceInfo *programInterfaceInfo,
                         ShaderMapInterfaceVariableInfoMap *variableInfoMapOut)
{
    for (unsigned int uniformIndex : imageUniformRange)
    {
        const gl::LinkedUniform &imageUniform = uniforms[uniformIndex];

        std::string name = imageUniform.mappedName;
        if (GetImageNameWithoutIndices(&name))
        {
            if (programState.getProgramExecutable().hasLinkedShaderStage(shaderType))
            {
                AddResourceInfo(&(*variableInfoMapOut)[shaderType], name,
                                programInterfaceInfo->shaderResourceDescriptorSetIndex,
                                programInterfaceInfo->currentShaderResourceBindingIndex,
                                shaderType);
                ++programInterfaceInfo->currentShaderResourceBindingIndex;
            }
        }
    }
}

void AssignNonTextureBindings(GlslangSourceOptions &options,
                              const gl::ProgramState &programState,
                              const gl::ShaderType shaderType,
                              GlslangProgramInterfaceInfo *programInterfaceInfo,
                              ShaderMapInterfaceVariableInfoMap *variableInfoMapOut)
{
    const std::vector<gl::InterfaceBlock> &uniformBlocks = programState.getUniformBlocks();
    AssignInterfaceBlockBindings(options, programState, uniformBlocks, shaderType,
                                 programInterfaceInfo, variableInfoMapOut);

    const std::vector<gl::InterfaceBlock> &storageBlocks = programState.getShaderStorageBlocks();
    AssignInterfaceBlockBindings(options, programState, storageBlocks, shaderType,
                                 programInterfaceInfo, variableInfoMapOut);

    const std::vector<gl::AtomicCounterBuffer> &atomicCounterBuffers =
        programState.getAtomicCounterBuffers();
    AssignAtomicCounterBufferBindings(options, programState, atomicCounterBuffers, shaderType,
                                      programInterfaceInfo, variableInfoMapOut);

    const std::vector<gl::LinkedUniform> &uniforms = programState.getUniforms();
    const gl::RangeUI &imageUniformRange           = programState.getImageUniformRange();
    AssignImageBindings(options, programState, uniforms, imageUniformRange, shaderType,
                        programInterfaceInfo, variableInfoMapOut);
}

// TODO: http://anglebug.com/4512: Need to combine descriptor set bindings across
// shader stages.
void AssignTextureBindings(GlslangSourceOptions &options,
                           const gl::ProgramState &programState,
                           const gl::ShaderType shaderType,
                           GlslangProgramInterfaceInfo *programInterfaceInfo,
                           ShaderMapInterfaceVariableInfoMap *variableInfoMapOut)
{
    // Assign textures to a descriptor set and binding.
    const std::vector<gl::LinkedUniform> &uniforms = programState.getUniforms();

    for (unsigned int uniformIndex : programState.getSamplerUniformRange())
    {
        const gl::LinkedUniform &samplerUniform = uniforms[uniformIndex];

        if (!options.useOldRewriteStructSamplers &&
            gl::SamplerNameContainsNonZeroArrayElement(samplerUniform.name))
        {
            continue;
        }

        if (UniformNameIsIndexZero(samplerUniform.name, options.useOldRewriteStructSamplers))
        {
            // Samplers in structs are extracted and renamed.
            const std::string samplerName = options.useOldRewriteStructSamplers
                                                ? GetMappedSamplerNameOld(samplerUniform.name)
                                                : GlslangGetMappedSamplerName(samplerUniform.name);

            // TODO: http://anglebug.com/4523: All uniforms should be active
            if (programState.getProgramExecutable().hasLinkedShaderStage(shaderType) &&
                samplerUniform.isActive(shaderType))
            {
                AddResourceInfo(&(*variableInfoMapOut)[shaderType], samplerName,
                                programInterfaceInfo->textureDescriptorSetIndex,
                                programInterfaceInfo->currentTextureBindingIndex, shaderType);
                ++programInterfaceInfo->currentTextureBindingIndex;
            }
        }
    }
}

constexpr gl::ShaderMap<EShLanguage> kShLanguageMap = {
    {gl::ShaderType::Vertex, EShLangVertex},
    {gl::ShaderType::Geometry, EShLangGeometry},
    {gl::ShaderType::Fragment, EShLangFragment},
    {gl::ShaderType::Compute, EShLangCompute},
};

angle::Result GetShaderSpirvCode(GlslangErrorCallback callback,
                                 const gl::Caps &glCaps,
                                 const gl::ShaderMap<std::string> &shaderSources,
                                 gl::ShaderMap<std::vector<uint32_t>> *spirvBlobsOut)
{
    // Enable SPIR-V and Vulkan rules when parsing GLSL
    EShMessages messages = static_cast<EShMessages>(EShMsgSpvRules | EShMsgVulkanRules);

    TBuiltInResource builtInResources(glslang::DefaultTBuiltInResource);
    GetBuiltInResourcesFromCaps(glCaps, &builtInResources);

    glslang::TShader vertexShader(EShLangVertex);
    glslang::TShader fragmentShader(EShLangFragment);
    glslang::TShader geometryShader(EShLangGeometry);
    glslang::TShader computeShader(EShLangCompute);

    gl::ShaderMap<glslang::TShader *> shaders = {
        {gl::ShaderType::Vertex, &vertexShader},
        {gl::ShaderType::Fragment, &fragmentShader},
        {gl::ShaderType::Geometry, &geometryShader},
        {gl::ShaderType::Compute, &computeShader},
    };
    glslang::TProgram program;

    for (const gl::ShaderType shaderType : gl::AllShaderTypes())
    {
        if (shaderSources[shaderType].empty())
        {
            continue;
        }

        const char *shaderString = shaderSources[shaderType].c_str();
        int shaderLength         = static_cast<int>(shaderSources[shaderType].size());

        glslang::TShader *shader = shaders[shaderType];
        shader->setStringsWithLengths(&shaderString, &shaderLength, 1);
        shader->setEntryPoint("main");

        bool result = shader->parse(&builtInResources, 450, ECoreProfile, false, false, messages);
        if (!result)
        {
            ERR() << "Internal error parsing Vulkan shader corresponding to " << shaderType << ":\n"
                  << shader->getInfoLog() << "\n"
                  << shader->getInfoDebugLog() << "\n";
            ANGLE_GLSLANG_CHECK(callback, false, GlslangError::InvalidShader);
        }

        program.addShader(shader);
    }

    bool linkResult = program.link(messages);
    if (!linkResult)
    {
        ERR() << "Internal error linking Vulkan shaders:\n" << program.getInfoLog() << "\n";
        ANGLE_GLSLANG_CHECK(callback, false, GlslangError::InvalidShader);
    }

    for (const gl::ShaderType shaderType : gl::AllShaderTypes())
    {
        if (shaderSources[shaderType].empty())
        {
            continue;
        }

        glslang::TIntermediate *intermediate = program.getIntermediate(kShLanguageMap[shaderType]);
        glslang::GlslangToSpv(*intermediate, (*spirvBlobsOut)[shaderType]);
    }

    return angle::Result::Continue;
}

void ValidateSpirvMessage(spv_message_level_t level,
                          const char *source,
                          const spv_position_t &position,
                          const char *message)
{
    WARN() << "Level" << level << ": " << message;
}

bool ValidateSpirv(const std::vector<uint32_t> &spirvBlob)
{
    spvtools::SpirvTools spirvTools(SPV_ENV_VULKAN_1_1);

    spirvTools.SetMessageConsumer(ValidateSpirvMessage);
    bool result = spirvTools.Validate(spirvBlob);

    if (!result)
    {
        std::string readableSpirv;
        spirvTools.Disassemble(spirvBlob, &readableSpirv, SPV_BINARY_TO_TEXT_OPTION_FRIENDLY_NAMES);
        WARN() << "Invalid SPIR-V:\n" << readableSpirv;
    }

    return result;
}

// A SPIR-V transformer.  It walks the instructions and modifies them as necessary, for example to
// assign bindings or locations.
class SpirvTransformer final : angle::NonCopyable
{
  public:
    SpirvTransformer(const std::vector<uint32_t> &spirvBlobIn,
                     bool removeEarlyFragmentTestsOptimization,
                     const ShaderInterfaceVariableInfoMap &variableInfoMap,
                     gl::ShaderType shaderType,
                     SpirvBlob *spirvBlobOut)
        : mSpirvBlobIn(spirvBlobIn),
          mShaderType(shaderType),
          mHasTransformFeedbackOutput(false),
          mVariableInfoMap(variableInfoMap),
          mSpirvBlobOut(spirvBlobOut)
    {
        gl::ShaderBitSet allStages;
        allStages.set();
        mRemoveEarlyFragmentTestsOptimization = removeEarlyFragmentTestsOptimization;
        mBuiltinVariableInfo.activeStages     = allStages;
    }

    bool transform();

  private:
    // SPIR-V 1.0 Table 1: First Words of Physical Layout
    enum HeaderIndex
    {
        kHeaderIndexMagic        = 0,
        kHeaderIndexVersion      = 1,
        kHeaderIndexGenerator    = 2,
        kHeaderIndexIndexBound   = 3,
        kHeaderIndexSchema       = 4,
        kHeaderIndexInstructions = 5,
    };

    // A prepass to resolve interesting ids:
    void resolveVariableIds();

    // Transform instructions:
    void transformInstruction();

    // Instructions that are purely informational:
    void visitName(const uint32_t *instruction);
    void visitTypeHelper(const uint32_t *instruction, size_t idIndex, size_t typeIdIndex);
    void visitTypeArray(const uint32_t *instruction);
    void visitTypePointer(const uint32_t *instruction);
    void visitVariable(const uint32_t *instruction);

    // Instructions that potentially need transformation.  They return true if the instruction is
    // transformed.  If false is returned, the instruction should be copied as-is.
    bool transformAccessChain(const uint32_t *instruction, size_t wordCount);
    bool transformCapability(const uint32_t *instruction, size_t wordCount);
    bool transformEntryPoint(const uint32_t *instruction, size_t wordCount);
    bool transformDecorate(const uint32_t *instruction, size_t wordCount);
    bool transformTypePointer(const uint32_t *instruction, size_t wordCount);
    bool transformVariable(const uint32_t *instruction, size_t wordCount);
    bool transformExecutionMode(const uint32_t *instruction, size_t wordCount);

    // Any other instructions:
    size_t copyInstruction(const uint32_t *instruction, size_t wordCount);
    uint32_t getNewId();

    // SPIR-V to transform:
    const std::vector<uint32_t> &mSpirvBlobIn;
    const gl::ShaderType mShaderType;
    bool mHasTransformFeedbackOutput;

    bool mRemoveEarlyFragmentTestsOptimization;

    // Input shader variable info map:
    const ShaderInterfaceVariableInfoMap &mVariableInfoMap;
    ShaderInterfaceVariableInfo mBuiltinVariableInfo;

    // Transformed SPIR-V:
    SpirvBlob *mSpirvBlobOut;

    // Traversal state:
    size_t mCurrentWord       = 0;
    bool mIsInFunctionSection = false;

    // Transformation state:

    // Names associated with ids through OpName.  The same name may be assigned to multiple ids, but
    // not all names are interesting (for example function arguments).  When the variable
    // declaration is met (OpVariable), the variable info is matched with the corresponding id's
    // name based on the Storage Class.
    std::vector<const char *> mNamesById;

    // Shader variable info per id, if id is a shader variable.
    std::vector<const ShaderInterfaceVariableInfo *> mVariableInfoById;

    // Each OpTypePointer instruction that defines a type with the Output storage class is
    // duplicated with a similar instruction but which defines a type with the Private storage
    // class.  If inactive varyings are encountered, its type is changed to the Private one.  The
    // following vector maps the Output type id to the corresponding Private one.
    std::vector<uint32_t> mTypePointerTransformedId;
};

bool SpirvTransformer::transform()
{
    // Glslang succeeded in outputting SPIR-V, so we assume it's valid.
    ASSERT(mSpirvBlobIn.size() >= kHeaderIndexInstructions);
    // Since SPIR-V comes from a local call to glslang, it necessarily has the same endianness as
    // the running architecture, so no byte-swapping is necessary.
    ASSERT(mSpirvBlobIn[kHeaderIndexMagic] == spv::MagicNumber);

    // Make sure the transformer is not reused to avoid having to reinitialize it here.
    ASSERT(mCurrentWord == 0);
    ASSERT(mIsInFunctionSection == false);

    // Make sure the SpirvBlob is not reused.
    ASSERT(mSpirvBlobOut->empty());

    // First, find all necessary ids and associate them with the information required to transform
    // their decorations.
    resolveVariableIds();

    // Copy the header to SpirvBlob
    mSpirvBlobOut->assign(mSpirvBlobIn.begin(), mSpirvBlobIn.begin() + kHeaderIndexInstructions);

    mCurrentWord = kHeaderIndexInstructions;
    while (mCurrentWord < mSpirvBlobIn.size())
    {
        transformInstruction();
    }

    return true;
}

// SPIR-V 1.0 Table 2: Instruction Physical Layout
uint32_t GetSpirvInstructionLength(const uint32_t *instruction)
{
    return instruction[0] >> 16;
}

uint32_t GetSpirvInstructionOp(const uint32_t *instruction)
{
    constexpr uint32_t kOpMask = 0xFFFFu;
    return instruction[0] & kOpMask;
}

void SetSpirvInstructionLength(uint32_t *instruction, size_t length)
{
    ASSERT(length < 0xFFFFu);

    constexpr uint32_t kLengthMask = 0xFFFF0000u;
    instruction[0] &= ~kLengthMask;
    instruction[0] |= length << 16;
}

void SetSpirvInstructionOp(uint32_t *instruction, uint32_t op)
{
    constexpr uint32_t kOpMask = 0xFFFFu;
    instruction[0] &= ~kOpMask;
    instruction[0] |= op;
}

void SpirvTransformer::resolveVariableIds()
{
    size_t indexBound = mSpirvBlobIn[kHeaderIndexIndexBound];

    // Allocate storage for id-to-name map.  Used to associate ShaderInterfaceVariableInfo with ids
    // based on name, but only when it's determined that the name corresponds to a shader interface
    // variable.
    mNamesById.resize(indexBound + 1, nullptr);

    // Allocate storage for id-to-info map.  If %i is the id of a name in mVariableInfoMap, index i
    // in this vector will hold a pointer to the ShaderInterfaceVariableInfo object associated with
    // that name in mVariableInfoMap.
    mVariableInfoById.resize(indexBound + 1, nullptr);

    // Allocate storage for Output type pointer map.  At index i, this vector holds the identical
    // type as %i except for its storage class turned to Private.
    mTypePointerTransformedId.resize(indexBound + 1, 0);

    size_t currentWord = kHeaderIndexInstructions;

    while (currentWord < mSpirvBlobIn.size())
    {
        const uint32_t *instruction = &mSpirvBlobIn[currentWord];

        const uint32_t wordCount = GetSpirvInstructionLength(instruction);
        const uint32_t opCode    = GetSpirvInstructionOp(instruction);

        switch (opCode)
        {
            case spv::OpName:
                visitName(instruction);
                break;
            case spv::OpTypeArray:
                visitTypeArray(instruction);
                break;
            case spv::OpTypePointer:
                visitTypePointer(instruction);
                break;
            case spv::OpVariable:
                visitVariable(instruction);
                break;
            case spv::OpFunction:
                // SPIR-V is structured in sections (SPIR-V 1.0 Section 2.4 Logical Layout of a
                // Module). Names appear before decorations, which are followed by type+variables
                // and finally functions.  We are only interested in name and variable declarations
                // (as well as type declarations for the sake of nameless interface blocks).  Early
                // out when the function declaration section is met.
                return;
            default:
                break;
        }

        currentWord += wordCount;
    }
}

void SpirvTransformer::transformInstruction()
{
    const uint32_t *instruction = &mSpirvBlobIn[mCurrentWord];

    const uint32_t wordCount = GetSpirvInstructionLength(instruction);
    const uint32_t opCode    = GetSpirvInstructionOp(instruction);

    // Since glslang succeeded in producing SPIR-V, we assume it to be valid.
    ASSERT(mCurrentWord + wordCount <= mSpirvBlobIn.size());

    if (opCode == spv::OpFunction)
    {
        // SPIR-V is structured in sections.  Function declarations come last.  Only Op*Access*
        // opcodes inside functions need to be inspected.
        mIsInFunctionSection = true;
    }

    // Only look at interesting instructions.
    bool transformed = false;

    if (mIsInFunctionSection)
    {
        // Look at in-function opcodes.
        switch (opCode)
        {
            case spv::OpAccessChain:
            case spv::OpInBoundsAccessChain:
            case spv::OpPtrAccessChain:
            case spv::OpInBoundsPtrAccessChain:
                transformed = transformAccessChain(instruction, wordCount);
                break;
            default:
                break;
        }
    }
    else
    {
        // Look at global declaration opcodes.
        switch (opCode)
        {
            case spv::OpCapability:
                transformed = transformCapability(instruction, wordCount);
                break;
            case spv::OpEntryPoint:
                transformed = transformEntryPoint(instruction, wordCount);
                break;
            case spv::OpDecorate:
                transformed = transformDecorate(instruction, wordCount);
                break;
            case spv::OpTypePointer:
                transformed = transformTypePointer(instruction, wordCount);
                break;
            case spv::OpVariable:
                transformed = transformVariable(instruction, wordCount);
                break;
            case spv::OpExecutionMode:
                transformed = transformExecutionMode(instruction, wordCount);
                break;
            default:
                break;
        }
    }

    // If the instruction was not transformed, copy it to output as is.
    if (!transformed)
    {
        copyInstruction(instruction, wordCount);
    }

    // Advance to next instruction.
    mCurrentWord += wordCount;
}

void SpirvTransformer::visitName(const uint32_t *instruction)
{
    // We currently don't have any big-endian devices in the list of supported platforms.  Literal
    // strings in SPIR-V are stored little-endian (SPIR-V 1.0 Section 2.2.1, Literal String), so if
    // a big-endian device is to be supported, the string matching here should be specialized.
    ASSERT(IsLittleEndian());

    // SPIR-V 1.0 Section 3.32 Instructions, OpName
    constexpr size_t kIdIndex   = 1;
    constexpr size_t kNameIndex = 2;

    const uint32_t id = instruction[kIdIndex];
    const char *name  = reinterpret_cast<const char *>(&instruction[kNameIndex]);

    // The names and ids are unique
    ASSERT(id < mNamesById.size());
    ASSERT(mNamesById[id] == nullptr);

    mNamesById[id] = name;
}

void SpirvTransformer::visitTypeHelper(const uint32_t *instruction,
                                       const size_t idIndex,
                                       const size_t typeIdIndex)
{
    const uint32_t id     = instruction[idIndex];
    const uint32_t typeId = instruction[typeIdIndex];

    // Every type id is declared only once.
    ASSERT(id < mNamesById.size());
    ASSERT(mNamesById[id] == nullptr);

    // Carry the name forward from the base type.  This is only necessary for interface blocks,
    // as the variable info is associated with the block name instead of the variable name (to
    // support nameless interface blocks).  When the variable declaration is met, either the
    // type name or the variable name is used to associate with info based on the variable's
    // storage class.
    ASSERT(typeId < mNamesById.size());

    mNamesById[id] = mNamesById[typeId];
}

void SpirvTransformer::visitTypeArray(const uint32_t *instruction)
{
    // SPIR-V 1.0 Section 3.32 Instructions, OpTypeArray
    constexpr size_t kIdIndex            = 1;
    constexpr size_t kElementTypeIdIndex = 2;

    visitTypeHelper(instruction, kIdIndex, kElementTypeIdIndex);
}

void SpirvTransformer::visitTypePointer(const uint32_t *instruction)
{
    // SPIR-V 1.0 Section 3.32 Instructions, OpTypePointer
    constexpr size_t kIdIndex     = 1;
    constexpr size_t kTypeIdIndex = 3;

    visitTypeHelper(instruction, kIdIndex, kTypeIdIndex);
}

void SpirvTransformer::visitVariable(const uint32_t *instruction)
{
    // SPIR-V 1.0 Section 3.32 Instructions, OpVariable
    constexpr size_t kTypeIdIndex       = 1;
    constexpr size_t kIdIndex           = 2;
    constexpr size_t kStorageClassIndex = 3;

    // All resources that take set/binding should be transformed.
    const uint32_t typeId       = instruction[kTypeIdIndex];
    const uint32_t id           = instruction[kIdIndex];
    const uint32_t storageClass = instruction[kStorageClassIndex];

    ASSERT(typeId < mNamesById.size());
    ASSERT(id < mNamesById.size());

    // If storage class indicates that this is not a shader interface variable, ignore it.
    const bool isInterfaceBlockVariable =
        storageClass == spv::StorageClassUniform || storageClass == spv::StorageClassStorageBuffer;
    const bool isOpaqueUniform = storageClass == spv::StorageClassUniformConstant;
    const bool isInOut =
        storageClass == spv::StorageClassInput || storageClass == spv::StorageClassOutput;

    if (!isInterfaceBlockVariable && !isOpaqueUniform && !isInOut)
    {
        return;
    }

    // The ids are unique.
    ASSERT(id < mVariableInfoById.size());
    ASSERT(mVariableInfoById[id] == nullptr);

    // For interface block variables, the name that's used to associate info is the block name
    // rather than the variable name.
    const char *name = mNamesById[isInterfaceBlockVariable ? typeId : id];
    ASSERT(name != nullptr);

    // Handle builtins, which all start with "gl_".  Either the variable name could be an indication
    // of a builtin variable (such as with gl_FragCoord) or the type name (such as with
    // gl_PerVertex).
    const bool isNameBuiltin = isInOut && angle::BeginsWith(name, "gl_");
    const bool isTypeBuiltin =
        isInOut && mNamesById[typeId] != nullptr && angle::BeginsWith(mNamesById[typeId], "gl_");
    if (isNameBuiltin || isTypeBuiltin)
    {
        // Make all builtins point to this no-op info.  Adding this entry allows us to ASSERT that
        // every shader interface variable is processed during the SPIR-V transformation.  This is
        // done when iterating the ids provided by OpEntryPoint.
        mVariableInfoById[id] = &mBuiltinVariableInfo;
        return;
    }

    // Every shader interface variable should have an associated data.
    auto infoIter = mVariableInfoMap.find(name);
    ASSERT(infoIter != mVariableInfoMap.end());

    const ShaderInterfaceVariableInfo *info = &infoIter->second;

    // Associate the id of this name with its info.
    mVariableInfoById[id] = info;

    // Note if the variable is captured by transform feedback.  In that case, the TransformFeedback
    // capability needs to be added.
    if (mShaderType != gl::ShaderType::Fragment &&
        info->xfbBuffer != ShaderInterfaceVariableInfo::kInvalid && info->activeStages[mShaderType])
    {
        mHasTransformFeedbackOutput = true;
    }
}

bool SpirvTransformer::transformDecorate(const uint32_t *instruction, size_t wordCount)
{
    // SPIR-V 1.0 Section 3.32 Instructions, OpDecorate
    constexpr size_t kIdIndex              = 1;
    constexpr size_t kDecorationIndex      = 2;
    constexpr size_t kDecorationValueIndex = 3;

    uint32_t id         = instruction[kIdIndex];
    uint32_t decoration = instruction[kDecorationIndex];

    const ShaderInterfaceVariableInfo *info = mVariableInfoById[id];

    // If variable is not a shader interface variable that needs modification, there's nothing to
    // do.
    if (info == nullptr)
    {
        return false;
    }

    // If it's an inactive varying, remove the decoration altogether.
    if (!info->activeStages[mShaderType])
    {
        return true;
    }

    uint32_t newDecorationValue = ShaderInterfaceVariableInfo::kInvalid;

    switch (decoration)
    {
        case spv::DecorationLocation:
            newDecorationValue = info->location;
            break;
        case spv::DecorationBinding:
            newDecorationValue = info->binding;
            break;
        case spv::DecorationDescriptorSet:
            newDecorationValue = info->descriptorSet;
            break;
        default:
            break;
    }

    // If the decoration is not something we care about modifying, there's nothing to do.
    if (newDecorationValue == ShaderInterfaceVariableInfo::kInvalid)
    {
        return false;
    }

    // Copy the decoration declaration and modify it.
    const size_t instructionOffset = copyInstruction(instruction, wordCount);
    (*mSpirvBlobOut)[instructionOffset + kDecorationValueIndex] = newDecorationValue;

    // If there are decorations to be added, add them right after the Location decoration is
    // encountered.
    if (decoration != spv::DecorationLocation)
    {
        return true;
    }

    // Add component decoration, if any.
    if (info->component != ShaderInterfaceVariableInfo::kInvalid)
    {
        // Copy the location decoration declaration and modify it to contain the Component
        // decoration.
        const size_t instOffset                         = copyInstruction(instruction, wordCount);
        (*mSpirvBlobOut)[instOffset + kDecorationIndex] = spv::DecorationComponent;
        (*mSpirvBlobOut)[instOffset + kDecorationValueIndex] = info->component;
    }

    // Add Xfb decorations, if any.
    if (mShaderType != gl::ShaderType::Fragment &&
        info->xfbBuffer != ShaderInterfaceVariableInfo::kInvalid)
    {
        ASSERT(info->xfbStride != ShaderInterfaceVariableInfo::kInvalid);
        ASSERT(info->xfbOffset != ShaderInterfaceVariableInfo::kInvalid);

        constexpr size_t kXfbDecorationCount                   = 3;
        constexpr uint32_t xfbDecorations[kXfbDecorationCount] = {
            spv::DecorationXfbBuffer,
            spv::DecorationXfbStride,
            spv::DecorationOffset,
        };
        const uint32_t xfbDecorationValues[kXfbDecorationCount] = {
            info->xfbBuffer,
            info->xfbStride,
            info->xfbOffset,
        };

        // Copy the location decoration declaration three times, and modify them to contain the
        // XfbBuffer, XfbStride and Offset decorations.
        for (size_t i = 0; i < kXfbDecorationCount; ++i)
        {
            const size_t xfbInstructionOffset = copyInstruction(instruction, wordCount);
            (*mSpirvBlobOut)[xfbInstructionOffset + kDecorationIndex]      = xfbDecorations[i];
            (*mSpirvBlobOut)[xfbInstructionOffset + kDecorationValueIndex] = xfbDecorationValues[i];
        }
    }

    return true;
}

bool SpirvTransformer::transformCapability(const uint32_t *instruction, size_t wordCount)
{
    if (!mHasTransformFeedbackOutput)
    {
        return false;
    }

    // SPIR-V 1.0 Section 3.32 Instructions, OpCapability
    constexpr size_t kCapabilityIndex = 1;

    uint32_t capability = instruction[kCapabilityIndex];

    // Transform feedback capability shouldn't have already been specified.
    ASSERT(capability != spv::CapabilityTransformFeedback);

    // Vulkan shaders have either Shader, Geometry or Tessellation capability.  We find this
    // capability, and add the TransformFeedback capability after it.
    if (capability != spv::CapabilityShader && capability != spv::CapabilityGeometry &&
        capability != spv::CapabilityTessellation)
    {
        return false;
    }

    // Copy the original capability declaration.
    copyInstruction(instruction, wordCount);

    // Create the TransformFeedback capability declaration.

    // SPIR-V 1.0 Section 3.32 Instructions, OpCapability
    constexpr size_t kCapabilityInstructionLength = 2;

    std::array<uint32_t, kCapabilityInstructionLength> newCapabilityDeclaration = {
        instruction[0],  // length+opcode is identical
    };
    // Fill the fields.
    newCapabilityDeclaration[kCapabilityIndex] = spv::CapabilityTransformFeedback;

    copyInstruction(newCapabilityDeclaration.data(), kCapabilityInstructionLength);

    return true;
}

bool SpirvTransformer::transformEntryPoint(const uint32_t *instruction, size_t wordCount)
{
    // Remove inactive varyings from the shader interface declaration.

    // SPIR-V 1.0 Section 3.32 Instructions, OpEntryPoint
    constexpr size_t kNameIndex = 3;

    // Calculate the length of entry point name in words.  Note that endianness of the string
    // doesn't matter, since we are looking for the '\0' character and rounding up to the word size.
    // This calculates (strlen(name)+1+3) / 4, which is equal to strlen(name)/4+1.
    const size_t nameLength =
        strlen(reinterpret_cast<const char *>(&instruction[kNameIndex])) / 4 + 1;
    const uint32_t instructionLength = GetSpirvInstructionLength(instruction);
    const size_t interfaceStart      = kNameIndex + nameLength;
    const size_t interfaceCount      = instructionLength - interfaceStart;

    // Create a copy of the entry point for modification.
    std::vector<uint32_t> filteredEntryPoint(instruction, instruction + wordCount);

    // Filter out inactive varyings from entry point interface declaration.
    size_t writeIndex = interfaceStart;
    for (size_t index = 0; index < interfaceCount; ++index)
    {
        uint32_t id                             = instruction[interfaceStart + index];
        const ShaderInterfaceVariableInfo *info = mVariableInfoById[id];

        ASSERT(info);

        if (!info->activeStages[mShaderType])
        {
            continue;
        }

        filteredEntryPoint[writeIndex] = id;
        ++writeIndex;
    }

    // Update the length of the instruction.
    const size_t newLength = writeIndex;
    SetSpirvInstructionLength(filteredEntryPoint.data(), newLength);

    // Copy to output.
    copyInstruction(filteredEntryPoint.data(), newLength);

    // Add an OpExecutionMode Xfb instruction if necessary.
    if (!mHasTransformFeedbackOutput)
    {
        return true;
    }

    // SPIR-V 1.0 Section 3.32 Instructions, OpEntryPoint
    constexpr size_t kEntryPointIdIndex = 2;

    // SPIR-V 1.0 Section 3.32 Instructions, OpExecutionMode
    constexpr size_t kExecutionModeInstructionLength  = 3;
    constexpr size_t kExecutionModeIdIndex            = 1;
    constexpr size_t kExecutionModeExecutionModeIndex = 2;

    std::array<uint32_t, kExecutionModeInstructionLength> newExecutionModeDeclaration = {};

    // Fill the fields.
    SetSpirvInstructionOp(newExecutionModeDeclaration.data(), spv::OpExecutionMode);
    SetSpirvInstructionLength(newExecutionModeDeclaration.data(), kExecutionModeInstructionLength);
    newExecutionModeDeclaration[kExecutionModeIdIndex]            = instruction[kEntryPointIdIndex];
    newExecutionModeDeclaration[kExecutionModeExecutionModeIndex] = spv::ExecutionModeXfb;

    copyInstruction(newExecutionModeDeclaration.data(), kExecutionModeInstructionLength);

    return true;
}

bool SpirvTransformer::transformTypePointer(const uint32_t *instruction, size_t wordCount)
{
    // SPIR-V 1.0 Section 3.32 Instructions, OpTypePointer
    constexpr size_t kIdIndex           = 1;
    constexpr size_t kStorageClassIndex = 2;
    constexpr size_t kTypeIdIndex       = 3;

    const uint32_t id           = instruction[kIdIndex];
    const uint32_t storageClass = instruction[kStorageClassIndex];
    const uint32_t typeId       = instruction[kTypeIdIndex];

    // If the storage class is output, this may be used to create a variable corresponding to an
    // inactive varying, or if that varying is a struct, an Op*AccessChain retrieving a field of
    // that inactive varying.
    //
    // Unfortunately, SPIR-V specifies the storage class both on the type and the variable
    // declaration.  Otherwise it would have been sufficient to modify the OpVariable instruction.
    // For simplicty, copy every "OpTypePointer Output" instruction except with the Private storage
    // class, in case it may be necessary later.

    if (storageClass != spv::StorageClassOutput)
    {
        return false;
    }

    // Cannot create a Private type declaration from builtins such as gl_PerVertex.
    if (mNamesById[typeId] != nullptr && angle::BeginsWith(mNamesById[typeId], "gl_"))
    {
        return false;
    }

    // Copy the type declaration for modification.
    const size_t instructionOffset = copyInstruction(instruction, wordCount);

    const uint32_t newTypeId                                 = getNewId();
    (*mSpirvBlobOut)[instructionOffset + kIdIndex]           = newTypeId;
    (*mSpirvBlobOut)[instructionOffset + kStorageClassIndex] = spv::StorageClassPrivate;

    // Remember the id of the replacement.
    ASSERT(id < mTypePointerTransformedId.size());
    mTypePointerTransformedId[id] = newTypeId;

    // The original instruction should still be present as well.  At this point, we don't know
    // whether we will need the Output or Private type.
    return false;
}

bool SpirvTransformer::transformVariable(const uint32_t *instruction, size_t wordCount)
{
    // SPIR-V 1.0 Section 3.32 Instructions, OpVariable
    constexpr size_t kTypeIdIndex       = 1;
    constexpr size_t kIdIndex           = 2;
    constexpr size_t kStorageClassIndex = 3;

    const uint32_t id           = instruction[kIdIndex];
    const uint32_t typeId       = instruction[kTypeIdIndex];
    const uint32_t storageClass = instruction[kStorageClassIndex];

    const ShaderInterfaceVariableInfo *info = mVariableInfoById[id];

    // If variable is not a shader interface variable that needs modification, there's nothing to
    // do.
    if (info == nullptr)
    {
        return false;
    }

    // Furthermore, if it's not an inactive varying output, there's nothing to do.  Note that
    // inactive varying inputs are already pruned by the translator.
    ASSERT(storageClass != spv::StorageClassInput || info->activeStages[mShaderType]);
    if (info->activeStages[mShaderType])
    {
        return false;
    }

    ASSERT(storageClass == spv::StorageClassOutput);

    // Copy the variable declaration for modification.  Change its type to the corresponding type
    // with the Private storage class, as well as changing the storage class respecified in this
    // instruction.
    const size_t instructionOffset = copyInstruction(instruction, wordCount);

    ASSERT(typeId < mTypePointerTransformedId.size());
    ASSERT(mTypePointerTransformedId[typeId] != 0);

    (*mSpirvBlobOut)[instructionOffset + kTypeIdIndex]       = mTypePointerTransformedId[typeId];
    (*mSpirvBlobOut)[instructionOffset + kStorageClassIndex] = spv::StorageClassPrivate;

    return true;
}

bool SpirvTransformer::transformAccessChain(const uint32_t *instruction, size_t wordCount)
{
    // SPIR-V 1.0 Section 3.32 Instructions, OpAccessChain, OpInBoundsAccessChain, OpPtrAccessChain,
    // OpInBoundsPtrAccessChain
    constexpr size_t kTypeIdIndex = 1;
    constexpr size_t kBaseIdIndex = 3;

    const uint32_t typeId = instruction[kTypeIdIndex];
    const uint32_t baseId = instruction[kBaseIdIndex];

    // If not accessing an inactive output varying, nothing to do.
    const ShaderInterfaceVariableInfo *info = mVariableInfoById[baseId];
    if (info == nullptr || info->activeStages[mShaderType])
    {
        return false;
    }

    // Copy the instruction for modification.
    const size_t instructionOffset = copyInstruction(instruction, wordCount);

    ASSERT(typeId < mTypePointerTransformedId.size());
    ASSERT(mTypePointerTransformedId[typeId] != 0);

    (*mSpirvBlobOut)[instructionOffset + kTypeIdIndex] = mTypePointerTransformedId[typeId];

    return true;
}

bool SpirvTransformer::transformExecutionMode(const uint32_t *instruction, size_t wordCount)
{
    // SPIR-V 1.0 Section 3.32 Instructions, OpAccessChain, OpInBoundsAccessChain, OpPtrAccessChain,
    // OpInBoundsPtrAccessChain
    constexpr size_t kModeIndex  = 2;
    const uint32_t executionMode = instruction[kModeIndex];

    if (executionMode == spv::ExecutionModeEarlyFragmentTests &&
        mRemoveEarlyFragmentTestsOptimization)
    {
        // skip the copy
        return true;
    }
    return false;
}

size_t SpirvTransformer::copyInstruction(const uint32_t *instruction, size_t wordCount)
{
    size_t instructionOffset = mSpirvBlobOut->size();
    mSpirvBlobOut->insert(mSpirvBlobOut->end(), instruction, instruction + wordCount);
    return instructionOffset;
}

uint32_t SpirvTransformer::getNewId()
{
    return (*mSpirvBlobOut)[kHeaderIndexIndexBound]++;
}
}  // anonymous namespace

const uint32_t ShaderInterfaceVariableInfo::kInvalid;

ShaderInterfaceVariableInfo::ShaderInterfaceVariableInfo() {}

void GlslangInitialize()
{
    int result = ShInitialize();
    ASSERT(result != 0);
}

void GlslangRelease()
{
    int result = ShFinalize();
    ASSERT(result != 0);
}

// Strip indices from the name.  If there are non-zero indices, return false to indicate that this
// image uniform doesn't require set/binding.  That is done on index 0.
bool GetImageNameWithoutIndices(std::string *name)
{
    if (name->back() != ']')
    {
        return true;
    }

    if (!UniformNameIsIndexZero(*name, false))
    {
        return false;
    }

    // Strip all indices
    *name = name->substr(0, name->find('['));
    return true;
}

std::string GetMappedSamplerNameOld(const std::string &originalName)
{
    std::string samplerName = gl::ParseResourceName(originalName, nullptr);

    // Samplers in structs are extracted.
    std::replace(samplerName.begin(), samplerName.end(), '.', '_');

    // Samplers in arrays of structs are also extracted.
    std::replace(samplerName.begin(), samplerName.end(), '[', '_');
    samplerName.erase(std::remove(samplerName.begin(), samplerName.end(), ']'), samplerName.end());

    if (MappedSamplerNameNeedsUserDefinedPrefix(originalName))
    {
        samplerName = sh::kUserDefinedNamePrefix + samplerName;
    }

    return samplerName;
}

std::string GlslangGetMappedSamplerName(const std::string &originalName)
{
    std::string samplerName = originalName;

    // Samplers in structs are extracted.
    std::replace(samplerName.begin(), samplerName.end(), '.', '_');

    // Remove array elements
    auto out = samplerName.begin();
    for (auto in = samplerName.begin(); in != samplerName.end(); in++)
    {
        if (*in == '[')
        {
            while (*in != ']')
            {
                in++;
                ASSERT(in != samplerName.end());
            }
        }
        else
        {
            *out++ = *in;
        }
    }

    samplerName.erase(out, samplerName.end());

    if (MappedSamplerNameNeedsUserDefinedPrefix(originalName))
    {
        samplerName = sh::kUserDefinedNamePrefix + samplerName;
    }

    return samplerName;
}

std::string GetXfbBufferName(const uint32_t bufferIndex)
{
    return "xfbBuffer" + Str(bufferIndex);
}

void GlslangAssignLocations(GlslangSourceOptions &options,
                            const gl::ProgramState &programState,
                            const gl::ProgramLinkedResources &resources,
                            const gl::ShaderType shaderType,
                            GlslangProgramInterfaceInfo *programInterfaceInfo,
                            ShaderMapInterfaceVariableInfoMap *variableInfoMapOut)
{
    const gl::ProgramExecutable &executable = programState.getProgramExecutable();

    // Assign outputs to the fragment shader, if any.
    if ((shaderType == gl::ShaderType::Fragment) &&
        (programState.getAttachedShader(gl::ShaderType::Fragment) ||
         executable.hasLinkedShaderStage(gl::ShaderType::Fragment)))
    {
        AssignOutputLocations(programState, gl::ShaderType::Fragment,
                              &(*variableInfoMapOut)[gl::ShaderType::Fragment]);
    }

    // Assign attributes to the vertex shader, if any.
    if ((shaderType == gl::ShaderType::Vertex) &&
        (programState.getAttachedShader(gl::ShaderType::Vertex) ||
         executable.hasLinkedShaderStage(gl::ShaderType::Vertex)))
    {
        AssignAttributeLocations(programState, gl::ShaderType::Vertex,
                                 &(*variableInfoMapOut)[gl::ShaderType::Vertex]);
    }

    if (!programState.getAttachedShader(gl::ShaderType::Compute) &&
        !executable.hasLinkedShaderStage(gl::ShaderType::Compute))
    {
        // Assign varying locations.
        AssignVaryingLocations(options, programState, resources, shaderType, programInterfaceInfo,
                               variableInfoMapOut);

        if (!programState.getLinkedTransformFeedbackVaryings().empty() &&
            options.supportsTransformFeedbackExtension && (shaderType == gl::ShaderType::Vertex))
        {
            AssignTransformFeedbackExtensionQualifiers(
                programState, resources, programInterfaceInfo->locationsUsedForXfbExtension,
                gl::ShaderType::Vertex, &(*variableInfoMapOut)[gl::ShaderType::Vertex]);
        }
    }

    AssignUniformBindings(options, programState, shaderType, programInterfaceInfo,
                          variableInfoMapOut);
    AssignTextureBindings(options, programState, shaderType, programInterfaceInfo,
                          variableInfoMapOut);
    AssignNonTextureBindings(options, programState, shaderType, programInterfaceInfo,
                             variableInfoMapOut);
}

void GlslangGetShaderSource(GlslangSourceOptions &options,
                            const gl::ProgramState &programState,
                            const gl::ProgramLinkedResources &resources,
                            GlslangProgramInterfaceInfo *programInterfaceInfo,
                            gl::ShaderMap<std::string> *shaderSourcesOut,
                            ShaderMapInterfaceVariableInfoMap *variableInfoMapOut)
{
    for (const gl::ShaderType shaderType : gl::AllShaderTypes())
    {
        gl::Shader *glShader            = programState.getAttachedShader(shaderType);
        (*shaderSourcesOut)[shaderType] = glShader ? glShader->getTranslatedSource() : "";
    }

    std::string *vertexSource = &(*shaderSourcesOut)[gl::ShaderType::Vertex];

    // Write transform feedback output code.
    if (!vertexSource->empty())
    {
        if (programState.getLinkedTransformFeedbackVaryings().empty())
        {
            *vertexSource = SubstituteTransformFeedbackMarkers(*vertexSource, "", "");
        }
        else
        {
            if (options.supportsTransformFeedbackExtension)
            {
                GenerateTransformFeedbackExtensionOutputs(
                    programState, resources, vertexSource,
                    &programInterfaceInfo->locationsUsedForXfbExtension);
            }
            else if (options.emulateTransformFeedback)
            {
                GenerateTransformFeedbackEmulationOutputs(
                    options, programState, programInterfaceInfo, vertexSource,
                    &(*variableInfoMapOut)[gl::ShaderType::Vertex]);
            }
        }
    }

    for (const gl::ShaderType shaderType :
         programState.getProgramExecutable().getLinkedShaderStages())
    {
        GlslangAssignLocations(options, programState, resources, shaderType, programInterfaceInfo,
                               variableInfoMapOut);
    }
}

<<<<<<< HEAD
angle::Result GlslangTransformSpirvCode(const GlslangErrorCallback &callback,
                                        const gl::ShaderType shaderType,
                                        bool removeEarlyFragmentTestsOptimization,
                                        const ShaderInterfaceVariableInfoMap &variableInfoMap,
                                        const SpirvBlob &initialSpirvBlob,
                                        SpirvBlob *spirvBlobOut)
{
    if (initialSpirvBlob.empty())
=======
angle::Result GlslangGetShaderSpirvCode(GlslangErrorCallback callback,
                                        const gl::Caps &glCaps,
                                        bool enableLineRasterEmulation,
                                        bool enableXfbEmulation,
                                        const gl::ShaderMap<std::string> &shaderSources,
                                        gl::ShaderMap<std::vector<uint32_t>> *shaderCodeOut)
{
    if (enableLineRasterEmulation || !enableXfbEmulation)
>>>>>>> 9f90507a
    {
        return angle::Result::Continue;
    }

    // Transform the SPIR-V code by assigning location/set/binding values.
    SpirvTransformer transformer(initialSpirvBlob, removeEarlyFragmentTestsOptimization,
                                 variableInfoMap, shaderType, spirvBlobOut);
    ANGLE_GLSLANG_CHECK(callback, transformer.transform(), GlslangError::InvalidSpirv);

<<<<<<< HEAD
    ASSERT(ValidateSpirv(*spirvBlobOut));

    return angle::Result::Continue;
}
=======
        std::string defines = kVersionDefine;
        if (enableLineRasterEmulation)
        {
            defines += kLineRasterDefine;
        }
        if (!enableXfbEmulation)
        {
            defines += kXfbEmuDisableDefine;
        }

        for (const gl::ShaderType shaderType : gl::AllShaderTypes())
        {
            std::string &src = patchedSources[shaderType];
            if (src.empty())
            {
                continue;
            }

            ANGLE_GLSLANG_CHECK(callback, angle::ReplaceSubstring(&src, kVersionDefine, defines),
                                GlslangError::InvalidShader);
        }
>>>>>>> 9f90507a

angle::Result GlslangGetShaderSpirvCode(const GlslangErrorCallback &callback,
                                        const gl::ShaderBitSet &linkedShaderStages,
                                        const gl::Caps &glCaps,
                                        const gl::ShaderMap<std::string> &shaderSources,
                                        const ShaderMapInterfaceVariableInfoMap &variableInfoMap,
                                        gl::ShaderMap<SpirvBlob> *spirvBlobsOut)
{
    gl::ShaderMap<SpirvBlob> initialSpirvBlobs;
    ANGLE_TRY(GetShaderSpirvCode(callback, glCaps, shaderSources, &initialSpirvBlobs));

    for (const gl::ShaderType shaderType : linkedShaderStages)
    {
        // we pass in false here to skip modifications related to  early fragment tests
        // optimizations and line rasterization. These are done in the initProgram time since they
        // are related to context state. We must keep original untouched spriv blobs here because we
        // do not have ability to add back in at initProgram time.
        angle::Result status =
            GlslangTransformSpirvCode(callback, shaderType, false, variableInfoMap[shaderType],
                                      initialSpirvBlobs[shaderType], &(*spirvBlobsOut)[shaderType]);
        if (status != angle::Result::Continue)
        {
            return status;
        }
    }

    return angle::Result::Continue;
}
}  // namespace rx<|MERGE_RESOLUTION|>--- conflicted
+++ resolved
@@ -51,28 +51,12 @@
 {
 namespace
 {
-<<<<<<< HEAD
-constexpr char kXfbDeclMarker[]    = "@@ XFB-DECL @@";
-constexpr char kXfbOutMarker[]     = "@@ XFB-OUT @@;";
-constexpr char kXfbBuiltInPrefix[] = "xfbANGLE";
-=======
-constexpr char kMarkerStart[]               = "@@ ";
-constexpr char kQualifierMarkerBegin[]      = "@@ QUALIFIER-";
-constexpr char kLayoutMarkerBegin[]         = "@@ LAYOUT-";
-constexpr char kXfbDeclMarkerBegin[]        = "@@ XFB-DECL";
-constexpr char kXfbOutMarkerBegin[]         = "@@ XFB-OUT";
-constexpr char kMarkerEnd[]                 = " @@";
-constexpr char kParamsBegin                 = '(';
-constexpr char kParamsEnd                   = ')';
-constexpr char kUniformQualifier[]          = "uniform";
-constexpr char kSSBOQualifier[]             = "buffer";
-constexpr char kUnusedBlockSubstitution[]   = "struct";
-constexpr char kUnusedUniformSubstitution[] = "// ";
-constexpr char kVersionDefine[]             = "#version 450 core\n";
-constexpr char kLineRasterDefine[]          = "#define ANGLE_ENABLE_LINE_SEGMENT_RASTERIZATION\n";
-constexpr char kXfbEmuDisableMacro[]        = "ANGLE_DISABLE_XFB_EMULATION";
-constexpr char kXfbEmuDisableDefine[]       = "#define ANGLE_DISABLE_XFB_EMULATION\n";
->>>>>>> 9f90507a
+constexpr char kXfbDeclMarker[]       = "@@ XFB-DECL @@";
+constexpr char kXfbOutMarker[]        = "@@ XFB-OUT @@;";
+constexpr char kXfbBuiltInPrefix[]    = "xfbANGLE";
+constexpr char kVersionDefine[]       = "#version 450 core\n";
+constexpr char kXfbEmuDisableMacro[]  = "ANGLE_DISABLE_XFB_EMULATION";
+constexpr char kXfbEmuDisableDefine[] = "#version 450 core\n#define ANGLE_DISABLE_XFB_EMULATION\n";
 
 template <size_t N>
 constexpr size_t ConstStrLen(const char (&)[N])
@@ -316,19 +300,11 @@
         {
             for (int row = 0; row < info.rowCount; ++row)
             {
-<<<<<<< HEAD
                 result << "xfbOut" << bufferIndex << "[" << sh::vk::kDriverUniformsVarName
                        << ".xfbBufferOffsets[" << bufferIndex
                        << "] + (gl_VertexIndex + gl_InstanceIndex * "
                        << sh::vk::kDriverUniformsVarName << ".xfbVerticesPerDraw) * " << stride
                        << " + " << offset << "] = " << info.glslAsFloat << "("
-=======
-                result << "xfbOut" << bufferIndex << "[ANGLEUniforms.xfbBufferOffsets["
-                       << bufferIndex
-                       << "] + (gl_VertexIndex + gl_InstanceIndex * "
-                          "ANGLEUniforms.xfbVerticesPerDraw) * "
-                       << stride << " + " << offset << "] = " << info.glslAsFloat << "("
->>>>>>> 9f90507a
                        << varying.mappedName;
 
                 if (varying.isArray())
@@ -395,13 +371,9 @@
     }
     xfbDecl += "#endif\n";
 
-<<<<<<< HEAD
-    std::string xfbOut =
+    std::string xfbOut = ifndef;
+    xfbOut +=
         "if (" + std::string(sh::vk::kDriverUniformsVarName) + ".xfbActiveUnpaused != 0)\n{\n";
-=======
-    std::string xfbOut = ifndef;
-    xfbOut += "if (ANGLEUniforms.xfbActiveUnpaused != 0)\n{\n";
->>>>>>> 9f90507a
     size_t outputOffset = 0;
     for (size_t varyingIndex = 0; varyingIndex < varyings.size(); ++varyingIndex)
     {
@@ -1980,7 +1952,6 @@
     }
 }
 
-<<<<<<< HEAD
 angle::Result GlslangTransformSpirvCode(const GlslangErrorCallback &callback,
                                         const gl::ShaderType shaderType,
                                         bool removeEarlyFragmentTestsOptimization,
@@ -1989,16 +1960,6 @@
                                         SpirvBlob *spirvBlobOut)
 {
     if (initialSpirvBlob.empty())
-=======
-angle::Result GlslangGetShaderSpirvCode(GlslangErrorCallback callback,
-                                        const gl::Caps &glCaps,
-                                        bool enableLineRasterEmulation,
-                                        bool enableXfbEmulation,
-                                        const gl::ShaderMap<std::string> &shaderSources,
-                                        gl::ShaderMap<std::vector<uint32_t>> *shaderCodeOut)
-{
-    if (enableLineRasterEmulation || !enableXfbEmulation)
->>>>>>> 9f90507a
     {
         return angle::Result::Continue;
     }
@@ -2008,44 +1969,38 @@
                                  variableInfoMap, shaderType, spirvBlobOut);
     ANGLE_GLSLANG_CHECK(callback, transformer.transform(), GlslangError::InvalidSpirv);
 
-<<<<<<< HEAD
     ASSERT(ValidateSpirv(*spirvBlobOut));
 
     return angle::Result::Continue;
 }
-=======
-        std::string defines = kVersionDefine;
-        if (enableLineRasterEmulation)
-        {
-            defines += kLineRasterDefine;
-        }
-        if (!enableXfbEmulation)
-        {
-            defines += kXfbEmuDisableDefine;
-        }
-
-        for (const gl::ShaderType shaderType : gl::AllShaderTypes())
-        {
-            std::string &src = patchedSources[shaderType];
-            if (src.empty())
-            {
-                continue;
-            }
-
-            ANGLE_GLSLANG_CHECK(callback, angle::ReplaceSubstring(&src, kVersionDefine, defines),
-                                GlslangError::InvalidShader);
-        }
->>>>>>> 9f90507a
 
 angle::Result GlslangGetShaderSpirvCode(const GlslangErrorCallback &callback,
                                         const gl::ShaderBitSet &linkedShaderStages,
                                         const gl::Caps &glCaps,
+                                        bool keepXfbEmulation,
                                         const gl::ShaderMap<std::string> &shaderSources,
                                         const ShaderMapInterfaceVariableInfoMap &variableInfoMap,
                                         gl::ShaderMap<SpirvBlob> *spirvBlobsOut)
 {
     gl::ShaderMap<SpirvBlob> initialSpirvBlobs;
-    ANGLE_TRY(GetShaderSpirvCode(callback, glCaps, shaderSources, &initialSpirvBlobs));
+
+    if (!keepXfbEmulation && !shaderSources[gl::ShaderType::Vertex].empty())
+    {
+        gl::ShaderMap<std::string> patchedSources = shaderSources;
+
+        std::string defines = kXfbEmuDisableDefine;
+
+        ANGLE_GLSLANG_CHECK(callback,
+                            angle::ReplaceSubstring(&patchedSources[gl::ShaderType::Vertex],
+                                                    kVersionDefine, kXfbEmuDisableDefine),
+                            GlslangError::InvalidShader);
+
+        ANGLE_TRY(GetShaderSpirvCode(callback, glCaps, patchedSources, &initialSpirvBlobs));
+    }
+    else
+    {
+        ANGLE_TRY(GetShaderSpirvCode(callback, glCaps, shaderSources, &initialSpirvBlobs));
+    }
 
     for (const gl::ShaderType shaderType : linkedShaderStages)
     {
