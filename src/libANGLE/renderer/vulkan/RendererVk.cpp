//
// Copyright 2016 The ANGLE Project Authors. All rights reserved.
// Use of this source code is governed by a BSD-style license that can be
// found in the LICENSE file.
//
// RendererVk.cpp:
//    Implements the class methods for RendererVk.
//

#include "libANGLE/renderer/vulkan/RendererVk.h"

// Placing this first seems to solve an intellisense bug.
#include "libANGLE/renderer/vulkan/vk_utils.h"

#include <EGL/eglext.h>

#include "common/debug.h"
#include "common/platform.h"
#include "common/system_utils.h"
#include "gpu_info_util/SystemInfo.h"
#include "libANGLE/Context.h"
#include "libANGLE/Display.h"
#include "libANGLE/renderer/driver_utils.h"
#include "libANGLE/renderer/glslang_wrapper_utils.h"
#include "libANGLE/renderer/vulkan/CompilerVk.h"
#include "libANGLE/renderer/vulkan/ContextVk.h"
#include "libANGLE/renderer/vulkan/DisplayVk.h"
#include "libANGLE/renderer/vulkan/FramebufferVk.h"
#include "libANGLE/renderer/vulkan/ProgramVk.h"
#include "libANGLE/renderer/vulkan/ResourceVk.h"
#include "libANGLE/renderer/vulkan/VertexArrayVk.h"
#include "libANGLE/renderer/vulkan/vk_caps_utils.h"
#include "libANGLE/renderer/vulkan/vk_format_utils.h"
#include "libANGLE/trace.h"
#include "platform/Platform.h"

// Consts
namespace
{
const uint32_t kMockVendorID                              = 0xba5eba11;
const uint32_t kMockDeviceID                              = 0xf005ba11;
constexpr char kMockDeviceName[]                          = "Vulkan Mock Device";
constexpr char kSwiftShaderDeviceName[]                   = "SwiftShader Device";
constexpr VkFormatFeatureFlags kInvalidFormatFeatureFlags = static_cast<VkFormatFeatureFlags>(-1);
}  // anonymous namespace

namespace rx
{

namespace
{
// Update the pipeline cache every this many swaps.
constexpr uint32_t kPipelineCacheVkUpdatePeriod = 60;
// Per the Vulkan specification, as long as Vulkan 1.1+ is returned by vkEnumerateInstanceVersion,
// ANGLE must indicate the highest version of Vulkan functionality that it uses.  The Vulkan
// validation layers will issue messages for any core functionality that requires a higher version.
// This value must be increased whenever ANGLE starts using functionality from a newer core
// version of Vulkan.
constexpr uint32_t kPreferredVulkanAPIVersion = VK_API_VERSION_1_1;

vk::ICD ChooseICDFromAttribs(const egl::AttributeMap &attribs)
{
#if !defined(ANGLE_PLATFORM_ANDROID)
    // Mock ICD does not currently run on Android
    EGLAttrib deviceType = attribs.get(EGL_PLATFORM_ANGLE_DEVICE_TYPE_ANGLE,
                                       EGL_PLATFORM_ANGLE_DEVICE_TYPE_HARDWARE_ANGLE);

    switch (deviceType)
    {
        case EGL_PLATFORM_ANGLE_DEVICE_TYPE_HARDWARE_ANGLE:
            break;
        case EGL_PLATFORM_ANGLE_DEVICE_TYPE_NULL_ANGLE:
            return vk::ICD::Mock;
        case EGL_PLATFORM_ANGLE_DEVICE_TYPE_SWIFTSHADER_ANGLE:
            return vk::ICD::SwiftShader;
        default:
            UNREACHABLE();
            break;
    }
#endif  // !defined(ANGLE_PLATFORM_ANDROID)

    return vk::ICD::Default;
}

bool StrLess(const char *a, const char *b)
{
    return strcmp(a, b) < 0;
}

bool ExtensionFound(const char *needle, const RendererVk::ExtensionNameList &haystack)
{
    // NOTE: The list must be sorted.
    return std::binary_search(haystack.begin(), haystack.end(), needle, StrLess);
}

VkResult VerifyExtensionsPresent(const RendererVk::ExtensionNameList &haystack,
                                 const RendererVk::ExtensionNameList &needles)
{
    // NOTE: The lists must be sorted.
    if (std::includes(haystack.begin(), haystack.end(), needles.begin(), needles.end(), StrLess))
    {
        return VK_SUCCESS;
    }
    for (const char *needle : needles)
    {
        if (!ExtensionFound(needle, haystack))
        {
            ERR() << "Extension not supported: " << needle;
        }
    }
    return VK_ERROR_EXTENSION_NOT_PRESENT;
}

// Array of Validation error/warning messages that will be ignored, should include bugID
constexpr const char *kSkippedMessages[] = {
    // http://anglebug.com/2866
    "UNASSIGNED-CoreValidation-Shader-OutputNotConsumed",
    // http://anglebug.com/2796
    "UNASSIGNED-CoreValidation-Shader-PointSizeMissing",
    // http://anglebug.com/3832
    "VUID-VkPipelineInputAssemblyStateCreateInfo-topology-00428",
    // http://anglebug.com/3450
    "VUID-vkDestroySemaphore-semaphore-parameter",
    // http://anglebug.com/4063
    "VUID-VkDeviceCreateInfo-pNext-pNext",
    "VUID-VkPipelineRasterizationStateCreateInfo-pNext-pNext",
    "VUID_Undefined",
    // http://anglebug.com/3078
    "UNASSIGNED-CoreValidation-Shader-InterfaceTypeMismatch",
    // http://anglebug.com/4510
    "VUID-vkQueuePresentKHR-pWaitSemaphores-03268",
    // http://anglebug.com/4572
    "VUID-vkCmdCopyImageToBuffer-srcImage-01998",
    // http://anglebug.com/4577
    "VUID-vkCmdClearColorImage-image-01993",
    // http://anglebug.com/4578 for next two
    "VUID-vkCmdBlitImage-srcImage-01999",
    "VUID-vkCmdBlitImage-filter-02001",
    // http://anglebug.com/4579
    "VUID-vkCmdBlitImage-dstImage-02000",
    // http://anglebug.com/4580
    "VUID-vkCmdResolveImage-dstImage-02003",
    // http://anglebug.com/4583
    "VUID-VkGraphicsPipelineCreateInfo-blendEnable-02023",
};

// Suppress validation errors that are known
//  return "true" if given code/prefix/message is known, else return "false"
bool IsIgnoredDebugMessage(const char *message)
{
    if (!message)
    {
        return false;
    }
    for (const char *msg : kSkippedMessages)
    {
        if (strstr(message, msg) != nullptr)
        {
            return true;
        }
    }
    return false;
}

const char *GetVkObjectTypeName(VkObjectType type)
{
    switch (type)
    {
        case VK_OBJECT_TYPE_UNKNOWN:
            return "Unknown";
        case VK_OBJECT_TYPE_INSTANCE:
            return "Instance";
        case VK_OBJECT_TYPE_PHYSICAL_DEVICE:
            return "Physical Device";
        case VK_OBJECT_TYPE_DEVICE:
            return "Device";
        case VK_OBJECT_TYPE_QUEUE:
            return "Queue";
        case VK_OBJECT_TYPE_SEMAPHORE:
            return "Semaphore";
        case VK_OBJECT_TYPE_COMMAND_BUFFER:
            return "Command Buffer";
        case VK_OBJECT_TYPE_FENCE:
            return "Fence";
        case VK_OBJECT_TYPE_DEVICE_MEMORY:
            return "Device Memory";
        case VK_OBJECT_TYPE_BUFFER:
            return "Buffer";
        case VK_OBJECT_TYPE_IMAGE:
            return "Image";
        case VK_OBJECT_TYPE_EVENT:
            return "Event";
        case VK_OBJECT_TYPE_QUERY_POOL:
            return "Query Pool";
        case VK_OBJECT_TYPE_BUFFER_VIEW:
            return "Buffer View";
        case VK_OBJECT_TYPE_IMAGE_VIEW:
            return "Image View";
        case VK_OBJECT_TYPE_SHADER_MODULE:
            return "Shader Module";
        case VK_OBJECT_TYPE_PIPELINE_CACHE:
            return "Pipeline Cache";
        case VK_OBJECT_TYPE_PIPELINE_LAYOUT:
            return "Pipeline Layout";
        case VK_OBJECT_TYPE_RENDER_PASS:
            return "Render Pass";
        case VK_OBJECT_TYPE_PIPELINE:
            return "Pipeline";
        case VK_OBJECT_TYPE_DESCRIPTOR_SET_LAYOUT:
            return "Descriptor Set Layout";
        case VK_OBJECT_TYPE_SAMPLER:
            return "Sampler";
        case VK_OBJECT_TYPE_DESCRIPTOR_POOL:
            return "Descriptor Pool";
        case VK_OBJECT_TYPE_DESCRIPTOR_SET:
            return "Descriptor Set";
        case VK_OBJECT_TYPE_FRAMEBUFFER:
            return "Framebuffer";
        case VK_OBJECT_TYPE_COMMAND_POOL:
            return "Command Pool";
        case VK_OBJECT_TYPE_SAMPLER_YCBCR_CONVERSION:
            return "Sampler YCbCr Conversion";
        case VK_OBJECT_TYPE_DESCRIPTOR_UPDATE_TEMPLATE:
            return "Descriptor Update Template";
        case VK_OBJECT_TYPE_SURFACE_KHR:
            return "Surface";
        case VK_OBJECT_TYPE_SWAPCHAIN_KHR:
            return "Swapchain";
        case VK_OBJECT_TYPE_DISPLAY_KHR:
            return "Display";
        case VK_OBJECT_TYPE_DISPLAY_MODE_KHR:
            return "Display Mode";
        case VK_OBJECT_TYPE_DEBUG_REPORT_CALLBACK_EXT:
            return "Debug Report Callback";
        case VK_OBJECT_TYPE_INDIRECT_COMMANDS_LAYOUT_NV:
            return "Indirect Commands Layout";
        case VK_OBJECT_TYPE_DEBUG_UTILS_MESSENGER_EXT:
            return "Debug Utils Messenger";
        case VK_OBJECT_TYPE_VALIDATION_CACHE_EXT:
            return "Validation Cache";
        case VK_OBJECT_TYPE_ACCELERATION_STRUCTURE_NV:
            return "Acceleration Structure";
        default:
            return "<Unrecognized>";
    }
}

// This function is unused on Android/Fuschia/GGP
#if !defined(ANGLE_PLATFORM_ANDROID) && !defined(ANGLE_PLATFORM_FUCHSIA) && \
    !defined(ANGLE_PLATFORM_GGP)
const std::string WrapICDEnvironment(const char *icdEnvironment)
{
#    if defined(ANGLE_PLATFORM_APPLE)
    // On MacOS the libraries are bundled into the application directory
    std::string ret = angle::GetHelperExecutableDir() + icdEnvironment;
    return ret;
#    endif  // defined(ANGLE_PLATFORM_APPLE)
    return icdEnvironment;
}
#endif  // !defined(ANGLE_PLATFORM_ANDROID) && !defined(ANGLE_PLATFORM_FUCHSIA) &&
        // !defined(ANGLE_PLATFORM_GGP)

VKAPI_ATTR VkBool32 VKAPI_CALL
DebugUtilsMessenger(VkDebugUtilsMessageSeverityFlagBitsEXT messageSeverity,
                    VkDebugUtilsMessageTypeFlagsEXT messageTypes,
                    const VkDebugUtilsMessengerCallbackDataEXT *callbackData,
                    void *userData)
{
    // See if it's an issue we are aware of and don't want to be spammed about.
    if (IsIgnoredDebugMessage(callbackData->pMessageIdName))
    {
        return VK_FALSE;
    }

    std::ostringstream log;
    if (callbackData->pMessageIdName)
    {
        log << "[ " << callbackData->pMessageIdName << " ] ";
    }
    log << callbackData->pMessage << std::endl;

    // Aesthetic value based on length of the function name, line number, etc.
    constexpr size_t kStartIndent = 28;

    // Output the debug marker hierarchy under which this error has occured.
    size_t indent = kStartIndent;
    if (callbackData->queueLabelCount > 0)
    {
        log << std::string(indent++, ' ') << "<Queue Label Hierarchy:>" << std::endl;
        for (uint32_t i = 0; i < callbackData->queueLabelCount; ++i)
        {
            log << std::string(indent++, ' ') << callbackData->pQueueLabels[i].pLabelName
                << std::endl;
        }
    }
    if (callbackData->cmdBufLabelCount > 0)
    {
        log << std::string(indent++, ' ') << "<Command Buffer Label Hierarchy:>" << std::endl;
        for (uint32_t i = 0; i < callbackData->cmdBufLabelCount; ++i)
        {
            log << std::string(indent++, ' ') << callbackData->pCmdBufLabels[i].pLabelName
                << std::endl;
        }
    }
    // Output the objects involved in this error message.
    if (callbackData->objectCount > 0)
    {
        for (uint32_t i = 0; i < callbackData->objectCount; ++i)
        {
            const char *objectName = callbackData->pObjects[i].pObjectName;
            const char *objectType = GetVkObjectTypeName(callbackData->pObjects[i].objectType);
            uint64_t objectHandle  = callbackData->pObjects[i].objectHandle;
            log << std::string(indent, ' ') << "Object: ";
            if (objectHandle == 0)
            {
                log << "VK_NULL_HANDLE";
            }
            else
            {
                log << "0x" << std::hex << objectHandle << std::dec;
            }
            log << " (type = " << objectType << "(" << callbackData->pObjects[i].objectType << "))";
            if (objectName)
            {
                log << " [" << objectName << "]";
            }
            log << std::endl;
        }
    }

    bool isError    = (messageSeverity & VK_DEBUG_UTILS_MESSAGE_SEVERITY_ERROR_BIT_EXT) != 0;
    std::string msg = log.str();

    RendererVk *rendererVk = static_cast<RendererVk *>(userData);
    rendererVk->onNewValidationMessage(msg);

    if (isError)
    {
        ERR() << msg;
    }
    else
    {
        WARN() << msg;
    }

    return VK_FALSE;
}

VKAPI_ATTR VkBool32 VKAPI_CALL DebugReportCallback(VkDebugReportFlagsEXT flags,
                                                   VkDebugReportObjectTypeEXT objectType,
                                                   uint64_t object,
                                                   size_t location,
                                                   int32_t messageCode,
                                                   const char *layerPrefix,
                                                   const char *message,
                                                   void *userData)
{
    if (IsIgnoredDebugMessage(message))
    {
        return VK_FALSE;
    }
    if ((flags & VK_DEBUG_REPORT_ERROR_BIT_EXT) != 0)
    {
        ERR() << message;
#if !defined(NDEBUG)
        // Abort the call in Debug builds.
        return VK_TRUE;
#endif
    }
    else if ((flags & VK_DEBUG_REPORT_WARNING_BIT_EXT) != 0)
    {
        WARN() << message;
    }
    else
    {
        // Uncomment this if you want Vulkan spam.
        // WARN() << message;
    }

    return VK_FALSE;
}

// If we're loading the validation layers, we could be running from any random directory.
// Change to the executable directory so we can find the layers, then change back to the
// previous directory to be safe we don't disrupt the application.
class ScopedVkLoaderEnvironment : angle::NonCopyable
{
  public:
    ScopedVkLoaderEnvironment(bool enableValidationLayers, vk::ICD icd)
        : mEnableValidationLayers(enableValidationLayers),
          mICD(icd),
          mChangedCWD(false),
          mChangedICDEnv(false)
    {
// Changing CWD and setting environment variables makes no sense on Android,
// since this code is a part of Java application there.
// Android Vulkan loader doesn't need this either.
#if !defined(ANGLE_PLATFORM_ANDROID) && !defined(ANGLE_PLATFORM_FUCHSIA) && \
    !defined(ANGLE_PLATFORM_GGP)
        if (icd == vk::ICD::Mock)
        {
            if (!setICDEnvironment(WrapICDEnvironment(ANGLE_VK_MOCK_ICD_JSON).c_str()))
            {
                ERR() << "Error setting environment for Mock/Null Driver.";
            }
        }
#    if defined(ANGLE_VK_SWIFTSHADER_ICD_JSON)
        else if (icd == vk::ICD::SwiftShader)
        {
            if (!setICDEnvironment(WrapICDEnvironment(ANGLE_VK_SWIFTSHADER_ICD_JSON).c_str()))
            {
                ERR() << "Error setting environment for SwiftShader.";
            }
        }
#    endif  // defined(ANGLE_VK_SWIFTSHADER_ICD_JSON)
        if (mEnableValidationLayers || icd != vk::ICD::Default)
        {
            const auto &cwd = angle::GetCWD();
            if (!cwd.valid())
            {
                ERR() << "Error getting CWD for Vulkan layers init.";
                mEnableValidationLayers = false;
                mICD                    = vk::ICD::Default;
            }
            else
            {
                mPreviousCWD       = cwd.value();
                std::string exeDir = angle::GetExecutableDirectory();
                mChangedCWD        = angle::SetCWD(exeDir.c_str());
                if (!mChangedCWD)
                {
                    ERR() << "Error setting CWD for Vulkan layers init.";
                    mEnableValidationLayers = false;
                    mICD                    = vk::ICD::Default;
                }
            }
        }

        // Override environment variable to use the ANGLE layers.
        if (mEnableValidationLayers)
        {
            if (!angle::PrependPathToEnvironmentVar(vk::gLoaderLayersPathEnv, ANGLE_VK_LAYERS_DIR))
            {
                ERR() << "Error setting environment for Vulkan layers init.";
                mEnableValidationLayers = false;
            }
        }
#endif  // !defined(ANGLE_PLATFORM_ANDROID)
    }

    ~ScopedVkLoaderEnvironment()
    {
        if (mChangedCWD)
        {
#if !defined(ANGLE_PLATFORM_ANDROID)
            ASSERT(mPreviousCWD.valid());
            angle::SetCWD(mPreviousCWD.value().c_str());
#endif  // !defined(ANGLE_PLATFORM_ANDROID)
        }
        if (mChangedICDEnv)
        {
            if (mPreviousICDEnv.value().empty())
            {
                angle::UnsetEnvironmentVar(vk::gLoaderICDFilenamesEnv);
            }
            else
            {
                angle::SetEnvironmentVar(vk::gLoaderICDFilenamesEnv,
                                         mPreviousICDEnv.value().c_str());
            }
        }
    }

    bool canEnableValidationLayers() const { return mEnableValidationLayers; }
    vk::ICD getEnabledICD() const { return mICD; }

  private:
    bool setICDEnvironment(const char *icd)
    {
        // Override environment variable to use built Mock ICD
        // ANGLE_VK_ICD_JSON gets set to the built mock ICD in BUILD.gn
        mPreviousICDEnv = angle::GetEnvironmentVar(vk::gLoaderICDFilenamesEnv);
        mChangedICDEnv  = angle::SetEnvironmentVar(vk::gLoaderICDFilenamesEnv, icd);

        if (!mChangedICDEnv)
        {
            mICD = vk::ICD::Default;
        }
        return mChangedICDEnv;
    }

    bool mEnableValidationLayers;
    vk::ICD mICD;
    bool mChangedCWD;
    Optional<std::string> mPreviousCWD;
    bool mChangedICDEnv;
    Optional<std::string> mPreviousICDEnv;
};

using ICDFilterFunc = std::function<bool(const VkPhysicalDeviceProperties &)>;

ICDFilterFunc GetFilterForICD(vk::ICD preferredICD)
{
    switch (preferredICD)
    {
        case vk::ICD::Mock:
            return [](const VkPhysicalDeviceProperties &deviceProperties) {
                return ((deviceProperties.vendorID == kMockVendorID) &&
                        (deviceProperties.deviceID == kMockDeviceID) &&
                        (strcmp(deviceProperties.deviceName, kMockDeviceName) == 0));
            };
        case vk::ICD::SwiftShader:
            return [](const VkPhysicalDeviceProperties &deviceProperties) {
                return (IsSwiftshader(deviceProperties.vendorID, deviceProperties.deviceID) &&
                        (strncmp(deviceProperties.deviceName, kSwiftShaderDeviceName,
                                 strlen(kSwiftShaderDeviceName)) == 0));
            };
        default:
            const std::string anglePreferredDevice =
                angle::GetEnvironmentVar(vk::gANGLEPreferredDevice);
            return [anglePreferredDevice](const VkPhysicalDeviceProperties &deviceProperties) {
                return (anglePreferredDevice.empty() ||
                        anglePreferredDevice == deviceProperties.deviceName);
            };
    }
}

void ChoosePhysicalDevice(const std::vector<VkPhysicalDevice> &physicalDevices,
                          vk::ICD preferredICD,
                          VkPhysicalDevice *physicalDeviceOut,
                          VkPhysicalDeviceProperties *physicalDevicePropertiesOut)
{
    ASSERT(!physicalDevices.empty());

    ICDFilterFunc filter = GetFilterForICD(preferredICD);

    for (const VkPhysicalDevice &physicalDevice : physicalDevices)
    {
        vkGetPhysicalDeviceProperties(physicalDevice, physicalDevicePropertiesOut);
        if (filter(*physicalDevicePropertiesOut))
        {
            *physicalDeviceOut = physicalDevice;
            return;
        }
    }
    WARN() << "Preferred device ICD not found. Using default physicalDevice instead.";

    // Fall back to first device.
    *physicalDeviceOut = physicalDevices[0];
    vkGetPhysicalDeviceProperties(*physicalDeviceOut, physicalDevicePropertiesOut);
}

bool ShouldUseValidationLayers(const egl::AttributeMap &attribs)
{
#if defined(ANGLE_ENABLE_VULKAN_VALIDATION_LAYERS_BY_DEFAULT)
    return ShouldUseDebugLayers(attribs);
#else
    EGLAttrib debugSetting =
        attribs.get(EGL_PLATFORM_ANGLE_DEBUG_LAYERS_ENABLED_ANGLE, EGL_DONT_CARE);
    return debugSetting == EGL_TRUE;
#endif  // defined(ANGLE_ENABLE_VULKAN_VALIDATION_LAYERS_BY_DEFAULT)
}

gl::Version LimitVersionTo(const gl::Version &current, const gl::Version &lower)
{
    return std::min(current, lower);
}

ANGLE_MAYBE_UNUSED bool FencePropertiesCompatibleWithAndroid(
    const VkExternalFenceProperties &externalFenceProperties)
{
    // handleType here is the external fence type -
    // we want type compatible with creating and export/dup() Android FD

    // Imported handleType that can be exported - need for vkGetFenceFdKHR()
    if ((externalFenceProperties.exportFromImportedHandleTypes &
         VK_EXTERNAL_FENCE_HANDLE_TYPE_SYNC_FD_BIT_KHR) == 0)
    {
        return false;
    }

    // HandleTypes which can be specified at creating a fence
    if ((externalFenceProperties.compatibleHandleTypes &
         VK_EXTERNAL_FENCE_HANDLE_TYPE_SYNC_FD_BIT_KHR) == 0)
    {
        return false;
    }

    constexpr VkExternalFenceFeatureFlags kFeatureFlags =
        (VK_EXTERNAL_FENCE_FEATURE_IMPORTABLE_BIT_KHR |
         VK_EXTERNAL_FENCE_FEATURE_EXPORTABLE_BIT_KHR);
    if ((externalFenceProperties.externalFenceFeatures & kFeatureFlags) != kFeatureFlags)
    {
        return false;
    }

    return true;
}

ANGLE_MAYBE_UNUSED bool SemaphorePropertiesCompatibleWithAndroid(
    const VkExternalSemaphoreProperties &externalSemaphoreProperties)
{
    // handleType here is the external semaphore type -
    // we want type compatible with importing an Android FD

    constexpr VkExternalSemaphoreFeatureFlags kFeatureFlags =
        (VK_EXTERNAL_SEMAPHORE_FEATURE_IMPORTABLE_BIT_KHR);
    if ((externalSemaphoreProperties.externalSemaphoreFeatures & kFeatureFlags) != kFeatureFlags)
    {
        return false;
    }

    return true;
}

}  // namespace

// RendererVk implementation.
RendererVk::RendererVk()
    : mDisplay(nullptr),
      mCapsInitialized(false),
      mInstance(VK_NULL_HANDLE),
      mEnableValidationLayers(false),
      mEnableDebugUtils(false),
      mEnabledICD(vk::ICD::Default),
      mDebugUtilsMessenger(VK_NULL_HANDLE),
      mDebugReportCallback(VK_NULL_HANDLE),
      mPhysicalDevice(VK_NULL_HANDLE),
      mExternalFenceProperties{},
      mExternalSemaphoreProperties{},
      mCurrentQueueFamilyIndex(std::numeric_limits<uint32_t>::max()),
      mMaxVertexAttribDivisor(1),
      mMaxVertexAttribStride(0),
      mMinImportedHostPointerAlignment(1),
      mDevice(VK_NULL_HANDLE),
      mLastCompletedQueueSerial(mQueueSerialFactory.generate()),
      mCurrentQueueSerial(mQueueSerialFactory.generate()),
      mDeviceLost(false),
      mPipelineCacheVkUpdateTimeout(kPipelineCacheVkUpdatePeriod),
      mPipelineCacheDirty(false),
      mPipelineCacheInitialized(false),
      mGlslangInitialized(false)
{
    VkFormatProperties invalid = {0, 0, kInvalidFormatFeatureFlags};
    mFormatProperties.fill(invalid);

    // We currently don't have any big-endian devices in the list of supported platforms.  There are
    // a number of places in the Vulkan backend that make this assumption.  This assertion is made
    // early to fail immediately on big-endian platforms.
    ASSERT(IsLittleEndian());
}

RendererVk::~RendererVk()
{
    ASSERT(mSharedGarbage.empty());
}

void RendererVk::onDestroy()
{
    // Force all commands to finish by flushing all queues.
    for (VkQueue queue : mQueues)
    {
        if (queue != VK_NULL_HANDLE)
        {
            vkQueueWaitIdle(queue);
        }
    }

    // Then assign an infinite "last completed" serial to force garbage to delete.
    mLastCompletedQueueSerial = Serial::Infinite();
    (void)cleanupGarbage(true);
    ASSERT(mSharedGarbage.empty());

    for (PendingOneOffCommands &pending : mPendingOneOffCommands)
    {
        pending.commandBuffer.releaseHandle();
    }

    mOneOffCommandPool.destroy(mDevice);

    mFenceRecycler.destroy(mDevice);

    mPipelineLayoutCache.destroy(mDevice);
    mDescriptorSetLayoutCache.destroy(mDevice);

    mPipelineCache.destroy(mDevice);
    mSamplerCache.destroy(this);

    vma::DestroyAllocator(mAllocator);

    if (mGlslangInitialized)
    {
        GlslangRelease();
        mGlslangInitialized = false;
    }

    if (mDevice)
    {
        vkDestroyDevice(mDevice, nullptr);
        mDevice = VK_NULL_HANDLE;
    }

    if (mDebugUtilsMessenger)
    {
        ASSERT(mInstance && vkDestroyDebugUtilsMessengerEXT);
        vkDestroyDebugUtilsMessengerEXT(mInstance, mDebugUtilsMessenger, nullptr);

        ASSERT(mDebugReportCallback == VK_NULL_HANDLE);
    }
    else if (mDebugReportCallback)
    {
        ASSERT(mInstance && vkDestroyDebugReportCallbackEXT);
        vkDestroyDebugReportCallbackEXT(mInstance, mDebugReportCallback, nullptr);
    }

    if (mInstance)
    {
        vkDestroyInstance(mInstance, nullptr);
        mInstance = VK_NULL_HANDLE;
    }

    mMemoryProperties.destroy();
    mPhysicalDevice = VK_NULL_HANDLE;
}

void RendererVk::notifyDeviceLost()
{
    mLastCompletedQueueSerial = mLastSubmittedQueueSerial;
    mDeviceLost               = true;
    mDisplay->notifyDeviceLost();
}

bool RendererVk::isDeviceLost() const
{
    return mDeviceLost;
}

angle::Result RendererVk::initialize(DisplayVk *displayVk,
                                     egl::Display *display,
                                     const char *wsiExtension,
                                     const char *wsiLayer)
{
    // Set all vk* function ptrs
    ANGLE_VK_TRY(displayVk, volkInitialize());
    mDisplay                         = display;
    const egl::AttributeMap &attribs = mDisplay->getAttributeMap();
    ScopedVkLoaderEnvironment scopedEnvironment(ShouldUseValidationLayers(attribs),
                                                ChooseICDFromAttribs(attribs));
    mEnableValidationLayers = scopedEnvironment.canEnableValidationLayers();
    mEnabledICD             = scopedEnvironment.getEnabledICD();

    // Gather global layer properties.
    uint32_t instanceLayerCount = 0;
    ANGLE_VK_TRY(displayVk, vkEnumerateInstanceLayerProperties(&instanceLayerCount, nullptr));

    std::vector<VkLayerProperties> instanceLayerProps(instanceLayerCount);
    if (instanceLayerCount > 0)
    {
        ANGLE_VK_TRY(displayVk, vkEnumerateInstanceLayerProperties(&instanceLayerCount,
                                                                   instanceLayerProps.data()));
    }

    VulkanLayerVector enabledInstanceLayerNames;
    if (mEnableValidationLayers)
    {
        bool layersRequested =
            (attribs.get(EGL_PLATFORM_ANGLE_DEBUG_LAYERS_ENABLED_ANGLE, EGL_DONT_CARE) == EGL_TRUE);
        mEnableValidationLayers = GetAvailableValidationLayers(instanceLayerProps, layersRequested,
                                                               &enabledInstanceLayerNames);
    }

    if (wsiLayer)
    {
        enabledInstanceLayerNames.push_back(wsiLayer);
    }

    // Enumerate instance extensions that are provided by the vulkan
    // implementation and implicit layers.
    uint32_t instanceExtensionCount = 0;
    ANGLE_VK_TRY(displayVk,
                 vkEnumerateInstanceExtensionProperties(nullptr, &instanceExtensionCount, nullptr));

    std::vector<VkExtensionProperties> instanceExtensionProps(instanceExtensionCount);
    if (instanceExtensionCount > 0)
    {
        ANGLE_VK_TRY(displayVk,
                     vkEnumerateInstanceExtensionProperties(nullptr, &instanceExtensionCount,
                                                            instanceExtensionProps.data()));
    }

    // Enumerate instance extensions that are provided by explicit layers.
    for (const char *layerName : enabledInstanceLayerNames)
    {
        uint32_t previousExtensionCount      = static_cast<uint32_t>(instanceExtensionProps.size());
        uint32_t instanceLayerExtensionCount = 0;
        ANGLE_VK_TRY(displayVk, vkEnumerateInstanceExtensionProperties(
                                    layerName, &instanceLayerExtensionCount, nullptr));
        instanceExtensionProps.resize(previousExtensionCount + instanceLayerExtensionCount);
        ANGLE_VK_TRY(displayVk, vkEnumerateInstanceExtensionProperties(
                                    layerName, &instanceLayerExtensionCount,
                                    instanceExtensionProps.data() + previousExtensionCount));
    }

    ExtensionNameList instanceExtensionNames;
    if (!instanceExtensionProps.empty())
    {
        for (const VkExtensionProperties &i : instanceExtensionProps)
        {
            instanceExtensionNames.push_back(i.extensionName);
        }
        std::sort(instanceExtensionNames.begin(), instanceExtensionNames.end(), StrLess);
    }

    ExtensionNameList enabledInstanceExtensions;
    enabledInstanceExtensions.push_back(VK_KHR_SURFACE_EXTENSION_NAME);
    enabledInstanceExtensions.push_back(wsiExtension);
    mEnableDebugUtils = mEnableValidationLayers &&
                        ExtensionFound(VK_EXT_DEBUG_UTILS_EXTENSION_NAME, instanceExtensionNames);

    bool enableDebugReport =
        mEnableValidationLayers && !mEnableDebugUtils &&
        ExtensionFound(VK_EXT_DEBUG_REPORT_EXTENSION_NAME, instanceExtensionNames);

    if (mEnableDebugUtils)
    {
        enabledInstanceExtensions.push_back(VK_EXT_DEBUG_UTILS_EXTENSION_NAME);
    }
    else if (enableDebugReport)
    {
        enabledInstanceExtensions.push_back(VK_EXT_DEBUG_REPORT_EXTENSION_NAME);
    }

    if (ExtensionFound(VK_EXT_SWAPCHAIN_COLOR_SPACE_EXTENSION_NAME, instanceExtensionNames))
    {
        enabledInstanceExtensions.push_back(VK_EXT_SWAPCHAIN_COLOR_SPACE_EXTENSION_NAME);
<<<<<<< HEAD
        ANGLE_FEATURE_CONDITION((&mFeatures), supportsSwapchainColorspace, true);
=======
        ANGLE_FEATURE_CONDITION(&mFeatures, supportsSwapchainColorspace, true);
>>>>>>> 21c5af31
    }

    // Verify the required extensions are in the extension names set. Fail if not.
    std::sort(enabledInstanceExtensions.begin(), enabledInstanceExtensions.end(), StrLess);
    ANGLE_VK_TRY(displayVk,
                 VerifyExtensionsPresent(instanceExtensionNames, enabledInstanceExtensions));

    // Enable VK_KHR_get_physical_device_properties_2 if available.
    if (ExtensionFound(VK_KHR_GET_PHYSICAL_DEVICE_PROPERTIES_2_EXTENSION_NAME,
                       instanceExtensionNames))
    {
        enabledInstanceExtensions.push_back(VK_KHR_GET_PHYSICAL_DEVICE_PROPERTIES_2_EXTENSION_NAME);
    }

    VkApplicationInfo applicationInfo  = {};
    applicationInfo.sType              = VK_STRUCTURE_TYPE_APPLICATION_INFO;
    applicationInfo.pApplicationName   = "ANGLE";
    applicationInfo.applicationVersion = 1;
    applicationInfo.pEngineName        = "ANGLE";
    applicationInfo.engineVersion      = 1;

    auto enumerateInstanceVersion = reinterpret_cast<PFN_vkEnumerateInstanceVersion>(
        vkGetInstanceProcAddr(mInstance, "vkEnumerateInstanceVersion"));
    if (!enumerateInstanceVersion)
    {
        applicationInfo.apiVersion = VK_API_VERSION_1_0;
    }
    else
    {
        uint32_t apiVersion = VK_API_VERSION_1_0;
        ANGLE_VK_TRY(displayVk, enumerateInstanceVersion(&apiVersion));
        if ((VK_VERSION_MAJOR(apiVersion) > 1) || (VK_VERSION_MINOR(apiVersion) >= 1))
        {
            // This is the highest version of core Vulkan functionality that ANGLE uses.
            applicationInfo.apiVersion = kPreferredVulkanAPIVersion;
        }
        else
        {
            // Since only 1.0 instance-level functionality is available, this must set to 1.0.
            applicationInfo.apiVersion = VK_API_VERSION_1_0;
        }
    }

    VkInstanceCreateInfo instanceInfo = {};
    instanceInfo.sType                = VK_STRUCTURE_TYPE_INSTANCE_CREATE_INFO;
    instanceInfo.flags                = 0;
    instanceInfo.pApplicationInfo     = &applicationInfo;

    // Enable requested layers and extensions.
    instanceInfo.enabledExtensionCount = static_cast<uint32_t>(enabledInstanceExtensions.size());
    instanceInfo.ppEnabledExtensionNames =
        enabledInstanceExtensions.empty() ? nullptr : enabledInstanceExtensions.data();
    instanceInfo.enabledLayerCount   = static_cast<uint32_t>(enabledInstanceLayerNames.size());
    instanceInfo.ppEnabledLayerNames = enabledInstanceLayerNames.data();
    ANGLE_VK_TRY(displayVk, vkCreateInstance(&instanceInfo, nullptr, &mInstance));
    volkLoadInstance(mInstance);

    if (mEnableDebugUtils)
    {
        // Use the newer EXT_debug_utils if it exists.
        // Create the messenger callback.
        VkDebugUtilsMessengerCreateInfoEXT messengerInfo = {};

        constexpr VkDebugUtilsMessageSeverityFlagsEXT kSeveritiesToLog =
            VK_DEBUG_UTILS_MESSAGE_SEVERITY_ERROR_BIT_EXT |
            VK_DEBUG_UTILS_MESSAGE_SEVERITY_WARNING_BIT_EXT;

        constexpr VkDebugUtilsMessageTypeFlagsEXT kMessagesToLog =
            VK_DEBUG_UTILS_MESSAGE_TYPE_GENERAL_BIT_EXT |
            VK_DEBUG_UTILS_MESSAGE_TYPE_VALIDATION_BIT_EXT |
            VK_DEBUG_UTILS_MESSAGE_TYPE_PERFORMANCE_BIT_EXT;

        messengerInfo.sType           = VK_STRUCTURE_TYPE_DEBUG_UTILS_MESSENGER_CREATE_INFO_EXT;
        messengerInfo.messageSeverity = kSeveritiesToLog;
        messengerInfo.messageType     = kMessagesToLog;
        messengerInfo.pfnUserCallback = &DebugUtilsMessenger;
        messengerInfo.pUserData       = this;

        ANGLE_VK_TRY(displayVk, vkCreateDebugUtilsMessengerEXT(mInstance, &messengerInfo, nullptr,
                                                               &mDebugUtilsMessenger));
    }
    else if (enableDebugReport)
    {
        // Fallback to EXT_debug_report.
        VkDebugReportCallbackCreateInfoEXT debugReportInfo = {};

        debugReportInfo.sType = VK_STRUCTURE_TYPE_DEBUG_REPORT_CREATE_INFO_EXT;
        debugReportInfo.flags = VK_DEBUG_REPORT_ERROR_BIT_EXT | VK_DEBUG_REPORT_WARNING_BIT_EXT;
        debugReportInfo.pfnCallback = &DebugReportCallback;
        debugReportInfo.pUserData   = this;

        ANGLE_VK_TRY(displayVk, vkCreateDebugReportCallbackEXT(mInstance, &debugReportInfo, nullptr,
                                                               &mDebugReportCallback));
    }

    if (std::find(enabledInstanceExtensions.begin(), enabledInstanceExtensions.end(),
                  VK_KHR_GET_PHYSICAL_DEVICE_PROPERTIES_2_EXTENSION_NAME) !=
        enabledInstanceExtensions.end())
    {
        ASSERT(vkGetPhysicalDeviceProperties2KHR);
    }

    uint32_t physicalDeviceCount = 0;
    ANGLE_VK_TRY(displayVk, vkEnumeratePhysicalDevices(mInstance, &physicalDeviceCount, nullptr));
    ANGLE_VK_CHECK(displayVk, physicalDeviceCount > 0, VK_ERROR_INITIALIZATION_FAILED);

    // TODO(jmadill): Handle multiple physical devices. For now, use the first device.
    std::vector<VkPhysicalDevice> physicalDevices(physicalDeviceCount);
    ANGLE_VK_TRY(displayVk, vkEnumeratePhysicalDevices(mInstance, &physicalDeviceCount,
                                                       physicalDevices.data()));
    ChoosePhysicalDevice(physicalDevices, mEnabledICD, &mPhysicalDevice,
                         &mPhysicalDeviceProperties);

    mGarbageCollectionFlushThreshold =
        static_cast<uint32_t>(mPhysicalDeviceProperties.limits.maxMemoryAllocationCount *
                              kPercentMaxMemoryAllocationCount);

    vkGetPhysicalDeviceFeatures(mPhysicalDevice, &mPhysicalDeviceFeatures);

    // Ensure we can find a graphics queue family.
    uint32_t queueCount = 0;
    vkGetPhysicalDeviceQueueFamilyProperties(mPhysicalDevice, &queueCount, nullptr);

    ANGLE_VK_CHECK(displayVk, queueCount > 0, VK_ERROR_INITIALIZATION_FAILED);

    mQueueFamilyProperties.resize(queueCount);
    vkGetPhysicalDeviceQueueFamilyProperties(mPhysicalDevice, &queueCount,
                                             mQueueFamilyProperties.data());

    size_t graphicsQueueFamilyCount            = false;
    uint32_t firstGraphicsQueueFamily          = 0;
    constexpr VkQueueFlags kGraphicsAndCompute = VK_QUEUE_GRAPHICS_BIT | VK_QUEUE_COMPUTE_BIT;
    for (uint32_t familyIndex = 0; familyIndex < queueCount; ++familyIndex)
    {
        const auto &queueInfo = mQueueFamilyProperties[familyIndex];
        if ((queueInfo.queueFlags & kGraphicsAndCompute) == kGraphicsAndCompute)
        {
            ASSERT(queueInfo.queueCount > 0);
            graphicsQueueFamilyCount++;
            if (firstGraphicsQueueFamily == 0)
            {
                firstGraphicsQueueFamily = familyIndex;
            }
            break;
        }
    }

    ANGLE_VK_CHECK(displayVk, graphicsQueueFamilyCount > 0, VK_ERROR_INITIALIZATION_FAILED);

    // If only one queue family, go ahead and initialize the device. If there is more than one
    // queue, we'll have to wait until we see a WindowSurface to know which supports present.
    if (graphicsQueueFamilyCount == 1)
    {
        ANGLE_TRY(initializeDevice(displayVk, firstGraphicsQueueFamily));
    }

    // Create VMA allocator
    ANGLE_VK_TRY(displayVk, vma::InitAllocator(mPhysicalDevice, mDevice, mInstance, &mAllocator));

    // Store the physical device memory properties so we can find the right memory pools.
    mMemoryProperties.init(mPhysicalDevice);

    if (!mGlslangInitialized)
    {
        GlslangInitialize();
        mGlslangInitialized = true;
    }

    // Initialize the format table.
    mFormatTable.initialize(this, &mNativeTextureCaps, &mNativeCaps.compressedTextureFormats);

    return angle::Result::Continue;
}

void RendererVk::queryDeviceExtensionFeatures(const ExtensionNameList &deviceExtensionNames)
{
    // Default initialize all extension features to false.
    mLineRasterizationFeatures = {};
    mLineRasterizationFeatures.sType =
        VK_STRUCTURE_TYPE_PHYSICAL_DEVICE_LINE_RASTERIZATION_FEATURES_EXT;

    mProvokingVertexFeatures = {};
    mProvokingVertexFeatures.sType =
        VK_STRUCTURE_TYPE_PHYSICAL_DEVICE_PROVOKING_VERTEX_FEATURES_EXT;

    mVertexAttributeDivisorFeatures = {};
    mVertexAttributeDivisorFeatures.sType =
        VK_STRUCTURE_TYPE_PHYSICAL_DEVICE_VERTEX_ATTRIBUTE_DIVISOR_FEATURES_EXT;

    mVertexAttributeDivisorProperties = {};
    mVertexAttributeDivisorProperties.sType =
        VK_STRUCTURE_TYPE_PHYSICAL_DEVICE_VERTEX_ATTRIBUTE_DIVISOR_PROPERTIES_EXT;

    mTransformFeedbackFeatures = {};
    mTransformFeedbackFeatures.sType =
        VK_STRUCTURE_TYPE_PHYSICAL_DEVICE_TRANSFORM_FEEDBACK_FEATURES_EXT;

    mIndexTypeUint8Features       = {};
    mIndexTypeUint8Features.sType = VK_STRUCTURE_TYPE_PHYSICAL_DEVICE_INDEX_TYPE_UINT8_FEATURES_EXT;

    mPhysicalDeviceSubgroupProperties       = {};
    mPhysicalDeviceSubgroupProperties.sType = VK_STRUCTURE_TYPE_PHYSICAL_DEVICE_SUBGROUP_PROPERTIES;

    mPhysicalDeviceExternalMemoryHostProperties = {};
    mPhysicalDeviceExternalMemoryHostProperties.sType =
        VK_STRUCTURE_TYPE_PHYSICAL_DEVICE_EXTERNAL_MEMORY_HOST_PROPERTIES_EXT;

    if (!vkGetPhysicalDeviceProperties2KHR || !vkGetPhysicalDeviceFeatures2KHR)
    {
        return;
    }

    // Query features and properties.
    VkPhysicalDeviceFeatures2KHR deviceFeatures = {};
    deviceFeatures.sType                        = VK_STRUCTURE_TYPE_PHYSICAL_DEVICE_FEATURES_2;

    VkPhysicalDeviceProperties2 deviceProperties = {};
    deviceProperties.sType                       = VK_STRUCTURE_TYPE_PHYSICAL_DEVICE_PROPERTIES_2;

    // Query line rasterization features
    if (ExtensionFound(VK_EXT_LINE_RASTERIZATION_EXTENSION_NAME, deviceExtensionNames))
    {
        vk::AddToPNextChain(&deviceFeatures, &mLineRasterizationFeatures);
    }

    // Query provoking vertex features
    if (ExtensionFound(VK_EXT_PROVOKING_VERTEX_EXTENSION_NAME, deviceExtensionNames))
    {
        vk::AddToPNextChain(&deviceFeatures, &mProvokingVertexFeatures);
    }

    // Query attribute divisor features and properties
    if (ExtensionFound(VK_EXT_VERTEX_ATTRIBUTE_DIVISOR_EXTENSION_NAME, deviceExtensionNames))
    {
        vk::AddToPNextChain(&deviceFeatures, &mVertexAttributeDivisorFeatures);
        vk::AddToPNextChain(&deviceProperties, &mVertexAttributeDivisorProperties);
    }

    // Query transform feedback features
    if (ExtensionFound(VK_EXT_TRANSFORM_FEEDBACK_EXTENSION_NAME, deviceExtensionNames))
    {
        vk::AddToPNextChain(&deviceFeatures, &mTransformFeedbackFeatures);
    }

    // Query uint8 index type features
    if (ExtensionFound(VK_EXT_INDEX_TYPE_UINT8_EXTENSION_NAME, deviceExtensionNames))
    {
        vk::AddToPNextChain(&deviceFeatures, &mIndexTypeUint8Features);
    }

    // Query external memory host properties
    if (ExtensionFound(VK_EXT_EXTERNAL_MEMORY_HOST_EXTENSION_NAME, deviceExtensionNames))
    {
        vk::AddToPNextChain(&deviceProperties, &mPhysicalDeviceExternalMemoryHostProperties);
    }

    // Query subgroup properties
    vk::AddToPNextChain(&deviceProperties, &mPhysicalDeviceSubgroupProperties);

    vkGetPhysicalDeviceFeatures2KHR(mPhysicalDevice, &deviceFeatures);
    vkGetPhysicalDeviceProperties2KHR(mPhysicalDevice, &deviceProperties);

    // Fence properties
    if (mFeatures.supportsExternalFenceCapabilities.enabled)
    {
        mExternalFenceProperties.sType = VK_STRUCTURE_TYPE_EXTERNAL_FENCE_PROPERTIES;

        VkPhysicalDeviceExternalFenceInfo externalFenceInfo = {};
        externalFenceInfo.sType      = VK_STRUCTURE_TYPE_PHYSICAL_DEVICE_EXTERNAL_FENCE_INFO;
        externalFenceInfo.handleType = VK_EXTERNAL_FENCE_HANDLE_TYPE_SYNC_FD_BIT_KHR;

        vkGetPhysicalDeviceExternalFencePropertiesKHR(mPhysicalDevice, &externalFenceInfo,
                                                      &mExternalFenceProperties);
    }

    // Semaphore properties
    if (mFeatures.supportsExternalSemaphoreCapabilities.enabled)
    {
        mExternalSemaphoreProperties.sType = VK_STRUCTURE_TYPE_EXTERNAL_SEMAPHORE_PROPERTIES;

        VkPhysicalDeviceExternalSemaphoreInfo externalSemaphoreInfo = {};
        externalSemaphoreInfo.sType = VK_STRUCTURE_TYPE_PHYSICAL_DEVICE_EXTERNAL_SEMAPHORE_INFO;
        externalSemaphoreInfo.handleType = VK_EXTERNAL_SEMAPHORE_HANDLE_TYPE_SYNC_FD_BIT_KHR;

        vkGetPhysicalDeviceExternalSemaphorePropertiesKHR(mPhysicalDevice, &externalSemaphoreInfo,
                                                          &mExternalSemaphoreProperties);
    }

    // Clean up pNext chains
    mLineRasterizationFeatures.pNext                  = nullptr;
    mProvokingVertexFeatures.pNext                    = nullptr;
    mVertexAttributeDivisorFeatures.pNext             = nullptr;
    mVertexAttributeDivisorProperties.pNext           = nullptr;
    mTransformFeedbackFeatures.pNext                  = nullptr;
    mIndexTypeUint8Features.pNext                     = nullptr;
    mPhysicalDeviceSubgroupProperties.pNext           = nullptr;
    mPhysicalDeviceExternalMemoryHostProperties.pNext = nullptr;
}

angle::Result RendererVk::initializeDevice(DisplayVk *displayVk, uint32_t queueFamilyIndex)
{
    uint32_t deviceLayerCount = 0;
    ANGLE_VK_TRY(displayVk,
                 vkEnumerateDeviceLayerProperties(mPhysicalDevice, &deviceLayerCount, nullptr));

    std::vector<VkLayerProperties> deviceLayerProps(deviceLayerCount);
    if (deviceLayerCount > 0)
    {
        ANGLE_VK_TRY(displayVk, vkEnumerateDeviceLayerProperties(mPhysicalDevice, &deviceLayerCount,
                                                                 deviceLayerProps.data()));
    }

    VulkanLayerVector enabledDeviceLayerNames;
    if (mEnableValidationLayers)
    {
        mEnableValidationLayers =
            GetAvailableValidationLayers(deviceLayerProps, false, &enabledDeviceLayerNames);
    }

    const char *wsiLayer = displayVk->getWSILayer();
    if (wsiLayer)
    {
        enabledDeviceLayerNames.push_back(wsiLayer);
    }

    // Enumerate device extensions that are provided by the vulkan
    // implementation and implicit layers.
    uint32_t deviceExtensionCount = 0;
    ANGLE_VK_TRY(displayVk, vkEnumerateDeviceExtensionProperties(mPhysicalDevice, nullptr,
                                                                 &deviceExtensionCount, nullptr));

    std::vector<VkExtensionProperties> deviceExtensionProps(deviceExtensionCount);
    if (deviceExtensionCount > 0)
    {
        ANGLE_VK_TRY(displayVk, vkEnumerateDeviceExtensionProperties(mPhysicalDevice, nullptr,
                                                                     &deviceExtensionCount,
                                                                     deviceExtensionProps.data()));
    }

    // Enumerate device extensions that are provided by explicit layers.
    for (const char *layerName : enabledDeviceLayerNames)
    {
        uint32_t previousExtensionCount    = static_cast<uint32_t>(deviceExtensionProps.size());
        uint32_t deviceLayerExtensionCount = 0;
        ANGLE_VK_TRY(displayVk,
                     vkEnumerateDeviceExtensionProperties(mPhysicalDevice, layerName,
                                                          &deviceLayerExtensionCount, nullptr));
        deviceExtensionProps.resize(previousExtensionCount + deviceLayerExtensionCount);
        ANGLE_VK_TRY(displayVk, vkEnumerateDeviceExtensionProperties(
                                    mPhysicalDevice, layerName, &deviceLayerExtensionCount,
                                    deviceExtensionProps.data() + previousExtensionCount));
    }

    ExtensionNameList deviceExtensionNames;
    if (!deviceExtensionProps.empty())
    {
        ASSERT(deviceExtensionNames.size() <= deviceExtensionProps.size());
        for (const VkExtensionProperties &prop : deviceExtensionProps)
        {
            deviceExtensionNames.push_back(prop.extensionName);
        }
        std::sort(deviceExtensionNames.begin(), deviceExtensionNames.end(), StrLess);
    }

    ExtensionNameList enabledDeviceExtensions;
    enabledDeviceExtensions.push_back(VK_KHR_SWAPCHAIN_EXTENSION_NAME);

    // Queues: map low, med, high priority to whatever is supported up to 3 queues
    uint32_t queueCount = std::min(mQueueFamilyProperties[queueFamilyIndex].queueCount,
                                   static_cast<uint32_t>(egl::ContextPriority::EnumCount));

    constexpr float kVulkanQueuePriorityLow    = 0.0;
    constexpr float kVulkanQueuePriorityMedium = 0.4;
    constexpr float kVulkanQueuePriorityHigh   = 1.0;

    // Index order: Low, High, Medium - so no need to rearrange according to count:
    // If we have 1 queue - all same, if 2 - Low and High, if 3 Low, High and Medium.
    constexpr uint32_t kQueueIndexLow    = 0;
    constexpr uint32_t kQueueIndexHigh   = 1;
    constexpr uint32_t kQueueIndexMedium = 2;

    constexpr float queuePriorities[static_cast<uint32_t>(egl::ContextPriority::EnumCount)] = {
        kVulkanQueuePriorityMedium, kVulkanQueuePriorityHigh, kVulkanQueuePriorityLow};

    VkDeviceQueueCreateInfo queueCreateInfo = {};
    queueCreateInfo.sType                   = VK_STRUCTURE_TYPE_DEVICE_QUEUE_CREATE_INFO;
    queueCreateInfo.flags                   = 0;
    queueCreateInfo.queueFamilyIndex        = queueFamilyIndex;
    queueCreateInfo.queueCount              = queueCount;
    queueCreateInfo.pQueuePriorities        = queuePriorities;

    // Query extensions and their features.
    queryDeviceExtensionFeatures(deviceExtensionNames);

    // Initialize features and workarounds.
    initFeatures(displayVk, deviceExtensionNames);

    // Selectively enable KHR_MAINTENANCE1 to support viewport flipping.
    if ((getFeatures().flipViewportY.enabled) &&
        (mPhysicalDeviceProperties.apiVersion < VK_MAKE_VERSION(1, 1, 0)))
    {
        enabledDeviceExtensions.push_back(VK_KHR_MAINTENANCE1_EXTENSION_NAME);
    }
    if (getFeatures().supportsIncrementalPresent.enabled)
    {
        enabledDeviceExtensions.push_back(VK_KHR_INCREMENTAL_PRESENT_EXTENSION_NAME);
    }

#if defined(ANGLE_PLATFORM_ANDROID)
    if (getFeatures().supportsAndroidHardwareBuffer.enabled)
    {
        enabledDeviceExtensions.push_back(VK_EXT_QUEUE_FAMILY_FOREIGN_EXTENSION_NAME);
        enabledDeviceExtensions.push_back(
            VK_ANDROID_EXTERNAL_MEMORY_ANDROID_HARDWARE_BUFFER_EXTENSION_NAME);
    }
#else
    ASSERT(!getFeatures().supportsAndroidHardwareBuffer.enabled);
#endif

    if (getFeatures().supportsAndroidHardwareBuffer.enabled ||
        getFeatures().supportsExternalMemoryFd.enabled ||
        getFeatures().supportsExternalMemoryFuchsia.enabled)
    {
        enabledDeviceExtensions.push_back(VK_KHR_EXTERNAL_MEMORY_EXTENSION_NAME);
    }

    if (getFeatures().supportsExternalMemoryFd.enabled)
    {
        enabledDeviceExtensions.push_back(VK_KHR_EXTERNAL_MEMORY_FD_EXTENSION_NAME);
    }

    if (getFeatures().supportsExternalMemoryFuchsia.enabled)
    {
        enabledDeviceExtensions.push_back(VK_FUCHSIA_EXTERNAL_MEMORY_EXTENSION_NAME);
    }

    if (getFeatures().supportsExternalSemaphoreFd.enabled ||
        getFeatures().supportsExternalSemaphoreFuchsia.enabled)
    {
        enabledDeviceExtensions.push_back(VK_KHR_EXTERNAL_SEMAPHORE_EXTENSION_NAME);
    }

    if (getFeatures().supportsExternalSemaphoreCapabilities.enabled)
    {
        enabledDeviceExtensions.push_back(VK_KHR_EXTERNAL_SEMAPHORE_CAPABILITIES_EXTENSION_NAME);
    }

    if (getFeatures().supportsExternalFenceCapabilities.enabled)
    {
        enabledDeviceExtensions.push_back(VK_KHR_EXTERNAL_FENCE_CAPABILITIES_EXTENSION_NAME);
    }

    if (getFeatures().supportsExternalSemaphoreFd.enabled)
    {
        enabledDeviceExtensions.push_back(VK_KHR_EXTERNAL_SEMAPHORE_FD_EXTENSION_NAME);
    }

    if (getFeatures().supportsExternalFenceFd.enabled)
    {
        enabledDeviceExtensions.push_back(VK_KHR_EXTERNAL_FENCE_FD_EXTENSION_NAME);
    }

    if (getFeatures().supportsExternalSemaphoreFuchsia.enabled)
    {
        enabledDeviceExtensions.push_back(VK_FUCHSIA_EXTERNAL_SEMAPHORE_EXTENSION_NAME);
    }

    if (getFeatures().supportsShaderStencilExport.enabled)
    {
        enabledDeviceExtensions.push_back(VK_EXT_SHADER_STENCIL_EXPORT_EXTENSION_NAME);
    }

    std::sort(enabledDeviceExtensions.begin(), enabledDeviceExtensions.end(), StrLess);
    ANGLE_VK_TRY(displayVk, VerifyExtensionsPresent(deviceExtensionNames, enabledDeviceExtensions));

    // Select additional features to be enabled.
    VkPhysicalDeviceFeatures2KHR enabledFeatures = {};
    enabledFeatures.sType                        = VK_STRUCTURE_TYPE_PHYSICAL_DEVICE_FEATURES_2;
    // Used to support framebuffers with multiple attachments:
    enabledFeatures.features.independentBlend = mPhysicalDeviceFeatures.independentBlend;
    // Used to support robust buffer access:
    enabledFeatures.features.robustBufferAccess = mPhysicalDeviceFeatures.robustBufferAccess;
    // Used to support Anisotropic filtering:
    enabledFeatures.features.samplerAnisotropy = mPhysicalDeviceFeatures.samplerAnisotropy;
    // Used to emulate transform feedback:
    enabledFeatures.features.vertexPipelineStoresAndAtomics =
        mPhysicalDeviceFeatures.vertexPipelineStoresAndAtomics;
    // Used to implement storage buffers and images in the fragment shader:
    enabledFeatures.features.fragmentStoresAndAtomics =
        mPhysicalDeviceFeatures.fragmentStoresAndAtomics;
    // Used to support geometry shaders:
    enabledFeatures.features.geometryShader = mPhysicalDeviceFeatures.geometryShader;
<<<<<<< HEAD
    // Used to support APPLE_clip_distance
    enabledFeatures.features.shaderClipDistance = mPhysicalDeviceFeatures.shaderClipDistance;
=======
    // Used to support EXT_gpu_shader5:
    enabledFeatures.features.shaderImageGatherExtended =
        mPhysicalDeviceFeatures.shaderImageGatherExtended;
    // Used to support EXT_gpu_shader5:
    enabledFeatures.features.shaderUniformBufferArrayDynamicIndexing =
        mPhysicalDeviceFeatures.shaderUniformBufferArrayDynamicIndexing;
    // Used to support EXT_gpu_shader5 and sampler array of array emulation:
    enabledFeatures.features.shaderSampledImageArrayDynamicIndexing =
        mPhysicalDeviceFeatures.shaderSampledImageArrayDynamicIndexing;
    // Used to support atomic counter emulation:
    enabledFeatures.features.shaderStorageBufferArrayDynamicIndexing =
        mPhysicalDeviceFeatures.shaderStorageBufferArrayDynamicIndexing;
    // Used to support APPLE_clip_distance
    enabledFeatures.features.shaderClipDistance = mPhysicalDeviceFeatures.shaderClipDistance;

>>>>>>> 21c5af31
    if (!vk::CommandBuffer::ExecutesInline())
    {
        enabledFeatures.features.inheritedQueries = mPhysicalDeviceFeatures.inheritedQueries;
    }

    // Setup device initialization struct
    VkDeviceCreateInfo createInfo = {};

    // Based on available extension features, decide on which extensions and features to enable.

    if (mLineRasterizationFeatures.bresenhamLines)
    {
        enabledDeviceExtensions.push_back(VK_EXT_LINE_RASTERIZATION_EXTENSION_NAME);
        vk::AddToPNextChain(&createInfo, &mLineRasterizationFeatures);
    }

    if (mProvokingVertexFeatures.provokingVertexLast)
    {
        enabledDeviceExtensions.push_back(VK_EXT_PROVOKING_VERTEX_EXTENSION_NAME);
        vk::AddToPNextChain(&createInfo, &mProvokingVertexFeatures);
    }

    if (mVertexAttributeDivisorFeatures.vertexAttributeInstanceRateDivisor)
    {
        enabledDeviceExtensions.push_back(VK_EXT_VERTEX_ATTRIBUTE_DIVISOR_EXTENSION_NAME);
        vk::AddToPNextChain(&createInfo, &mVertexAttributeDivisorFeatures);

        // We only store 8 bit divisor in GraphicsPipelineDesc so capping value & we emulate if
        // exceeded
        mMaxVertexAttribDivisor =
            std::min(mVertexAttributeDivisorProperties.maxVertexAttribDivisor,
                     static_cast<uint32_t>(std::numeric_limits<uint8_t>::max()));
    }

    if (getFeatures().supportsTransformFeedbackExtension.enabled)
    {
        enabledDeviceExtensions.push_back(VK_EXT_TRANSFORM_FEEDBACK_EXTENSION_NAME);
        vk::AddToPNextChain(&createInfo, &mTransformFeedbackFeatures);
    }

    if (getFeatures().supportsIndexTypeUint8.enabled)
    {
        enabledDeviceExtensions.push_back(VK_EXT_INDEX_TYPE_UINT8_EXTENSION_NAME);
        vk::AddToPNextChain(&createInfo, &mIndexTypeUint8Features);
    }

    if (getFeatures().supportsExternalMemoryHost.enabled)
    {
        enabledDeviceExtensions.push_back(VK_EXT_EXTERNAL_MEMORY_HOST_EXTENSION_NAME);
        mMinImportedHostPointerAlignment =
            mPhysicalDeviceExternalMemoryHostProperties.minImportedHostPointerAlignment;
    }

    createInfo.sType                 = VK_STRUCTURE_TYPE_DEVICE_CREATE_INFO;
    createInfo.flags                 = 0;
    createInfo.queueCreateInfoCount  = 1;
    createInfo.pQueueCreateInfos     = &queueCreateInfo;
    createInfo.enabledLayerCount     = static_cast<uint32_t>(enabledDeviceLayerNames.size());
    createInfo.ppEnabledLayerNames   = enabledDeviceLayerNames.data();
    createInfo.enabledExtensionCount = static_cast<uint32_t>(enabledDeviceExtensions.size());
    createInfo.ppEnabledExtensionNames =
        enabledDeviceExtensions.empty() ? nullptr : enabledDeviceExtensions.data();
    // Enable core features without assuming VkPhysicalDeviceFeatures2KHR is accepted in the pNext
    // chain of VkDeviceCreateInfo.
    createInfo.pEnabledFeatures = &enabledFeatures.features;

    ANGLE_VK_TRY(displayVk, vkCreateDevice(mPhysicalDevice, &createInfo, nullptr, &mDevice));
    volkLoadDevice(mDevice);

    mCurrentQueueFamilyIndex = queueFamilyIndex;

    // When only 1 Queue, use same for all, Low index. Identify as Medium, since it's default.
    VkQueue queue;
    vkGetDeviceQueue(mDevice, mCurrentQueueFamilyIndex, kQueueIndexLow, &queue);
    mQueues[egl::ContextPriority::Low]        = queue;
    mQueues[egl::ContextPriority::Medium]     = queue;
    mQueues[egl::ContextPriority::High]       = queue;
    mPriorities[egl::ContextPriority::Low]    = egl::ContextPriority::Medium;
    mPriorities[egl::ContextPriority::Medium] = egl::ContextPriority::Medium;
    mPriorities[egl::ContextPriority::High]   = egl::ContextPriority::Medium;

    // If at least 2 queues, High has its own queue
    if (queueCount > 1)
    {
        vkGetDeviceQueue(mDevice, mCurrentQueueFamilyIndex, kQueueIndexHigh,
                         &mQueues[egl::ContextPriority::High]);
        mPriorities[egl::ContextPriority::High] = egl::ContextPriority::High;
    }
    // If at least 3 queues, Medium has its own queue. Adjust Low priority.
    if (queueCount > 2)
    {
        vkGetDeviceQueue(mDevice, mCurrentQueueFamilyIndex, kQueueIndexMedium,
                         &mQueues[egl::ContextPriority::Medium]);
        mPriorities[egl::ContextPriority::Low] = egl::ContextPriority::Low;
    }

    // Initialize the vulkan pipeline cache.
    bool success = false;
    ANGLE_TRY(initPipelineCache(displayVk, &mPipelineCache, &success));

    return angle::Result::Continue;
}

angle::Result RendererVk::selectPresentQueueForSurface(DisplayVk *displayVk,
                                                       VkSurfaceKHR surface,
                                                       uint32_t *presentQueueOut)
{
    // We've already initialized a device, and can't re-create it unless it's never been used.
    // TODO(jmadill): Handle the re-creation case if necessary.
    if (mDevice != VK_NULL_HANDLE)
    {
        ASSERT(mCurrentQueueFamilyIndex != std::numeric_limits<uint32_t>::max());

        // Check if the current device supports present on this surface.
        VkBool32 supportsPresent = VK_FALSE;
        ANGLE_VK_TRY(displayVk,
                     vkGetPhysicalDeviceSurfaceSupportKHR(mPhysicalDevice, mCurrentQueueFamilyIndex,
                                                          surface, &supportsPresent));

        if (supportsPresent == VK_TRUE)
        {
            *presentQueueOut = mCurrentQueueFamilyIndex;
            return angle::Result::Continue;
        }
    }

    // Find a graphics and present queue.
    Optional<uint32_t> newPresentQueue;
    uint32_t queueCount = static_cast<uint32_t>(mQueueFamilyProperties.size());
    constexpr VkQueueFlags kGraphicsAndCompute = VK_QUEUE_GRAPHICS_BIT | VK_QUEUE_COMPUTE_BIT;
    for (uint32_t queueIndex = 0; queueIndex < queueCount; ++queueIndex)
    {
        const auto &queueInfo = mQueueFamilyProperties[queueIndex];
        if ((queueInfo.queueFlags & kGraphicsAndCompute) == kGraphicsAndCompute)
        {
            VkBool32 supportsPresent = VK_FALSE;
            ANGLE_VK_TRY(displayVk, vkGetPhysicalDeviceSurfaceSupportKHR(
                                        mPhysicalDevice, queueIndex, surface, &supportsPresent));

            if (supportsPresent == VK_TRUE)
            {
                newPresentQueue = queueIndex;
                break;
            }
        }
    }

    ANGLE_VK_CHECK(displayVk, newPresentQueue.valid(), VK_ERROR_INITIALIZATION_FAILED);
    ANGLE_TRY(initializeDevice(displayVk, newPresentQueue.value()));

    *presentQueueOut = newPresentQueue.value();
    return angle::Result::Continue;
}

std::string RendererVk::getVendorString() const
{
    return GetVendorString(mPhysicalDeviceProperties.vendorID);
}

std::string RendererVk::getRendererDescription() const
{
    std::stringstream strstr;

    uint32_t apiVersion = mPhysicalDeviceProperties.apiVersion;

    strstr << "Vulkan ";
    strstr << VK_VERSION_MAJOR(apiVersion) << ".";
    strstr << VK_VERSION_MINOR(apiVersion) << ".";
    strstr << VK_VERSION_PATCH(apiVersion);

    strstr << "(";

    // In the case of NVIDIA, deviceName does not necessarily contain "NVIDIA". Add "NVIDIA" so that
    // Vulkan end2end tests can be selectively disabled on NVIDIA. TODO(jmadill): should not be
    // needed after http://anglebug.com/1874 is fixed and end2end_tests use more sophisticated
    // driver detection.
    if (mPhysicalDeviceProperties.vendorID == VENDOR_ID_NVIDIA)
    {
        strstr << GetVendorString(mPhysicalDeviceProperties.vendorID) << " ";
    }

    strstr << mPhysicalDeviceProperties.deviceName;
    strstr << " (" << gl::FmtHex(mPhysicalDeviceProperties.deviceID) << ")";

    strstr << ")";

    return strstr.str();
}

gl::Version RendererVk::getMaxSupportedESVersion() const
{
    // Current highest supported version
    gl::Version maxVersion = gl::Version(3, 1);

    // Early out without downgrading ES version if mock ICD enabled.
    // Mock ICD doesn't expose sufficient capabilities yet.
    // https://github.com/KhronosGroup/Vulkan-Tools/issues/84
    if (isMockICDEnabled())
    {
        return maxVersion;
    }

    // Limit to ES3.1 if there are any blockers for 3.2.
    if (!vk::CanSupportGPUShader5EXT(mPhysicalDeviceFeatures))
    {
        maxVersion = LimitVersionTo(maxVersion, {3, 1});
    }

    // Limit to ES3.0 if there are any blockers for 3.1.

    // ES3.1 requires at least one atomic counter buffer and four storage buffers in compute.
    // Atomic counter buffers are emulated with storage buffers.  For simplicity, we always support
    // either none or IMPLEMENTATION_MAX_ATOMIC_COUNTER_BUFFERS atomic counter buffers.  So if
    // Vulkan doesn't support at least that many storage buffers in compute, we don't support 3.1.
    const uint32_t kMinimumStorageBuffersForES31 =
        gl::limits::kMinimumComputeStorageBuffers + gl::IMPLEMENTATION_MAX_ATOMIC_COUNTER_BUFFERS;
    if (mPhysicalDeviceProperties.limits.maxPerStageDescriptorStorageBuffers <
        kMinimumStorageBuffersForES31)
    {
        maxVersion = LimitVersionTo(maxVersion, {3, 0});
    }

    // ES3.1 requires at least a maximum offset of at least 2047.
    // If the Vulkan implementation can't support that, we cannot support 3.1.
    if (mPhysicalDeviceProperties.limits.maxVertexInputAttributeOffset < 2047)
    {
        maxVersion = LimitVersionTo(maxVersion, {3, 0});
    }

    // Limit to ES2.0 if there are any blockers for 3.0.
    // TODO: http://anglebug.com/3972 Limit to GLES 2.0 if flat shading can't be emulated

    // Multisample textures (ES3.1) and multisample renderbuffers (ES3.0) require the Vulkan driver
    // to support the standard sample locations (in order to pass dEQP tests that check these
    // locations).  If the Vulkan implementation can't support that, we cannot support 3.0/3.1.
    if (mPhysicalDeviceProperties.limits.standardSampleLocations != VK_TRUE)
    {
        maxVersion = LimitVersionTo(maxVersion, {2, 0});
    }

    // If the command buffer doesn't support queries, we can't support ES3.
    if (!vk::CommandBuffer::SupportsQueries(mPhysicalDeviceFeatures))
    {
        maxVersion = LimitVersionTo(maxVersion, {2, 0});
    }

    // If independentBlend is not supported, we can't have a mix of has-alpha and emulated-alpha
    // render targets in a framebuffer.  We also cannot perform masked clears of multiple render
    // targets.
    if (!mPhysicalDeviceFeatures.independentBlend)
    {
        maxVersion = LimitVersionTo(maxVersion, {2, 0});
    }

    // If the Vulkan transform feedback extension is not present, we use an emulation path that
    // requires the vertexPipelineStoresAndAtomics feature. Without the extension or this feature,
    // we can't currently support transform feedback.
    if (!mFeatures.supportsTransformFeedbackExtension.enabled &&
        !mFeatures.emulateTransformFeedback.enabled)
    {
        maxVersion = LimitVersionTo(maxVersion, {2, 0});
    }

    // Limit to GLES 2.0 if maxPerStageDescriptorUniformBuffers is too low.
    // Table 6.31 MAX_VERTEX_UNIFORM_BLOCKS minimum value = 12
    // Table 6.32 MAX_FRAGMENT_UNIFORM_BLOCKS minimum value = 12
    // NOTE: We reserve some uniform buffers for emulation, so use the NativeCaps which takes this
    // into account, rather than the physical device maxPerStageDescriptorUniformBuffers limits.
    for (gl::ShaderType shaderType : gl::AllShaderTypes())
    {
        if (static_cast<GLuint>(getNativeCaps().maxShaderUniformBlocks[shaderType]) <
            gl::limits::kMinimumShaderUniformBlocks)
        {
            maxVersion = LimitVersionTo(maxVersion, {2, 0});
        }
    }

    // Limit to GLES 2.0 if maxVertexOutputComponents is too low.
    // Table 6.31 MAX VERTEX OUTPUT COMPONENTS minimum value = 64
    // NOTE: We reserve some vertex output components for emulation, so use the NativeCaps which
    // takes this into account, rather than the physical device maxVertexOutputComponents limits.
    if (static_cast<GLuint>(getNativeCaps().maxVertexOutputComponents) <
        gl::limits::kMinimumVertexOutputComponents)
    {
        maxVersion = LimitVersionTo(maxVersion, {2, 0});
    }

    return maxVersion;
}

gl::Version RendererVk::getMaxConformantESVersion() const
{
    return LimitVersionTo(getMaxSupportedESVersion(), {3, 0});
}

void RendererVk::initFeatures(DisplayVk *displayVk, const ExtensionNameList &deviceExtensionNames)
{
    if (displayVk->getState().featuresAllDisabled)
    {
        ApplyFeatureOverrides(&mFeatures, displayVk->getState());
        return;
    }

    bool isAMD      = IsAMD(mPhysicalDeviceProperties.vendorID);
    bool isIntel    = IsIntel(mPhysicalDeviceProperties.vendorID);
    bool isNvidia   = IsNvidia(mPhysicalDeviceProperties.vendorID);
    bool isQualcomm = IsQualcomm(mPhysicalDeviceProperties.vendorID);
    bool isARM      = IsARM(mPhysicalDeviceProperties.vendorID);
    bool isSwS =
        IsSwiftshader(mPhysicalDeviceProperties.vendorID, mPhysicalDeviceProperties.deviceID);

    if (mLineRasterizationFeatures.bresenhamLines == VK_TRUE)
    {
        ASSERT(mLineRasterizationFeatures.sType ==
               VK_STRUCTURE_TYPE_PHYSICAL_DEVICE_LINE_RASTERIZATION_FEATURES_EXT);
        ANGLE_FEATURE_CONDITION(&mFeatures, bresenhamLineRasterization, true);
    }
    else
    {
        // Use OpenGL line rasterization rules if extension not available by default.
        // TODO(jmadill): Fix Android support. http://anglebug.com/2830
        ANGLE_FEATURE_CONDITION(&mFeatures, basicGLLineRasterization, !IsAndroid());
    }

    if (mProvokingVertexFeatures.provokingVertexLast == VK_TRUE)
    {
        ASSERT(mProvokingVertexFeatures.sType ==
               VK_STRUCTURE_TYPE_PHYSICAL_DEVICE_PROVOKING_VERTEX_FEATURES_EXT);
        ANGLE_FEATURE_CONDITION(&mFeatures, provokingVertex, true);
    }

    // TODO(lucferron): Currently disabled on Intel only since many tests are failing and need
    // investigation. http://anglebug.com/2728
    ANGLE_FEATURE_CONDITION(
        &mFeatures, flipViewportY,
        !IsIntel(mPhysicalDeviceProperties.vendorID) &&
                (mPhysicalDeviceProperties.apiVersion >= VK_MAKE_VERSION(1, 1, 0)) ||
            ExtensionFound(VK_KHR_MAINTENANCE1_EXTENSION_NAME, deviceExtensionNames));

    // http://anglebug.com/2838
    ANGLE_FEATURE_CONDITION(&mFeatures, extraCopyBufferRegion, IsWindows() && isIntel);

    // http://anglebug.com/3055
    ANGLE_FEATURE_CONDITION(&mFeatures, forceCPUPathForCubeMapCopy, IsWindows() && isIntel);

    // Work around incorrect NVIDIA point size range clamping.
    // http://anglebug.com/2970#c10
    // Clamp if driver version is:
    //   < 430 on Windows
    //   < 421 otherwise
    angle::VersionInfo nvidiaVersion;
    if (isNvidia)
    {
        nvidiaVersion =
            angle::ParseNvidiaDriverVersion(this->mPhysicalDeviceProperties.driverVersion);
    }
    ANGLE_FEATURE_CONDITION(&mFeatures, clampPointSize,
                            isNvidia && nvidiaVersion.major < uint32_t(IsWindows() ? 430 : 421));

    // Work around ineffective compute-graphics barriers on Nexus 5X.
    // TODO(syoussefi): Figure out which other vendors and driver versions are affected.
    // http://anglebug.com/3019
    ANGLE_FEATURE_CONDITION(&mFeatures, flushAfterVertexConversion,
                            IsAndroid() && IsNexus5X(mPhysicalDeviceProperties.vendorID,
                                                     mPhysicalDeviceProperties.deviceID));

    ANGLE_FEATURE_CONDITION(
        &mFeatures, supportsIncrementalPresent,
        ExtensionFound(VK_KHR_INCREMENTAL_PRESENT_EXTENSION_NAME, deviceExtensionNames));

#if defined(ANGLE_PLATFORM_ANDROID)
    ANGLE_FEATURE_CONDITION(
        &mFeatures, supportsAndroidHardwareBuffer,
        IsAndroid() &&
            ExtensionFound(VK_ANDROID_EXTERNAL_MEMORY_ANDROID_HARDWARE_BUFFER_EXTENSION_NAME,
                           deviceExtensionNames) &&
            ExtensionFound(VK_EXT_QUEUE_FAMILY_FOREIGN_EXTENSION_NAME, deviceExtensionNames));
#endif

    ANGLE_FEATURE_CONDITION(
        &mFeatures, supportsExternalMemoryFd,
        ExtensionFound(VK_KHR_EXTERNAL_MEMORY_FD_EXTENSION_NAME, deviceExtensionNames));

    ANGLE_FEATURE_CONDITION(
        &mFeatures, supportsExternalMemoryFuchsia,
        ExtensionFound(VK_FUCHSIA_EXTERNAL_MEMORY_EXTENSION_NAME, deviceExtensionNames));

    ANGLE_FEATURE_CONDITION(
        &mFeatures, supportsExternalFenceCapabilities,
        ExtensionFound(VK_KHR_EXTERNAL_FENCE_CAPABILITIES_EXTENSION_NAME, deviceExtensionNames));

    ANGLE_FEATURE_CONDITION(&mFeatures, supportsExternalSemaphoreCapabilities,
                            ExtensionFound(VK_KHR_EXTERNAL_SEMAPHORE_CAPABILITIES_EXTENSION_NAME,
                                           deviceExtensionNames));

    ANGLE_FEATURE_CONDITION(
        &mFeatures, supportsExternalSemaphoreFd,
        ExtensionFound(VK_KHR_EXTERNAL_SEMAPHORE_FD_EXTENSION_NAME, deviceExtensionNames));

    ANGLE_FEATURE_CONDITION(
        &mFeatures, supportsExternalSemaphoreFuchsia,
        ExtensionFound(VK_FUCHSIA_EXTERNAL_SEMAPHORE_EXTENSION_NAME, deviceExtensionNames));

    ANGLE_FEATURE_CONDITION(
        &mFeatures, supportsExternalFenceFd,
        ExtensionFound(VK_KHR_EXTERNAL_FENCE_FD_EXTENSION_NAME, deviceExtensionNames));

#if defined(ANGLE_PLATFORM_ANDROID)
    if (mFeatures.supportsExternalFenceCapabilities.enabled &&
        mFeatures.supportsExternalSemaphoreCapabilities.enabled)
    {
        ANGLE_FEATURE_CONDITION(
            &mFeatures, supportsAndroidNativeFenceSync,
            (mFeatures.supportsExternalFenceFd.enabled &&
             FencePropertiesCompatibleWithAndroid(mExternalFenceProperties) &&
             mFeatures.supportsExternalSemaphoreFd.enabled &&
             SemaphorePropertiesCompatibleWithAndroid(mExternalSemaphoreProperties)));
    }
    else
    {
        ANGLE_FEATURE_CONDITION(&mFeatures, supportsAndroidNativeFenceSync,
                                (mFeatures.supportsExternalFenceFd.enabled &&
                                 mFeatures.supportsExternalSemaphoreFd.enabled));
    }
#endif  // defined(ANGLE_PLATFORM_ANDROID)

    ANGLE_FEATURE_CONDITION(
        &mFeatures, supportsShaderStencilExport,
        ExtensionFound(VK_EXT_SHADER_STENCIL_EXPORT_EXTENSION_NAME, deviceExtensionNames));

    ANGLE_FEATURE_CONDITION(&mFeatures, supportsTransformFeedbackExtension,
                            mTransformFeedbackFeatures.transformFeedback == VK_TRUE);

    ANGLE_FEATURE_CONDITION(&mFeatures, supportsIndexTypeUint8,
                            mIndexTypeUint8Features.indexTypeUint8 == VK_TRUE);

    ANGLE_FEATURE_CONDITION(&mFeatures, emulateTransformFeedback,
                            (mFeatures.supportsTransformFeedbackExtension.enabled == VK_FALSE &&
                             mPhysicalDeviceFeatures.vertexPipelineStoresAndAtomics == VK_TRUE));

    ANGLE_FEATURE_CONDITION(&mFeatures, disableFifoPresentMode, IsLinux() && isIntel);

    ANGLE_FEATURE_CONDITION(&mFeatures, bindEmptyForUnusedDescriptorSets,
                            IsAndroid() && isQualcomm);

    ANGLE_FEATURE_CONDITION(&mFeatures, forceOldRewriteStructSamplers, IsAndroid() && !isSwS);

    ANGLE_FEATURE_CONDITION(&mFeatures, perFrameWindowSizeQuery,
                            isIntel || (IsWindows() && isAMD) || IsFuchsia() || isARM);

    // Disabled on AMD/windows due to buggy behavior.
    ANGLE_FEATURE_CONDITION(&mFeatures, disallowSeamfulCubeMapEmulation, IsWindows() && isAMD);

    ANGLE_FEATURE_CONDITION(&mFeatures, padBuffersToMaxVertexAttribStride, isAMD);
    mMaxVertexAttribStride = std::min(static_cast<uint32_t>(gl::limits::kMaxVertexAttribStride),
                                      mPhysicalDeviceProperties.limits.maxVertexInputBindingStride);

    ANGLE_FEATURE_CONDITION(&mFeatures, forceD16TexFilter, IsAndroid() && isQualcomm);

    ANGLE_FEATURE_CONDITION(&mFeatures, disableFlippingBlitWithCommand, IsAndroid() && isQualcomm);

    // Allocation sanitization disabled by default because of a heaveyweight implementation
    // that can cause OOM and timeouts.
    ANGLE_FEATURE_CONDITION(&mFeatures, allocateNonZeroMemory, false);

    ANGLE_FEATURE_CONDITION(&mFeatures, persistentlyMappedBuffers, true);

    ANGLE_FEATURE_CONDITION(
        &mFeatures, supportsExternalMemoryHost,
        ExtensionFound(VK_EXT_EXTERNAL_MEMORY_HOST_EXTENSION_NAME, deviceExtensionNames));

    // Pre-rotation support is not fully ready to be enabled.
    ANGLE_FEATURE_CONDITION(&mFeatures, enablePreRotateSurfaces, false);

    // Currently disable FramebufferVk cache on Apple: http://anglebug.com/4442
    ANGLE_FEATURE_CONDITION(&mFeatures, enableFramebufferVkCache, !IsApple());

    // Currently disabled by default: http://anglebug.com/3078
    ANGLE_FEATURE_CONDITION(&mFeatures, enablePrecisionQualifiers, false);

    ANGLE_FEATURE_CONDITION(&mFeatures, supportDepthStencilRenderingFeedbackLoops, true);

    angle::PlatformMethods *platform = ANGLEPlatformCurrent();
    platform->overrideFeaturesVk(platform, &mFeatures);

    ApplyFeatureOverrides(&mFeatures, displayVk->getState());
}

void RendererVk::initPipelineCacheVkKey()
{
    std::ostringstream hashStream("ANGLE Pipeline Cache: ", std::ios_base::ate);
    // Add the pipeline cache UUID to make sure the blob cache always gives a compatible pipeline
    // cache.  It's not particularly necessary to write it as a hex number as done here, so long as
    // there is no '\0' in the result.
    for (const uint32_t c : mPhysicalDeviceProperties.pipelineCacheUUID)
    {
        hashStream << std::hex << c;
    }
    // Add the vendor and device id too for good measure.
    hashStream << std::hex << mPhysicalDeviceProperties.vendorID;
    hashStream << std::hex << mPhysicalDeviceProperties.deviceID;

    const std::string &hashString = hashStream.str();
    angle::base::SHA1HashBytes(reinterpret_cast<const unsigned char *>(hashString.c_str()),
                               hashString.length(), mPipelineCacheVkBlobKey.data());
}

angle::Result RendererVk::initPipelineCache(DisplayVk *display,
                                            vk::PipelineCache *pipelineCache,
                                            bool *success)
{
    initPipelineCacheVkKey();

    egl::BlobCache::Value initialData;
    *success = display->getBlobCache()->get(display->getScratchBuffer(), mPipelineCacheVkBlobKey,
                                            &initialData);

    VkPipelineCacheCreateInfo pipelineCacheCreateInfo = {};

    pipelineCacheCreateInfo.sType           = VK_STRUCTURE_TYPE_PIPELINE_CACHE_CREATE_INFO;
    pipelineCacheCreateInfo.flags           = 0;
    pipelineCacheCreateInfo.initialDataSize = *success ? initialData.size() : 0;
    pipelineCacheCreateInfo.pInitialData    = *success ? initialData.data() : nullptr;

    ANGLE_VK_TRY(display, pipelineCache->init(mDevice, pipelineCacheCreateInfo));

    return angle::Result::Continue;
}

angle::Result RendererVk::getPipelineCache(vk::PipelineCache **pipelineCache)
{
    if (mPipelineCacheInitialized)
    {
        *pipelineCache = &mPipelineCache;
        return angle::Result::Continue;
    }

    // We should now recreate the pipeline cache with the blob cache pipeline data.
    vk::PipelineCache pCache;
    bool success = false;
    ANGLE_TRY(initPipelineCache(vk::GetImpl(mDisplay), &pCache, &success));
    if (success)
    {
        // Merge the newly created pipeline cache into the existing one.
        mPipelineCache.merge(mDevice, mPipelineCache.getHandle(), 1, pCache.ptr());
    }
    mPipelineCacheInitialized = true;
    pCache.destroy(mDevice);

    *pipelineCache = &mPipelineCache;
    return angle::Result::Continue;
}

const gl::Caps &RendererVk::getNativeCaps() const
{
    ensureCapsInitialized();
    return mNativeCaps;
}

const gl::TextureCapsMap &RendererVk::getNativeTextureCaps() const
{
    ensureCapsInitialized();
    return mNativeTextureCaps;
}

const gl::Extensions &RendererVk::getNativeExtensions() const
{
    ensureCapsInitialized();
    return mNativeExtensions;
}

const gl::Limitations &RendererVk::getNativeLimitations() const
{
    ensureCapsInitialized();
    return mNativeLimitations;
}

angle::Result RendererVk::getDescriptorSetLayout(
    vk::Context *context,
    const vk::DescriptorSetLayoutDesc &desc,
    vk::BindingPointer<vk::DescriptorSetLayout> *descriptorSetLayoutOut)
{
    std::lock_guard<decltype(mDescriptorSetLayoutCacheMutex)> lock(mDescriptorSetLayoutCacheMutex);
    return mDescriptorSetLayoutCache.getDescriptorSetLayout(context, desc, descriptorSetLayoutOut);
}

angle::Result RendererVk::getPipelineLayout(
    vk::Context *context,
    const vk::PipelineLayoutDesc &desc,
    const vk::DescriptorSetLayoutPointerArray &descriptorSetLayouts,
    vk::BindingPointer<vk::PipelineLayout> *pipelineLayoutOut)
{
    std::lock_guard<decltype(mPipelineLayoutCacheMutex)> lock(mPipelineLayoutCacheMutex);
    return mPipelineLayoutCache.getPipelineLayout(context, desc, descriptorSetLayouts,
                                                  pipelineLayoutOut);
}

angle::Result RendererVk::getPipelineCacheSize(DisplayVk *displayVk, size_t *pipelineCacheSizeOut)
{
    VkResult result = mPipelineCache.getCacheData(mDevice, pipelineCacheSizeOut, nullptr);
    ANGLE_VK_TRY(displayVk, result);

    return angle::Result::Continue;
}

angle::Result RendererVk::syncPipelineCacheVk(DisplayVk *displayVk)
{
    // TODO: Synchronize access to the pipeline/blob caches?
    ASSERT(mPipelineCache.valid());

    if (--mPipelineCacheVkUpdateTimeout > 0)
    {
        return angle::Result::Continue;
    }
    if (!mPipelineCacheDirty)
    {
        mPipelineCacheVkUpdateTimeout = kPipelineCacheVkUpdatePeriod;
        return angle::Result::Continue;
    }

    mPipelineCacheVkUpdateTimeout = kPipelineCacheVkUpdatePeriod;

    size_t pipelineCacheSize = 0;
    ANGLE_TRY(getPipelineCacheSize(displayVk, &pipelineCacheSize));
    // Make sure we will receive enough data to hold the pipeline cache header
    // Table 7. Layout for pipeline cache header version VK_PIPELINE_CACHE_HEADER_VERSION_ONE
    const size_t kPipelineCacheHeaderSize = 16 + VK_UUID_SIZE;
    if (pipelineCacheSize < kPipelineCacheHeaderSize)
    {
        // No pipeline cache data to read, so return
        return angle::Result::Continue;
    }

    angle::MemoryBuffer *pipelineCacheData = nullptr;
    ANGLE_VK_CHECK_ALLOC(displayVk,
                         displayVk->getScratchBuffer(pipelineCacheSize, &pipelineCacheData));

    size_t oldPipelineCacheSize = pipelineCacheSize;
    VkResult result =
        mPipelineCache.getCacheData(mDevice, &pipelineCacheSize, pipelineCacheData->data());
    // We don't need all of the cache data, so just make sure we at least got the header
    // Vulkan Spec 9.6. Pipeline Cache
    // https://www.khronos.org/registry/vulkan/specs/1.1-extensions/html/chap9.html#pipelines-cache
    // If pDataSize is less than what is necessary to store this header, nothing will be written to
    // pData and zero will be written to pDataSize.
    // Any data written to pData is valid and can be provided as the pInitialData member of the
    // VkPipelineCacheCreateInfo structure passed to vkCreatePipelineCache.
    if (ANGLE_UNLIKELY(pipelineCacheSize < kPipelineCacheHeaderSize))
    {
        WARN() << "Not enough pipeline cache data read.";
        return angle::Result::Continue;
    }
    else if (ANGLE_UNLIKELY(result == VK_INCOMPLETE))
    {
        WARN() << "Received VK_INCOMPLETE: Old: " << oldPipelineCacheSize
               << ", New: " << pipelineCacheSize;
    }
    else
    {
        ANGLE_VK_TRY(displayVk, result);
    }

    // If vkGetPipelineCacheData ends up writing fewer bytes than requested, zero out the rest of
    // the buffer to avoid leaking garbage memory.
    ASSERT(pipelineCacheSize <= pipelineCacheData->size());
    if (pipelineCacheSize < pipelineCacheData->size())
    {
        memset(pipelineCacheData->data() + pipelineCacheSize, 0,
               pipelineCacheData->size() - pipelineCacheSize);
    }

    displayVk->getBlobCache()->putApplication(mPipelineCacheVkBlobKey, *pipelineCacheData);
    mPipelineCacheDirty = false;

    return angle::Result::Continue;
}

Serial RendererVk::issueShaderSerial()
{
    return mShaderSerialFactory.generate();
}

// These functions look at the mandatory format for support, and fallback to querying the device (if
// necessary) to test the availability of the bits.
bool RendererVk::hasLinearImageFormatFeatureBits(VkFormat format,
                                                 const VkFormatFeatureFlags featureBits)
{
    return hasFormatFeatureBits<&VkFormatProperties::linearTilingFeatures>(format, featureBits);
}

VkFormatFeatureFlags RendererVk::getImageFormatFeatureBits(VkFormat format,
                                                           const VkFormatFeatureFlags featureBits)
{
    return getFormatFeatureBits<&VkFormatProperties::optimalTilingFeatures>(format, featureBits);
}

bool RendererVk::hasImageFormatFeatureBits(VkFormat format, const VkFormatFeatureFlags featureBits)
{
    return hasFormatFeatureBits<&VkFormatProperties::optimalTilingFeatures>(format, featureBits);
}

bool RendererVk::hasBufferFormatFeatureBits(VkFormat format, const VkFormatFeatureFlags featureBits)
{
    return hasFormatFeatureBits<&VkFormatProperties::bufferFeatures>(format, featureBits);
}

angle::Result RendererVk::queueSubmit(vk::Context *context,
                                      egl::ContextPriority priority,
                                      const VkSubmitInfo &submitInfo,
                                      const vk::Fence *fence,
                                      Serial *serialOut)
{
    {
        std::lock_guard<decltype(mQueueMutex)> lock(mQueueMutex);
        VkFence handle = fence ? fence->getHandle() : VK_NULL_HANDLE;
        ANGLE_VK_TRY(context, vkQueueSubmit(mQueues[priority], 1, &submitInfo, handle));
    }

    ANGLE_TRY(cleanupGarbage(false));

    *serialOut                = mCurrentQueueSerial;
    mLastSubmittedQueueSerial = mCurrentQueueSerial;
    mCurrentQueueSerial       = mQueueSerialFactory.generate();

    return angle::Result::Continue;
}

angle::Result RendererVk::queueSubmitOneOff(vk::Context *context,
                                            vk::PrimaryCommandBuffer &&primary,
                                            egl::ContextPriority priority,
                                            Serial *serialOut)
{
    VkSubmitInfo submitInfo       = {};
    submitInfo.sType              = VK_STRUCTURE_TYPE_SUBMIT_INFO;
    submitInfo.commandBufferCount = 1;
    submitInfo.pCommandBuffers    = primary.ptr();

    ANGLE_TRY(queueSubmit(context, priority, submitInfo, nullptr, serialOut));

    mPendingOneOffCommands.push_back({*serialOut, std::move(primary)});

    return angle::Result::Continue;
}

angle::Result RendererVk::queueWaitIdle(vk::Context *context, egl::ContextPriority priority)
{
    {
        std::lock_guard<decltype(mQueueMutex)> lock(mQueueMutex);
        ANGLE_VK_TRY(context, vkQueueWaitIdle(mQueues[priority]));
    }

    ANGLE_TRY(cleanupGarbage(false));

    return angle::Result::Continue;
}

angle::Result RendererVk::deviceWaitIdle(vk::Context *context)
{
    {
        std::lock_guard<decltype(mQueueMutex)> lock(mQueueMutex);
        ANGLE_VK_TRY(context, vkDeviceWaitIdle(mDevice));
    }

    ANGLE_TRY(cleanupGarbage(false));

    return angle::Result::Continue;
}

VkResult RendererVk::queuePresent(egl::ContextPriority priority,
                                  const VkPresentInfoKHR &presentInfo)
{
    ANGLE_TRACE_EVENT0("gpu.angle", "RendererVk::queuePresent");

    std::lock_guard<decltype(mQueueMutex)> lock(mQueueMutex);

    {
        ANGLE_TRACE_EVENT0("gpu.angle", "vkQueuePresentKHR");
        return vkQueuePresentKHR(mQueues[priority], &presentInfo);
    }
}

angle::Result RendererVk::newSharedFence(vk::Context *context,
                                         vk::Shared<vk::Fence> *sharedFenceOut)
{
    vk::Fence fence;
    if (mFenceRecycler.empty())
    {
        VkFenceCreateInfo fenceCreateInfo = {};
        fenceCreateInfo.sType             = VK_STRUCTURE_TYPE_FENCE_CREATE_INFO;
        fenceCreateInfo.flags             = 0;
        ANGLE_VK_TRY(context, fence.init(mDevice, fenceCreateInfo));
    }
    else
    {
        mFenceRecycler.fetch(&fence);
        ANGLE_VK_TRY(context, fence.reset(mDevice));
    }
    sharedFenceOut->assign(mDevice, std::move(fence));
    return angle::Result::Continue;
}

template <VkFormatFeatureFlags VkFormatProperties::*features>
VkFormatFeatureFlags RendererVk::getFormatFeatureBits(VkFormat format,
                                                      const VkFormatFeatureFlags featureBits)
{
    ASSERT(static_cast<uint32_t>(format) < vk::kNumVkFormats);
    VkFormatProperties &deviceProperties = mFormatProperties[format];

    if (deviceProperties.bufferFeatures == kInvalidFormatFeatureFlags)
    {
        // If we don't have the actual device features, see if the requested features are mandatory.
        // If so, there's no need to query the device.
        const VkFormatProperties &mandatoryProperties = vk::GetMandatoryFormatSupport(format);
        if (IsMaskFlagSet(mandatoryProperties.*features, featureBits))
        {
            return featureBits;
        }

        // Otherwise query the format features and cache it.
        vkGetPhysicalDeviceFormatProperties(mPhysicalDevice, format, &deviceProperties);
        // Workaround for some Android devices that don't indicate filtering
        // support on D16_UNORM and they should.
        if (mFeatures.forceD16TexFilter.enabled && format == VK_FORMAT_D16_UNORM)
        {
            deviceProperties.*features |= VK_FORMAT_FEATURE_SAMPLED_IMAGE_FILTER_LINEAR_BIT;
        }
    }

    return deviceProperties.*features & featureBits;
}

template <VkFormatFeatureFlags VkFormatProperties::*features>
bool RendererVk::hasFormatFeatureBits(VkFormat format, const VkFormatFeatureFlags featureBits)
{
    return IsMaskFlagSet(getFormatFeatureBits<features>(format, featureBits), featureBits);
}

angle::Result RendererVk::cleanupGarbage(bool block)
{
    std::lock_guard<decltype(mGarbageMutex)> lock(mGarbageMutex);

    for (auto garbageIter = mSharedGarbage.begin(); garbageIter != mSharedGarbage.end();)
    {
        // Possibly 'counter' should be always zero when we add the object to garbage.
        vk::SharedGarbage &garbage = *garbageIter;
        if (garbage.destroyIfComplete(this, mLastCompletedQueueSerial))
        {
            garbageIter = mSharedGarbage.erase(garbageIter);
        }
        else
        {
            garbageIter++;
        }
    }

    return angle::Result::Continue;
}

void RendererVk::onNewValidationMessage(const std::string &message)
{
    mLastValidationMessage = message;
    ++mValidationMessageCount;
}

std::string RendererVk::getAndClearLastValidationMessage(uint32_t *countSinceLastClear)
{
    *countSinceLastClear    = mValidationMessageCount;
    mValidationMessageCount = 0;

    return std::move(mLastValidationMessage);
}

uint64_t RendererVk::getMaxFenceWaitTimeNs() const
{
    constexpr uint64_t kMaxFenceWaitTimeNs = 120'000'000'000llu;

    return kMaxFenceWaitTimeNs;
}

void RendererVk::onCompletedSerial(Serial serial)
{
    if (serial > mLastCompletedQueueSerial)
    {
        mLastCompletedQueueSerial = serial;
    }
}

void RendererVk::reloadVolkIfNeeded() const
{
    if ((mInstance != VK_NULL_HANDLE) && (volkGetLoadedInstance() != mInstance))
    {
        volkLoadInstance(mInstance);
    }

    if ((mDevice != VK_NULL_HANDLE) && (volkGetLoadedDevice() != mDevice))
    {
        volkLoadDevice(mDevice);
    }
}

angle::Result RendererVk::getCommandBufferOneOff(vk::Context *context,
                                                 vk::PrimaryCommandBuffer *commandBufferOut)
{
    if (!mOneOffCommandPool.valid())
    {
        VkCommandPoolCreateInfo createInfo = {};
        createInfo.sType                   = VK_STRUCTURE_TYPE_COMMAND_POOL_CREATE_INFO;
        createInfo.flags                   = VK_COMMAND_POOL_CREATE_RESET_COMMAND_BUFFER_BIT;
        ANGLE_VK_TRY(context, mOneOffCommandPool.init(mDevice, createInfo));
    }

    if (!mPendingOneOffCommands.empty() &&
        mPendingOneOffCommands.front().serial < mLastCompletedQueueSerial)
    {
        *commandBufferOut = std::move(mPendingOneOffCommands.front().commandBuffer);
        mPendingOneOffCommands.pop_front();
        ANGLE_VK_TRY(context, commandBufferOut->reset());
    }
    else
    {
        VkCommandBufferAllocateInfo allocInfo = {};
        allocInfo.sType                       = VK_STRUCTURE_TYPE_COMMAND_BUFFER_ALLOCATE_INFO;
        allocInfo.level                       = VK_COMMAND_BUFFER_LEVEL_PRIMARY;
        allocInfo.commandBufferCount          = 1;
        allocInfo.commandPool                 = mOneOffCommandPool.getHandle();

        ANGLE_VK_TRY(context, commandBufferOut->init(context->getDevice(), allocInfo));
    }

    VkCommandBufferBeginInfo beginInfo = {};
    beginInfo.sType                    = VK_STRUCTURE_TYPE_COMMAND_BUFFER_BEGIN_INFO;
    beginInfo.flags                    = VK_COMMAND_BUFFER_USAGE_ONE_TIME_SUBMIT_BIT;
    beginInfo.pInheritanceInfo         = nullptr;
    ANGLE_VK_TRY(context, commandBufferOut->begin(beginInfo));

    return angle::Result::Continue;
}
}  // namespace rx<|MERGE_RESOLUTION|>--- conflicted
+++ resolved
@@ -833,11 +833,7 @@
     if (ExtensionFound(VK_EXT_SWAPCHAIN_COLOR_SPACE_EXTENSION_NAME, instanceExtensionNames))
     {
         enabledInstanceExtensions.push_back(VK_EXT_SWAPCHAIN_COLOR_SPACE_EXTENSION_NAME);
-<<<<<<< HEAD
-        ANGLE_FEATURE_CONDITION((&mFeatures), supportsSwapchainColorspace, true);
-=======
         ANGLE_FEATURE_CONDITION(&mFeatures, supportsSwapchainColorspace, true);
->>>>>>> 21c5af31
     }
 
     // Verify the required extensions are in the extension names set. Fail if not.
@@ -1330,10 +1326,6 @@
         mPhysicalDeviceFeatures.fragmentStoresAndAtomics;
     // Used to support geometry shaders:
     enabledFeatures.features.geometryShader = mPhysicalDeviceFeatures.geometryShader;
-<<<<<<< HEAD
-    // Used to support APPLE_clip_distance
-    enabledFeatures.features.shaderClipDistance = mPhysicalDeviceFeatures.shaderClipDistance;
-=======
     // Used to support EXT_gpu_shader5:
     enabledFeatures.features.shaderImageGatherExtended =
         mPhysicalDeviceFeatures.shaderImageGatherExtended;
@@ -1349,7 +1341,6 @@
     // Used to support APPLE_clip_distance
     enabledFeatures.features.shaderClipDistance = mPhysicalDeviceFeatures.shaderClipDistance;
 
->>>>>>> 21c5af31
     if (!vk::CommandBuffer::ExecutesInline())
     {
         enabledFeatures.features.inheritedQueries = mPhysicalDeviceFeatures.inheritedQueries;
