//
// Copyright 2016 The ANGLE Project Authors. All rights reserved.
// Use of this source code is governed by a BSD-style license that can be
// found in the LICENSE file.
//
// RendererVk.cpp:
//    Implements the class methods for RendererVk.
//

#include "libANGLE/renderer/vulkan/RendererVk.h"

// Placing this first seems to solve an intellisense bug.
#include "libANGLE/renderer/vulkan/vk_utils.h"

#include <EGL/eglext.h>

#include "common/debug.h"
#include "common/platform.h"
#include "common/system_utils.h"
#include "libANGLE/Context.h"
#include "libANGLE/Display.h"
#include "libANGLE/renderer/driver_utils.h"
#include "libANGLE/renderer/glslang_wrapper_utils.h"
#include "libANGLE/renderer/vulkan/CommandGraph.h"
#include "libANGLE/renderer/vulkan/CompilerVk.h"
#include "libANGLE/renderer/vulkan/ContextVk.h"
#include "libANGLE/renderer/vulkan/DisplayVk.h"
#include "libANGLE/renderer/vulkan/FramebufferVk.h"
#include "libANGLE/renderer/vulkan/ProgramVk.h"
#include "libANGLE/renderer/vulkan/VertexArrayVk.h"
#include "libANGLE/renderer/vulkan/vk_caps_utils.h"
#include "libANGLE/renderer/vulkan/vk_format_utils.h"
#include "libANGLE/trace.h"
#include "platform/Platform.h"

// Consts
namespace
{
const uint32_t kMockVendorID                              = 0xba5eba11;
const uint32_t kMockDeviceID                              = 0xf005ba11;
constexpr char kMockDeviceName[]                          = "Vulkan Mock Device";
const uint32_t kSwiftShaderDeviceID                       = 0xC0DE;
constexpr char kSwiftShaderDeviceName[]                   = "SwiftShader Device";
constexpr VkFormatFeatureFlags kInvalidFormatFeatureFlags = static_cast<VkFormatFeatureFlags>(-1);
}  // anonymous namespace

namespace rx
{

namespace
{
// Update the pipeline cache every this many swaps.
constexpr uint32_t kPipelineCacheVkUpdatePeriod = 60;
// Per the Vulkan specification, as long as Vulkan 1.1+ is returned by vkEnumerateInstanceVersion,
// ANGLE must indicate the highest version of Vulkan functionality that it uses.  The Vulkan
// validation layers will issue messages for any core functionality that requires a higher version.
// This value must be increased whenever ANGLE starts using functionality from a newer core
// version of Vulkan.
constexpr uint32_t kPreferredVulkanAPIVersion = VK_API_VERSION_1_1;

vk::ICD ChooseICDFromAttribs(const egl::AttributeMap &attribs)
{
#if !defined(ANGLE_PLATFORM_ANDROID)
    // Mock ICD does not currently run on Android
    EGLAttrib deviceType = attribs.get(EGL_PLATFORM_ANGLE_DEVICE_TYPE_ANGLE,
                                       EGL_PLATFORM_ANGLE_DEVICE_TYPE_HARDWARE_ANGLE);

    switch (deviceType)
    {
        case EGL_PLATFORM_ANGLE_DEVICE_TYPE_HARDWARE_ANGLE:
            break;
        case EGL_PLATFORM_ANGLE_DEVICE_TYPE_NULL_ANGLE:
            return vk::ICD::Mock;
        case EGL_PLATFORM_ANGLE_DEVICE_TYPE_SWIFTSHADER_ANGLE:
            return vk::ICD::SwiftShader;
        default:
            UNREACHABLE();
            break;
    }
#endif  // !defined(ANGLE_PLATFORM_ANDROID)

    return vk::ICD::Default;
}

bool StrLess(const char *a, const char *b)
{
    return strcmp(a, b) < 0;
}

bool ExtensionFound(const char *needle, const RendererVk::ExtensionNameList &haystack)
{
    // NOTE: The list must be sorted.
    return std::binary_search(haystack.begin(), haystack.end(), needle, StrLess);
}

VkResult VerifyExtensionsPresent(const RendererVk::ExtensionNameList &haystack,
                                 const RendererVk::ExtensionNameList &needles)
{
    // NOTE: The lists must be sorted.
    if (std::includes(haystack.begin(), haystack.end(), needles.begin(), needles.end(), StrLess))
    {
        return VK_SUCCESS;
    }
    for (const char *needle : needles)
    {
        if (!ExtensionFound(needle, haystack))
        {
            ERR() << "Extension not supported: " << needle;
        }
    }
    return VK_ERROR_EXTENSION_NOT_PRESENT;
}

// Array of Validation error/warning messages that will be ignored, should include bugID
constexpr const char *kSkippedMessages[] = {
    // http://anglebug.com/2866
    "UNASSIGNED-CoreValidation-Shader-OutputNotConsumed",
    // http://anglebug.com/2796
    "UNASSIGNED-CoreValidation-Shader-PointSizeMissing",
    // http://anglebug.com/3832
    "VUID-VkPipelineInputAssemblyStateCreateInfo-topology-00428",
    // http://anglebug.com/3450
    "VUID-vkDestroySemaphore-semaphore-parameter",
    // http://anglebug.com/4063
    "VUID-VkDeviceCreateInfo-pNext-pNext",
    "VUID-VkPipelineRasterizationStateCreateInfo-pNext-pNext",
    "VUID_Undefined",
};

// Suppress validation errors that are known
//  return "true" if given code/prefix/message is known, else return "false"
bool IsIgnoredDebugMessage(const char *message)
{
    if (!message)
    {
        return false;
    }
    for (const char *msg : kSkippedMessages)
    {
        if (strstr(message, msg) != nullptr)
        {
            return true;
        }
    }
    return false;
}

const char *GetVkObjectTypeName(VkObjectType type)
{
    switch (type)
    {
        case VK_OBJECT_TYPE_UNKNOWN:
            return "Unknown";
        case VK_OBJECT_TYPE_INSTANCE:
            return "Instance";
        case VK_OBJECT_TYPE_PHYSICAL_DEVICE:
            return "Physical Device";
        case VK_OBJECT_TYPE_DEVICE:
            return "Device";
        case VK_OBJECT_TYPE_QUEUE:
            return "Queue";
        case VK_OBJECT_TYPE_SEMAPHORE:
            return "Semaphore";
        case VK_OBJECT_TYPE_COMMAND_BUFFER:
            return "Command Buffer";
        case VK_OBJECT_TYPE_FENCE:
            return "Fence";
        case VK_OBJECT_TYPE_DEVICE_MEMORY:
            return "Device Memory";
        case VK_OBJECT_TYPE_BUFFER:
            return "Buffer";
        case VK_OBJECT_TYPE_IMAGE:
            return "Image";
        case VK_OBJECT_TYPE_EVENT:
            return "Event";
        case VK_OBJECT_TYPE_QUERY_POOL:
            return "Query Pool";
        case VK_OBJECT_TYPE_BUFFER_VIEW:
            return "Buffer View";
        case VK_OBJECT_TYPE_IMAGE_VIEW:
            return "Image View";
        case VK_OBJECT_TYPE_SHADER_MODULE:
            return "Shader Module";
        case VK_OBJECT_TYPE_PIPELINE_CACHE:
            return "Pipeline Cache";
        case VK_OBJECT_TYPE_PIPELINE_LAYOUT:
            return "Pipeline Layout";
        case VK_OBJECT_TYPE_RENDER_PASS:
            return "Render Pass";
        case VK_OBJECT_TYPE_PIPELINE:
            return "Pipeline";
        case VK_OBJECT_TYPE_DESCRIPTOR_SET_LAYOUT:
            return "Descriptor Set Layout";
        case VK_OBJECT_TYPE_SAMPLER:
            return "Sampler";
        case VK_OBJECT_TYPE_DESCRIPTOR_POOL:
            return "Descriptor Pool";
        case VK_OBJECT_TYPE_DESCRIPTOR_SET:
            return "Descriptor Set";
        case VK_OBJECT_TYPE_FRAMEBUFFER:
            return "Framebuffer";
        case VK_OBJECT_TYPE_COMMAND_POOL:
            return "Command Pool";
        case VK_OBJECT_TYPE_SAMPLER_YCBCR_CONVERSION:
            return "Sampler YCbCr Conversion";
        case VK_OBJECT_TYPE_DESCRIPTOR_UPDATE_TEMPLATE:
            return "Descriptor Update Template";
        case VK_OBJECT_TYPE_SURFACE_KHR:
            return "Surface";
        case VK_OBJECT_TYPE_SWAPCHAIN_KHR:
            return "Swapchain";
        case VK_OBJECT_TYPE_DISPLAY_KHR:
            return "Display";
        case VK_OBJECT_TYPE_DISPLAY_MODE_KHR:
            return "Display Mode";
        case VK_OBJECT_TYPE_DEBUG_REPORT_CALLBACK_EXT:
            return "Debug Report Callback";
        case VK_OBJECT_TYPE_OBJECT_TABLE_NVX:
            return "Object Table";
        case VK_OBJECT_TYPE_INDIRECT_COMMANDS_LAYOUT_NVX:
            return "Indirect Commands Layout";
        case VK_OBJECT_TYPE_DEBUG_UTILS_MESSENGER_EXT:
            return "Debug Utils Messenger";
        case VK_OBJECT_TYPE_VALIDATION_CACHE_EXT:
            return "Validation Cache";
        case VK_OBJECT_TYPE_ACCELERATION_STRUCTURE_NV:
            return "Acceleration Structure";
        default:
            return "<Unrecognized>";
    }
}

VKAPI_ATTR VkBool32 VKAPI_CALL
DebugUtilsMessenger(VkDebugUtilsMessageSeverityFlagBitsEXT messageSeverity,
                    VkDebugUtilsMessageTypeFlagsEXT messageTypes,
                    const VkDebugUtilsMessengerCallbackDataEXT *callbackData,
                    void *userData)
{
    // See if it's an issue we are aware of and don't want to be spammed about.
    if (IsIgnoredDebugMessage(callbackData->pMessageIdName))
    {
        return VK_FALSE;
    }

    std::ostringstream log;
    if (callbackData->pMessageIdName)
    {
        log << "[ " << callbackData->pMessageIdName << " ] ";
    }
    log << callbackData->pMessage << std::endl;

    // Aesthetic value based on length of the function name, line number, etc.
    constexpr size_t kStartIndent = 28;

    // Output the debug marker hierarchy under which this error has occured.
    size_t indent = kStartIndent;
    if (callbackData->queueLabelCount > 0)
    {
        log << std::string(indent++, ' ') << "<Queue Label Hierarchy:>" << std::endl;
        for (uint32_t i = 0; i < callbackData->queueLabelCount; ++i)
        {
            log << std::string(indent++, ' ') << callbackData->pQueueLabels[i].pLabelName
                << std::endl;
        }
    }
    if (callbackData->cmdBufLabelCount > 0)
    {
        log << std::string(indent++, ' ') << "<Command Buffer Label Hierarchy:>" << std::endl;
        for (uint32_t i = 0; i < callbackData->cmdBufLabelCount; ++i)
        {
            log << std::string(indent++, ' ') << callbackData->pCmdBufLabels[i].pLabelName
                << std::endl;
        }
    }
    // Output the objects involved in this error message.
    if (callbackData->objectCount > 0)
    {
        for (uint32_t i = 0; i < callbackData->objectCount; ++i)
        {
            const char *objectName = callbackData->pObjects[i].pObjectName;
            const char *objectType = GetVkObjectTypeName(callbackData->pObjects[i].objectType);
            uint64_t objectHandle  = callbackData->pObjects[i].objectHandle;
            log << std::string(indent, ' ') << "Object: ";
            if (objectHandle == 0)
            {
                log << "VK_NULL_HANDLE";
            }
            else
            {
                log << "0x" << std::hex << objectHandle << std::dec;
            }
            log << " (type = " << objectType << "(" << callbackData->pObjects[i].objectType << "))";
            if (objectName)
            {
                log << " [" << objectName << "]";
            }
            log << std::endl;
        }
    }

    bool isError    = (messageSeverity & VK_DEBUG_UTILS_MESSAGE_SEVERITY_ERROR_BIT_EXT) != 0;
    std::string msg = log.str();

    RendererVk *rendererVk = static_cast<RendererVk *>(userData);
    rendererVk->onNewValidationMessage(msg);

    if (isError)
    {
        ERR() << msg;
    }
    else
    {
        WARN() << msg;
    }

    return VK_FALSE;
}

VKAPI_ATTR VkBool32 VKAPI_CALL DebugReportCallback(VkDebugReportFlagsEXT flags,
                                                   VkDebugReportObjectTypeEXT objectType,
                                                   uint64_t object,
                                                   size_t location,
                                                   int32_t messageCode,
                                                   const char *layerPrefix,
                                                   const char *message,
                                                   void *userData)
{
    if (IsIgnoredDebugMessage(message))
    {
        return VK_FALSE;
    }
    if ((flags & VK_DEBUG_REPORT_ERROR_BIT_EXT) != 0)
    {
        ERR() << message;
#if !defined(NDEBUG)
        // Abort the call in Debug builds.
        return VK_TRUE;
#endif
    }
    else if ((flags & VK_DEBUG_REPORT_WARNING_BIT_EXT) != 0)
    {
        WARN() << message;
    }
    else
    {
        // Uncomment this if you want Vulkan spam.
        // WARN() << message;
    }

    return VK_FALSE;
}

// If we're loading the validation layers, we could be running from any random directory.
// Change to the executable directory so we can find the layers, then change back to the
// previous directory to be safe we don't disrupt the application.
class ScopedVkLoaderEnvironment : angle::NonCopyable
{
  public:
    ScopedVkLoaderEnvironment(bool enableValidationLayers, vk::ICD icd)
        : mEnableValidationLayers(enableValidationLayers),
          mICD(icd),
          mChangedCWD(false),
          mChangedICDEnv(false)
    {
// Changing CWD and setting environment variables makes no sense on Android,
// since this code is a part of Java application there.
// Android Vulkan loader doesn't need this either.
#if !defined(ANGLE_PLATFORM_ANDROID) && !defined(ANGLE_PLATFORM_FUCHSIA) && \
    !defined(ANGLE_PLATFORM_GGP)
        if (icd == vk::ICD::Mock)
        {
            if (!setICDEnvironment(ANGLE_VK_MOCK_ICD_JSON))
            {
                ERR() << "Error setting environment for Mock/Null Driver.";
            }
        }
        else if (icd == vk::ICD::SwiftShader)
        {
            if (!setICDEnvironment(ANGLE_VK_SWIFTSHADER_ICD_JSON))
            {
                ERR() << "Error setting environment for SwiftShader.";
            }
        }
        if (mEnableValidationLayers || icd != vk::ICD::Default)
        {
            const auto &cwd = angle::GetCWD();
            if (!cwd.valid())
            {
                ERR() << "Error getting CWD for Vulkan layers init.";
                mEnableValidationLayers = false;
                mICD                    = vk::ICD::Default;
            }
            else
            {
                mPreviousCWD       = cwd.value();
                std::string exeDir = angle::GetExecutableDirectory();
                mChangedCWD        = angle::SetCWD(exeDir.c_str());
                if (!mChangedCWD)
                {
                    ERR() << "Error setting CWD for Vulkan layers init.";
                    mEnableValidationLayers = false;
                    mICD                    = vk::ICD::Default;
                }
            }
        }

        // Override environment variable to use the ANGLE layers.
        if (mEnableValidationLayers)
        {
            if (!angle::PrependPathToEnvironmentVar(vk::gLoaderLayersPathEnv, ANGLE_VK_LAYERS_DIR))
            {
                ERR() << "Error setting environment for Vulkan layers init.";
                mEnableValidationLayers = false;
            }
        }
#endif  // !defined(ANGLE_PLATFORM_ANDROID)
    }

    ~ScopedVkLoaderEnvironment()
    {
        if (mChangedCWD)
        {
#if !defined(ANGLE_PLATFORM_ANDROID)
            ASSERT(mPreviousCWD.valid());
            angle::SetCWD(mPreviousCWD.value().c_str());
#endif  // !defined(ANGLE_PLATFORM_ANDROID)
        }
        if (mChangedICDEnv)
        {
            if (mPreviousICDEnv.value().empty())
            {
                angle::UnsetEnvironmentVar(vk::gLoaderICDFilenamesEnv);
            }
            else
            {
                angle::SetEnvironmentVar(vk::gLoaderICDFilenamesEnv,
                                         mPreviousICDEnv.value().c_str());
            }
        }
    }

    bool canEnableValidationLayers() const { return mEnableValidationLayers; }
    vk::ICD getEnabledICD() const { return mICD; }

  private:
    bool setICDEnvironment(const char *icd)
    {
        // Override environment variable to use built Mock ICD
        // ANGLE_VK_ICD_JSON gets set to the built mock ICD in BUILD.gn
        mPreviousICDEnv = angle::GetEnvironmentVar(vk::gLoaderICDFilenamesEnv);
        mChangedICDEnv  = angle::SetEnvironmentVar(vk::gLoaderICDFilenamesEnv, icd);

        if (!mChangedICDEnv)
        {
            mICD = vk::ICD::Default;
        }
        return mChangedICDEnv;
    }

    bool mEnableValidationLayers;
    vk::ICD mICD;
    bool mChangedCWD;
    Optional<std::string> mPreviousCWD;
    bool mChangedICDEnv;
    Optional<std::string> mPreviousICDEnv;
};

using ICDFilterFunc = std::function<bool(const VkPhysicalDeviceProperties &)>;

ICDFilterFunc GetFilterForICD(vk::ICD preferredICD)
{
    switch (preferredICD)
    {
        case vk::ICD::Mock:
            return [](const VkPhysicalDeviceProperties &deviceProperties) {
                return ((deviceProperties.vendorID == kMockVendorID) &&
                        (deviceProperties.deviceID == kMockDeviceID) &&
                        (strcmp(deviceProperties.deviceName, kMockDeviceName) == 0));
            };
        case vk::ICD::SwiftShader:
            return [](const VkPhysicalDeviceProperties &deviceProperties) {
                return ((deviceProperties.vendorID == VENDOR_ID_GOOGLE) &&
                        (deviceProperties.deviceID == kSwiftShaderDeviceID) &&
                        (strcmp(deviceProperties.deviceName, kSwiftShaderDeviceName) == 0));
            };
        default:
            return [](const VkPhysicalDeviceProperties &deviceProperties) { return true; };
    }
}

void ChoosePhysicalDevice(const std::vector<VkPhysicalDevice> &physicalDevices,
                          vk::ICD preferredICD,
                          VkPhysicalDevice *physicalDeviceOut,
                          VkPhysicalDeviceProperties *physicalDevicePropertiesOut)
{
    ASSERT(!physicalDevices.empty());

    ICDFilterFunc filter = GetFilterForICD(preferredICD);

    for (const VkPhysicalDevice &physicalDevice : physicalDevices)
    {
        vkGetPhysicalDeviceProperties(physicalDevice, physicalDevicePropertiesOut);
        if (filter(*physicalDevicePropertiesOut))
        {
            *physicalDeviceOut = physicalDevice;
            return;
        }
    }
    WARN() << "Preferred device ICD not found. Using default physicalDevice instead.";

    // Fall back to first device.
    *physicalDeviceOut = physicalDevices[0];
    vkGetPhysicalDeviceProperties(*physicalDeviceOut, physicalDevicePropertiesOut);
}

bool ShouldUseValidationLayers(const egl::AttributeMap &attribs)
{
#if defined(ANGLE_ENABLE_VULKAN_VALIDATION_LAYERS_BY_DEFAULT)
    return ShouldUseDebugLayers(attribs);
#else
    EGLAttrib debugSetting =
        attribs.get(EGL_PLATFORM_ANGLE_DEBUG_LAYERS_ENABLED_ANGLE, EGL_DONT_CARE);
    return debugSetting == EGL_TRUE;
#endif  // defined(ANGLE_ENABLE_VULKAN_VALIDATION_LAYERS_BY_DEFAULT)
}
}  // namespace

// RendererVk implementation.
RendererVk::RendererVk()
    : mDisplay(nullptr),
      mCapsInitialized(false),
      mFeaturesInitialized(false),
      mInstance(VK_NULL_HANDLE),
      mEnableValidationLayers(false),
      mEnabledICD(vk::ICD::Default),
      mDebugUtilsMessenger(VK_NULL_HANDLE),
      mDebugReportCallback(VK_NULL_HANDLE),
      mPhysicalDevice(VK_NULL_HANDLE),
      mPhysicalDeviceSubgroupProperties{},
      mQueue(VK_NULL_HANDLE),
      mCurrentQueueFamilyIndex(std::numeric_limits<uint32_t>::max()),
      mMaxVertexAttribDivisor(1),
      mDevice(VK_NULL_HANDLE),
      mLastCompletedQueueSerial(mQueueSerialFactory.generate()),
      mCurrentQueueSerial(mQueueSerialFactory.generate()),
      mDeviceLost(false),
      mPipelineCacheVkUpdateTimeout(kPipelineCacheVkUpdatePeriod),
      mPipelineCacheDirty(false),
      mPipelineCacheInitialized(false)
{
    mPhysicalDeviceSubgroupProperties.sType = VK_STRUCTURE_TYPE_PHYSICAL_DEVICE_SUBGROUP_PROPERTIES;

    VkFormatProperties invalid = {0, 0, kInvalidFormatFeatureFlags};
    mFormatProperties.fill(invalid);
}

RendererVk::~RendererVk()
{
    ASSERT(mSharedGarbage.empty());
}

void RendererVk::onDestroy(vk::Context *context)
{
    (void)cleanupGarbage(context, true);
    ASSERT(mSharedGarbage.empty());

    mFenceRecycler.destroy(mDevice);

    mPipelineLayoutCache.destroy(mDevice);
    mDescriptorSetLayoutCache.destroy(mDevice);

    mPipelineCache.destroy(mDevice);

    GlslangRelease();

    if (mDevice)
    {
        vkDestroyDevice(mDevice, nullptr);
        mDevice = VK_NULL_HANDLE;
    }

    if (mDebugUtilsMessenger)
    {
        ASSERT(mInstance && vkDestroyDebugUtilsMessengerEXT);
        vkDestroyDebugUtilsMessengerEXT(mInstance, mDebugUtilsMessenger, nullptr);

        ASSERT(mDebugReportCallback == VK_NULL_HANDLE);
    }
    else if (mDebugReportCallback)
    {
        ASSERT(mInstance && vkDestroyDebugReportCallbackEXT);
        vkDestroyDebugReportCallbackEXT(mInstance, mDebugReportCallback, nullptr);
    }

    if (mInstance)
    {
        vkDestroyInstance(mInstance, nullptr);
        mInstance = VK_NULL_HANDLE;
    }

    mMemoryProperties.destroy();
    mPhysicalDevice = VK_NULL_HANDLE;
}

void RendererVk::notifyDeviceLost()
{
    mLastCompletedQueueSerial = mLastSubmittedQueueSerial;
    mDeviceLost               = true;
    mDisplay->notifyDeviceLost();
}

bool RendererVk::isDeviceLost() const
{
    return mDeviceLost;
}

angle::Result RendererVk::initialize(DisplayVk *displayVk,
                                     egl::Display *display,
                                     const char *wsiExtension,
                                     const char *wsiLayer)
{
    mDisplay                         = display;
    const egl::AttributeMap &attribs = mDisplay->getAttributeMap();
    ScopedVkLoaderEnvironment scopedEnvironment(ShouldUseValidationLayers(attribs),
                                                ChooseICDFromAttribs(attribs));
    mEnableValidationLayers = scopedEnvironment.canEnableValidationLayers();
<<<<<<< HEAD
#endif
    mEnabledICD = scopedEnvironment.getEnabledICD();
=======
    mEnabledICD             = scopedEnvironment.getEnabledICD();
>>>>>>> 0bb42e09

    // Gather global layer properties.
    uint32_t instanceLayerCount = 0;
    ANGLE_VK_TRY(displayVk, vkEnumerateInstanceLayerProperties(&instanceLayerCount, nullptr));

    std::vector<VkLayerProperties> instanceLayerProps(instanceLayerCount);
    if (instanceLayerCount > 0)
    {
        ANGLE_VK_TRY(displayVk, vkEnumerateInstanceLayerProperties(&instanceLayerCount,
                                                                   instanceLayerProps.data()));
    }

    VulkanLayerVector enabledInstanceLayerNames;
    if (mEnableValidationLayers)
    {
        bool layersRequested =
            (attribs.get(EGL_PLATFORM_ANGLE_DEBUG_LAYERS_ENABLED_ANGLE, EGL_DONT_CARE) == EGL_TRUE);
        mEnableValidationLayers = GetAvailableValidationLayers(instanceLayerProps, layersRequested,
                                                               &enabledInstanceLayerNames);
    }

    if (wsiLayer)
    {
        enabledInstanceLayerNames.push_back(wsiLayer);
    }

    // Enumerate instance extensions that are provided by the vulkan
    // implementation and implicit layers.
    uint32_t instanceExtensionCount = 0;
    ANGLE_VK_TRY(displayVk,
                 vkEnumerateInstanceExtensionProperties(nullptr, &instanceExtensionCount, nullptr));

    std::vector<VkExtensionProperties> instanceExtensionProps(instanceExtensionCount);
    if (instanceExtensionCount > 0)
    {
        ANGLE_VK_TRY(displayVk,
                     vkEnumerateInstanceExtensionProperties(nullptr, &instanceExtensionCount,
                                                            instanceExtensionProps.data()));
    }

    // Enumerate instance extensions that are provided by explicit layers.
    for (const char *layerName : enabledInstanceLayerNames)
    {
        uint32_t previousExtensionCount      = static_cast<uint32_t>(instanceExtensionProps.size());
        uint32_t instanceLayerExtensionCount = 0;
        ANGLE_VK_TRY(displayVk, vkEnumerateInstanceExtensionProperties(
                                    layerName, &instanceLayerExtensionCount, nullptr));
        instanceExtensionProps.resize(previousExtensionCount + instanceLayerExtensionCount);
        ANGLE_VK_TRY(displayVk, vkEnumerateInstanceExtensionProperties(
                                    layerName, &instanceLayerExtensionCount,
                                    instanceExtensionProps.data() + previousExtensionCount));
    }

    ExtensionNameList instanceExtensionNames;
    if (!instanceExtensionProps.empty())
    {
        for (const VkExtensionProperties &i : instanceExtensionProps)
        {
            instanceExtensionNames.push_back(i.extensionName);
        }
        std::sort(instanceExtensionNames.begin(), instanceExtensionNames.end(), StrLess);
    }

    ExtensionNameList enabledInstanceExtensions;
    enabledInstanceExtensions.push_back(VK_KHR_SURFACE_EXTENSION_NAME);
    enabledInstanceExtensions.push_back(wsiExtension);
#if defined(ANGLE_PLATFORM_ANDROID)
    // TODO: Enable DebugUtils on Android
    // http://anglebug.com/3852
    bool enableDebugUtils = false;
#else
    bool enableDebugUtils =
        mEnableValidationLayers &&
        ExtensionFound(VK_EXT_DEBUG_UTILS_EXTENSION_NAME, instanceExtensionNames);
#endif
    bool enableDebugReport =
        mEnableValidationLayers && !enableDebugUtils &&
        ExtensionFound(VK_EXT_DEBUG_REPORT_EXTENSION_NAME, instanceExtensionNames);

    if (enableDebugUtils)
    {
        enabledInstanceExtensions.push_back(VK_EXT_DEBUG_UTILS_EXTENSION_NAME);
    }
    else if (enableDebugReport)
    {
        enabledInstanceExtensions.push_back(VK_EXT_DEBUG_REPORT_EXTENSION_NAME);
    }

    if (ExtensionFound(VK_EXT_SWAPCHAIN_COLOR_SPACE_EXTENSION_NAME, instanceExtensionNames))
    {
        enabledInstanceExtensions.push_back(VK_EXT_SWAPCHAIN_COLOR_SPACE_EXTENSION_NAME);
        ANGLE_FEATURE_CONDITION((&mFeatures), supportsSwapchainColorspace, true);
    }

    // Verify the required extensions are in the extension names set. Fail if not.
    std::sort(enabledInstanceExtensions.begin(), enabledInstanceExtensions.end(), StrLess);
    ANGLE_VK_TRY(displayVk,
                 VerifyExtensionsPresent(instanceExtensionNames, enabledInstanceExtensions));

    // Enable VK_KHR_get_physical_device_properties_2 if available.
    if (ExtensionFound(VK_KHR_GET_PHYSICAL_DEVICE_PROPERTIES_2_EXTENSION_NAME,
                       instanceExtensionNames))
    {
        enabledInstanceExtensions.push_back(VK_KHR_GET_PHYSICAL_DEVICE_PROPERTIES_2_EXTENSION_NAME);
    }

    VkApplicationInfo applicationInfo  = {};
    applicationInfo.sType              = VK_STRUCTURE_TYPE_APPLICATION_INFO;
    applicationInfo.pApplicationName   = "ANGLE";
    applicationInfo.applicationVersion = 1;
    applicationInfo.pEngineName        = "ANGLE";
    applicationInfo.engineVersion      = 1;

    auto enumerateInstanceVersion = reinterpret_cast<PFN_vkEnumerateInstanceVersion>(
        vkGetInstanceProcAddr(mInstance, "vkEnumerateInstanceVersion"));
    if (!enumerateInstanceVersion)
    {
        applicationInfo.apiVersion = VK_API_VERSION_1_0;
    }
    else
    {
        uint32_t apiVersion = VK_API_VERSION_1_0;
        ANGLE_VK_TRY(displayVk, enumerateInstanceVersion(&apiVersion));
        if ((VK_VERSION_MAJOR(apiVersion) > 1) || (VK_VERSION_MINOR(apiVersion) >= 1))
        {
            // This is the highest version of core Vulkan functionality that ANGLE uses.
            applicationInfo.apiVersion = kPreferredVulkanAPIVersion;
        }
        else
        {
            // Since only 1.0 instance-level functionality is available, this must set to 1.0.
            applicationInfo.apiVersion = VK_API_VERSION_1_0;
        }
    }

    VkInstanceCreateInfo instanceInfo = {};
    instanceInfo.sType                = VK_STRUCTURE_TYPE_INSTANCE_CREATE_INFO;
    instanceInfo.flags                = 0;
    instanceInfo.pApplicationInfo     = &applicationInfo;

    // Enable requested layers and extensions.
    instanceInfo.enabledExtensionCount = static_cast<uint32_t>(enabledInstanceExtensions.size());
    instanceInfo.ppEnabledExtensionNames =
        enabledInstanceExtensions.empty() ? nullptr : enabledInstanceExtensions.data();
    instanceInfo.enabledLayerCount   = static_cast<uint32_t>(enabledInstanceLayerNames.size());
    instanceInfo.ppEnabledLayerNames = enabledInstanceLayerNames.data();
    ANGLE_VK_TRY(displayVk, vkCreateInstance(&instanceInfo, nullptr, &mInstance));

    if (enableDebugUtils)
    {
        // Try to use the newer EXT_debug_utils if it exists.
        InitDebugUtilsEXTFunctions(mInstance);

        // Create the messenger callback.
        VkDebugUtilsMessengerCreateInfoEXT messengerInfo = {};

        constexpr VkDebugUtilsMessageSeverityFlagsEXT kSeveritiesToLog =
            VK_DEBUG_UTILS_MESSAGE_SEVERITY_ERROR_BIT_EXT |
            VK_DEBUG_UTILS_MESSAGE_SEVERITY_WARNING_BIT_EXT;

        constexpr VkDebugUtilsMessageTypeFlagsEXT kMessagesToLog =
            VK_DEBUG_UTILS_MESSAGE_TYPE_GENERAL_BIT_EXT |
            VK_DEBUG_UTILS_MESSAGE_TYPE_VALIDATION_BIT_EXT |
            VK_DEBUG_UTILS_MESSAGE_TYPE_PERFORMANCE_BIT_EXT;

        messengerInfo.sType           = VK_STRUCTURE_TYPE_DEBUG_UTILS_MESSENGER_CREATE_INFO_EXT;
        messengerInfo.messageSeverity = kSeveritiesToLog;
        messengerInfo.messageType     = kMessagesToLog;
        messengerInfo.pfnUserCallback = &DebugUtilsMessenger;
        messengerInfo.pUserData       = this;

        ANGLE_VK_TRY(displayVk, vkCreateDebugUtilsMessengerEXT(mInstance, &messengerInfo, nullptr,
                                                               &mDebugUtilsMessenger));
    }
    else if (enableDebugReport)
    {
        // Fallback to EXT_debug_report.
        InitDebugReportEXTFunctions(mInstance);

        VkDebugReportCallbackCreateInfoEXT debugReportInfo = {};

        debugReportInfo.sType = VK_STRUCTURE_TYPE_DEBUG_REPORT_CREATE_INFO_EXT;
        debugReportInfo.flags = VK_DEBUG_REPORT_ERROR_BIT_EXT | VK_DEBUG_REPORT_WARNING_BIT_EXT;
        debugReportInfo.pfnCallback = &DebugReportCallback;
        debugReportInfo.pUserData   = this;

        ANGLE_VK_TRY(displayVk, vkCreateDebugReportCallbackEXT(mInstance, &debugReportInfo, nullptr,
                                                               &mDebugReportCallback));
    }

    if (std::find(enabledInstanceExtensions.begin(), enabledInstanceExtensions.end(),
                  VK_KHR_GET_PHYSICAL_DEVICE_PROPERTIES_2_EXTENSION_NAME) !=
        enabledInstanceExtensions.end())
    {
        InitGetPhysicalDeviceProperties2KHRFunctions(mInstance);
        ASSERT(vkGetPhysicalDeviceProperties2KHR);
    }

    uint32_t physicalDeviceCount = 0;
    ANGLE_VK_TRY(displayVk, vkEnumeratePhysicalDevices(mInstance, &physicalDeviceCount, nullptr));
    ANGLE_VK_CHECK(displayVk, physicalDeviceCount > 0, VK_ERROR_INITIALIZATION_FAILED);

    // TODO(jmadill): Handle multiple physical devices. For now, use the first device.
    std::vector<VkPhysicalDevice> physicalDevices(physicalDeviceCount);
    ANGLE_VK_TRY(displayVk, vkEnumeratePhysicalDevices(mInstance, &physicalDeviceCount,
                                                       physicalDevices.data()));
    ChoosePhysicalDevice(physicalDevices, mEnabledICD, &mPhysicalDevice,
                         &mPhysicalDeviceProperties);

    mGarbageCollectionFlushThreshold =
        static_cast<uint32_t>(mPhysicalDeviceProperties.limits.maxMemoryAllocationCount *
                              kPercentMaxMemoryAllocationCount);

    vkGetPhysicalDeviceFeatures(mPhysicalDevice, &mPhysicalDeviceFeatures);

    // Ensure we can find a graphics queue family.
    uint32_t queueCount = 0;
    vkGetPhysicalDeviceQueueFamilyProperties(mPhysicalDevice, &queueCount, nullptr);

    ANGLE_VK_CHECK(displayVk, queueCount > 0, VK_ERROR_INITIALIZATION_FAILED);

    mQueueFamilyProperties.resize(queueCount);
    vkGetPhysicalDeviceQueueFamilyProperties(mPhysicalDevice, &queueCount,
                                             mQueueFamilyProperties.data());

    size_t graphicsQueueFamilyCount            = false;
    uint32_t firstGraphicsQueueFamily          = 0;
    constexpr VkQueueFlags kGraphicsAndCompute = VK_QUEUE_GRAPHICS_BIT | VK_QUEUE_COMPUTE_BIT;
    for (uint32_t familyIndex = 0; familyIndex < queueCount; ++familyIndex)
    {
        const auto &queueInfo = mQueueFamilyProperties[familyIndex];
        if ((queueInfo.queueFlags & kGraphicsAndCompute) == kGraphicsAndCompute)
        {
            ASSERT(queueInfo.queueCount > 0);
            graphicsQueueFamilyCount++;
            if (firstGraphicsQueueFamily == 0)
            {
                firstGraphicsQueueFamily = familyIndex;
            }
            break;
        }
    }

    ANGLE_VK_CHECK(displayVk, graphicsQueueFamilyCount > 0, VK_ERROR_INITIALIZATION_FAILED);

    // If only one queue family, go ahead and initialize the device. If there is more than one
    // queue, we'll have to wait until we see a WindowSurface to know which supports present.
    if (graphicsQueueFamilyCount == 1)
    {
        ANGLE_TRY(initializeDevice(displayVk, firstGraphicsQueueFamily));
    }

    // Store the physical device memory properties so we can find the right memory pools.
    mMemoryProperties.init(mPhysicalDevice);

    GlslangInitialize();

    // Initialize the format table.
    mFormatTable.initialize(this, &mNativeTextureCaps, &mNativeCaps.compressedTextureFormats);

    return angle::Result::Continue;
}

angle::Result RendererVk::initializeDevice(DisplayVk *displayVk, uint32_t queueFamilyIndex)
{
    uint32_t deviceLayerCount = 0;
    ANGLE_VK_TRY(displayVk,
                 vkEnumerateDeviceLayerProperties(mPhysicalDevice, &deviceLayerCount, nullptr));

    std::vector<VkLayerProperties> deviceLayerProps(deviceLayerCount);
    if (deviceLayerCount > 0)
    {
        ANGLE_VK_TRY(displayVk, vkEnumerateDeviceLayerProperties(mPhysicalDevice, &deviceLayerCount,
                                                                 deviceLayerProps.data()));
    }

    VulkanLayerVector enabledDeviceLayerNames;
    if (mEnableValidationLayers)
    {
        mEnableValidationLayers =
            GetAvailableValidationLayers(deviceLayerProps, false, &enabledDeviceLayerNames);
    }

    const char *wsiLayer = displayVk->getWSILayer();
    if (wsiLayer)
    {
        enabledDeviceLayerNames.push_back(wsiLayer);
    }

    // Enumerate device extensions that are provided by the vulkan
    // implementation and implicit layers.
    uint32_t deviceExtensionCount = 0;
    ANGLE_VK_TRY(displayVk, vkEnumerateDeviceExtensionProperties(mPhysicalDevice, nullptr,
                                                                 &deviceExtensionCount, nullptr));

    std::vector<VkExtensionProperties> deviceExtensionProps(deviceExtensionCount);
    if (deviceExtensionCount > 0)
    {
        ANGLE_VK_TRY(displayVk, vkEnumerateDeviceExtensionProperties(mPhysicalDevice, nullptr,
                                                                     &deviceExtensionCount,
                                                                     deviceExtensionProps.data()));
    }

    // Enumerate device extensions that are provided by explicit layers.
    for (const char *layerName : enabledDeviceLayerNames)
    {
        uint32_t previousExtensionCount    = static_cast<uint32_t>(deviceExtensionProps.size());
        uint32_t deviceLayerExtensionCount = 0;
        ANGLE_VK_TRY(displayVk,
                     vkEnumerateDeviceExtensionProperties(mPhysicalDevice, layerName,
                                                          &deviceLayerExtensionCount, nullptr));
        deviceExtensionProps.resize(previousExtensionCount + deviceLayerExtensionCount);
        ANGLE_VK_TRY(displayVk, vkEnumerateDeviceExtensionProperties(
                                    mPhysicalDevice, layerName, &deviceLayerExtensionCount,
                                    deviceExtensionProps.data() + previousExtensionCount));
    }

    ExtensionNameList deviceExtensionNames;
    if (!deviceExtensionProps.empty())
    {
        ASSERT(deviceExtensionNames.size() <= deviceExtensionProps.size());
        for (const VkExtensionProperties &prop : deviceExtensionProps)
        {
            deviceExtensionNames.push_back(prop.extensionName);
        }
        std::sort(deviceExtensionNames.begin(), deviceExtensionNames.end(), StrLess);
    }

    ExtensionNameList enabledDeviceExtensions;
    enabledDeviceExtensions.push_back(VK_KHR_SWAPCHAIN_EXTENSION_NAME);

    float zeroPriority                      = 0.0f;
    VkDeviceQueueCreateInfo queueCreateInfo = {};
    queueCreateInfo.sType                   = VK_STRUCTURE_TYPE_DEVICE_QUEUE_CREATE_INFO;
    queueCreateInfo.flags                   = 0;
    queueCreateInfo.queueFamilyIndex        = queueFamilyIndex;
    queueCreateInfo.queueCount              = 1;
    queueCreateInfo.pQueuePriorities        = &zeroPriority;

    // Setup device initialization struct
    VkDeviceCreateInfo createInfo = {};

    createInfo.sType                = VK_STRUCTURE_TYPE_DEVICE_CREATE_INFO;
    createInfo.flags                = 0;
    createInfo.queueCreateInfoCount = 1;
    createInfo.pQueueCreateInfos    = &queueCreateInfo;
    createInfo.enabledLayerCount    = static_cast<uint32_t>(enabledDeviceLayerNames.size());
    createInfo.ppEnabledLayerNames  = enabledDeviceLayerNames.data();

    mLineRasterizationFeatures = {};
    mLineRasterizationFeatures.sType =
        VK_STRUCTURE_TYPE_PHYSICAL_DEVICE_LINE_RASTERIZATION_FEATURES_EXT;
    ASSERT(mLineRasterizationFeatures.bresenhamLines == VK_FALSE);
    if (vkGetPhysicalDeviceFeatures2KHR &&
        ExtensionFound(VK_EXT_LINE_RASTERIZATION_EXTENSION_NAME, deviceExtensionNames))
    {
        enabledDeviceExtensions.push_back(VK_EXT_LINE_RASTERIZATION_EXTENSION_NAME);
        // Query line rasterization capabilities
        VkPhysicalDeviceFeatures2KHR availableFeatures = {};
        availableFeatures.sType = VK_STRUCTURE_TYPE_PHYSICAL_DEVICE_FEATURES_2;
        AppendToPNextChain(reinterpret_cast<vk::CommonStructHeader *>(&availableFeatures),
                           &mLineRasterizationFeatures);

        vkGetPhysicalDeviceFeatures2KHR(mPhysicalDevice, &availableFeatures);
        AppendToPNextChain(reinterpret_cast<vk::CommonStructHeader *>(&createInfo),
                           &mLineRasterizationFeatures);
    }

    mProvokingVertexFeatures = {};
    mProvokingVertexFeatures.sType =
        VK_STRUCTURE_TYPE_PHYSICAL_DEVICE_PROVOKING_VERTEX_FEATURES_EXT;
    ASSERT(mProvokingVertexFeatures.provokingVertexLast == VK_FALSE);
    if (vkGetPhysicalDeviceFeatures2KHR &&
        ExtensionFound(VK_EXT_PROVOKING_VERTEX_EXTENSION_NAME, deviceExtensionNames))
    {
        enabledDeviceExtensions.push_back(VK_EXT_PROVOKING_VERTEX_EXTENSION_NAME);
        // Query line rasterization capabilities
        VkPhysicalDeviceFeatures2KHR availableFeatures = {};
        availableFeatures.sType = VK_STRUCTURE_TYPE_PHYSICAL_DEVICE_FEATURES_2;
        AppendToPNextChain(reinterpret_cast<vk::CommonStructHeader *>(&availableFeatures),
                           &mProvokingVertexFeatures);

        vkGetPhysicalDeviceFeatures2KHR(mPhysicalDevice, &availableFeatures);
        AppendToPNextChain(reinterpret_cast<vk::CommonStructHeader *>(&createInfo),
                           &mProvokingVertexFeatures);
    }

    initFeatures(deviceExtensionNames);
    OverrideFeaturesWithDisplayState(&mFeatures, displayVk->getState());
    mFeaturesInitialized = true;

    // Selectively enable KHR_MAINTENANCE1 to support viewport flipping.
    if ((getFeatures().flipViewportY.enabled) &&
        (mPhysicalDeviceProperties.apiVersion < VK_MAKE_VERSION(1, 1, 0)))
    {
        enabledDeviceExtensions.push_back(VK_KHR_MAINTENANCE1_EXTENSION_NAME);
    }
    if (getFeatures().supportsIncrementalPresent.enabled)
    {
        enabledDeviceExtensions.push_back(VK_KHR_INCREMENTAL_PRESENT_EXTENSION_NAME);
    }

    if (getFeatures().supportsAndroidHardwareBuffer.enabled ||
        getFeatures().supportsExternalMemoryFd.enabled)
    {
        enabledDeviceExtensions.push_back(VK_KHR_EXTERNAL_MEMORY_EXTENSION_NAME);
    }

#if defined(ANGLE_PLATFORM_ANDROID)
    if (getFeatures().supportsAndroidHardwareBuffer.enabled)
    {
        enabledDeviceExtensions.push_back(VK_EXT_QUEUE_FAMILY_FOREIGN_EXTENSION_NAME);
        enabledDeviceExtensions.push_back(
            VK_ANDROID_EXTERNAL_MEMORY_ANDROID_HARDWARE_BUFFER_EXTENSION_NAME);
        InitExternalMemoryHardwareBufferANDROIDFunctions(mInstance);
    }
#else
    ASSERT(!getFeatures().supportsAndroidHardwareBuffer.enabled);
#endif

    if (getFeatures().supportsExternalMemoryFd.enabled)
    {
        enabledDeviceExtensions.push_back(VK_KHR_EXTERNAL_MEMORY_FD_EXTENSION_NAME);
    }

    if (getFeatures().supportsExternalSemaphoreFd.enabled)
    {
        enabledDeviceExtensions.push_back(VK_KHR_EXTERNAL_SEMAPHORE_EXTENSION_NAME);
        InitExternalSemaphoreFdFunctions(mInstance);
    }

    if (getFeatures().supportsExternalSemaphoreFd.enabled)
    {
        enabledDeviceExtensions.push_back(VK_KHR_EXTERNAL_SEMAPHORE_FD_EXTENSION_NAME);
    }

    if (getFeatures().supportsShaderStencilExport.enabled)
    {
        enabledDeviceExtensions.push_back(VK_EXT_SHADER_STENCIL_EXPORT_EXTENSION_NAME);
    }

    std::sort(enabledDeviceExtensions.begin(), enabledDeviceExtensions.end(), StrLess);
    ANGLE_VK_TRY(displayVk, VerifyExtensionsPresent(deviceExtensionNames, enabledDeviceExtensions));

    // Select additional features to be enabled
    VkPhysicalDeviceFeatures2KHR enabledFeatures = {};
    enabledFeatures.sType                        = VK_STRUCTURE_TYPE_PHYSICAL_DEVICE_FEATURES_2;
    enabledFeatures.features.independentBlend    = mPhysicalDeviceFeatures.independentBlend;
    enabledFeatures.features.robustBufferAccess  = mPhysicalDeviceFeatures.robustBufferAccess;
    enabledFeatures.features.samplerAnisotropy   = mPhysicalDeviceFeatures.samplerAnisotropy;
    enabledFeatures.features.vertexPipelineStoresAndAtomics =
        mPhysicalDeviceFeatures.vertexPipelineStoresAndAtomics;
    enabledFeatures.features.fragmentStoresAndAtomics =
        mPhysicalDeviceFeatures.fragmentStoresAndAtomics;
    enabledFeatures.features.geometryShader = mPhysicalDeviceFeatures.geometryShader;
    // Used to support APPLE_clip_distance
    enabledFeatures.features.shaderClipDistance = mPhysicalDeviceFeatures.shaderClipDistance;
    if (!vk::CommandBuffer::ExecutesInline())
    {
        enabledFeatures.features.inheritedQueries = mPhysicalDeviceFeatures.inheritedQueries;
    }

    VkPhysicalDeviceVertexAttributeDivisorFeaturesEXT divisorFeatures = {};
    divisorFeatures.sType = VK_STRUCTURE_TYPE_PHYSICAL_DEVICE_VERTEX_ATTRIBUTE_DIVISOR_FEATURES_EXT;
    if (vkGetPhysicalDeviceProperties2KHR &&
        ExtensionFound(VK_EXT_VERTEX_ATTRIBUTE_DIVISOR_EXTENSION_NAME, deviceExtensionNames))
    {
        enabledDeviceExtensions.push_back(VK_EXT_VERTEX_ATTRIBUTE_DIVISOR_EXTENSION_NAME);
        divisorFeatures.vertexAttributeInstanceRateDivisor = true;
        AppendToPNextChain(reinterpret_cast<vk::CommonStructHeader *>(&enabledFeatures),
                           &divisorFeatures);

        VkPhysicalDeviceVertexAttributeDivisorPropertiesEXT divisorProperties = {};
        divisorProperties.sType =
            VK_STRUCTURE_TYPE_PHYSICAL_DEVICE_VERTEX_ATTRIBUTE_DIVISOR_PROPERTIES_EXT;

        VkPhysicalDeviceProperties2 deviceProperties = {};
        deviceProperties.sType = VK_STRUCTURE_TYPE_PHYSICAL_DEVICE_PROPERTIES_2;
        AppendToPNextChain(reinterpret_cast<vk::CommonStructHeader *>(&deviceProperties),
                           &divisorProperties);

        vkGetPhysicalDeviceProperties2KHR(mPhysicalDevice, &deviceProperties);
        // We only store 8 bit divisor in GraphicsPipelineDesc so capping value & we emulate if
        // exceeded
        mMaxVertexAttribDivisor =
            std::min(divisorProperties.maxVertexAttribDivisor,
                     static_cast<uint32_t>(std::numeric_limits<uint8_t>::max()));
        AppendToPNextChain(reinterpret_cast<vk::CommonStructHeader *>(&createInfo),
                           &enabledFeatures);
    }
    else
    {
        // Enable all available features
        createInfo.pEnabledFeatures = &enabledFeatures.features;
    }

    if (vkGetPhysicalDeviceProperties2KHR)
    {
        VkPhysicalDeviceProperties2 deviceProperties = {};
        deviceProperties.sType = VK_STRUCTURE_TYPE_PHYSICAL_DEVICE_PROPERTIES_2;
        AppendToPNextChain(reinterpret_cast<vk::CommonStructHeader *>(&deviceProperties),
                           &mPhysicalDeviceSubgroupProperties);

        vkGetPhysicalDeviceProperties2KHR(mPhysicalDevice, &deviceProperties);
    }

    createInfo.enabledExtensionCount = static_cast<uint32_t>(enabledDeviceExtensions.size());
    createInfo.ppEnabledExtensionNames =
        enabledDeviceExtensions.empty() ? nullptr : enabledDeviceExtensions.data();

    ANGLE_VK_TRY(displayVk, vkCreateDevice(mPhysicalDevice, &createInfo, nullptr, &mDevice));

    mCurrentQueueFamilyIndex = queueFamilyIndex;

    vkGetDeviceQueue(mDevice, mCurrentQueueFamilyIndex, 0, &mQueue);

    // Initialize the vulkan pipeline cache.
    bool success = false;
    ANGLE_TRY(initPipelineCache(displayVk, &mPipelineCache, &success));

    return angle::Result::Continue;
}

angle::Result RendererVk::selectPresentQueueForSurface(DisplayVk *displayVk,
                                                       VkSurfaceKHR surface,
                                                       uint32_t *presentQueueOut)
{
    // We've already initialized a device, and can't re-create it unless it's never been used.
    // TODO(jmadill): Handle the re-creation case if necessary.
    if (mDevice != VK_NULL_HANDLE)
    {
        ASSERT(mCurrentQueueFamilyIndex != std::numeric_limits<uint32_t>::max());

        // Check if the current device supports present on this surface.
        VkBool32 supportsPresent = VK_FALSE;
        ANGLE_VK_TRY(displayVk,
                     vkGetPhysicalDeviceSurfaceSupportKHR(mPhysicalDevice, mCurrentQueueFamilyIndex,
                                                          surface, &supportsPresent));

        if (supportsPresent == VK_TRUE)
        {
            *presentQueueOut = mCurrentQueueFamilyIndex;
            return angle::Result::Continue;
        }
    }

    // Find a graphics and present queue.
    Optional<uint32_t> newPresentQueue;
    uint32_t queueCount = static_cast<uint32_t>(mQueueFamilyProperties.size());
    constexpr VkQueueFlags kGraphicsAndCompute = VK_QUEUE_GRAPHICS_BIT | VK_QUEUE_COMPUTE_BIT;
    for (uint32_t queueIndex = 0; queueIndex < queueCount; ++queueIndex)
    {
        const auto &queueInfo = mQueueFamilyProperties[queueIndex];
        if ((queueInfo.queueFlags & kGraphicsAndCompute) == kGraphicsAndCompute)
        {
            VkBool32 supportsPresent = VK_FALSE;
            ANGLE_VK_TRY(displayVk, vkGetPhysicalDeviceSurfaceSupportKHR(
                                        mPhysicalDevice, queueIndex, surface, &supportsPresent));

            if (supportsPresent == VK_TRUE)
            {
                newPresentQueue = queueIndex;
                break;
            }
        }
    }

    ANGLE_VK_CHECK(displayVk, newPresentQueue.valid(), VK_ERROR_INITIALIZATION_FAILED);
    ANGLE_TRY(initializeDevice(displayVk, newPresentQueue.value()));

    *presentQueueOut = newPresentQueue.value();
    return angle::Result::Continue;
}

std::string RendererVk::getVendorString() const
{
    return GetVendorString(mPhysicalDeviceProperties.vendorID);
}

std::string RendererVk::getRendererDescription() const
{
    std::stringstream strstr;

    uint32_t apiVersion = mPhysicalDeviceProperties.apiVersion;

    strstr << "Vulkan ";
    strstr << VK_VERSION_MAJOR(apiVersion) << ".";
    strstr << VK_VERSION_MINOR(apiVersion) << ".";
    strstr << VK_VERSION_PATCH(apiVersion);

    strstr << "(";

    // In the case of NVIDIA, deviceName does not necessarily contain "NVIDIA". Add "NVIDIA" so that
    // Vulkan end2end tests can be selectively disabled on NVIDIA. TODO(jmadill): should not be
    // needed after http://anglebug.com/1874 is fixed and end2end_tests use more sophisticated
    // driver detection.
    if (mPhysicalDeviceProperties.vendorID == VENDOR_ID_NVIDIA)
    {
        strstr << GetVendorString(mPhysicalDeviceProperties.vendorID) << " ";
    }

    strstr << mPhysicalDeviceProperties.deviceName;
    strstr << " (" << gl::FmtHex(mPhysicalDeviceProperties.deviceID) << ")";

    strstr << ")";

    return strstr.str();
}

gl::Version RendererVk::getMaxSupportedESVersion() const
{
    // Current highest supported version
    gl::Version maxVersion = gl::Version(3, 1);

    // Limit to ES3.0 if there are any blockers for 3.1.

    // ES3.1 requires at least one atomic counter buffer and four storage buffers in compute.
    // Atomic counter buffers are emulated with storage buffers.  For simplicity, we always support
    // either none or IMPLEMENTATION_MAX_ATOMIC_COUNTER_BUFFERS atomic counter buffers.  So if
    // Vulkan doesn't support at least that many storage buffers in compute, we don't support 3.1.
    const uint32_t kMinimumStorageBuffersForES31 =
        gl::limits::kMinimumComputeStorageBuffers + gl::IMPLEMENTATION_MAX_ATOMIC_COUNTER_BUFFERS;
    if (mPhysicalDeviceProperties.limits.maxPerStageDescriptorStorageBuffers <
        kMinimumStorageBuffersForES31)
    {
        maxVersion = std::min(maxVersion, gl::Version(3, 0));
    }

    // ES3.1 requires at least a maximum offset of at least 2047.
    // If the Vulkan implementation can't support that, we cannot support 3.1.
    if (mPhysicalDeviceProperties.limits.maxVertexInputAttributeOffset < 2047)
    {
        maxVersion = std::min(maxVersion, gl::Version(3, 0));
    }

    // Limit to ES2.0 if there are any blockers for 3.0.
    // TODO: http://anglebug.com/3972 Limit to GLES 2.0 if flat shading can't be emulated

    // If the command buffer doesn't support queries, we can't support ES3.
    if (!vk::CommandBuffer::SupportsQueries(mPhysicalDeviceFeatures))
    {
        maxVersion = std::max(maxVersion, gl::Version(2, 0));
    }

    // If independentBlend is not supported, we can't have a mix of has-alpha and emulated-alpha
    // render targets in a framebuffer.  We also cannot perform masked clears of multiple render
    // targets.
    if (!mPhysicalDeviceFeatures.independentBlend)
    {
        maxVersion = std::max(maxVersion, gl::Version(2, 0));
    }

    // If vertexPipelineStoresAndAtomics is not supported, we can't currently support transform
    // feedback.  TODO(syoussefi): this should be conditioned to the extension not being present as
    // well, when that code path is implemented.  http://anglebug.com/3206
    if (!mPhysicalDeviceFeatures.vertexPipelineStoresAndAtomics)
    {
        maxVersion = std::max(maxVersion, gl::Version(2, 0));
    }

    // Limit to GLES 2.0 if maxPerStageDescriptorUniformBuffers is too low.
    // Table 6.31 MAX_VERTEX_UNIFORM_BLOCKS minimum value = 12
    // Table 6.32 MAX_FRAGMENT_UNIFORM_BLOCKS minimum value = 12
    // NOTE: We reserve some uniform buffers for emulation, so use the mNativeCaps which takes this
    // into account, rather than the physical device maxPerStageDescriptorUniformBuffers limits.
    for (gl::ShaderType shaderType : gl::AllShaderTypes())
    {
        if (mNativeCaps.maxShaderUniformBlocks[shaderType] <
            gl::limits::kMinimumShaderUniformBlocks)
        {
            maxVersion = std::max(maxVersion, gl::Version(2, 0));
        }
    }

    // Limit to GLES 2.0 if maxVertexOutputComponents is too low.
    // Table 6.31 MAX VERTEX OUTPUT COMPONENTS minimum value = 64
    // NOTE: We reserve some vertex output components for emulation, so use the mNativeCaps which
    // takes this into account, rather than the physical device maxVertexOutputComponents limits.
    if (mNativeCaps.maxVertexOutputComponents < gl::limits::kMinimumVertexOutputComponents)
    {
        maxVersion = std::max(maxVersion, gl::Version(2, 0));
    }

    return maxVersion;
}

gl::Version RendererVk::getMaxConformantESVersion() const
{
    return std::min(getMaxSupportedESVersion(), gl::Version(3, 0));
}

void RendererVk::initFeatures(const ExtensionNameList &deviceExtensionNames)
{
    bool isAMD      = IsAMD(mPhysicalDeviceProperties.vendorID);
    bool isIntel    = IsIntel(mPhysicalDeviceProperties.vendorID);
    bool isNvidia   = IsNvidia(mPhysicalDeviceProperties.vendorID);
    bool isQualcomm = IsQualcomm(mPhysicalDeviceProperties.vendorID);

    if (mLineRasterizationFeatures.bresenhamLines == VK_TRUE)
    {
        ASSERT(mLineRasterizationFeatures.sType ==
               VK_STRUCTURE_TYPE_PHYSICAL_DEVICE_LINE_RASTERIZATION_FEATURES_EXT);
        ANGLE_FEATURE_CONDITION((&mFeatures), bresenhamLineRasterization, true);
    }
    else
    {
        // Use OpenGL line rasterization rules if extension not available by default.
        // TODO(jmadill): Fix Android support. http://anglebug.com/2830
        ANGLE_FEATURE_CONDITION((&mFeatures), basicGLLineRasterization, !IsAndroid());
    }

    if (mProvokingVertexFeatures.provokingVertexLast == VK_TRUE)
    {
        ASSERT(mProvokingVertexFeatures.sType ==
               VK_STRUCTURE_TYPE_PHYSICAL_DEVICE_PROVOKING_VERTEX_FEATURES_EXT);
        ANGLE_FEATURE_CONDITION((&mFeatures), provokingVertex, true);
    }

    // TODO(lucferron): Currently disabled on Intel only since many tests are failing and need
    // investigation. http://anglebug.com/2728
    ANGLE_FEATURE_CONDITION(
        (&mFeatures), flipViewportY,
        !IsIntel(mPhysicalDeviceProperties.vendorID) &&
                (mPhysicalDeviceProperties.apiVersion >= VK_MAKE_VERSION(1, 1, 0)) ||
            ExtensionFound(VK_KHR_MAINTENANCE1_EXTENSION_NAME, deviceExtensionNames));

    // http://anglebug.com/2838
    ANGLE_FEATURE_CONDITION((&mFeatures), extraCopyBufferRegion, IsWindows() && isIntel);

    // http://anglebug.com/3055
    ANGLE_FEATURE_CONDITION((&mFeatures), forceCPUPathForCubeMapCopy, IsWindows() && isIntel);

    // Work around incorrect NVIDIA point size range clamping.
    // TODO(jmadill): Narrow driver range once fixed. http://anglebug.com/2970
    ANGLE_FEATURE_CONDITION((&mFeatures), clampPointSize, isNvidia);

    // Work around ineffective compute-graphics barriers on Nexus 5X.
    // TODO(syoussefi): Figure out which other vendors and driver versions are affected.
    // http://anglebug.com/3019
    ANGLE_FEATURE_CONDITION((&mFeatures), flushAfterVertexConversion,
                            IsAndroid() && IsNexus5X(mPhysicalDeviceProperties.vendorID,
                                                     mPhysicalDeviceProperties.deviceID));

    ANGLE_FEATURE_CONDITION(
        (&mFeatures), supportsIncrementalPresent,
        ExtensionFound(VK_KHR_INCREMENTAL_PRESENT_EXTENSION_NAME, deviceExtensionNames));

#if defined(ANGLE_PLATFORM_ANDROID)
    ANGLE_FEATURE_CONDITION(
        (&mFeatures), supportsAndroidHardwareBuffer,
        IsAndroid() &&
            ExtensionFound(VK_ANDROID_EXTERNAL_MEMORY_ANDROID_HARDWARE_BUFFER_EXTENSION_NAME,
                           deviceExtensionNames) &&
            ExtensionFound(VK_EXT_QUEUE_FAMILY_FOREIGN_EXTENSION_NAME, deviceExtensionNames));
#endif

    ANGLE_FEATURE_CONDITION(
        (&mFeatures), supportsExternalMemoryFd,
        ExtensionFound(VK_KHR_EXTERNAL_MEMORY_FD_EXTENSION_NAME, deviceExtensionNames));

    ANGLE_FEATURE_CONDITION(
        (&mFeatures), supportsExternalSemaphoreFd,
        ExtensionFound(VK_KHR_EXTERNAL_SEMAPHORE_FD_EXTENSION_NAME, deviceExtensionNames));

    ANGLE_FEATURE_CONDITION(
        (&mFeatures), supportsShaderStencilExport,
        ExtensionFound(VK_EXT_SHADER_STENCIL_EXPORT_EXTENSION_NAME, deviceExtensionNames));

    // TODO(syoussefi): when the code path using the extension is implemented, this should be
    // conditioned to the extension not being present as well.  http://anglebug.com/3206
    ANGLE_FEATURE_CONDITION((&mFeatures), emulateTransformFeedback,
                            mPhysicalDeviceFeatures.vertexPipelineStoresAndAtomics == VK_TRUE);

    ANGLE_FEATURE_CONDITION((&mFeatures), disableFifoPresentMode, IsLinux() && isIntel);

    ANGLE_FEATURE_CONDITION((&mFeatures), restartRenderPassAfterLoadOpClear,
                            IsAndroid() && isQualcomm && vk::CommandBuffer::ExecutesInline());

    ANGLE_FEATURE_CONDITION((&mFeatures), bindEmptyForUnusedDescriptorSets,
                            IsAndroid() && isQualcomm);

    ANGLE_FEATURE_CONDITION((&mFeatures), forceOldRewriteStructSamplers, IsAndroid());

    ANGLE_FEATURE_CONDITION((&mFeatures), perFrameWindowSizeQuery,
                            isIntel || (IsWindows() && isAMD));

    // Disabled on AMD/windows due to buggy behavior.
    ANGLE_FEATURE_CONDITION((&mFeatures), disallowSeamfulCubeMapEmulation, IsWindows() && isAMD);

    ANGLE_FEATURE_CONDITION((&mFeatures), forceD16TexFilter, IsAndroid() && isQualcomm);

    ANGLE_FEATURE_CONDITION((&mFeatures), disableFlippingBlitWithCommand,
                            IsAndroid() && isQualcomm);

    ANGLE_FEATURE_CONDITION(
        (&mFeatures), transientCommandBuffer,
        IsPixel2(mPhysicalDeviceProperties.vendorID, mPhysicalDeviceProperties.deviceID) ||
            IsPixel1XL(mPhysicalDeviceProperties.vendorID, mPhysicalDeviceProperties.deviceID));

    angle::PlatformMethods *platform = ANGLEPlatformCurrent();
    platform->overrideFeaturesVk(platform, &mFeatures);
}

void RendererVk::initPipelineCacheVkKey()
{
    std::ostringstream hashStream("ANGLE Pipeline Cache: ", std::ios_base::ate);
    // Add the pipeline cache UUID to make sure the blob cache always gives a compatible pipeline
    // cache.  It's not particularly necessary to write it as a hex number as done here, so long as
    // there is no '\0' in the result.
    for (const uint32_t c : mPhysicalDeviceProperties.pipelineCacheUUID)
    {
        hashStream << std::hex << c;
    }
    // Add the vendor and device id too for good measure.
    hashStream << std::hex << mPhysicalDeviceProperties.vendorID;
    hashStream << std::hex << mPhysicalDeviceProperties.deviceID;

    const std::string &hashString = hashStream.str();
    angle::base::SHA1HashBytes(reinterpret_cast<const unsigned char *>(hashString.c_str()),
                               hashString.length(), mPipelineCacheVkBlobKey.data());
}

angle::Result RendererVk::initPipelineCache(DisplayVk *display,
                                            vk::PipelineCache *pipelineCache,
                                            bool *success)
{
    initPipelineCacheVkKey();

    egl::BlobCache::Value initialData;
    *success = display->getBlobCache()->get(display->getScratchBuffer(), mPipelineCacheVkBlobKey,
                                            &initialData);

    VkPipelineCacheCreateInfo pipelineCacheCreateInfo = {};

    pipelineCacheCreateInfo.sType           = VK_STRUCTURE_TYPE_PIPELINE_CACHE_CREATE_INFO;
    pipelineCacheCreateInfo.flags           = 0;
    pipelineCacheCreateInfo.initialDataSize = *success ? initialData.size() : 0;
    pipelineCacheCreateInfo.pInitialData    = *success ? initialData.data() : nullptr;

    ANGLE_VK_TRY(display, pipelineCache->init(mDevice, pipelineCacheCreateInfo));

    return angle::Result::Continue;
}

angle::Result RendererVk::getPipelineCache(vk::PipelineCache **pipelineCache)
{
    if (mPipelineCacheInitialized)
    {
        *pipelineCache = &mPipelineCache;
        return angle::Result::Continue;
    }

    // We should now recreate the pipeline cache with the blob cache pipeline data.
    vk::PipelineCache pCache;
    bool success = false;
    ANGLE_TRY(initPipelineCache(vk::GetImpl(mDisplay), &pCache, &success));
    if (success)
    {
        // Merge the newly created pipeline cache into the existing one.
        mPipelineCache.merge(mDevice, mPipelineCache.getHandle(), 1, pCache.ptr());
    }
    mPipelineCacheInitialized = true;
    pCache.destroy(mDevice);

    *pipelineCache = &mPipelineCache;
    return angle::Result::Continue;
}

const gl::Caps &RendererVk::getNativeCaps() const
{
    ensureCapsInitialized();
    return mNativeCaps;
}

const gl::TextureCapsMap &RendererVk::getNativeTextureCaps() const
{
    ensureCapsInitialized();
    return mNativeTextureCaps;
}

const gl::Extensions &RendererVk::getNativeExtensions() const
{
    ensureCapsInitialized();
    return mNativeExtensions;
}

const gl::Limitations &RendererVk::getNativeLimitations() const
{
    ensureCapsInitialized();
    return mNativeLimitations;
}

angle::Result RendererVk::getDescriptorSetLayout(
    vk::Context *context,
    const vk::DescriptorSetLayoutDesc &desc,
    vk::BindingPointer<vk::DescriptorSetLayout> *descriptorSetLayoutOut)
{
    std::lock_guard<decltype(mDescriptorSetLayoutCacheMutex)> lock(mDescriptorSetLayoutCacheMutex);
    return mDescriptorSetLayoutCache.getDescriptorSetLayout(context, desc, descriptorSetLayoutOut);
}

angle::Result RendererVk::getPipelineLayout(
    vk::Context *context,
    const vk::PipelineLayoutDesc &desc,
    const vk::DescriptorSetLayoutPointerArray &descriptorSetLayouts,
    vk::BindingPointer<vk::PipelineLayout> *pipelineLayoutOut)
{
    std::lock_guard<decltype(mPipelineLayoutCacheMutex)> lock(mPipelineLayoutCacheMutex);
    return mPipelineLayoutCache.getPipelineLayout(context, desc, descriptorSetLayouts,
                                                  pipelineLayoutOut);
}

angle::Result RendererVk::getPipelineCacheSize(DisplayVk *displayVk, size_t *pipelineCacheSizeOut)
{
    VkResult result = mPipelineCache.getCacheData(mDevice, pipelineCacheSizeOut, nullptr);
    ANGLE_VK_TRY(displayVk, result);

    return angle::Result::Continue;
}

angle::Result RendererVk::syncPipelineCacheVk(DisplayVk *displayVk)
{
    // TODO: Synchronize access to the pipeline/blob caches?
    ASSERT(mPipelineCache.valid());

    if (--mPipelineCacheVkUpdateTimeout > 0)
    {
        return angle::Result::Continue;
    }
    if (!mPipelineCacheDirty)
    {
        mPipelineCacheVkUpdateTimeout = kPipelineCacheVkUpdatePeriod;
        return angle::Result::Continue;
    }

    mPipelineCacheVkUpdateTimeout = kPipelineCacheVkUpdatePeriod;

    size_t pipelineCacheSize = 0;
    ANGLE_TRY(getPipelineCacheSize(displayVk, &pipelineCacheSize));
    // Make sure we will receive enough data to hold the pipeline cache header
    // Table 7. Layout for pipeline cache header version VK_PIPELINE_CACHE_HEADER_VERSION_ONE
    const size_t kPipelineCacheHeaderSize = 16 + VK_UUID_SIZE;
    if (pipelineCacheSize < kPipelineCacheHeaderSize)
    {
        // No pipeline cache data to read, so return
        return angle::Result::Continue;
    }

    angle::MemoryBuffer *pipelineCacheData = nullptr;
    ANGLE_VK_CHECK_ALLOC(displayVk,
                         displayVk->getScratchBuffer(pipelineCacheSize, &pipelineCacheData));

    size_t oldPipelineCacheSize = pipelineCacheSize;
    VkResult result =
        mPipelineCache.getCacheData(mDevice, &pipelineCacheSize, pipelineCacheData->data());
    // We don't need all of the cache data, so just make sure we at least got the header
    // Vulkan Spec 9.6. Pipeline Cache
    // https://www.khronos.org/registry/vulkan/specs/1.1-extensions/html/chap9.html#pipelines-cache
    // If pDataSize is less than what is necessary to store this header, nothing will be written to
    // pData and zero will be written to pDataSize.
    // Any data written to pData is valid and can be provided as the pInitialData member of the
    // VkPipelineCacheCreateInfo structure passed to vkCreatePipelineCache.
    if (ANGLE_UNLIKELY(pipelineCacheSize < kPipelineCacheHeaderSize))
    {
        WARN() << "Not enough pipeline cache data read.";
        return angle::Result::Continue;
    }
    else if (ANGLE_UNLIKELY(result == VK_INCOMPLETE))
    {
        WARN() << "Received VK_INCOMPLETE: Old: " << oldPipelineCacheSize
               << ", New: " << pipelineCacheSize;
    }
    else
    {
        ANGLE_VK_TRY(displayVk, result);
    }

    // If vkGetPipelineCacheData ends up writing fewer bytes than requested, zero out the rest of
    // the buffer to avoid leaking garbage memory.
    ASSERT(pipelineCacheSize <= pipelineCacheData->size());
    if (pipelineCacheSize < pipelineCacheData->size())
    {
        memset(pipelineCacheData->data() + pipelineCacheSize, 0,
               pipelineCacheData->size() - pipelineCacheSize);
    }

    displayVk->getBlobCache()->putApplication(mPipelineCacheVkBlobKey, *pipelineCacheData);
    mPipelineCacheDirty = false;

    return angle::Result::Continue;
}

Serial RendererVk::issueShaderSerial()
{
    return mShaderSerialFactory.generate();
}

// These functions look at the mandatory format for support, and fallback to querying the device (if
// necessary) to test the availability of the bits.
bool RendererVk::hasLinearImageFormatFeatureBits(VkFormat format,
                                                 const VkFormatFeatureFlags featureBits)
{
    return hasFormatFeatureBits<&VkFormatProperties::linearTilingFeatures>(format, featureBits);
}

VkFormatFeatureFlags RendererVk::getImageFormatFeatureBits(VkFormat format,
                                                           const VkFormatFeatureFlags featureBits)
{
    return getFormatFeatureBits<&VkFormatProperties::optimalTilingFeatures>(format, featureBits);
}

bool RendererVk::hasImageFormatFeatureBits(VkFormat format, const VkFormatFeatureFlags featureBits)
{
    return hasFormatFeatureBits<&VkFormatProperties::optimalTilingFeatures>(format, featureBits);
}

bool RendererVk::hasBufferFormatFeatureBits(VkFormat format, const VkFormatFeatureFlags featureBits)
{
    return hasFormatFeatureBits<&VkFormatProperties::bufferFeatures>(format, featureBits);
}

angle::Result RendererVk::queueSubmit(vk::Context *context,
                                      const VkSubmitInfo &submitInfo,
                                      const vk::Fence &fence,
                                      Serial *serialOut)
{
    {
        std::lock_guard<decltype(mQueueMutex)> lock(mQueueMutex);
        ANGLE_VK_TRY(context, vkQueueSubmit(mQueue, 1, &submitInfo, fence.getHandle()));
    }

    ANGLE_TRY(cleanupGarbage(context, false));

    *serialOut                = mCurrentQueueSerial;
    mLastSubmittedQueueSerial = mCurrentQueueSerial;
    mCurrentQueueSerial       = mQueueSerialFactory.generate();

    return angle::Result::Continue;
}

angle::Result RendererVk::queueWaitIdle(vk::Context *context)
{
    {
        std::lock_guard<decltype(mQueueMutex)> lock(mQueueMutex);
        ANGLE_VK_TRY(context, vkQueueWaitIdle(mQueue));
    }

    ANGLE_TRY(cleanupGarbage(context, false));

    return angle::Result::Continue;
}

VkResult RendererVk::queuePresent(const VkPresentInfoKHR &presentInfo)
{
    ANGLE_TRACE_EVENT0("gpu.angle", "RendererVk::queuePresent");

    std::lock_guard<decltype(mQueueMutex)> lock(mQueueMutex);

    {
        ANGLE_TRACE_EVENT0("gpu.angle", "vkQueuePresentKHR");
        return vkQueuePresentKHR(mQueue, &presentInfo);
    }
}

angle::Result RendererVk::newSharedFence(vk::Context *context,
                                         vk::Shared<vk::Fence> *sharedFenceOut)
{
    vk::Fence fence;
    if (mFenceRecycler.empty())
    {
        VkFenceCreateInfo fenceCreateInfo = {};
        fenceCreateInfo.sType             = VK_STRUCTURE_TYPE_FENCE_CREATE_INFO;
        fenceCreateInfo.flags             = 0;
        ANGLE_VK_TRY(context, fence.init(mDevice, fenceCreateInfo));
    }
    else
    {
        mFenceRecycler.fetch(&fence);
        ANGLE_VK_TRY(context, fence.reset(mDevice));
    }
    sharedFenceOut->assign(mDevice, std::move(fence));
    return angle::Result::Continue;
}

template <VkFormatFeatureFlags VkFormatProperties::*features>
VkFormatFeatureFlags RendererVk::getFormatFeatureBits(VkFormat format,
                                                      const VkFormatFeatureFlags featureBits)
{
    ASSERT(static_cast<uint32_t>(format) < vk::kNumVkFormats);
    VkFormatProperties &deviceProperties = mFormatProperties[format];

    if (deviceProperties.bufferFeatures == kInvalidFormatFeatureFlags)
    {
        // If we don't have the actual device features, see if the requested features are mandatory.
        // If so, there's no need to query the device.
        const VkFormatProperties &mandatoryProperties = vk::GetMandatoryFormatSupport(format);
        if (IsMaskFlagSet(mandatoryProperties.*features, featureBits))
        {
            return featureBits;
        }

        // Otherwise query the format features and cache it.
        vkGetPhysicalDeviceFormatProperties(mPhysicalDevice, format, &deviceProperties);
        // Workaround for some Android devices that don't indicate filtering
        // support on D16_UNORM and they should.
        if (mFeatures.forceD16TexFilter.enabled && format == VK_FORMAT_D16_UNORM)
        {
            deviceProperties.*features |= VK_FORMAT_FEATURE_SAMPLED_IMAGE_FILTER_LINEAR_BIT;
        }
    }

    return deviceProperties.*features & featureBits;
}

template <VkFormatFeatureFlags VkFormatProperties::*features>
bool RendererVk::hasFormatFeatureBits(VkFormat format, const VkFormatFeatureFlags featureBits)
{
    return IsMaskFlagSet(getFormatFeatureBits<features>(format, featureBits), featureBits);
}

angle::Result RendererVk::cleanupGarbage(vk::Context *context, bool block)
{
    std::lock_guard<decltype(mGarbageMutex)> lock(mGarbageMutex);

    for (auto garbageIter = mSharedGarbage.begin(); garbageIter != mSharedGarbage.end();)
    {
        // Possibly 'counter' should be always zero when we add the object to garbage.
        vk::SharedGarbage &garbage = *garbageIter;
        if (garbage.destroyIfComplete(mDevice, mLastCompletedQueueSerial))
        {
            garbageIter = mSharedGarbage.erase(garbageIter);
        }
        else
        {
            garbageIter++;
        }
    }

    return angle::Result::Continue;
}

void RendererVk::onNewValidationMessage(const std::string &message)
{
    mLastValidationMessage = message;
    ++mValidationMessageCount;
}

std::string RendererVk::getAndClearLastValidationMessage(uint32_t *countSinceLastClear)
{
    *countSinceLastClear    = mValidationMessageCount;
    mValidationMessageCount = 0;

    return std::move(mLastValidationMessage);
}

uint64_t RendererVk::getMaxFenceWaitTimeNs() const
{
    constexpr uint64_t kMaxFenceWaitTimeNs = 120'000'000'000llu;

    return kMaxFenceWaitTimeNs;
}

void RendererVk::onCompletedSerial(Serial serial)
{
    if (serial > mLastCompletedQueueSerial)
    {
        mLastCompletedQueueSerial = serial;
    }
}
}  // namespace rx<|MERGE_RESOLUTION|>--- conflicted
+++ resolved
@@ -624,12 +624,7 @@
     ScopedVkLoaderEnvironment scopedEnvironment(ShouldUseValidationLayers(attribs),
                                                 ChooseICDFromAttribs(attribs));
     mEnableValidationLayers = scopedEnvironment.canEnableValidationLayers();
-<<<<<<< HEAD
-#endif
-    mEnabledICD = scopedEnvironment.getEnabledICD();
-=======
     mEnabledICD             = scopedEnvironment.getEnabledICD();
->>>>>>> 0bb42e09
 
     // Gather global layer properties.
     uint32_t instanceLayerCount = 0;
