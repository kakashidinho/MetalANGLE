--- conflicted
+++ resolved
@@ -78,9 +78,8 @@
     gl::ShaderMap<std::vector<uint32_t>> *shaderCodeOut)
 {
     return GlslangGetShaderSpirvCode(
-<<<<<<< HEAD
         [context](GlslangError error) { return ErrorHandler(context, error); }, linkedShaderStages,
-        glCaps, shaderSources, variableInfoMap, shaderCodeOut);
+        glCaps, /* allowXfbEmulation */ true, shaderSources, variableInfoMap, shaderCodeOut);
 }
 
 // static
@@ -95,9 +94,5 @@
     return GlslangTransformSpirvCode(
         [context](GlslangError error) { return ErrorHandler(context, error); }, shaderType,
         removeEarlyFragmentTestsOptimization, variableInfoMap, initialSpirvBlob, shaderCodeOut);
-=======
-        [context](GlslangError error) { return ErrorHandler(context, error); }, glCaps,
-        enableLineRasterEmulation, /* enableXfbEmulation */ true, shaderSources, shaderCodeOut);
->>>>>>> 9f90507a
 }
 }  // namespace rx