--- conflicted
+++ resolved
@@ -80,16 +80,9 @@
     // We'll use x, y, z for near / far / diff respectively.
     std::array<float, 4> depthRange;
 
-<<<<<<< HEAD
-    // 32 bits for 32 clip planes
-    uint32_t enabledClipPlanes;
-
-    float padding[3];
-=======
     // Used to pre-rotate gl_Position for swapchain images on Android (a mat2, which is padded to
     // the size of two vec4's).
     std::array<float, 8> preRotation;
->>>>>>> 21c5af31
 };
 
 struct ComputeDriverUniforms
@@ -3510,16 +3503,11 @@
         mXfbVertexCountPerInstance,
         {},
         {},
-<<<<<<< HEAD
-        {depthRangeNear, depthRangeFar, depthRangeDiff, 0.0f},
-        mState.getEnabledClipDistances().bits()};
-=======
         {},
         {depthRangeNear, depthRangeFar, depthRangeDiff, 0.0f},
         {}};
     memcpy(&driverUniforms->preRotation, &kPreRotationMatrices[mCurrentRotationDrawFramebuffer],
            sizeof(PreRotationMatrixValues));
->>>>>>> 21c5af31
 
     if (xfbActiveUnpaused)
     {
