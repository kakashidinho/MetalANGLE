--- conflicted
+++ resolved
@@ -601,14 +601,6 @@
     std::vector<T> mObjectFreeList;
 };
 
-<<<<<<< HEAD
-// A vector of image views, such as one per level or one per layer.
-using ImageViewVector = std::vector<ImageView>;
-// A vector of vector of image views.  Primary index is layer, secondary index is level.
-using LayerLevelImageViewVector = std::vector<ImageViewVector>;
-
-=======
->>>>>>> 0bb42e09
 }  // namespace vk
 
 // List of function pointers for used extensions.
