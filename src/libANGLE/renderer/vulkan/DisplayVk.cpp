//
// Copyright 2016 The ANGLE Project Authors. All rights reserved.
// Use of this source code is governed by a BSD-style license that can be
// found in the LICENSE file.
//
// DisplayVk.cpp:
//    Implements the class methods for DisplayVk.
//

#include "libANGLE/renderer/vulkan/DisplayVk.h"

#include "common/debug.h"
#include "libANGLE/Context.h"
#include "libANGLE/Display.h"
#include "libANGLE/renderer/vulkan/ContextVk.h"
#include "libANGLE/renderer/vulkan/ImageVk.h"
#include "libANGLE/renderer/vulkan/RendererVk.h"
#include "libANGLE/renderer/vulkan/SurfaceVk.h"
#include "libANGLE/renderer/vulkan/SyncVk.h"
#include "libANGLE/trace.h"

namespace rx
{

DisplayVk::DisplayVk(const egl::DisplayState &state)
    : DisplayImpl(state), vk::Context(new RendererVk()), mScratchBuffer(1000u)
{}

DisplayVk::~DisplayVk()
{
    delete mRenderer;
}

egl::Error DisplayVk::initialize(egl::Display *display)
{
    ASSERT(mRenderer != nullptr && display != nullptr);
    angle::Result result = mRenderer->initialize(this, display, getWSIExtension(), getWSILayer());
    ANGLE_TRY(angle::ToEGL(result, this, EGL_NOT_INITIALIZED));
    return egl::NoError();
}

void DisplayVk::terminate()
{
    ASSERT(mRenderer);
    mRenderer->onDestroy(this);
}

egl::Error DisplayVk::makeCurrent(egl::Surface * /*drawSurface*/,
                                  egl::Surface * /*readSurface*/,
                                  gl::Context * /*context*/)
{
    return egl::NoError();
}

bool DisplayVk::testDeviceLost()
{
    return mRenderer->isDeviceLost();
}

egl::Error DisplayVk::restoreLostDevice(const egl::Display *display)
{
    // A vulkan device cannot be restored, the entire renderer would have to be re-created along
    // with any other EGL objects that reference it.
    return egl::EglBadDisplay();
}

std::string DisplayVk::getVendorString() const
{
    std::string vendorString = "Google Inc.";
    if (mRenderer)
    {
        vendorString += " " + mRenderer->getVendorString();
    }

    return vendorString;
}

DeviceImpl *DisplayVk::createDevice()
{
    UNIMPLEMENTED();
    return nullptr;
}

egl::Error DisplayVk::waitClient(const gl::Context *context)
{
    ANGLE_TRACE_EVENT0("gpu.angle", "DisplayVk::waitClient");
    ContextVk *contextVk = vk::GetImpl(context);
    return angle::ToEGL(contextVk->finishImpl(), this, EGL_BAD_ACCESS);
}

egl::Error DisplayVk::waitNative(const gl::Context *context, EGLint engine)
{
    UNIMPLEMENTED();
    return egl::EglBadAccess();
}

SurfaceImpl *DisplayVk::createWindowSurface(const egl::SurfaceState &state,
                                            EGLNativeWindowType window,
                                            const egl::AttributeMap &attribs)
{
    return createWindowSurfaceVk(state, window);
}

SurfaceImpl *DisplayVk::createPbufferSurface(const egl::SurfaceState &state,
                                             const egl::AttributeMap &attribs)
{
    ASSERT(mRenderer);
    return new OffscreenSurfaceVk(state);
}

SurfaceImpl *DisplayVk::createPbufferFromClientBuffer(const egl::SurfaceState &state,
                                                      EGLenum buftype,
                                                      EGLClientBuffer clientBuffer,
                                                      const egl::AttributeMap &attribs)
{
    UNIMPLEMENTED();
    return static_cast<SurfaceImpl *>(0);
}

SurfaceImpl *DisplayVk::createPixmapSurface(const egl::SurfaceState &state,
                                            NativePixmapType nativePixmap,
                                            const egl::AttributeMap &attribs)
{
    UNIMPLEMENTED();
    return static_cast<SurfaceImpl *>(0);
}

ImageImpl *DisplayVk::createImage(const egl::ImageState &state,
                                  const gl::Context *context,
                                  EGLenum target,
                                  const egl::AttributeMap &attribs)
{
    return new ImageVk(state, context);
}

rx::ContextImpl *DisplayVk::createContext(const gl::State &state,
                                          gl::ErrorSet *errorSet,
                                          const egl::Config *configuration,
                                          const gl::Context *shareContext,
                                          const egl::AttributeMap &attribs)
{
    return new ContextVk(state, errorSet, mRenderer);
}

StreamProducerImpl *DisplayVk::createStreamProducerD3DTexture(
    egl::Stream::ConsumerType consumerType,
    const egl::AttributeMap &attribs)
{
    UNIMPLEMENTED();
    return static_cast<StreamProducerImpl *>(0);
}

EGLSyncImpl *DisplayVk::createSync(const egl::AttributeMap &attribs)
{
    return new EGLSyncVk(attribs);
}

gl::Version DisplayVk::getMaxSupportedESVersion() const
{
    return mRenderer->getMaxSupportedESVersion();
}

gl::Version DisplayVk::getMaxConformantESVersion() const
{
    return mRenderer->getMaxConformantESVersion();
}

void DisplayVk::generateExtensions(egl::DisplayExtensions *outExtensions) const
{
    outExtensions->createContextRobustness      = true;
    outExtensions->surfaceOrientation           = true;
    outExtensions->displayTextureShareGroup     = true;
    outExtensions->robustResourceInitialization = true;

    // The Vulkan implementation will always say that EGL_KHR_swap_buffers_with_damage is supported.
    // When the Vulkan driver supports VK_KHR_incremental_present, it will use it.  Otherwise, it
    // will ignore the hint and do a regular swap.
    outExtensions->swapBuffersWithDamage = true;

    outExtensions->fenceSync = true;
    outExtensions->waitSync  = true;

    outExtensions->image                 = true;
    outExtensions->imageBase             = true;
    outExtensions->imagePixmap           = false;  // ANGLE does not support pixmaps
    outExtensions->glTexture2DImage      = true;
    outExtensions->glTextureCubemapImage = true;
    outExtensions->glTexture3DImage      = false;
    outExtensions->glRenderbufferImage   = true;
    outExtensions->imageNativeBuffer =
        getRenderer()->getFeatures().supportsAndroidHardwareBuffer.enabled;
<<<<<<< HEAD
    outExtensions->glColorspace = getRenderer()->getFeatures().supportsSwapchainColorspace.enabled;
=======
    outExtensions->surfacelessContext = true;
>>>>>>> 0bb42e09

    outExtensions->noConfigContext = true;

#if defined(ANGLE_PLATFORM_GGP)
    outExtensions->ggpStreamDescriptor = true;
    outExtensions->swapWithFrameToken  = true;
#endif  // defined(ANGLE_PLATFORM_GGP)
}

void DisplayVk::generateCaps(egl::Caps *outCaps) const
{
    outCaps->textureNPOT = true;
}

const char *DisplayVk::getWSILayer() const
{
    return nullptr;
}

bool DisplayVk::getScratchBuffer(size_t requstedSizeBytes,
                                 angle::MemoryBuffer **scratchBufferOut) const
{
    return mScratchBuffer.get(requstedSizeBytes, scratchBufferOut);
}

void DisplayVk::handleError(VkResult result,
                            const char *file,
                            const char *function,
                            unsigned int line)
{
    ASSERT(result != VK_SUCCESS);

    std::stringstream errorStream;
    errorStream << "Internal Vulkan error: " << VulkanResultString(result) << ", in " << file
                << ", " << function << ":" << line << ".";
    mStoredErrorString = errorStream.str();

    if (result == VK_ERROR_DEVICE_LOST)
    {
        WARN() << mStoredErrorString;
        mRenderer->notifyDeviceLost();
    }
}

// TODO(jmadill): Remove this. http://anglebug.com/3041
egl::Error DisplayVk::getEGLError(EGLint errorCode)
{
    return egl::Error(errorCode, 0, std::move(mStoredErrorString));
}

void DisplayVk::populateFeatureList(angle::FeatureList *features)
{
    mRenderer->getFeatures().populateFeatureList(features);
}

}  // namespace rx<|MERGE_RESOLUTION|>--- conflicted
+++ resolved
@@ -189,11 +189,8 @@
     outExtensions->glRenderbufferImage   = true;
     outExtensions->imageNativeBuffer =
         getRenderer()->getFeatures().supportsAndroidHardwareBuffer.enabled;
-<<<<<<< HEAD
+    outExtensions->surfacelessContext = true;
     outExtensions->glColorspace = getRenderer()->getFeatures().supportsSwapchainColorspace.enabled;
-=======
-    outExtensions->surfacelessContext = true;
->>>>>>> 0bb42e09
 
     outExtensions->noConfigContext = true;
 
