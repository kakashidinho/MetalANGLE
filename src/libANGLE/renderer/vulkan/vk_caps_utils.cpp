--- conflicted
+++ resolved
@@ -185,11 +185,7 @@
 
     // https://vulkan.lunarg.com/doc/view/1.0.30.0/linux/vkspec.chunked/ch31s02.html
     mNativeCaps.maxElementIndex  = std::numeric_limits<GLuint>::max() - 1;
-<<<<<<< HEAD
-    mNativeCaps.max3DTextureSize = limitsVk.maxImageDimension3D;
-=======
     mNativeCaps.max3DTextureSize = LimitToInt(limitsVk.maxImageDimension3D);
->>>>>>> 21c5af31
     mNativeCaps.max2DTextureSize =
         std::min(limitsVk.maxFramebufferWidth, limitsVk.maxImageDimension2D);
     mNativeCaps.maxArrayTextureLayers = LimitToInt(limitsVk.maxImageArrayLayers);
@@ -546,14 +542,6 @@
             maxCombinedAtomicCounterBuffers;
         mNativeCaps.maxGeometryShaderInvocations =
             LimitToInt(limitsVk.maxGeometryShaderInvocations);
-    }
-
-    // GL_APPLE_clip_distance/GL_EXT_clip_cull_distance
-    if (mPhysicalDeviceFeatures.shaderClipDistance && limitsVk.maxClipDistances >= 8)
-    {
-        mNativeExtensions.clipDistanceAPPLE = true;
-        mNativeCaps.maxClipDistances =
-            std::min<GLuint>(limitsVk.maxClipDistances, gl::IMPLEMENTATION_MAX_CLIP_DISTANCES);
     }
 
     // GL_APPLE_clip_distance/GL_EXT_clip_cull_distance
