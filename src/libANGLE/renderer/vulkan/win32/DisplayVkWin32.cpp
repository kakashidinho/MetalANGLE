//
// Copyright 2016 The ANGLE Project Authors. All rights reserved.
// Use of this source code is governed by a BSD-style license that can be
// found in the LICENSE file.
//
// DisplayVkWin32.cpp:
//    Implements the class methods for DisplayVkWin32.
//

#include "libANGLE/renderer/vulkan/win32/DisplayVkWin32.h"
#include "libANGLE/renderer/vulkan/DisplayVk.h"
#include "libANGLE/renderer/vulkan/RendererVk.h"

#include <windows.h>
#include "volk.h"

#include "libANGLE/renderer/vulkan/vk_caps_utils.h"
#include "libANGLE/renderer/vulkan/win32/WindowSurfaceVkWin32.h"

namespace rx
{

DisplayVkWin32::DisplayVkWin32(const egl::DisplayState &state)
    : DisplayVk(state), mWindowClass(NULL), mDummyWindow(nullptr)
{}

DisplayVkWin32::~DisplayVkWin32() {}

void DisplayVkWin32::terminate()
{
    if (mDummyWindow)
    {
        DestroyWindow(mDummyWindow);
        mDummyWindow = nullptr;
    }
    if (mWindowClass)
    {
        if (!UnregisterClassA(reinterpret_cast<const char *>(mWindowClass),
                              GetModuleHandle(nullptr)))
        {
            WARN() << "Failed to unregister ANGLE window class: " << gl::FmtHex(mWindowClass);
        }
        mWindowClass = NULL;
    }

    DisplayVk::terminate();
}

bool DisplayVkWin32::isValidNativeWindow(EGLNativeWindowType window) const
{
    return (IsWindow(window) == TRUE);
}

SurfaceImpl *DisplayVkWin32::createWindowSurfaceVk(const egl::SurfaceState &state,
                                                   EGLNativeWindowType window)
{
    return new WindowSurfaceVkWin32(state, window);
}

egl::Error DisplayVkWin32::initialize(egl::Display *display)
{
    ANGLE_TRY(DisplayVk::initialize(display));

    HINSTANCE hinstance = GetModuleHandle(nullptr);

    std::ostringstream stream;
    stream << "ANGLE DisplayVkWin32 " << gl::FmtHex(display) << " Intermediate Window Class";

    const LPSTR idcArrow  = MAKEINTRESOURCEA(32512);
    std::string className = stream.str();
    WNDCLASSA wndClass;
    if (!GetClassInfoA(hinstance, className.c_str(), &wndClass))
    {
        WNDCLASSA intermediateClassDesc     = {};
        intermediateClassDesc.style         = CS_OWNDC;
        intermediateClassDesc.lpfnWndProc   = DefWindowProcA;
        intermediateClassDesc.cbClsExtra    = 0;
        intermediateClassDesc.cbWndExtra    = 0;
        intermediateClassDesc.hInstance     = GetModuleHandle(nullptr);
        intermediateClassDesc.hIcon         = nullptr;
        intermediateClassDesc.hCursor       = LoadCursorA(nullptr, idcArrow);
        intermediateClassDesc.hbrBackground = 0;
        intermediateClassDesc.lpszMenuName  = nullptr;
        intermediateClassDesc.lpszClassName = className.c_str();
        mWindowClass                        = RegisterClassA(&intermediateClassDesc);
        if (!mWindowClass)
        {
            return egl::EglNotInitialized()
                   << "Failed to register intermediate OpenGL window class \"" << className.c_str()
                   << "\":" << gl::FmtErr(HRESULT_CODE(GetLastError()));
        }
    }

    mDummyWindow =
        CreateWindowExA(0, reinterpret_cast<const char *>(mWindowClass), "ANGLE Dummy Window",
                        WS_OVERLAPPEDWINDOW, CW_USEDEFAULT, CW_USEDEFAULT, CW_USEDEFAULT,
                        CW_USEDEFAULT, nullptr, nullptr, nullptr, nullptr);
    if (!mDummyWindow)
    {
        return egl::EglNotInitialized() << "Failed to create dummy OpenGL window.";
    }

    VkSurfaceKHR surfaceVk;
    VkWin32SurfaceCreateInfoKHR info = {VK_STRUCTURE_TYPE_WIN32_SURFACE_CREATE_INFO_KHR, nullptr, 0,
                                        GetModuleHandle(nullptr), mDummyWindow};

    VkInstance instance         = mRenderer->getInstance();
    VkPhysicalDevice physDevice = mRenderer->getPhysicalDevice();

    if (vkCreateWin32SurfaceKHR(instance, &info, nullptr, &surfaceVk) != VK_SUCCESS)
    {
        return egl::EglNotInitialized() << "vkCreateWin32SurfaceKHR failed";
    }
    uint32_t surfaceFormatCount;

    if (vkGetPhysicalDeviceSurfaceFormatsKHR(physDevice, surfaceVk, &surfaceFormatCount, nullptr) !=
        VK_SUCCESS)
    {
        return egl::EglNotInitialized() << "vkGetPhysicalDeviceSurfaceFormatsKHR failed";
    }
    mSurfaceFormats.resize(surfaceFormatCount);
    if (vkGetPhysicalDeviceSurfaceFormatsKHR(physDevice, surfaceVk, &surfaceFormatCount,
                                             mSurfaceFormats.data()) != VK_SUCCESS)
    {
        return egl::EglNotInitialized() << "vkGetPhysicalDeviceSurfaceFormatsKHR (2nd) failed";
    }
    vkDestroySurfaceKHR(instance, surfaceVk, nullptr);

    DestroyWindow(mDummyWindow);
    mDummyWindow = nullptr;

    return egl::NoError();
}

egl::ConfigSet DisplayVkWin32::generateConfigs()
{
<<<<<<< HEAD
    constexpr GLenum kColorFormats[] = {GL_RGB565, GL_BGRA8_EXT, GL_BGRX8_ANGLEX, GL_RGB10_A2_EXT};
=======
    constexpr GLenum kColorFormats[] = {GL_RGB565, GL_BGRA8_EXT, GL_BGRX8_ANGLEX, GL_RGB10_A2_EXT,
                                        GL_RGBA16F_EXT};
>>>>>>> 21c5af31
    return egl_vk::GenerateConfigs(kColorFormats, egl_vk::kConfigDepthStencilFormats, this);
}

bool DisplayVkWin32::checkConfigSupport(egl::Config *config)
{
    const vk::Format &formatVk = this->getRenderer()->getFormat(config->renderTargetFormat);
    VkFormat nativeFormat      = formatVk.vkImageFormat;

    // If the format list includes just one entry of VK_FORMAT_UNDEFINED,
    // the surface has no preferred format.  Otherwise, at least one
    // supported format will be returned.
    if (mSurfaceFormats.size() == 1u && mSurfaceFormats[0].format == VK_FORMAT_UNDEFINED)
    {
        return true;
    }

    for (const VkSurfaceFormatKHR &surfaceFormat : mSurfaceFormats)
    {
        if (surfaceFormat.format == nativeFormat)
        {
            return true;
        }
    }

    return false;
}

const char *DisplayVkWin32::getWSIExtension() const
{
    return VK_KHR_WIN32_SURFACE_EXTENSION_NAME;
}

bool IsVulkanWin32DisplayAvailable()
{
    return true;
}

DisplayImpl *CreateVulkanWin32Display(const egl::DisplayState &state)
{
    return new DisplayVkWin32(state);
}
}  // namespace rx<|MERGE_RESOLUTION|>--- conflicted
+++ resolved
@@ -134,12 +134,8 @@
 
 egl::ConfigSet DisplayVkWin32::generateConfigs()
 {
-<<<<<<< HEAD
-    constexpr GLenum kColorFormats[] = {GL_RGB565, GL_BGRA8_EXT, GL_BGRX8_ANGLEX, GL_RGB10_A2_EXT};
-=======
     constexpr GLenum kColorFormats[] = {GL_RGB565, GL_BGRA8_EXT, GL_BGRX8_ANGLEX, GL_RGB10_A2_EXT,
                                         GL_RGBA16F_EXT};
->>>>>>> 21c5af31
     return egl_vk::GenerateConfigs(kColorFormats, egl_vk::kConfigDepthStencilFormats, this);
 }
 
