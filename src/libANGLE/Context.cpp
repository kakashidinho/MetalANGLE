//
// Copyright 2002 The ANGLE Project Authors. All rights reserved.
// Use of this source code is governed by a BSD-style license that can be
// found in the LICENSE file.
//

// Context.cpp: Implements the gl::Context class, managing all GL state and performing
// rendering operations. It is the GLES2 specific implementation of EGLContext.

#include "libANGLE/Context.h"
#include "libANGLE/Context.inl.h"

#include <string.h>
#include <iterator>
#include <sstream>
#include <vector>

#include "common/PackedEnums.h"
#include "common/matrix_utils.h"
#include "common/platform.h"
#include "common/utilities.h"
#include "common/version.h"
#include "libANGLE/Buffer.h"
#include "libANGLE/Compiler.h"
#include "libANGLE/Display.h"
#include "libANGLE/Fence.h"
#include "libANGLE/FrameCapture.h"
#include "libANGLE/Framebuffer.h"
#include "libANGLE/FramebufferAttachment.h"
#include "libANGLE/MemoryObject.h"
#include "libANGLE/Path.h"
#include "libANGLE/Program.h"
#include "libANGLE/ProgramPipeline.h"
#include "libANGLE/Query.h"
#include "libANGLE/Renderbuffer.h"
#include "libANGLE/ResourceManager.h"
#include "libANGLE/Sampler.h"
#include "libANGLE/Semaphore.h"
#include "libANGLE/Surface.h"
#include "libANGLE/Texture.h"
#include "libANGLE/TransformFeedback.h"
#include "libANGLE/VertexArray.h"
#include "libANGLE/formatutils.h"
#include "libANGLE/queryconversions.h"
#include "libANGLE/queryutils.h"
#include "libANGLE/renderer/DisplayImpl.h"
#include "libANGLE/renderer/Format.h"
#include "libANGLE/validationES.h"

namespace gl
{
namespace
{
template <typename T>
std::vector<Path *> GatherPaths(PathManager &resourceManager,
                                GLsizei numPaths,
                                const void *paths,
                                PathID pathBase)
{
    std::vector<Path *> ret;
    ret.reserve(numPaths);

    const auto *nameArray = static_cast<const T *>(paths);

    for (GLsizei i = 0; i < numPaths; ++i)
    {
        const GLuint pathName = nameArray[i] + pathBase.value;

        ret.push_back(resourceManager.getPath({pathName}));
    }

    return ret;
}

std::vector<Path *> GatherPaths(PathManager &resourceManager,
                                GLsizei numPaths,
                                GLenum pathNameType,
                                const void *paths,
                                PathID pathBase)
{
    switch (pathNameType)
    {
        case GL_UNSIGNED_BYTE:
            return GatherPaths<GLubyte>(resourceManager, numPaths, paths, pathBase);

        case GL_BYTE:
            return GatherPaths<GLbyte>(resourceManager, numPaths, paths, pathBase);

        case GL_UNSIGNED_SHORT:
            return GatherPaths<GLushort>(resourceManager, numPaths, paths, pathBase);

        case GL_SHORT:
            return GatherPaths<GLshort>(resourceManager, numPaths, paths, pathBase);

        case GL_UNSIGNED_INT:
            return GatherPaths<GLuint>(resourceManager, numPaths, paths, pathBase);

        case GL_INT:
            return GatherPaths<GLint>(resourceManager, numPaths, paths, pathBase);
    }

    UNREACHABLE();
    return std::vector<Path *>();
}

template <typename T>
angle::Result GetQueryObjectParameter(const Context *context, Query *query, GLenum pname, T *params)
{
    ASSERT(query != nullptr || pname == GL_QUERY_RESULT_AVAILABLE_EXT);

    switch (pname)
    {
        case GL_QUERY_RESULT_EXT:
            return query->getResult(context, params);
        case GL_QUERY_RESULT_AVAILABLE_EXT:
        {
            bool available = false;
            if (context->isContextLost())
            {
                available = true;
            }
            else
            {
                ANGLE_TRY(query->isResultAvailable(context, &available));
            }
            *params = CastFromStateValue<T>(pname, static_cast<GLuint>(available));
            return angle::Result::Continue;
        }
        default:
            UNREACHABLE();
            return angle::Result::Stop;
    }
}

// Attribute map queries.
EGLint GetClientMajorVersion(const egl::AttributeMap &attribs)
{
    return static_cast<EGLint>(attribs.get(EGL_CONTEXT_CLIENT_VERSION, 1));
}

EGLint GetClientMinorVersion(const egl::AttributeMap &attribs)
{
    return static_cast<EGLint>(attribs.get(EGL_CONTEXT_MINOR_VERSION, 0));
}

bool GetBackwardCompatibleContext(const egl::AttributeMap &attribs)
{
    return attribs.get(EGL_CONTEXT_OPENGL_BACKWARDS_COMPATIBLE_ANGLE, EGL_TRUE) == EGL_TRUE;
}

Version GetClientVersion(egl::Display *display, const egl::AttributeMap &attribs)
{
    Version requestedVersion =
        Version(GetClientMajorVersion(attribs), GetClientMinorVersion(attribs));
    if (GetBackwardCompatibleContext(attribs))
    {
        if (requestedVersion.major == 1)
        {
            // If the user requests an ES1 context, we cannot return an ES 2+ context.
            return Version(1, 1);
        }
        else
        {
            // Always up the version to at least the max conformant version this display supports.
            // Only return a higher client version if requested.
            return std::max(display->getImplementation()->getMaxConformantESVersion(),
                            requestedVersion);
        }
    }
    else
    {
        return requestedVersion;
    }
}

GLenum GetResetStrategy(const egl::AttributeMap &attribs)
{
    EGLAttrib attrib =
        attribs.get(EGL_CONTEXT_OPENGL_RESET_NOTIFICATION_STRATEGY_EXT, EGL_NO_RESET_NOTIFICATION);
    switch (attrib)
    {
        case EGL_NO_RESET_NOTIFICATION:
            return GL_NO_RESET_NOTIFICATION_EXT;
        case EGL_LOSE_CONTEXT_ON_RESET:
            return GL_LOSE_CONTEXT_ON_RESET_EXT;
        default:
            UNREACHABLE();
            return GL_NONE;
    }
}

bool GetRobustAccess(const egl::AttributeMap &attribs)
{
    return (attribs.get(EGL_CONTEXT_OPENGL_ROBUST_ACCESS_EXT, EGL_FALSE) == EGL_TRUE) ||
           ((attribs.get(EGL_CONTEXT_FLAGS_KHR, 0) & EGL_CONTEXT_OPENGL_ROBUST_ACCESS_BIT_KHR) !=
            0);
}

bool GetDebug(const egl::AttributeMap &attribs)
{
    return (attribs.get(EGL_CONTEXT_OPENGL_DEBUG, EGL_FALSE) == EGL_TRUE) ||
           ((attribs.get(EGL_CONTEXT_FLAGS_KHR, 0) & EGL_CONTEXT_OPENGL_DEBUG_BIT_KHR) != 0);
}

bool GetNoError(const egl::AttributeMap &attribs)
{
    return (attribs.get(EGL_CONTEXT_OPENGL_NO_ERROR_KHR, EGL_FALSE) == EGL_TRUE);
}

bool GetWebGLContext(const egl::AttributeMap &attribs)
{
    return (attribs.get(EGL_CONTEXT_WEBGL_COMPATIBILITY_ANGLE, EGL_FALSE) == EGL_TRUE);
}

bool GetExtensionsEnabled(const egl::AttributeMap &attribs, bool webGLContext)
{
    // If the context is WebGL, extensions are disabled by default
    EGLAttrib defaultValue = webGLContext ? EGL_FALSE : EGL_TRUE;
    return (attribs.get(EGL_EXTENSIONS_ENABLED_ANGLE, defaultValue) == EGL_TRUE);
}

bool GetBindGeneratesResource(const egl::AttributeMap &attribs)
{
    return (attribs.get(EGL_CONTEXT_BIND_GENERATES_RESOURCE_CHROMIUM, EGL_TRUE) == EGL_TRUE);
}

bool GetClientArraysEnabled(const egl::AttributeMap &attribs)
{
    return (attribs.get(EGL_CONTEXT_CLIENT_ARRAYS_ENABLED_ANGLE, EGL_TRUE) == EGL_TRUE);
}

bool GetRobustResourceInit(const egl::AttributeMap &attribs)
{
    return (attribs.get(EGL_ROBUST_RESOURCE_INITIALIZATION_ANGLE, EGL_FALSE) == EGL_TRUE);
}

std::string GetObjectLabelFromPointer(GLsizei length, const GLchar *label)
{
    std::string labelName;
    if (label != nullptr)
    {
        size_t labelLength = length < 0 ? strlen(label) : length;
        labelName          = std::string(label, labelLength);
    }
    return labelName;
}

void GetObjectLabelBase(const std::string &objectLabel,
                        GLsizei bufSize,
                        GLsizei *length,
                        GLchar *label)
{
    size_t writeLength = objectLabel.length();
    if (label != nullptr && bufSize > 0)
    {
        writeLength = std::min(static_cast<size_t>(bufSize) - 1, objectLabel.length());
        std::copy(objectLabel.begin(), objectLabel.begin() + writeLength, label);
        label[writeLength] = '\0';
    }

    if (length != nullptr)
    {
        *length = static_cast<GLsizei>(writeLength);
    }
}

// The rest default to false.
constexpr angle::PackedEnumMap<PrimitiveMode, bool, angle::EnumSize<PrimitiveMode>() + 1>
    kValidBasicDrawModes = {{
        {PrimitiveMode::Points, true},
        {PrimitiveMode::Lines, true},
        {PrimitiveMode::LineLoop, true},
        {PrimitiveMode::LineStrip, true},
        {PrimitiveMode::Triangles, true},
        {PrimitiveMode::TriangleStrip, true},
        {PrimitiveMode::TriangleFan, true},
    }};

enum SubjectIndexes : angle::SubjectIndex
{
    kTexture0SubjectIndex       = 0,
    kTextureMaxSubjectIndex     = kTexture0SubjectIndex + IMPLEMENTATION_MAX_ACTIVE_TEXTURES,
    kImage0SubjectIndex         = kTextureMaxSubjectIndex,
    kImageMaxSubjectIndex       = kImage0SubjectIndex + IMPLEMENTATION_MAX_IMAGE_UNITS,
    kUniformBuffer0SubjectIndex = kImageMaxSubjectIndex,
    kUniformBufferMaxSubjectIndex =
        kUniformBuffer0SubjectIndex + IMPLEMENTATION_MAX_UNIFORM_BUFFER_BINDINGS,
    kSampler0SubjectIndex    = kUniformBufferMaxSubjectIndex,
    kSamplerMaxSubjectIndex  = kSampler0SubjectIndex + IMPLEMENTATION_MAX_ACTIVE_TEXTURES,
    kVertexArraySubjectIndex = kSamplerMaxSubjectIndex,
    kReadFramebufferSubjectIndex,
    kDrawFramebufferSubjectIndex
};
}  // anonymous namespace

Context::Context(egl::Display *display,
                 const egl::Config *config,
                 const Context *shareContext,
                 TextureManager *shareTextures,
                 MemoryProgramCache *memoryProgramCache,
                 const EGLenum clientType,
                 const egl::AttributeMap &attribs,
                 const egl::DisplayExtensions &displayExtensions,
                 const egl::ClientExtensions &clientExtensions)
    : mState(reinterpret_cast<ContextID>(this),
             shareContext ? &shareContext->mState : nullptr,
             shareTextures,
             &mOverlay,
             clientType,
             GetClientVersion(display, attribs),
             GetDebug(attribs),
             GetBindGeneratesResource(attribs),
             GetClientArraysEnabled(attribs),
             GetRobustResourceInit(attribs),
             memoryProgramCache != nullptr),
      mShared(shareContext != nullptr),
      mSkipValidation(GetNoError(attribs)),
      mDisplayTextureShareGroup(shareTextures != nullptr),
      mErrors(this),
      mImplementation(display->getImplementation()
                          ->createContext(mState, &mErrors, config, shareContext, attribs)),
      mLabel(nullptr),
      mCompiler(),
      mConfig(config),
      mHasBeenCurrent(false),
      mContextLost(false),
      mResetStatus(GraphicsResetStatus::NoError),
      mContextLostForced(false),
      mResetStrategy(GetResetStrategy(attribs)),
      mRobustAccess(GetRobustAccess(attribs)),
      mSurfacelessSupported(displayExtensions.surfacelessContext),
      mExplicitContextAvailable(clientExtensions.explicitContext),
      mCurrentDrawSurface(static_cast<egl::Surface *>(EGL_NO_SURFACE)),
      mCurrentReadSurface(static_cast<egl::Surface *>(EGL_NO_SURFACE)),
      mDisplay(static_cast<egl::Display *>(EGL_NO_DISPLAY)),
      mWebGLContext(GetWebGLContext(attribs)),
      mBufferAccessValidationEnabled(false),
      mExtensionsEnabled(GetExtensionsEnabled(attribs, mWebGLContext)),
      mMemoryProgramCache(memoryProgramCache),
      mVertexArrayObserverBinding(this, kVertexArraySubjectIndex),
      mDrawFramebufferObserverBinding(this, kDrawFramebufferSubjectIndex),
      mReadFramebufferObserverBinding(this, kReadFramebufferSubjectIndex),
      mScratchBuffer(1000u),
      mZeroFilledBuffer(1000u),
      mThreadPool(nullptr),
      mFrameCapture(new angle::FrameCapture),
      mOverlay(mImplementation.get())
{
    for (angle::SubjectIndex uboIndex = kUniformBuffer0SubjectIndex;
         uboIndex < kUniformBufferMaxSubjectIndex; ++uboIndex)
    {
        mUniformBufferObserverBindings.emplace_back(this, uboIndex);
    }

    for (angle::SubjectIndex samplerIndex = kSampler0SubjectIndex;
         samplerIndex < kSamplerMaxSubjectIndex; ++samplerIndex)
    {
        mSamplerObserverBindings.emplace_back(this, samplerIndex);
    }

    for (angle::SubjectIndex imageIndex = kImage0SubjectIndex; imageIndex < kImageMaxSubjectIndex;
         ++imageIndex)
    {
        mImageObserverBindings.emplace_back(this, imageIndex);
    }
}

void Context::initialize()
{
    mImplementation->setMemoryProgramCache(mMemoryProgramCache);

    initCaps();

    if (mDisplay->getFrontendFeatures().syncFramebufferBindingsOnTexImage.enabled)
    {
        mTexImageDirtyBits.set(State::DIRTY_BIT_READ_FRAMEBUFFER_BINDING);
        mTexImageDirtyBits.set(State::DIRTY_BIT_DRAW_FRAMEBUFFER_BINDING);
    }

    mState.initialize(this);

    mFenceNVHandleAllocator.setBaseHandle(0);

    // [OpenGL ES 2.0.24] section 3.7 page 83:
    // In the initial state, TEXTURE_2D and TEXTURE_CUBE_MAP have two-dimensional
    // and cube map texture state vectors respectively associated with them.
    // In order that access to these initial textures not be lost, they are treated as texture
    // objects all of whose names are 0.

    Texture *zeroTexture2D = new Texture(mImplementation.get(), {0}, TextureType::_2D);
    mZeroTextures[TextureType::_2D].set(this, zeroTexture2D);

    Texture *zeroTextureCube = new Texture(mImplementation.get(), {0}, TextureType::CubeMap);
    mZeroTextures[TextureType::CubeMap].set(this, zeroTextureCube);

    if (getClientVersion() >= Version(3, 0) || mSupportedExtensions.texture3DOES)
    {
        Texture *zeroTexture3D = new Texture(mImplementation.get(), {0}, TextureType::_3D);
        mZeroTextures[TextureType::_3D].set(this, zeroTexture3D);
    }
    if (getClientVersion() >= Version(3, 0))
    {
        Texture *zeroTexture2DArray =
            new Texture(mImplementation.get(), {0}, TextureType::_2DArray);
        mZeroTextures[TextureType::_2DArray].set(this, zeroTexture2DArray);
    }
    if (getClientVersion() >= Version(3, 1) || mSupportedExtensions.textureMultisample)
    {
        Texture *zeroTexture2DMultisample =
            new Texture(mImplementation.get(), {0}, TextureType::_2DMultisample);
        mZeroTextures[TextureType::_2DMultisample].set(this, zeroTexture2DMultisample);
    }
    if (getClientVersion() >= Version(3, 1))
    {
        Texture *zeroTexture2DMultisampleArray =
            new Texture(mImplementation.get(), {0}, TextureType::_2DMultisampleArray);
        mZeroTextures[TextureType::_2DMultisampleArray].set(this, zeroTexture2DMultisampleArray);

        for (unsigned int i = 0; i < mState.mCaps.maxAtomicCounterBufferBindings; i++)
        {
            bindBufferRange(BufferBinding::AtomicCounter, i, {0}, 0, 0);
        }

        for (unsigned int i = 0; i < mState.mCaps.maxShaderStorageBufferBindings; i++)
        {
            bindBufferRange(BufferBinding::ShaderStorage, i, {0}, 0, 0);
        }
    }

    if (mSupportedExtensions.textureRectangle)
    {
        Texture *zeroTextureRectangle =
            new Texture(mImplementation.get(), {0}, TextureType::Rectangle);
        mZeroTextures[TextureType::Rectangle].set(this, zeroTextureRectangle);
    }

    if (mSupportedExtensions.eglImageExternal || mSupportedExtensions.eglStreamConsumerExternal)
    {
        Texture *zeroTextureExternal =
            new Texture(mImplementation.get(), {0}, TextureType::External);
        mZeroTextures[TextureType::External].set(this, zeroTextureExternal);
    }

    mState.initializeZeroTextures(this, mZeroTextures);

    bindVertexArray({0});

    if (getClientVersion() >= Version(3, 0))
    {
        // [OpenGL ES 3.0.2] section 2.14.1 pg 85:
        // In the initial state, a default transform feedback object is bound and treated as
        // a transform feedback object with a name of zero. That object is bound any time
        // BindTransformFeedback is called with id of zero
        bindTransformFeedback(GL_TRANSFORM_FEEDBACK, {0});
    }

    for (auto type : angle::AllEnums<BufferBinding>())
    {
        bindBuffer(type, {0});
    }

    bindRenderbuffer(GL_RENDERBUFFER, {0});

    for (unsigned int i = 0; i < mState.mCaps.maxUniformBufferBindings; i++)
    {
        bindBufferRange(BufferBinding::Uniform, i, {0}, 0, -1);
    }

    // Initialize GLES1 renderer if appropriate.
    if (getClientVersion() < Version(2, 0))
    {
        mGLES1Renderer.reset(new GLES1Renderer());
    }

    // Initialize dirty bit masks
    mAllDirtyBits.set();

    mDrawDirtyObjects.set(State::DIRTY_OBJECT_DRAW_FRAMEBUFFER);
    mDrawDirtyObjects.set(State::DIRTY_OBJECT_VERTEX_ARRAY);
    mDrawDirtyObjects.set(State::DIRTY_OBJECT_TEXTURES);
    mDrawDirtyObjects.set(State::DIRTY_OBJECT_PROGRAM);
    mDrawDirtyObjects.set(State::DIRTY_OBJECT_SAMPLERS);
    mDrawDirtyObjects.set(State::DIRTY_OBJECT_IMAGES);

    mPathOperationDirtyObjects.set(State::DIRTY_OBJECT_DRAW_FRAMEBUFFER);
    mPathOperationDirtyObjects.set(State::DIRTY_OBJECT_VERTEX_ARRAY);
    mPathOperationDirtyObjects.set(State::DIRTY_OBJECT_TEXTURES);
    mPathOperationDirtyObjects.set(State::DIRTY_OBJECT_SAMPLERS);

    mTexImageDirtyBits.set(State::DIRTY_BIT_UNPACK_STATE);
    mTexImageDirtyBits.set(State::DIRTY_BIT_UNPACK_BUFFER_BINDING);
    // No dirty objects.

    // Readpixels uses the pack state and read FBO
    mReadPixelsDirtyBits.set(State::DIRTY_BIT_PACK_STATE);
    mReadPixelsDirtyBits.set(State::DIRTY_BIT_PACK_BUFFER_BINDING);
    mReadPixelsDirtyBits.set(State::DIRTY_BIT_READ_FRAMEBUFFER_BINDING);
    mReadPixelsDirtyObjects.set(State::DIRTY_OBJECT_READ_FRAMEBUFFER);

    mClearDirtyBits.set(State::DIRTY_BIT_RASTERIZER_DISCARD_ENABLED);
    mClearDirtyBits.set(State::DIRTY_BIT_SCISSOR_TEST_ENABLED);
    mClearDirtyBits.set(State::DIRTY_BIT_SCISSOR);
    mClearDirtyBits.set(State::DIRTY_BIT_VIEWPORT);
    mClearDirtyBits.set(State::DIRTY_BIT_CLEAR_COLOR);
    mClearDirtyBits.set(State::DIRTY_BIT_CLEAR_DEPTH);
    mClearDirtyBits.set(State::DIRTY_BIT_CLEAR_STENCIL);
    mClearDirtyBits.set(State::DIRTY_BIT_COLOR_MASK);
    mClearDirtyBits.set(State::DIRTY_BIT_DEPTH_MASK);
    mClearDirtyBits.set(State::DIRTY_BIT_STENCIL_WRITEMASK_FRONT);
    mClearDirtyBits.set(State::DIRTY_BIT_STENCIL_WRITEMASK_BACK);
    mClearDirtyBits.set(State::DIRTY_BIT_DRAW_FRAMEBUFFER_BINDING);

    // We sync the draw Framebuffer manually in prepareForClear to allow the clear calls to do
    // more custom handling for robust resource init.

    mBlitDirtyBits.set(State::DIRTY_BIT_SCISSOR_TEST_ENABLED);
    mBlitDirtyBits.set(State::DIRTY_BIT_SCISSOR);
    mBlitDirtyBits.set(State::DIRTY_BIT_FRAMEBUFFER_SRGB);
    mBlitDirtyBits.set(State::DIRTY_BIT_READ_FRAMEBUFFER_BINDING);
    mBlitDirtyBits.set(State::DIRTY_BIT_DRAW_FRAMEBUFFER_BINDING);
    mBlitDirtyObjects.set(State::DIRTY_OBJECT_READ_FRAMEBUFFER);
    mBlitDirtyObjects.set(State::DIRTY_OBJECT_DRAW_FRAMEBUFFER);

    mComputeDirtyBits.set(State::DIRTY_BIT_SHADER_STORAGE_BUFFER_BINDING);
    mComputeDirtyBits.set(State::DIRTY_BIT_UNIFORM_BUFFER_BINDINGS);
    mComputeDirtyBits.set(State::DIRTY_BIT_ATOMIC_COUNTER_BUFFER_BINDING);
    mComputeDirtyBits.set(State::DIRTY_BIT_PROGRAM_BINDING);
    mComputeDirtyBits.set(State::DIRTY_BIT_PROGRAM_EXECUTABLE);
    mComputeDirtyBits.set(State::DIRTY_BIT_TEXTURE_BINDINGS);
    mComputeDirtyBits.set(State::DIRTY_BIT_SAMPLER_BINDINGS);
    mComputeDirtyBits.set(State::DIRTY_BIT_IMAGE_BINDINGS);
    mComputeDirtyBits.set(State::DIRTY_BIT_DISPATCH_INDIRECT_BUFFER_BINDING);
    mComputeDirtyObjects.set(State::DIRTY_OBJECT_TEXTURES);
    mComputeDirtyObjects.set(State::DIRTY_OBJECT_PROGRAM);
    mComputeDirtyObjects.set(State::DIRTY_OBJECT_IMAGES);
    mComputeDirtyObjects.set(State::DIRTY_OBJECT_SAMPLERS);

    mCopyImageDirtyBits.set(State::DIRTY_BIT_READ_FRAMEBUFFER_BINDING);
    mCopyImageDirtyObjects.set(State::DIRTY_OBJECT_READ_FRAMEBUFFER);

    ANGLE_CONTEXT_TRY(mImplementation->initialize());

    // Initialize overlay after implementation is initialized.
    ANGLE_CONTEXT_TRY(mOverlay.init(this));
}

egl::Error Context::onDestroy(const egl::Display *display)
{
    // Dump frame capture if enabled.
    mFrameCapture->onEndFrame(this);

    if (mGLES1Renderer)
    {
        mGLES1Renderer->onDestroy(this, &mState);
    }

    ANGLE_TRY(unMakeCurrent(display));

    for (auto fence : mFenceNVMap)
    {
        SafeDelete(fence.second);
    }
    mFenceNVMap.clear();

    for (auto query : mQueryMap)
    {
        if (query.second != nullptr)
        {
            query.second->release(this);
        }
    }
    mQueryMap.clear();

    for (auto vertexArray : mVertexArrayMap)
    {
        if (vertexArray.second)
        {
            vertexArray.second->onDestroy(this);
        }
    }
    mVertexArrayMap.clear();

    for (auto transformFeedback : mTransformFeedbackMap)
    {
        if (transformFeedback.second != nullptr)
        {
            transformFeedback.second->release(this);
        }
    }
    mTransformFeedbackMap.clear();

    for (BindingPointer<Texture> &zeroTexture : mZeroTextures)
    {
        if (zeroTexture.get() != nullptr)
        {
            zeroTexture.set(this, nullptr);
        }
    }

    releaseShaderCompiler();

    mState.reset(this);

    mState.mBufferManager->release(this);
    mState.mShaderProgramManager->release(this);
    mState.mTextureManager->release(this);
    mState.mRenderbufferManager->release(this);
    mState.mSamplerManager->release(this);
    mState.mSyncManager->release(this);
    mState.mPathManager->release(this);
    mState.mFramebufferManager->release(this);
    mState.mProgramPipelineManager->release(this);
    mState.mMemoryObjectManager->release(this);
    mState.mSemaphoreManager->release(this);

    mThreadPool.reset();

    mImplementation->onDestroy(this);

    mOverlay.destroy(this);

    return egl::NoError();
}

Context::~Context() {}

void Context::setLabel(EGLLabelKHR label)
{
    mLabel = label;
}

EGLLabelKHR Context::getLabel() const
{
    return mLabel;
}

egl::Error Context::makeCurrent(egl::Display *display,
                                egl::Surface *drawSurface,
                                egl::Surface *readSurface)
{
    mDisplay = display;

    if (!mHasBeenCurrent)
    {
        initialize();
        initRendererString();
        initVersionStrings();
        initExtensionStrings();

        int width  = 0;
        int height = 0;
        if (drawSurface != nullptr)
        {
            width  = drawSurface->getWidth();
            height = drawSurface->getHeight();
        }

        mState.setViewportParams(0, 0, width, height);
        mState.setScissorParams(0, 0, width, height);

        mHasBeenCurrent = true;
    }

    // TODO(jmadill): Rework this when we support ContextImpl
    mState.setAllDirtyBits();
    mState.setAllDirtyObjects();

    ANGLE_TRY(setDefaultFramebuffer(drawSurface, readSurface));

    // Notify the renderer of a context switch.
    angle::Result implResult = mImplementation->onMakeCurrent(this);

    // If the implementation fails onMakeCurrent, unset the default framebuffer.
    if (implResult != angle::Result::Continue)
    {
        ANGLE_TRY(unsetDefaultFramebuffer());
        return angle::ResultToEGL(implResult);
    }

    return egl::NoError();
}

egl::Error Context::unMakeCurrent(const egl::Display *display)
{
    ANGLE_TRY(unsetDefaultFramebuffer());

    return angle::ResultToEGL(mImplementation->onUnMakeCurrent(this));
}

BufferID Context::createBuffer()
{
    return mState.mBufferManager->createBuffer();
}

GLuint Context::createProgram()
{
    return mState.mShaderProgramManager->createProgram(mImplementation.get()).value;
}

GLuint Context::createShader(ShaderType type)
{
    return mState.mShaderProgramManager
        ->createShader(mImplementation.get(), mState.mLimitations, type)
        .value;
}

TextureID Context::createTexture()
{
    return mState.mTextureManager->createTexture();
}

RenderbufferID Context::createRenderbuffer()
{
    return mState.mRenderbufferManager->createRenderbuffer();
}

void Context::tryGenPaths(GLsizei range, PathID *createdOut)
{
    ANGLE_CONTEXT_TRY(mState.mPathManager->createPaths(this, range, createdOut));
}

GLuint Context::genPaths(GLsizei range)
{
    PathID created = {0};
    tryGenPaths(range, &created);
    return created.value;
}

// Returns an unused framebuffer name
FramebufferID Context::createFramebuffer()
{
    return mState.mFramebufferManager->createFramebuffer();
}

void Context::genFencesNV(GLsizei n, FenceNVID *fences)
{
    for (int i = 0; i < n; i++)
    {
        GLuint handle = mFenceNVHandleAllocator.allocate();
        mFenceNVMap.assign({handle}, new FenceNV(mImplementation->createFenceNV()));
        fences[i] = {handle};
    }
}

ProgramPipelineID Context::createProgramPipeline()
{
    return mState.mProgramPipelineManager->createProgramPipeline();
}

GLuint Context::createShaderProgramv(ShaderType type, GLsizei count, const GLchar *const *strings)
{
    UNIMPLEMENTED();
    return 0u;
}

MemoryObjectID Context::createMemoryObject()
{
    return mState.mMemoryObjectManager->createMemoryObject(mImplementation.get());
}

SemaphoreID Context::createSemaphore()
{
    return mState.mSemaphoreManager->createSemaphore(mImplementation.get());
}

void Context::deleteBuffer(BufferID bufferName)
{
    Buffer *buffer = mState.mBufferManager->getBuffer(bufferName);
    if (buffer)
    {
        detachBuffer(buffer);
    }

    mState.mBufferManager->deleteObject(this, bufferName);
}

void Context::deleteShader(ShaderProgramID shader)
{
    mState.mShaderProgramManager->deleteShader(this, shader);
}

void Context::deleteProgram(ShaderProgramID program)
{
    mState.mShaderProgramManager->deleteProgram(this, program);
}

void Context::deleteTexture(TextureID texture)
{
    if (mState.mTextureManager->getTexture(texture))
    {
        detachTexture(texture);
    }

    mState.mTextureManager->deleteObject(this, texture);
}

void Context::deleteRenderbuffer(RenderbufferID renderbuffer)
{
    if (mState.mRenderbufferManager->getRenderbuffer(renderbuffer))
    {
        detachRenderbuffer(renderbuffer);
    }

    mState.mRenderbufferManager->deleteObject(this, renderbuffer);
}

void Context::deleteSync(GLsync sync)
{
    // The spec specifies the underlying Fence object is not deleted until all current
    // wait commands finish. However, since the name becomes invalid, we cannot query the fence,
    // and since our API is currently designed for being called from a single thread, we can delete
    // the fence immediately.
    mState.mSyncManager->deleteObject(this, static_cast<GLuint>(reinterpret_cast<uintptr_t>(sync)));
}

void Context::deleteProgramPipeline(ProgramPipelineID pipeline)
{
    if (mState.mProgramPipelineManager->getProgramPipeline(pipeline))
    {
        detachProgramPipeline(pipeline);
    }

    mState.mProgramPipelineManager->deleteObject(this, pipeline);
}

void Context::deleteMemoryObject(MemoryObjectID memoryObject)
{
    mState.mMemoryObjectManager->deleteMemoryObject(this, memoryObject);
}

void Context::deleteSemaphore(SemaphoreID semaphore)
{
    mState.mSemaphoreManager->deleteSemaphore(this, semaphore);
}

void Context::deletePaths(PathID first, GLsizei range)
{
    mState.mPathManager->deletePaths(first, range);
}

GLboolean Context::isPath(PathID path)
{
    const auto *pathObj = mState.mPathManager->getPath(path);
    if (pathObj == nullptr)
        return false;

    return pathObj->hasPathData();
}

bool Context::isPathGenerated(PathID path) const
{
    return mState.mPathManager->hasPath(path);
}

void Context::pathCommands(PathID path,
                           GLsizei numCommands,
                           const GLubyte *commands,
                           GLsizei numCoords,
                           GLenum coordType,
                           const void *coords)
{
    auto *pathObject = mState.mPathManager->getPath(path);

    ANGLE_CONTEXT_TRY(pathObject->setCommands(numCommands, commands, numCoords, coordType, coords));
}

void Context::pathParameterf(PathID path, GLenum pname, GLfloat value)
{
    Path *pathObj = mState.mPathManager->getPath(path);

    switch (pname)
    {
        case GL_PATH_STROKE_WIDTH_CHROMIUM:
            pathObj->setStrokeWidth(value);
            break;
        case GL_PATH_END_CAPS_CHROMIUM:
            pathObj->setEndCaps(static_cast<GLenum>(value));
            break;
        case GL_PATH_JOIN_STYLE_CHROMIUM:
            pathObj->setJoinStyle(static_cast<GLenum>(value));
            break;
        case GL_PATH_MITER_LIMIT_CHROMIUM:
            pathObj->setMiterLimit(value);
            break;
        case GL_PATH_STROKE_BOUND_CHROMIUM:
            pathObj->setStrokeBound(value);
            break;
        default:
            UNREACHABLE();
            break;
    }
}

void Context::pathParameteri(PathID path, GLenum pname, GLint value)
{
    // TODO(jmadill): Should use proper clamping/casting.
    pathParameterf(path, pname, static_cast<GLfloat>(value));
}

void Context::getPathParameterfv(PathID path, GLenum pname, GLfloat *value)
{
    const Path *pathObj = mState.mPathManager->getPath(path);

    switch (pname)
    {
        case GL_PATH_STROKE_WIDTH_CHROMIUM:
            *value = pathObj->getStrokeWidth();
            break;
        case GL_PATH_END_CAPS_CHROMIUM:
            *value = static_cast<GLfloat>(pathObj->getEndCaps());
            break;
        case GL_PATH_JOIN_STYLE_CHROMIUM:
            *value = static_cast<GLfloat>(pathObj->getJoinStyle());
            break;
        case GL_PATH_MITER_LIMIT_CHROMIUM:
            *value = pathObj->getMiterLimit();
            break;
        case GL_PATH_STROKE_BOUND_CHROMIUM:
            *value = pathObj->getStrokeBound();
            break;
        default:
            UNREACHABLE();
            break;
    }
}

void Context::getPathParameteriv(PathID path, GLenum pname, GLint *value)
{
    GLfloat val = 0.0f;
    getPathParameterfv(path, pname, value != nullptr ? &val : nullptr);
    if (value)
        *value = static_cast<GLint>(val);
}

void Context::pathStencilFunc(GLenum func, GLint ref, GLuint mask)
{
    mState.setPathStencilFunc(func, ref, mask);
}

// GL_CHROMIUM_lose_context
void Context::loseContext(GraphicsResetStatus current, GraphicsResetStatus other)
{
    // TODO(geofflang): mark the rest of the share group lost. Requires access to the entire share
    // group from a context. http://anglebug.com/3379
    markContextLost(current);
}

void Context::deleteFramebuffer(FramebufferID framebuffer)
{
    if (mState.mFramebufferManager->getFramebuffer(framebuffer))
    {
        detachFramebuffer(framebuffer);
    }

    mState.mFramebufferManager->deleteObject(this, framebuffer);
}

void Context::deleteFencesNV(GLsizei n, const FenceNVID *fences)
{
    for (int i = 0; i < n; i++)
    {
        FenceNVID fence = fences[i];

        FenceNV *fenceObject = nullptr;
        if (mFenceNVMap.erase(fence, &fenceObject))
        {
            mFenceNVHandleAllocator.release(fence.value);
            delete fenceObject;
        }
    }
}

Buffer *Context::getBuffer(BufferID handle) const
{
    return mState.mBufferManager->getBuffer(handle);
}

Renderbuffer *Context::getRenderbuffer(RenderbufferID handle) const
{
    return mState.mRenderbufferManager->getRenderbuffer(handle);
}

Sync *Context::getSync(GLsync handle) const
{
    return mState.mSyncManager->getSync(static_cast<GLuint>(reinterpret_cast<uintptr_t>(handle)));
}

VertexArray *Context::getVertexArray(VertexArrayID handle) const
{
    return mVertexArrayMap.query(handle);
}

Sampler *Context::getSampler(SamplerID handle) const
{
    return mState.mSamplerManager->getSampler(handle);
}

TransformFeedback *Context::getTransformFeedback(TransformFeedbackID handle) const
{
    return mTransformFeedbackMap.query(handle);
}

ProgramPipeline *Context::getProgramPipeline(ProgramPipelineID handle) const
{
    return mState.mProgramPipelineManager->getProgramPipeline(handle);
}

gl::LabeledObject *Context::getLabeledObject(GLenum identifier, GLuint name) const
{
    switch (identifier)
    {
        case GL_BUFFER:
            return getBuffer({name});
        case GL_SHADER:
            return getShader({name});
        case GL_PROGRAM:
            return getProgramNoResolveLink({name});
        case GL_VERTEX_ARRAY:
            return getVertexArray({name});
        case GL_QUERY:
            return getQuery({name});
        case GL_TRANSFORM_FEEDBACK:
            return getTransformFeedback({name});
        case GL_SAMPLER:
            return getSampler({name});
        case GL_TEXTURE:
            return getTexture({name});
        case GL_RENDERBUFFER:
            return getRenderbuffer({name});
        case GL_FRAMEBUFFER:
            return getFramebuffer({name});
        default:
            UNREACHABLE();
            return nullptr;
    }
}

gl::LabeledObject *Context::getLabeledObjectFromPtr(const void *ptr) const
{
    return getSync(reinterpret_cast<GLsync>(const_cast<void *>(ptr)));
}

void Context::objectLabel(GLenum identifier, GLuint name, GLsizei length, const GLchar *label)
{
    gl::LabeledObject *object = getLabeledObject(identifier, name);
    ASSERT(object != nullptr);

    std::string labelName = GetObjectLabelFromPointer(length, label);
    object->setLabel(this, labelName);

    // TODO(jmadill): Determine if the object is dirty based on 'name'. Conservatively assume the
    // specified object is active until we do this.
    mState.setObjectDirty(identifier);
}

void Context::objectPtrLabel(const void *ptr, GLsizei length, const GLchar *label)
{
    gl::LabeledObject *object = getLabeledObjectFromPtr(ptr);
    ASSERT(object != nullptr);

    std::string labelName = GetObjectLabelFromPointer(length, label);
    object->setLabel(this, labelName);
}

void Context::getObjectLabel(GLenum identifier,
                             GLuint name,
                             GLsizei bufSize,
                             GLsizei *length,
                             GLchar *label)
{
    gl::LabeledObject *object = getLabeledObject(identifier, name);
    ASSERT(object != nullptr);

    const std::string &objectLabel = object->getLabel();
    GetObjectLabelBase(objectLabel, bufSize, length, label);
}

void Context::getObjectPtrLabel(const void *ptr, GLsizei bufSize, GLsizei *length, GLchar *label)
{
    gl::LabeledObject *object = getLabeledObjectFromPtr(ptr);
    ASSERT(object != nullptr);

    const std::string &objectLabel = object->getLabel();
    GetObjectLabelBase(objectLabel, bufSize, length, label);
}

GLboolean Context::isSampler(SamplerID samplerName)
{
    return mState.mSamplerManager->isSampler(samplerName);
}

void Context::bindTexture(TextureType target, TextureID handle)
{
    Texture *texture = nullptr;

    if (handle.value == 0)
    {
        texture = mZeroTextures[target].get();
    }
    else
    {
        texture =
            mState.mTextureManager->checkTextureAllocation(mImplementation.get(), handle, target);
    }

    ASSERT(texture);
    mState.setSamplerTexture(this, target, texture);
    mStateCache.onActiveTextureChange(this);
}

void Context::bindReadFramebuffer(FramebufferID framebufferHandle)
{
    Framebuffer *framebuffer = mState.mFramebufferManager->checkFramebufferAllocation(
        mImplementation.get(), mState.mCaps, framebufferHandle);
    mState.setReadFramebufferBinding(framebuffer);
    mReadFramebufferObserverBinding.bind(framebuffer);
}

void Context::bindDrawFramebuffer(FramebufferID framebufferHandle)
{
    Framebuffer *framebuffer = mState.mFramebufferManager->checkFramebufferAllocation(
        mImplementation.get(), mState.mCaps, framebufferHandle);
    mState.setDrawFramebufferBinding(framebuffer);
    mDrawFramebufferObserverBinding.bind(framebuffer);
    mStateCache.onDrawFramebufferChange(this);
}

void Context::bindVertexArray(VertexArrayID vertexArrayHandle)
{
    VertexArray *vertexArray = checkVertexArrayAllocation(vertexArrayHandle);
    mState.setVertexArrayBinding(this, vertexArray);
    mVertexArrayObserverBinding.bind(vertexArray);
    mStateCache.onVertexArrayBindingChange(this);
}

void Context::bindVertexBuffer(GLuint bindingIndex,
                               BufferID bufferHandle,
                               GLintptr offset,
                               GLsizei stride)
{
    Buffer *buffer =
        mState.mBufferManager->checkBufferAllocation(mImplementation.get(), bufferHandle);
    mState.bindVertexBuffer(this, bindingIndex, buffer, offset, stride);
    mStateCache.onVertexArrayStateChange(this);
}

void Context::bindSampler(GLuint textureUnit, SamplerID samplerHandle)
{
    ASSERT(textureUnit < mState.mCaps.maxCombinedTextureImageUnits);
    Sampler *sampler =
        mState.mSamplerManager->checkSamplerAllocation(mImplementation.get(), samplerHandle);
    mState.setSamplerBinding(this, textureUnit, sampler);
    mSamplerObserverBindings[textureUnit].bind(sampler);
    mStateCache.onActiveTextureChange(this);
}

void Context::bindImageTexture(GLuint unit,
                               TextureID texture,
                               GLint level,
                               GLboolean layered,
                               GLint layer,
                               GLenum access,
                               GLenum format)
{
    Texture *tex = mState.mTextureManager->getTexture(texture);
    mState.setImageUnit(this, unit, tex, level, layered, layer, access, format);
    mImageObserverBindings[unit].bind(tex);
}

void Context::useProgram(ShaderProgramID program)
{
    ANGLE_CONTEXT_TRY(mState.setProgram(this, getProgramResolveLink(program)));
    mStateCache.onProgramExecutableChange(this);
}

void Context::useProgramStages(ProgramPipelineID pipeline,
                               GLbitfield stages,
                               ShaderProgramID program)
{
    UNIMPLEMENTED();
}

void Context::bindTransformFeedback(GLenum target, TransformFeedbackID transformFeedbackHandle)
{
    ASSERT(target == GL_TRANSFORM_FEEDBACK);
    TransformFeedback *transformFeedback =
        checkTransformFeedbackAllocation(transformFeedbackHandle);
    mState.setTransformFeedbackBinding(this, transformFeedback);
}

void Context::bindProgramPipeline(ProgramPipelineID pipelineHandle)
{
    ProgramPipeline *pipeline = mState.mProgramPipelineManager->checkProgramPipelineAllocation(
        mImplementation.get(), pipelineHandle);
    mState.setProgramPipelineBinding(this, pipeline);
}

void Context::beginQuery(QueryType target, QueryID query)
{
    Query *queryObject = getQuery(query, true, target);
    ASSERT(queryObject);

    // begin query
    ANGLE_CONTEXT_TRY(queryObject->begin(this));

    // set query as active for specified target only if begin succeeded
    mState.setActiveQuery(this, target, queryObject);
    mStateCache.onQueryChange(this);
}

void Context::endQuery(QueryType target)
{
    Query *queryObject = mState.getActiveQuery(target);
    ASSERT(queryObject);

    // Intentionally don't call try here. We don't want an early return.
    (void)(queryObject->end(this));

    // Always unbind the query, even if there was an error. This may delete the query object.
    mState.setActiveQuery(this, target, nullptr);
    mStateCache.onQueryChange(this);
}

void Context::queryCounter(QueryID id, QueryType target)
{
    ASSERT(target == QueryType::Timestamp);

    Query *queryObject = getQuery(id, true, target);
    ASSERT(queryObject);

    ANGLE_CONTEXT_TRY(queryObject->queryCounter(this));
}

void Context::getQueryiv(QueryType target, GLenum pname, GLint *params)
{
    switch (pname)
    {
        case GL_CURRENT_QUERY_EXT:
            params[0] = mState.getActiveQueryId(target).value;
            break;
        case GL_QUERY_COUNTER_BITS_EXT:
            switch (target)
            {
                case QueryType::TimeElapsed:
                    params[0] = getExtensions().queryCounterBitsTimeElapsed;
                    break;
                case QueryType::Timestamp:
                    params[0] = getExtensions().queryCounterBitsTimestamp;
                    break;
                default:
                    UNREACHABLE();
                    params[0] = 0;
                    break;
            }
            break;
        default:
            UNREACHABLE();
            return;
    }
}

void Context::getQueryivRobust(QueryType target,
                               GLenum pname,
                               GLsizei bufSize,
                               GLsizei *length,
                               GLint *params)
{
    getQueryiv(target, pname, params);
}

void Context::getUnsignedBytev(GLenum pname, GLubyte *data)
{
    UNIMPLEMENTED();
}

void Context::getUnsignedBytei_v(GLenum target, GLuint index, GLubyte *data)
{
    UNIMPLEMENTED();
}

void Context::getQueryObjectiv(QueryID id, GLenum pname, GLint *params)
{
    ANGLE_CONTEXT_TRY(GetQueryObjectParameter(this, getQuery(id), pname, params));
}

void Context::getQueryObjectivRobust(QueryID id,
                                     GLenum pname,
                                     GLsizei bufSize,
                                     GLsizei *length,
                                     GLint *params)
{
    getQueryObjectiv(id, pname, params);
}

void Context::getQueryObjectuiv(QueryID id, GLenum pname, GLuint *params)
{
    ANGLE_CONTEXT_TRY(GetQueryObjectParameter(this, getQuery(id), pname, params));
}

void Context::getQueryObjectuivRobust(QueryID id,
                                      GLenum pname,
                                      GLsizei bufSize,
                                      GLsizei *length,
                                      GLuint *params)
{
    getQueryObjectuiv(id, pname, params);
}

void Context::getQueryObjecti64v(QueryID id, GLenum pname, GLint64 *params)
{
    ANGLE_CONTEXT_TRY(GetQueryObjectParameter(this, getQuery(id), pname, params));
}

void Context::getQueryObjecti64vRobust(QueryID id,
                                       GLenum pname,
                                       GLsizei bufSize,
                                       GLsizei *length,
                                       GLint64 *params)
{
    getQueryObjecti64v(id, pname, params);
}

void Context::getQueryObjectui64v(QueryID id, GLenum pname, GLuint64 *params)
{
    ANGLE_CONTEXT_TRY(GetQueryObjectParameter(this, getQuery(id), pname, params));
}

void Context::getQueryObjectui64vRobust(QueryID id,
                                        GLenum pname,
                                        GLsizei bufSize,
                                        GLsizei *length,
                                        GLuint64 *params)
{
    getQueryObjectui64v(id, pname, params);
}

Framebuffer *Context::getFramebuffer(FramebufferID handle) const
{
    return mState.mFramebufferManager->getFramebuffer(handle);
}

FenceNV *Context::getFenceNV(FenceNVID handle)
{
    return mFenceNVMap.query(handle);
}

Query *Context::getQuery(QueryID handle, bool create, QueryType type)
{
    if (!mQueryMap.contains(handle))
    {
        return nullptr;
    }

    Query *query = mQueryMap.query(handle);
    if (!query && create)
    {
        ASSERT(type != QueryType::InvalidEnum);
        query = new Query(mImplementation->createQuery(type), handle);
        query->addRef();
        mQueryMap.assign(handle, query);
    }
    return query;
}

Query *Context::getQuery(QueryID handle) const
{
    return mQueryMap.query(handle);
}

Texture *Context::getTextureByType(TextureType type) const
{
    ASSERT(ValidTextureTarget(this, type) || ValidTextureExternalTarget(this, type));
    return mState.getTargetTexture(type);
}

Texture *Context::getTextureByTarget(TextureTarget target) const
{
    return getTextureByType(TextureTargetToType(target));
}

Texture *Context::getSamplerTexture(unsigned int sampler, TextureType type) const
{
    return mState.getSamplerTexture(sampler, type);
}

Compiler *Context::getCompiler() const
{
    if (mCompiler.get() == nullptr)
    {
        mCompiler.set(this, new Compiler(mImplementation.get(), mState));
    }
    return mCompiler.get();
}

void Context::getBooleanvImpl(GLenum pname, GLboolean *params)
{
    switch (pname)
    {
        case GL_SHADER_COMPILER:
            *params = GL_TRUE;
            break;
        case GL_CONTEXT_ROBUST_ACCESS_EXT:
            *params = ConvertToGLBoolean(mRobustAccess);
            break;

        default:
            mState.getBooleanv(pname, params);
            break;
    }
}

void Context::getFloatvImpl(GLenum pname, GLfloat *params)
{
    // Queries about context capabilities and maximums are answered by Context.
    // Queries about current GL state values are answered by State.
    switch (pname)
    {
        case GL_ALIASED_LINE_WIDTH_RANGE:
            params[0] = mState.mCaps.minAliasedLineWidth;
            params[1] = mState.mCaps.maxAliasedLineWidth;
            break;
        case GL_ALIASED_POINT_SIZE_RANGE:
            params[0] = mState.mCaps.minAliasedPointSize;
            params[1] = mState.mCaps.maxAliasedPointSize;
            break;
        case GL_SMOOTH_POINT_SIZE_RANGE:
            params[0] = mState.mCaps.minSmoothPointSize;
            params[1] = mState.mCaps.maxSmoothPointSize;
            break;
        case GL_SMOOTH_LINE_WIDTH_RANGE:
            params[0] = mState.mCaps.minSmoothLineWidth;
            params[1] = mState.mCaps.maxSmoothLineWidth;
            break;
        case GL_MAX_TEXTURE_MAX_ANISOTROPY_EXT:
            ASSERT(mState.mExtensions.textureFilterAnisotropic);
            *params = mState.mExtensions.maxTextureAnisotropy;
            break;
        case GL_MAX_TEXTURE_LOD_BIAS:
            *params = mState.mCaps.maxLODBias;
            break;

        case GL_PATH_MODELVIEW_MATRIX_CHROMIUM:
        case GL_PATH_PROJECTION_MATRIX_CHROMIUM:
        {
            // GLES1 emulation: // GL_PATH_(MODELVIEW|PROJECTION)_MATRIX_CHROMIUM collides with the
            // GLES1 constants for modelview/projection matrix.
            if (getClientVersion() < Version(2, 0))
            {
                mState.getFloatv(pname, params);
            }
            else
            {
                ASSERT(mState.mExtensions.pathRendering);
                const GLfloat *m = mState.getPathRenderingMatrix(pname);
                memcpy(params, m, 16 * sizeof(GLfloat));
            }
        }
        break;

        default:
            mState.getFloatv(pname, params);
            break;
    }
}

void Context::getIntegervImpl(GLenum pname, GLint *params)
{
    // Queries about context capabilities and maximums are answered by Context.
    // Queries about current GL state values are answered by State.

    switch (pname)
    {
        case GL_MAX_VERTEX_ATTRIBS:
            *params = mState.mCaps.maxVertexAttributes;
            break;
        case GL_MAX_VERTEX_UNIFORM_VECTORS:
            *params = mState.mCaps.maxVertexUniformVectors;
            break;
        case GL_MAX_VERTEX_UNIFORM_COMPONENTS:
            *params = mState.mCaps.maxShaderUniformComponents[ShaderType::Vertex];
            break;
        case GL_MAX_VARYING_VECTORS:
            *params = mState.mCaps.maxVaryingVectors;
            break;
        case GL_MAX_VARYING_COMPONENTS:
            *params = mState.mCaps.maxVertexOutputComponents;
            break;
        case GL_MAX_COMBINED_TEXTURE_IMAGE_UNITS:
            *params = mState.mCaps.maxCombinedTextureImageUnits;
            break;
        case GL_MAX_VERTEX_TEXTURE_IMAGE_UNITS:
            *params = mState.mCaps.maxShaderTextureImageUnits[ShaderType::Vertex];
            break;
        case GL_MAX_TEXTURE_IMAGE_UNITS:
            *params = mState.mCaps.maxShaderTextureImageUnits[ShaderType::Fragment];
            break;
        case GL_MAX_FRAGMENT_UNIFORM_VECTORS:
            *params = mState.mCaps.maxFragmentUniformVectors;
            break;
        case GL_MAX_FRAGMENT_UNIFORM_COMPONENTS:
            *params = mState.mCaps.maxShaderUniformComponents[ShaderType::Fragment];
            break;
        case GL_MAX_RENDERBUFFER_SIZE:
            *params = mState.mCaps.maxRenderbufferSize;
            break;
        case GL_MAX_COLOR_ATTACHMENTS_EXT:
            *params = mState.mCaps.maxColorAttachments;
            break;
        case GL_MAX_DRAW_BUFFERS_EXT:
            *params = mState.mCaps.maxDrawBuffers;
            break;
        case GL_SUBPIXEL_BITS:
            *params = mState.mCaps.subPixelBits;
            break;
        case GL_MAX_TEXTURE_SIZE:
            *params = mState.mCaps.max2DTextureSize;
            break;
        case GL_MAX_RECTANGLE_TEXTURE_SIZE_ANGLE:
            *params = mState.mCaps.maxRectangleTextureSize;
            break;
        case GL_MAX_CUBE_MAP_TEXTURE_SIZE:
            *params = mState.mCaps.maxCubeMapTextureSize;
            break;
        case GL_MAX_3D_TEXTURE_SIZE:
            *params = mState.mCaps.max3DTextureSize;
            break;
        case GL_MAX_ARRAY_TEXTURE_LAYERS:
            *params = mState.mCaps.maxArrayTextureLayers;
            break;
        case GL_UNIFORM_BUFFER_OFFSET_ALIGNMENT:
            *params = mState.mCaps.uniformBufferOffsetAlignment;
            break;
        case GL_MAX_UNIFORM_BUFFER_BINDINGS:
            *params = mState.mCaps.maxUniformBufferBindings;
            break;
        case GL_MAX_VERTEX_UNIFORM_BLOCKS:
            *params = mState.mCaps.maxShaderUniformBlocks[ShaderType::Vertex];
            break;
        case GL_MAX_FRAGMENT_UNIFORM_BLOCKS:
            *params = mState.mCaps.maxShaderUniformBlocks[ShaderType::Fragment];
            break;
        case GL_MAX_COMBINED_UNIFORM_BLOCKS:
            *params = mState.mCaps.maxCombinedUniformBlocks;
            break;
        case GL_MAX_VERTEX_OUTPUT_COMPONENTS:
            *params = mState.mCaps.maxVertexOutputComponents;
            break;
        case GL_MAX_FRAGMENT_INPUT_COMPONENTS:
            *params = mState.mCaps.maxFragmentInputComponents;
            break;
        case GL_MIN_PROGRAM_TEXEL_OFFSET:
            *params = mState.mCaps.minProgramTexelOffset;
            break;
        case GL_MAX_PROGRAM_TEXEL_OFFSET:
            *params = mState.mCaps.maxProgramTexelOffset;
            break;
        case GL_MAJOR_VERSION:
            *params = getClientVersion().major;
            break;
        case GL_MINOR_VERSION:
            *params = getClientVersion().minor;
            break;
        case GL_MAX_ELEMENTS_INDICES:
            *params = mState.mCaps.maxElementsIndices;
            break;
        case GL_MAX_ELEMENTS_VERTICES:
            *params = mState.mCaps.maxElementsVertices;
            break;
        case GL_MAX_TRANSFORM_FEEDBACK_INTERLEAVED_COMPONENTS:
            *params = mState.mCaps.maxTransformFeedbackInterleavedComponents;
            break;
        case GL_MAX_TRANSFORM_FEEDBACK_SEPARATE_ATTRIBS:
            *params = mState.mCaps.maxTransformFeedbackSeparateAttributes;
            break;
        case GL_MAX_TRANSFORM_FEEDBACK_SEPARATE_COMPONENTS:
            *params = mState.mCaps.maxTransformFeedbackSeparateComponents;
            break;
        case GL_NUM_COMPRESSED_TEXTURE_FORMATS:
            *params = static_cast<GLint>(mState.mCaps.compressedTextureFormats.size());
            break;
        case GL_MAX_SAMPLES_ANGLE:
            *params = mState.mCaps.maxSamples;
            break;
        case GL_MAX_VIEWPORT_DIMS:
        {
            params[0] = mState.mCaps.maxViewportWidth;
            params[1] = mState.mCaps.maxViewportHeight;
        }
        break;
        case GL_COMPRESSED_TEXTURE_FORMATS:
            std::copy(mState.mCaps.compressedTextureFormats.begin(),
                      mState.mCaps.compressedTextureFormats.end(), params);
            break;
        case GL_RESET_NOTIFICATION_STRATEGY_EXT:
            *params = mResetStrategy;
            break;
        case GL_NUM_SHADER_BINARY_FORMATS:
            *params = static_cast<GLint>(mState.mCaps.shaderBinaryFormats.size());
            break;
        case GL_SHADER_BINARY_FORMATS:
            std::copy(mState.mCaps.shaderBinaryFormats.begin(),
                      mState.mCaps.shaderBinaryFormats.end(), params);
            break;
        case GL_NUM_PROGRAM_BINARY_FORMATS:
            *params = static_cast<GLint>(mState.mCaps.programBinaryFormats.size());
            break;
        case GL_PROGRAM_BINARY_FORMATS:
            std::copy(mState.mCaps.programBinaryFormats.begin(),
                      mState.mCaps.programBinaryFormats.end(), params);
            break;
        case GL_NUM_EXTENSIONS:
            *params = static_cast<GLint>(mExtensionStrings.size());
            break;

        // Desktop client flags
        case GL_CONTEXT_FLAGS:
            ASSERT(getClientType() == EGL_OPENGL_API);
            *params = 0;
            break;
        case GL_CONTEXT_PROFILE_MASK:
            ASSERT(getClientType() == EGL_OPENGL_API);
            *params = GL_CONTEXT_COMPATIBILITY_PROFILE_BIT;
            break;

        // GL_ANGLE_request_extension
        case GL_NUM_REQUESTABLE_EXTENSIONS_ANGLE:
            *params = static_cast<GLint>(mRequestableExtensionStrings.size());
            break;

        // GL_KHR_debug
        case GL_MAX_DEBUG_MESSAGE_LENGTH:
            *params = mState.mExtensions.maxDebugMessageLength;
            break;
        case GL_MAX_DEBUG_LOGGED_MESSAGES:
            *params = mState.mExtensions.maxDebugLoggedMessages;
            break;
        case GL_MAX_DEBUG_GROUP_STACK_DEPTH:
            *params = mState.mExtensions.maxDebugGroupStackDepth;
            break;
        case GL_MAX_LABEL_LENGTH:
            *params = mState.mExtensions.maxLabelLength;
            break;

        // GL_OVR_multiview2
        case GL_MAX_VIEWS_OVR:
            *params = mState.mExtensions.maxViews;
            break;

        // GL_EXT_disjoint_timer_query
        case GL_GPU_DISJOINT_EXT:
            *params = mImplementation->getGPUDisjoint();
            break;
        case GL_MAX_FRAMEBUFFER_WIDTH:
            *params = mState.mCaps.maxFramebufferWidth;
            break;
        case GL_MAX_FRAMEBUFFER_HEIGHT:
            *params = mState.mCaps.maxFramebufferHeight;
            break;
        case GL_MAX_FRAMEBUFFER_SAMPLES:
            *params = mState.mCaps.maxFramebufferSamples;
            break;
        case GL_MAX_SAMPLE_MASK_WORDS:
            *params = mState.mCaps.maxSampleMaskWords;
            break;
        case GL_MAX_COLOR_TEXTURE_SAMPLES:
            *params = mState.mCaps.maxColorTextureSamples;
            break;
        case GL_MAX_DEPTH_TEXTURE_SAMPLES:
            *params = mState.mCaps.maxDepthTextureSamples;
            break;
        case GL_MAX_INTEGER_SAMPLES:
            *params = mState.mCaps.maxIntegerSamples;
            break;
        case GL_MAX_VERTEX_ATTRIB_RELATIVE_OFFSET:
            *params = mState.mCaps.maxVertexAttribRelativeOffset;
            break;
        case GL_MAX_VERTEX_ATTRIB_BINDINGS:
            *params = mState.mCaps.maxVertexAttribBindings;
            break;
        case GL_MAX_VERTEX_ATTRIB_STRIDE:
            *params = mState.mCaps.maxVertexAttribStride;
            break;
        case GL_MAX_VERTEX_ATOMIC_COUNTER_BUFFERS:
            *params = mState.mCaps.maxShaderAtomicCounterBuffers[ShaderType::Vertex];
            break;
        case GL_MAX_VERTEX_ATOMIC_COUNTERS:
            *params = mState.mCaps.maxShaderAtomicCounters[ShaderType::Vertex];
            break;
        case GL_MAX_VERTEX_IMAGE_UNIFORMS:
            *params = mState.mCaps.maxShaderImageUniforms[ShaderType::Vertex];
            break;
        case GL_MAX_VERTEX_SHADER_STORAGE_BLOCKS:
            *params = mState.mCaps.maxShaderStorageBlocks[ShaderType::Vertex];
            break;
        case GL_MAX_FRAGMENT_ATOMIC_COUNTER_BUFFERS:
            *params = mState.mCaps.maxShaderAtomicCounterBuffers[ShaderType::Fragment];
            break;
        case GL_MAX_FRAGMENT_ATOMIC_COUNTERS:
            *params = mState.mCaps.maxShaderAtomicCounters[ShaderType::Fragment];
            break;
        case GL_MAX_FRAGMENT_IMAGE_UNIFORMS:
            *params = mState.mCaps.maxShaderImageUniforms[ShaderType::Fragment];
            break;
        case GL_MAX_FRAGMENT_SHADER_STORAGE_BLOCKS:
            *params = mState.mCaps.maxShaderStorageBlocks[ShaderType::Fragment];
            break;
        case GL_MIN_PROGRAM_TEXTURE_GATHER_OFFSET:
            *params = mState.mCaps.minProgramTextureGatherOffset;
            break;
        case GL_MAX_PROGRAM_TEXTURE_GATHER_OFFSET:
            *params = mState.mCaps.maxProgramTextureGatherOffset;
            break;
        case GL_MAX_COMPUTE_WORK_GROUP_INVOCATIONS:
            *params = mState.mCaps.maxComputeWorkGroupInvocations;
            break;
        case GL_MAX_COMPUTE_UNIFORM_BLOCKS:
            *params = mState.mCaps.maxShaderUniformBlocks[ShaderType::Compute];
            break;
        case GL_MAX_COMPUTE_TEXTURE_IMAGE_UNITS:
            *params = mState.mCaps.maxShaderTextureImageUnits[ShaderType::Compute];
            break;
        case GL_MAX_COMPUTE_SHARED_MEMORY_SIZE:
            *params = mState.mCaps.maxComputeSharedMemorySize;
            break;
        case GL_MAX_COMPUTE_UNIFORM_COMPONENTS:
            *params = mState.mCaps.maxShaderUniformComponents[ShaderType::Compute];
            break;
        case GL_MAX_COMPUTE_ATOMIC_COUNTER_BUFFERS:
            *params = mState.mCaps.maxShaderAtomicCounterBuffers[ShaderType::Compute];
            break;
        case GL_MAX_COMPUTE_ATOMIC_COUNTERS:
            *params = mState.mCaps.maxShaderAtomicCounters[ShaderType::Compute];
            break;
        case GL_MAX_COMPUTE_IMAGE_UNIFORMS:
            *params = mState.mCaps.maxShaderImageUniforms[ShaderType::Compute];
            break;
        case GL_MAX_COMBINED_COMPUTE_UNIFORM_COMPONENTS:
            *params = static_cast<GLint>(
                mState.mCaps.maxCombinedShaderUniformComponents[ShaderType::Compute]);
            break;
        case GL_MAX_COMPUTE_SHADER_STORAGE_BLOCKS:
            *params = mState.mCaps.maxShaderStorageBlocks[ShaderType::Compute];
            break;
        case GL_MAX_COMBINED_SHADER_OUTPUT_RESOURCES:
            *params = mState.mCaps.maxCombinedShaderOutputResources;
            break;
        case GL_MAX_UNIFORM_LOCATIONS:
            *params = mState.mCaps.maxUniformLocations;
            break;
        case GL_MAX_ATOMIC_COUNTER_BUFFER_BINDINGS:
            *params = mState.mCaps.maxAtomicCounterBufferBindings;
            break;
        case GL_MAX_ATOMIC_COUNTER_BUFFER_SIZE:
            *params = mState.mCaps.maxAtomicCounterBufferSize;
            break;
        case GL_MAX_COMBINED_ATOMIC_COUNTER_BUFFERS:
            *params = mState.mCaps.maxCombinedAtomicCounterBuffers;
            break;
        case GL_MAX_COMBINED_ATOMIC_COUNTERS:
            *params = mState.mCaps.maxCombinedAtomicCounters;
            break;
        case GL_MAX_IMAGE_UNITS:
            *params = mState.mCaps.maxImageUnits;
            break;
        case GL_MAX_COMBINED_IMAGE_UNIFORMS:
            *params = mState.mCaps.maxCombinedImageUniforms;
            break;
        case GL_MAX_SHADER_STORAGE_BUFFER_BINDINGS:
            *params = mState.mCaps.maxShaderStorageBufferBindings;
            break;
        case GL_MAX_COMBINED_SHADER_STORAGE_BLOCKS:
            *params = mState.mCaps.maxCombinedShaderStorageBlocks;
            break;
        case GL_SHADER_STORAGE_BUFFER_OFFSET_ALIGNMENT:
            *params = mState.mCaps.shaderStorageBufferOffsetAlignment;
            break;

        // GL_EXT_geometry_shader
        case GL_MAX_FRAMEBUFFER_LAYERS_EXT:
            *params = mState.mCaps.maxFramebufferLayers;
            break;
        case GL_LAYER_PROVOKING_VERTEX_EXT:
            *params = mState.mCaps.layerProvokingVertex;
            break;
        case GL_MAX_GEOMETRY_UNIFORM_COMPONENTS_EXT:
            *params = mState.mCaps.maxShaderUniformComponents[ShaderType::Geometry];
            break;
        case GL_MAX_GEOMETRY_UNIFORM_BLOCKS_EXT:
            *params = mState.mCaps.maxShaderUniformBlocks[ShaderType::Geometry];
            break;
        case GL_MAX_COMBINED_GEOMETRY_UNIFORM_COMPONENTS_EXT:
            *params = static_cast<GLint>(
                mState.mCaps.maxCombinedShaderUniformComponents[ShaderType::Geometry]);
            break;
        case GL_MAX_GEOMETRY_INPUT_COMPONENTS_EXT:
            *params = mState.mCaps.maxGeometryInputComponents;
            break;
        case GL_MAX_GEOMETRY_OUTPUT_COMPONENTS_EXT:
            *params = mState.mCaps.maxGeometryOutputComponents;
            break;
        case GL_MAX_GEOMETRY_OUTPUT_VERTICES_EXT:
            *params = mState.mCaps.maxGeometryOutputVertices;
            break;
        case GL_MAX_GEOMETRY_TOTAL_OUTPUT_COMPONENTS_EXT:
            *params = mState.mCaps.maxGeometryTotalOutputComponents;
            break;
        case GL_MAX_GEOMETRY_SHADER_INVOCATIONS_EXT:
            *params = mState.mCaps.maxGeometryShaderInvocations;
            break;
        case GL_MAX_GEOMETRY_TEXTURE_IMAGE_UNITS_EXT:
            *params = mState.mCaps.maxShaderTextureImageUnits[ShaderType::Geometry];
            break;
        case GL_MAX_GEOMETRY_ATOMIC_COUNTER_BUFFERS_EXT:
            *params = mState.mCaps.maxShaderAtomicCounterBuffers[ShaderType::Geometry];
            break;
        case GL_MAX_GEOMETRY_ATOMIC_COUNTERS_EXT:
            *params = mState.mCaps.maxShaderAtomicCounters[ShaderType::Geometry];
            break;
        case GL_MAX_GEOMETRY_IMAGE_UNIFORMS_EXT:
            *params = mState.mCaps.maxShaderImageUniforms[ShaderType::Geometry];
            break;
        case GL_MAX_GEOMETRY_SHADER_STORAGE_BLOCKS_EXT:
            *params = mState.mCaps.maxShaderStorageBlocks[ShaderType::Geometry];
            break;
        // GLES1 emulation: Caps queries
        case GL_MAX_TEXTURE_UNITS:
            *params = mState.mCaps.maxMultitextureUnits;
            break;
        case GL_MAX_MODELVIEW_STACK_DEPTH:
            *params = mState.mCaps.maxModelviewMatrixStackDepth;
            break;
        case GL_MAX_PROJECTION_STACK_DEPTH:
            *params = mState.mCaps.maxProjectionMatrixStackDepth;
            break;
        case GL_MAX_TEXTURE_STACK_DEPTH:
            *params = mState.mCaps.maxTextureMatrixStackDepth;
            break;
        case GL_MAX_LIGHTS:
            *params = mState.mCaps.maxLights;
            break;

        // case GL_MAX_CLIP_DISTANCES_EXT:  Conflict enum value
        case GL_MAX_CLIP_PLANES:
            if (getClientVersion().major >= 2)
            {
                // GL_APPLE_clip_distance/GL_EXT_clip_cull_distance
                *params = mState.mCaps.maxClipDistances;
            }
            else
            {
                *params = mState.mCaps.maxClipPlanes;
            }
            break;
        // GLES1 emulation: Vertex attribute queries
        case GL_VERTEX_ARRAY_BUFFER_BINDING:
        case GL_NORMAL_ARRAY_BUFFER_BINDING:
        case GL_COLOR_ARRAY_BUFFER_BINDING:
        case GL_POINT_SIZE_ARRAY_BUFFER_BINDING_OES:
        case GL_TEXTURE_COORD_ARRAY_BUFFER_BINDING:
            getVertexAttribiv(static_cast<GLuint>(vertexArrayIndex(ParamToVertexArrayType(pname))),
                              GL_VERTEX_ATTRIB_ARRAY_BUFFER_BINDING, params);
            break;
        case GL_VERTEX_ARRAY_STRIDE:
        case GL_NORMAL_ARRAY_STRIDE:
        case GL_COLOR_ARRAY_STRIDE:
        case GL_POINT_SIZE_ARRAY_STRIDE_OES:
        case GL_TEXTURE_COORD_ARRAY_STRIDE:
            getVertexAttribiv(static_cast<GLuint>(vertexArrayIndex(ParamToVertexArrayType(pname))),
                              GL_VERTEX_ATTRIB_ARRAY_STRIDE, params);
            break;
        case GL_VERTEX_ARRAY_SIZE:
        case GL_COLOR_ARRAY_SIZE:
        case GL_TEXTURE_COORD_ARRAY_SIZE:
            getVertexAttribiv(static_cast<GLuint>(vertexArrayIndex(ParamToVertexArrayType(pname))),
                              GL_VERTEX_ATTRIB_ARRAY_SIZE, params);
            break;
        case GL_VERTEX_ARRAY_TYPE:
        case GL_COLOR_ARRAY_TYPE:
        case GL_NORMAL_ARRAY_TYPE:
        case GL_POINT_SIZE_ARRAY_TYPE_OES:
        case GL_TEXTURE_COORD_ARRAY_TYPE:
            getVertexAttribiv(static_cast<GLuint>(vertexArrayIndex(ParamToVertexArrayType(pname))),
                              GL_VERTEX_ATTRIB_ARRAY_TYPE, params);
            break;

        // GL_KHR_parallel_shader_compile
        case GL_MAX_SHADER_COMPILER_THREADS_KHR:
            *params = mState.getMaxShaderCompilerThreads();
            break;

        // GL_EXT_blend_func_extended
        case GL_MAX_DUAL_SOURCE_DRAW_BUFFERS_EXT:
            *params = mState.mExtensions.maxDualSourceDrawBuffers;
            break;

        default:
            ANGLE_CONTEXT_TRY(mState.getIntegerv(this, pname, params));
            break;
    }
}

void Context::getInteger64vImpl(GLenum pname, GLint64 *params)
{
    // Queries about context capabilities and maximums are answered by Context.
    // Queries about current GL state values are answered by State.
    switch (pname)
    {
        case GL_MAX_ELEMENT_INDEX:
            *params = mState.mCaps.maxElementIndex;
            break;
        case GL_MAX_UNIFORM_BLOCK_SIZE:
            *params = mState.mCaps.maxUniformBlockSize;
            break;
        case GL_MAX_COMBINED_VERTEX_UNIFORM_COMPONENTS:
            *params = mState.mCaps.maxCombinedShaderUniformComponents[ShaderType::Vertex];
            break;
        case GL_MAX_COMBINED_FRAGMENT_UNIFORM_COMPONENTS:
            *params = mState.mCaps.maxCombinedShaderUniformComponents[ShaderType::Fragment];
            break;
        case GL_MAX_SERVER_WAIT_TIMEOUT:
            *params = mState.mCaps.maxServerWaitTimeout;
            break;

        // GL_EXT_disjoint_timer_query
        case GL_TIMESTAMP_EXT:
            *params = mImplementation->getTimestamp();
            break;

        case GL_MAX_SHADER_STORAGE_BLOCK_SIZE:
            *params = mState.mCaps.maxShaderStorageBlockSize;
            break;
        default:
            UNREACHABLE();
            break;
    }
}

void Context::getPointerv(GLenum pname, void **params)
{
    mState.getPointerv(this, pname, params);
}

void Context::getPointervRobustANGLERobust(GLenum pname,
                                           GLsizei bufSize,
                                           GLsizei *length,
                                           void **params)
{
    UNIMPLEMENTED();
}

void Context::getIntegeri_v(GLenum target, GLuint index, GLint *data)
{
    // Queries about context capabilities and maximums are answered by Context.
    // Queries about current GL state values are answered by State.

    GLenum nativeType;
    unsigned int numParams;
    bool queryStatus = getIndexedQueryParameterInfo(target, &nativeType, &numParams);
    ASSERT(queryStatus);

    if (nativeType == GL_INT)
    {
        switch (target)
        {
            case GL_MAX_COMPUTE_WORK_GROUP_COUNT:
                ASSERT(index < 3u);
                *data = mState.mCaps.maxComputeWorkGroupCount[index];
                break;
            case GL_MAX_COMPUTE_WORK_GROUP_SIZE:
                ASSERT(index < 3u);
                *data = mState.mCaps.maxComputeWorkGroupSize[index];
                break;
            default:
                mState.getIntegeri_v(target, index, data);
        }
    }
    else
    {
        CastIndexedStateValues(this, nativeType, target, index, numParams, data);
    }
}

void Context::getIntegeri_vRobust(GLenum target,
                                  GLuint index,
                                  GLsizei bufSize,
                                  GLsizei *length,
                                  GLint *data)
{
    getIntegeri_v(target, index, data);
}

void Context::getInteger64i_v(GLenum target, GLuint index, GLint64 *data)
{
    // Queries about context capabilities and maximums are answered by Context.
    // Queries about current GL state values are answered by State.

    GLenum nativeType;
    unsigned int numParams;
    bool queryStatus = getIndexedQueryParameterInfo(target, &nativeType, &numParams);
    ASSERT(queryStatus);

    if (nativeType == GL_INT_64_ANGLEX)
    {
        mState.getInteger64i_v(target, index, data);
    }
    else
    {
        CastIndexedStateValues(this, nativeType, target, index, numParams, data);
    }
}

void Context::getInteger64i_vRobust(GLenum target,
                                    GLuint index,
                                    GLsizei bufSize,
                                    GLsizei *length,
                                    GLint64 *data)
{
    getInteger64i_v(target, index, data);
}

void Context::getBooleani_v(GLenum target, GLuint index, GLboolean *data)
{
    // Queries about context capabilities and maximums are answered by Context.
    // Queries about current GL state values are answered by State.

    GLenum nativeType;
    unsigned int numParams;
    bool queryStatus = getIndexedQueryParameterInfo(target, &nativeType, &numParams);
    ASSERT(queryStatus);

    if (nativeType == GL_BOOL)
    {
        mState.getBooleani_v(target, index, data);
    }
    else
    {
        CastIndexedStateValues(this, nativeType, target, index, numParams, data);
    }
}

void Context::getBooleani_vRobust(GLenum target,
                                  GLuint index,
                                  GLsizei bufSize,
                                  GLsizei *length,
                                  GLboolean *data)
{
    getBooleani_v(target, index, data);
}

void Context::getBufferParameteriv(BufferBinding target, GLenum pname, GLint *params)
{
    Buffer *buffer = mState.getTargetBuffer(target);
    QueryBufferParameteriv(buffer, pname, params);
}

void Context::getBufferParameterivRobust(BufferBinding target,
                                         GLenum pname,
                                         GLsizei bufSize,
                                         GLsizei *length,
                                         GLint *params)
{
    getBufferParameteriv(target, pname, params);
}

void Context::getFramebufferAttachmentParameteriv(GLenum target,
                                                  GLenum attachment,
                                                  GLenum pname,
                                                  GLint *params)
{
    const Framebuffer *framebuffer = mState.getTargetFramebuffer(target);
    QueryFramebufferAttachmentParameteriv(this, framebuffer, attachment, pname, params);
}

void Context::getFramebufferAttachmentParameterivRobust(GLenum target,
                                                        GLenum attachment,
                                                        GLenum pname,
                                                        GLsizei bufSize,
                                                        GLsizei *length,
                                                        GLint *params)
{
    getFramebufferAttachmentParameteriv(target, attachment, pname, params);
}

void Context::getRenderbufferParameteriv(GLenum target, GLenum pname, GLint *params)
{
    Renderbuffer *renderbuffer = mState.getCurrentRenderbuffer();
    QueryRenderbufferiv(this, renderbuffer, pname, params);
}

void Context::getRenderbufferParameterivRobust(GLenum target,
                                               GLenum pname,
                                               GLsizei bufSize,
                                               GLsizei *length,
                                               GLint *params)
{
    getRenderbufferParameteriv(target, pname, params);
}

void Context::texBuffer(GLenum target, GLenum internalformat, BufferID buffer)
{
    UNIMPLEMENTED();
}

void Context::texBufferRange(GLenum target,
                             GLenum internalformat,
                             BufferID buffer,
                             GLintptr offset,
                             GLsizeiptr size)
{
    UNIMPLEMENTED();
}

void Context::getTexParameterfv(TextureType target, GLenum pname, GLfloat *params)
{
    const Texture *const texture = getTextureByType(target);
    QueryTexParameterfv(this, texture, pname, params);
}

void Context::getTexParameterfvRobust(TextureType target,
                                      GLenum pname,
                                      GLsizei bufSize,
                                      GLsizei *length,
                                      GLfloat *params)
{
    getTexParameterfv(target, pname, params);
}

void Context::getTexParameteriv(TextureType target, GLenum pname, GLint *params)
{
    const Texture *const texture = getTextureByType(target);
    QueryTexParameteriv(this, texture, pname, params);
}

void Context::getTexParameterIiv(TextureType target, GLenum pname, GLint *params)
{
    const Texture *const texture = getTextureByType(target);
    QueryTexParameterIiv(this, texture, pname, params);
}

void Context::getTexParameterIuiv(TextureType target, GLenum pname, GLuint *params)
{
    const Texture *const texture = getTextureByType(target);
    QueryTexParameterIuiv(this, texture, pname, params);
}

void Context::getTexParameterivRobust(TextureType target,
                                      GLenum pname,
                                      GLsizei bufSize,
                                      GLsizei *length,
                                      GLint *params)
{
    getTexParameteriv(target, pname, params);
}

void Context::getTexParameterIivRobust(TextureType target,
                                       GLenum pname,
                                       GLsizei bufSize,
                                       GLsizei *length,
                                       GLint *params)
{
    UNIMPLEMENTED();
}

void Context::getTexParameterIuivRobust(TextureType target,
                                        GLenum pname,
                                        GLsizei bufSize,
                                        GLsizei *length,
                                        GLuint *params)
{
    UNIMPLEMENTED();
}

void Context::getTexLevelParameteriv(TextureTarget target, GLint level, GLenum pname, GLint *params)
{
    Texture *texture = getTextureByTarget(target);
    QueryTexLevelParameteriv(texture, target, level, pname, params);
}

void Context::getTexLevelParameterivRobust(TextureTarget target,
                                           GLint level,
                                           GLenum pname,
                                           GLsizei bufSize,
                                           GLsizei *length,
                                           GLint *params)
{
    UNIMPLEMENTED();
}

void Context::getTexLevelParameterfv(TextureTarget target,
                                     GLint level,
                                     GLenum pname,
                                     GLfloat *params)
{
    Texture *texture = getTextureByTarget(target);
    QueryTexLevelParameterfv(texture, target, level, pname, params);
}

void Context::getTexLevelParameterfvRobust(TextureTarget target,
                                           GLint level,
                                           GLenum pname,
                                           GLsizei bufSize,
                                           GLsizei *length,
                                           GLfloat *params)
{
    UNIMPLEMENTED();
}

void Context::texParameterf(TextureType target, GLenum pname, GLfloat param)
{
    Texture *const texture = getTextureByType(target);
    SetTexParameterf(this, texture, pname, param);
}

void Context::texParameterfv(TextureType target, GLenum pname, const GLfloat *params)
{
    Texture *const texture = getTextureByType(target);
    SetTexParameterfv(this, texture, pname, params);
}

void Context::texParameterfvRobust(TextureType target,
                                   GLenum pname,
                                   GLsizei bufSize,
                                   const GLfloat *params)
{
    texParameterfv(target, pname, params);
}

void Context::texParameteri(TextureType target, GLenum pname, GLint param)
{
    Texture *const texture = getTextureByType(target);
    SetTexParameteri(this, texture, pname, param);
}

void Context::texParameteriv(TextureType target, GLenum pname, const GLint *params)
{
    Texture *const texture = getTextureByType(target);
    SetTexParameteriv(this, texture, pname, params);
}

void Context::texParameterIiv(TextureType target, GLenum pname, const GLint *params)
{
    Texture *const texture = getTextureByType(target);
    SetTexParameterIiv(this, texture, pname, params);
}

void Context::texParameterIuiv(TextureType target, GLenum pname, const GLuint *params)
{
    Texture *const texture = getTextureByType(target);
    SetTexParameterIuiv(this, texture, pname, params);
}

void Context::texParameterivRobust(TextureType target,
                                   GLenum pname,
                                   GLsizei bufSize,
                                   const GLint *params)
{
    texParameteriv(target, pname, params);
}

void Context::texParameterIivRobust(TextureType target,
                                    GLenum pname,
                                    GLsizei bufSize,
                                    const GLint *params)
{
    UNIMPLEMENTED();
}

void Context::texParameterIuivRobust(TextureType target,
                                     GLenum pname,
                                     GLsizei bufSize,
                                     const GLuint *params)
{
    UNIMPLEMENTED();
}

void Context::drawArraysInstanced(PrimitiveMode mode,
                                  GLint first,
                                  GLsizei count,
                                  GLsizei instanceCount)
{
    // No-op if count draws no primitives for given mode
    if (noopDrawInstanced(mode, count, instanceCount))
    {
        return;
    }

    ANGLE_CONTEXT_TRY(prepareForDraw(mode));
    ANGLE_CONTEXT_TRY(
        mImplementation->drawArraysInstanced(this, mode, first, count, instanceCount));
    MarkTransformFeedbackBufferUsage(this, count, instanceCount);
    MarkShaderStorageBufferUsage(this);
}

void Context::drawElementsInstanced(PrimitiveMode mode,
                                    GLsizei count,
                                    DrawElementsType type,
                                    const void *indices,
                                    GLsizei instances)
{
    // No-op if count draws no primitives for given mode
    if (noopDrawInstanced(mode, count, instances))
    {
        return;
    }

    ANGLE_CONTEXT_TRY(prepareForDraw(mode));
    ANGLE_CONTEXT_TRY(
        mImplementation->drawElementsInstanced(this, mode, count, type, indices, instances));
    MarkShaderStorageBufferUsage(this);
}

void Context::drawElementsBaseVertex(GLenum mode,
                                     GLsizei count,
                                     GLenum type,
                                     const void *indices,
                                     GLint basevertex)
{
    UNIMPLEMENTED();
}

void Context::drawElementsInstancedBaseVertex(GLenum mode,
                                              GLsizei count,
                                              GLenum type,
                                              const void *indices,
                                              GLsizei instancecount,
                                              GLint basevertex)
{
    UNIMPLEMENTED();
}

void Context::drawRangeElements(PrimitiveMode mode,
                                GLuint start,
                                GLuint end,
                                GLsizei count,
                                DrawElementsType type,
                                const void *indices)
{
    // No-op if count draws no primitives for given mode
    if (noopDraw(mode, count))
    {
        return;
    }

    ANGLE_CONTEXT_TRY(prepareForDraw(mode));
    ANGLE_CONTEXT_TRY(
        mImplementation->drawRangeElements(this, mode, start, end, count, type, indices));
    MarkShaderStorageBufferUsage(this);
}

void Context::drawRangeElementsBaseVertex(GLenum mode,
                                          GLuint start,
                                          GLuint end,
                                          GLsizei count,
                                          GLenum type,
                                          const void *indices,
                                          GLint basevertex)
{
    UNIMPLEMENTED();
}

void Context::drawArraysIndirect(PrimitiveMode mode, const void *indirect)
{
    ANGLE_CONTEXT_TRY(prepareForDraw(mode));
    ANGLE_CONTEXT_TRY(mImplementation->drawArraysIndirect(this, mode, indirect));
    MarkShaderStorageBufferUsage(this);
}

void Context::drawElementsIndirect(PrimitiveMode mode, DrawElementsType type, const void *indirect)
{
    ANGLE_CONTEXT_TRY(prepareForDraw(mode));
    ANGLE_CONTEXT_TRY(mImplementation->drawElementsIndirect(this, mode, type, indirect));
    MarkShaderStorageBufferUsage(this);
}

void Context::flush()
{
    ANGLE_CONTEXT_TRY(mImplementation->flush(this));
}

void Context::finish()
{
    ANGLE_CONTEXT_TRY(mImplementation->finish(this));
}

void Context::insertEventMarker(GLsizei length, const char *marker)
{
    ASSERT(mImplementation);
    mImplementation->insertEventMarker(length, marker);
}

void Context::pushGroupMarker(GLsizei length, const char *marker)
{
    ASSERT(mImplementation);

    if (marker == nullptr)
    {
        // From the EXT_debug_marker spec,
        // "If <marker> is null then an empty string is pushed on the stack."
        mImplementation->pushGroupMarker(length, "");
    }
    else
    {
        mImplementation->pushGroupMarker(length, marker);
    }
}

void Context::popGroupMarker()
{
    ASSERT(mImplementation);
    mImplementation->popGroupMarker();
}

void Context::bindUniformLocation(ShaderProgramID program, GLint location, const GLchar *name)
{
    Program *programObject = getProgramResolveLink(program);
    ASSERT(programObject);

    programObject->bindUniformLocation(location, name);
}

void Context::coverageModulation(GLenum components)
{
    mState.setCoverageModulation(components);
}

void Context::matrixLoadf(GLenum matrixMode, const GLfloat *matrix)
{
    mState.loadPathRenderingMatrix(matrixMode, matrix);
}

void Context::matrixLoadIdentity(GLenum matrixMode)
{
    GLfloat I[16];
    angle::Matrix<GLfloat>::setToIdentity(I);

    mState.loadPathRenderingMatrix(matrixMode, I);
}

void Context::stencilFillPath(PathID path, GLenum fillMode, GLuint mask)
{
    const auto *pathObj = mState.mPathManager->getPath(path);
    if (!pathObj)
        return;

    ANGLE_CONTEXT_TRY(syncStateForPathOperation());

    mImplementation->stencilFillPath(pathObj, fillMode, mask);
}

void Context::stencilStrokePath(PathID path, GLint reference, GLuint mask)
{
    const auto *pathObj = mState.mPathManager->getPath(path);
    if (!pathObj)
        return;

    ANGLE_CONTEXT_TRY(syncStateForPathOperation());

    mImplementation->stencilStrokePath(pathObj, reference, mask);
}

void Context::coverFillPath(PathID path, GLenum coverMode)
{
    const auto *pathObj = mState.mPathManager->getPath(path);
    if (!pathObj)
        return;

    ANGLE_CONTEXT_TRY(syncStateForPathOperation());

    mImplementation->coverFillPath(pathObj, coverMode);
}

void Context::coverStrokePath(PathID path, GLenum coverMode)
{
    const auto *pathObj = mState.mPathManager->getPath(path);
    if (!pathObj)
        return;

    ANGLE_CONTEXT_TRY(syncStateForPathOperation());

    mImplementation->coverStrokePath(pathObj, coverMode);
}

void Context::stencilThenCoverFillPath(PathID path, GLenum fillMode, GLuint mask, GLenum coverMode)
{
    const auto *pathObj = mState.mPathManager->getPath(path);
    if (!pathObj)
        return;

    ANGLE_CONTEXT_TRY(syncStateForPathOperation());

    mImplementation->stencilThenCoverFillPath(pathObj, fillMode, mask, coverMode);
}

void Context::stencilThenCoverStrokePath(PathID path,
                                         GLint reference,
                                         GLuint mask,
                                         GLenum coverMode)
{
    const auto *pathObj = mState.mPathManager->getPath(path);
    if (!pathObj)
        return;

    ANGLE_CONTEXT_TRY(syncStateForPathOperation());

    mImplementation->stencilThenCoverStrokePath(pathObj, reference, mask, coverMode);
}

void Context::coverFillPathInstanced(GLsizei numPaths,
                                     GLenum pathNameType,
                                     const void *paths,
                                     PathID pathBase,
                                     GLenum coverMode,
                                     GLenum transformType,
                                     const GLfloat *transformValues)
{
    const auto &pathObjects =
        GatherPaths(*mState.mPathManager, numPaths, pathNameType, paths, pathBase);

    ANGLE_CONTEXT_TRY(syncStateForPathOperation());

    mImplementation->coverFillPathInstanced(pathObjects, coverMode, transformType, transformValues);
}

void Context::coverStrokePathInstanced(GLsizei numPaths,
                                       GLenum pathNameType,
                                       const void *paths,
                                       PathID pathBase,
                                       GLenum coverMode,
                                       GLenum transformType,
                                       const GLfloat *transformValues)
{
    const auto &pathObjects =
        GatherPaths(*mState.mPathManager, numPaths, pathNameType, paths, pathBase);

    // TODO(svaisanen@nvidia.com): maybe sync only state required for path rendering?
    ANGLE_CONTEXT_TRY(syncStateForPathOperation());

    mImplementation->coverStrokePathInstanced(pathObjects, coverMode, transformType,
                                              transformValues);
}

void Context::stencilFillPathInstanced(GLsizei numPaths,
                                       GLenum pathNameType,
                                       const void *paths,
                                       PathID pathBase,
                                       GLenum fillMode,
                                       GLuint mask,
                                       GLenum transformType,
                                       const GLfloat *transformValues)
{
    const auto &pathObjects =
        GatherPaths(*mState.mPathManager, numPaths, pathNameType, paths, pathBase);

    // TODO(svaisanen@nvidia.com): maybe sync only state required for path rendering?
    ANGLE_CONTEXT_TRY(syncStateForPathOperation());

    mImplementation->stencilFillPathInstanced(pathObjects, fillMode, mask, transformType,
                                              transformValues);
}

void Context::stencilStrokePathInstanced(GLsizei numPaths,
                                         GLenum pathNameType,
                                         const void *paths,
                                         PathID pathBase,
                                         GLint reference,
                                         GLuint mask,
                                         GLenum transformType,
                                         const GLfloat *transformValues)
{
    const auto &pathObjects =
        GatherPaths(*mState.mPathManager, numPaths, pathNameType, paths, pathBase);

    ANGLE_CONTEXT_TRY(syncStateForPathOperation());

    mImplementation->stencilStrokePathInstanced(pathObjects, reference, mask, transformType,
                                                transformValues);
}

void Context::stencilThenCoverFillPathInstanced(GLsizei numPaths,
                                                GLenum pathNameType,
                                                const void *paths,
                                                PathID pathBase,
                                                GLenum fillMode,
                                                GLuint mask,
                                                GLenum coverMode,
                                                GLenum transformType,
                                                const GLfloat *transformValues)
{
    const auto &pathObjects =
        GatherPaths(*mState.mPathManager, numPaths, pathNameType, paths, pathBase);

    ANGLE_CONTEXT_TRY(syncStateForPathOperation());

    mImplementation->stencilThenCoverFillPathInstanced(pathObjects, coverMode, fillMode, mask,
                                                       transformType, transformValues);
}

void Context::stencilThenCoverStrokePathInstanced(GLsizei numPaths,
                                                  GLenum pathNameType,
                                                  const void *paths,
                                                  PathID pathBase,
                                                  GLint reference,
                                                  GLuint mask,
                                                  GLenum coverMode,
                                                  GLenum transformType,
                                                  const GLfloat *transformValues)
{
    const auto &pathObjects =
        GatherPaths(*mState.mPathManager, numPaths, pathNameType, paths, pathBase);

    ANGLE_CONTEXT_TRY(syncStateForPathOperation());

    mImplementation->stencilThenCoverStrokePathInstanced(pathObjects, coverMode, reference, mask,
                                                         transformType, transformValues);
}

void Context::bindFragmentInputLocation(ShaderProgramID program, GLint location, const GLchar *name)
{
    auto *programObject = getProgramResolveLink(program);

    programObject->bindFragmentInputLocation(location, name);
}

void Context::programPathFragmentInputGen(ShaderProgramID program,
                                          GLint location,
                                          GLenum genMode,
                                          GLint components,
                                          const GLfloat *coeffs)
{
    auto *programObject = getProgramResolveLink(program);

    programObject->pathFragmentInputGen(location, genMode, components, coeffs);
}

GLuint Context::getProgramResourceIndex(ShaderProgramID program,
                                        GLenum programInterface,
                                        const GLchar *name)
{
    const Program *programObject = getProgramResolveLink(program);
    return QueryProgramResourceIndex(programObject, programInterface, name);
}

void Context::getProgramResourceName(ShaderProgramID program,
                                     GLenum programInterface,
                                     GLuint index,
                                     GLsizei bufSize,
                                     GLsizei *length,
                                     GLchar *name)
{
    const Program *programObject = getProgramResolveLink(program);
    QueryProgramResourceName(programObject, programInterface, index, bufSize, length, name);
}

GLint Context::getProgramResourceLocation(ShaderProgramID program,
                                          GLenum programInterface,
                                          const GLchar *name)
{
    const Program *programObject = getProgramResolveLink(program);
    return QueryProgramResourceLocation(programObject, programInterface, name);
}

void Context::getProgramResourceiv(ShaderProgramID program,
                                   GLenum programInterface,
                                   GLuint index,
                                   GLsizei propCount,
                                   const GLenum *props,
                                   GLsizei bufSize,
                                   GLsizei *length,
                                   GLint *params)
{
    const Program *programObject = getProgramResolveLink(program);
    QueryProgramResourceiv(programObject, programInterface, index, propCount, props, bufSize,
                           length, params);
}

void Context::getProgramInterfaceiv(ShaderProgramID program,
                                    GLenum programInterface,
                                    GLenum pname,
                                    GLint *params)
{
    const Program *programObject = getProgramResolveLink(program);
    QueryProgramInterfaceiv(programObject, programInterface, pname, params);
}

void Context::getProgramInterfaceivRobust(ShaderProgramID program,
                                          GLenum programInterface,
                                          GLenum pname,
                                          GLsizei bufSize,
                                          GLsizei *length,
                                          GLint *params)
{
    UNIMPLEMENTED();
}

void Context::handleError(GLenum errorCode,
                          const char *message,
                          const char *file,
                          const char *function,
                          unsigned int line)
{
    mErrors.handleError(errorCode, message, file, function, line);
}

void Context::validationError(GLenum errorCode, const char *message)
{
    mErrors.validationError(errorCode, message);
}

// Get one of the recorded errors and clear its flag, if any.
// [OpenGL ES 2.0.24] section 2.5 page 13.
GLenum Context::getError()
{
    if (mErrors.empty())
    {
        return GL_NO_ERROR;
    }
    else
    {
        return mErrors.popError();
    }
}

// NOTE: this function should not assume that this context is current!
void Context::markContextLost(GraphicsResetStatus status)
{
    ASSERT(status != GraphicsResetStatus::NoError);
    if (mResetStrategy == GL_LOSE_CONTEXT_ON_RESET_EXT)
    {
        mResetStatus       = status;
        mContextLostForced = true;
    }
    mContextLost = true;
}

GLenum Context::getGraphicsResetStatus()
{
    // Even if the application doesn't want to know about resets, we want to know
    // as it will allow us to skip all the calls.
    if (mResetStrategy == GL_NO_RESET_NOTIFICATION_EXT)
    {
        if (!mContextLost && mImplementation->getResetStatus() != GraphicsResetStatus::NoError)
        {
            mContextLost = true;
        }

        // EXT_robustness, section 2.6: If the reset notification behavior is
        // NO_RESET_NOTIFICATION_EXT, then the implementation will never deliver notification of
        // reset events, and GetGraphicsResetStatusEXT will always return NO_ERROR.
        return GL_NO_ERROR;
    }

    // The GL_EXT_robustness spec says that if a reset is encountered, a reset
    // status should be returned at least once, and GL_NO_ERROR should be returned
    // once the device has finished resetting.
    if (!mContextLost)
    {
        ASSERT(mResetStatus == GraphicsResetStatus::NoError);
        mResetStatus = mImplementation->getResetStatus();

        if (mResetStatus != GraphicsResetStatus::NoError)
        {
            mContextLost = true;
        }
    }
    else if (!mContextLostForced && mResetStatus != GraphicsResetStatus::NoError)
    {
        // If markContextLost was used to mark the context lost then
        // assume that is not recoverable, and continue to report the
        // lost reset status for the lifetime of this context.
        mResetStatus = mImplementation->getResetStatus();
    }

    return ToGLenum(mResetStatus);
}

bool Context::isResetNotificationEnabled()
{
    return (mResetStrategy == GL_LOSE_CONTEXT_ON_RESET_EXT);
}

const egl::Config *Context::getConfig() const
{
    return mConfig;
}

EGLenum Context::getClientType() const
{
    return mState.getClientType();
}

EGLenum Context::getRenderBuffer() const
{
    const Framebuffer *framebuffer =
        mState.mFramebufferManager->getFramebuffer(Framebuffer::kDefaultDrawFramebufferHandle);
    if (framebuffer == nullptr)
    {
        return EGL_NONE;
    }

    const FramebufferAttachment *backAttachment = framebuffer->getAttachment(this, GL_BACK);
    ASSERT(backAttachment != nullptr);
    return backAttachment->getSurface()->getRenderBuffer();
}

VertexArray *Context::checkVertexArrayAllocation(VertexArrayID vertexArrayHandle)
{
    // Only called after a prior call to Gen.
    VertexArray *vertexArray = getVertexArray(vertexArrayHandle);
    if (!vertexArray)
    {
        vertexArray =
            new VertexArray(mImplementation.get(), vertexArrayHandle,
                            mState.mCaps.maxVertexAttributes, mState.mCaps.maxVertexAttribBindings);
        vertexArray->setBufferAccessValidationEnabled(mBufferAccessValidationEnabled);

        mVertexArrayMap.assign(vertexArrayHandle, vertexArray);
    }

    return vertexArray;
}

TransformFeedback *Context::checkTransformFeedbackAllocation(
    TransformFeedbackID transformFeedbackHandle)
{
    // Only called after a prior call to Gen.
    TransformFeedback *transformFeedback = getTransformFeedback(transformFeedbackHandle);
    if (!transformFeedback)
    {
        transformFeedback =
            new TransformFeedback(mImplementation.get(), transformFeedbackHandle, mState.mCaps);
        transformFeedback->addRef();
        mTransformFeedbackMap.assign(transformFeedbackHandle, transformFeedback);
    }

    return transformFeedback;
}

bool Context::isVertexArrayGenerated(VertexArrayID vertexArray)
{
    ASSERT(mVertexArrayMap.contains({0}));
    return mVertexArrayMap.contains(vertexArray);
}

bool Context::isTransformFeedbackGenerated(TransformFeedbackID transformFeedback)
{
    ASSERT(mTransformFeedbackMap.contains({0}));
    return mTransformFeedbackMap.contains(transformFeedback);
}

void Context::detachTexture(TextureID texture)
{
    // The State cannot unbind image observers itself, they are owned by the Context
    Texture *tex = mState.mTextureManager->getTexture(texture);
    for (auto &imageBinding : mImageObserverBindings)
    {
        if (imageBinding.getSubject() == tex)
        {
            imageBinding.reset();
        }
    }

    // Simple pass-through to State's detachTexture method, as textures do not require
    // allocation map management either here or in the resource manager at detach time.
    // Zero textures are held by the Context, and we don't attempt to request them from
    // the State.
    mState.detachTexture(this, mZeroTextures, texture);
}

void Context::detachBuffer(Buffer *buffer)
{
    // Simple pass-through to State's detachBuffer method, since
    // only buffer attachments to container objects that are bound to the current context
    // should be detached. And all those are available in State.

    // [OpenGL ES 3.2] section 5.1.2 page 45:
    // Attachments to unbound container objects, such as
    // deletion of a buffer attached to a vertex array object which is not bound to the context,
    // are not affected and continue to act as references on the deleted object
    ANGLE_CONTEXT_TRY(mState.detachBuffer(this, buffer));
}

void Context::detachFramebuffer(FramebufferID framebuffer)
{
    // Framebuffer detachment is handled by Context, because 0 is a valid
    // Framebuffer object, and a pointer to it must be passed from Context
    // to State at binding time.

    // [OpenGL ES 2.0.24] section 4.4 page 107:
    // If a framebuffer that is currently bound to the target FRAMEBUFFER is deleted, it is as
    // though BindFramebuffer had been executed with the target of FRAMEBUFFER and framebuffer of
    // zero.

    if (mState.removeReadFramebufferBinding(framebuffer) && framebuffer.value != 0)
    {
        bindReadFramebuffer({0});
    }

    if (mState.removeDrawFramebufferBinding(framebuffer) && framebuffer.value != 0)
    {
        bindDrawFramebuffer({0});
    }
}

void Context::detachRenderbuffer(RenderbufferID renderbuffer)
{
    mState.detachRenderbuffer(this, renderbuffer);
}

void Context::detachVertexArray(VertexArrayID vertexArray)
{
    // Vertex array detachment is handled by Context, because 0 is a valid
    // VAO, and a pointer to it must be passed from Context to State at
    // binding time.

    // [OpenGL ES 3.0.2] section 2.10 page 43:
    // If a vertex array object that is currently bound is deleted, the binding
    // for that object reverts to zero and the default vertex array becomes current.
    if (mState.removeVertexArrayBinding(this, vertexArray))
    {
        bindVertexArray({0});
    }
}

void Context::detachTransformFeedback(TransformFeedbackID transformFeedback)
{
    // Transform feedback detachment is handled by Context, because 0 is a valid
    // transform feedback, and a pointer to it must be passed from Context to State at
    // binding time.

    // The OpenGL specification doesn't mention what should happen when the currently bound
    // transform feedback object is deleted. Since it is a container object, we treat it like
    // VAOs and FBOs and set the current bound transform feedback back to 0.
    if (mState.removeTransformFeedbackBinding(this, transformFeedback))
    {
        bindTransformFeedback(GL_TRANSFORM_FEEDBACK, {0});
    }
}

void Context::detachSampler(SamplerID sampler)
{
    mState.detachSampler(this, sampler);
}

void Context::detachProgramPipeline(ProgramPipelineID pipeline)
{
    mState.detachProgramPipeline(this, pipeline);
}

void Context::vertexAttribDivisor(GLuint index, GLuint divisor)
{
    mState.setVertexAttribDivisor(this, index, divisor);
    mStateCache.onVertexArrayStateChange(this);
}

void Context::samplerParameteri(SamplerID sampler, GLenum pname, GLint param)
{
    Sampler *const samplerObject =
        mState.mSamplerManager->checkSamplerAllocation(mImplementation.get(), sampler);
    SetSamplerParameteri(this, samplerObject, pname, param);
}

void Context::samplerParameteriv(SamplerID sampler, GLenum pname, const GLint *param)
{
    Sampler *const samplerObject =
        mState.mSamplerManager->checkSamplerAllocation(mImplementation.get(), sampler);
    SetSamplerParameteriv(this, samplerObject, pname, param);
}

void Context::samplerParameterIiv(SamplerID sampler, GLenum pname, const GLint *param)
{
    Sampler *const samplerObject =
        mState.mSamplerManager->checkSamplerAllocation(mImplementation.get(), sampler);
    SetSamplerParameterIiv(this, samplerObject, pname, param);
}

void Context::samplerParameterIuiv(SamplerID sampler, GLenum pname, const GLuint *param)
{
    Sampler *const samplerObject =
        mState.mSamplerManager->checkSamplerAllocation(mImplementation.get(), sampler);
    SetSamplerParameterIuiv(this, samplerObject, pname, param);
}

void Context::samplerParameterivRobust(SamplerID sampler,
                                       GLenum pname,
                                       GLsizei bufSize,
                                       const GLint *param)
{
    samplerParameteriv(sampler, pname, param);
}

void Context::samplerParameterIivRobust(SamplerID sampler,
                                        GLenum pname,
                                        GLsizei bufSize,
                                        const GLint *param)
{
    UNIMPLEMENTED();
}

void Context::samplerParameterIuivRobust(SamplerID sampler,
                                         GLenum pname,
                                         GLsizei bufSize,
                                         const GLuint *param)
{
    UNIMPLEMENTED();
}

void Context::samplerParameterf(SamplerID sampler, GLenum pname, GLfloat param)
{
    Sampler *const samplerObject =
        mState.mSamplerManager->checkSamplerAllocation(mImplementation.get(), sampler);
    SetSamplerParameterf(this, samplerObject, pname, param);
}

void Context::samplerParameterfv(SamplerID sampler, GLenum pname, const GLfloat *param)
{
    Sampler *const samplerObject =
        mState.mSamplerManager->checkSamplerAllocation(mImplementation.get(), sampler);
    SetSamplerParameterfv(this, samplerObject, pname, param);
}

void Context::samplerParameterfvRobust(SamplerID sampler,
                                       GLenum pname,
                                       GLsizei bufSize,
                                       const GLfloat *param)
{
    samplerParameterfv(sampler, pname, param);
}

void Context::getSamplerParameteriv(SamplerID sampler, GLenum pname, GLint *params)
{
    const Sampler *const samplerObject =
        mState.mSamplerManager->checkSamplerAllocation(mImplementation.get(), sampler);
    QuerySamplerParameteriv(samplerObject, pname, params);
}

void Context::getSamplerParameterIiv(SamplerID sampler, GLenum pname, GLint *params)
{
    const Sampler *const samplerObject =
        mState.mSamplerManager->checkSamplerAllocation(mImplementation.get(), sampler);
    QuerySamplerParameterIiv(samplerObject, pname, params);
}

void Context::getSamplerParameterIuiv(SamplerID sampler, GLenum pname, GLuint *params)
{
    const Sampler *const samplerObject =
        mState.mSamplerManager->checkSamplerAllocation(mImplementation.get(), sampler);
    QuerySamplerParameterIuiv(samplerObject, pname, params);
}

void Context::getSamplerParameterivRobust(SamplerID sampler,
                                          GLenum pname,
                                          GLsizei bufSize,
                                          GLsizei *length,
                                          GLint *params)
{
    getSamplerParameteriv(sampler, pname, params);
}

void Context::getSamplerParameterIivRobust(SamplerID sampler,
                                           GLenum pname,
                                           GLsizei bufSize,
                                           GLsizei *length,
                                           GLint *params)
{
    UNIMPLEMENTED();
}

void Context::getSamplerParameterIuivRobust(SamplerID sampler,
                                            GLenum pname,
                                            GLsizei bufSize,
                                            GLsizei *length,
                                            GLuint *params)
{
    UNIMPLEMENTED();
}

void Context::getSamplerParameterfv(SamplerID sampler, GLenum pname, GLfloat *params)
{
    const Sampler *const samplerObject =
        mState.mSamplerManager->checkSamplerAllocation(mImplementation.get(), sampler);
    QuerySamplerParameterfv(samplerObject, pname, params);
}

void Context::getSamplerParameterfvRobust(SamplerID sampler,
                                          GLenum pname,
                                          GLsizei bufSize,
                                          GLsizei *length,
                                          GLfloat *params)
{
    getSamplerParameterfv(sampler, pname, params);
}

void Context::programParameteri(ShaderProgramID program, GLenum pname, GLint value)
{
    gl::Program *programObject = getProgramResolveLink(program);
    SetProgramParameteri(programObject, pname, value);
}

void Context::initRendererString()
{
    std::ostringstream rendererString;
    rendererString << "ANGLE (";
    rendererString << mImplementation->getRendererDescription();
    rendererString << ")";

    mRendererString = MakeStaticString(rendererString.str());
}

void Context::initVersionStrings()
{
    const Version &clientVersion = getClientVersion();

    std::ostringstream versionString;
    if (getClientType() == EGL_OPENGL_ES_API)
    {
        versionString << "OpenGL ES ";
    }
    versionString << clientVersion.major << "." << clientVersion.minor << ".0 (ANGLE "
                  << ANGLE_VERSION_STRING << ")";
    mVersionString = MakeStaticString(versionString.str());

    std::ostringstream shadingLanguageVersionString;
    if (getClientType() == EGL_OPENGL_ES_API)
    {
        shadingLanguageVersionString << "OpenGL ES GLSL ES ";
    }
    else
    {
        ASSERT(getClientType() == EGL_OPENGL_API);
        shadingLanguageVersionString << "OpenGL GLSL ";
    }
    shadingLanguageVersionString << (clientVersion.major == 2 ? 1 : clientVersion.major) << "."
                                 << clientVersion.minor << "0 (ANGLE " << ANGLE_VERSION_STRING
                                 << ")";
    mShadingLanguageString = MakeStaticString(shadingLanguageVersionString.str());
}

void Context::initExtensionStrings()
{
    auto mergeExtensionStrings = [](const std::vector<const char *> &strings) {
        std::ostringstream combinedStringStream;
        std::copy(strings.begin(), strings.end(),
                  std::ostream_iterator<const char *>(combinedStringStream, " "));
        return MakeStaticString(combinedStringStream.str());
    };

    mExtensionStrings.clear();
    for (const auto &extensionString : mState.mExtensions.getStrings())
    {
        mExtensionStrings.push_back(MakeStaticString(extensionString));
    }
    mExtensionString = mergeExtensionStrings(mExtensionStrings);

    mRequestableExtensionStrings.clear();
    for (const auto &extensionInfo : GetExtensionInfoMap())
    {
        if (extensionInfo.second.Requestable &&
            !(mState.mExtensions.*(extensionInfo.second.ExtensionsMember)) &&
            mSupportedExtensions.*(extensionInfo.second.ExtensionsMember))
        {
            mRequestableExtensionStrings.push_back(MakeStaticString(extensionInfo.first));
        }
    }
    mRequestableExtensionString = mergeExtensionStrings(mRequestableExtensionStrings);
}

const GLubyte *Context::getString(GLenum name)
{
    return static_cast<const Context *>(this)->getString(name);
}

const GLubyte *Context::getStringi(GLenum name, GLuint index)
{
    return static_cast<const Context *>(this)->getStringi(name, index);
}

const GLubyte *Context::getString(GLenum name) const
{
    switch (name)
    {
        case GL_VENDOR:
            return reinterpret_cast<const GLubyte *>("Google Inc.");

        case GL_RENDERER:
            return reinterpret_cast<const GLubyte *>(mRendererString);

        case GL_VERSION:
            return reinterpret_cast<const GLubyte *>(mVersionString);

        case GL_SHADING_LANGUAGE_VERSION:
            return reinterpret_cast<const GLubyte *>(mShadingLanguageString);

        case GL_EXTENSIONS:
            return reinterpret_cast<const GLubyte *>(mExtensionString);

        case GL_REQUESTABLE_EXTENSIONS_ANGLE:
            return reinterpret_cast<const GLubyte *>(mRequestableExtensionString);

        default:
            UNREACHABLE();
            return nullptr;
    }
}

const GLubyte *Context::getStringi(GLenum name, GLuint index) const
{
    switch (name)
    {
        case GL_EXTENSIONS:
            return reinterpret_cast<const GLubyte *>(mExtensionStrings[index]);

        case GL_REQUESTABLE_EXTENSIONS_ANGLE:
            return reinterpret_cast<const GLubyte *>(mRequestableExtensionStrings[index]);

        default:
            UNREACHABLE();
            return nullptr;
    }
}

size_t Context::getExtensionStringCount() const
{
    return mExtensionStrings.size();
}

bool Context::isExtensionRequestable(const char *name)
{
    const ExtensionInfoMap &extensionInfos = GetExtensionInfoMap();
    auto extension                         = extensionInfos.find(name);

    return extension != extensionInfos.end() && extension->second.Requestable &&
           mSupportedExtensions.*(extension->second.ExtensionsMember);
}

bool Context::isExtensionDisablable(const char *name)
{
    const ExtensionInfoMap &extensionInfos = GetExtensionInfoMap();
    auto extension                         = extensionInfos.find(name);

    return extension != extensionInfos.end() && extension->second.Disablable &&
           mSupportedExtensions.*(extension->second.ExtensionsMember);
}

void Context::requestExtension(const char *name)
{
    setExtensionEnabled(name, true);
}
void Context::disableExtension(const char *name)
{
    setExtensionEnabled(name, false);
}

void Context::setExtensionEnabled(const char *name, bool enabled)
{
    // OVR_multiview is implicitly enabled when OVR_multiview2 is enabled
    if (strcmp(name, "GL_OVR_multiview2") == 0)
    {
        setExtensionEnabled("GL_OVR_multiview", enabled);
    }
    const ExtensionInfoMap &extensionInfos = GetExtensionInfoMap();
    ASSERT(extensionInfos.find(name) != extensionInfos.end());
    const auto &extension = extensionInfos.at(name);
    ASSERT(extension.Requestable);
    ASSERT(isExtensionRequestable(name));

    if (mState.mExtensions.*(extension.ExtensionsMember) == enabled)
    {
        // No change
        return;
    }

    mState.mExtensions.*(extension.ExtensionsMember) = enabled;

    reinitializeAfterExtensionsChanged();
}

void Context::reinitializeAfterExtensionsChanged()
{
    updateCaps();
    initExtensionStrings();

    // Release the shader compiler so it will be re-created with the requested extensions enabled.
    releaseShaderCompiler();

    // Invalidate all textures and framebuffer. Some extensions make new formats renderable or
    // sampleable.
    mState.mTextureManager->signalAllTexturesDirty();
    for (auto &zeroTexture : mZeroTextures)
    {
        if (zeroTexture.get() != nullptr)
        {
            zeroTexture->signalDirtyStorage(InitState::Initialized);
        }
    }

    mState.mFramebufferManager->invalidateFramebufferCompletenessCache();
}

size_t Context::getRequestableExtensionStringCount() const
{
    return mRequestableExtensionStrings.size();
}

void Context::beginTransformFeedback(PrimitiveMode primitiveMode)
{
    TransformFeedback *transformFeedback = mState.getCurrentTransformFeedback();
    ASSERT(transformFeedback != nullptr);
    ASSERT(!transformFeedback->isPaused());

    ANGLE_CONTEXT_TRY(transformFeedback->begin(this, primitiveMode, mState.getProgram()));
    mStateCache.onActiveTransformFeedbackChange(this);
}

bool Context::hasActiveTransformFeedback(ShaderProgramID program) const
{
    for (auto pair : mTransformFeedbackMap)
    {
        if (pair.second != nullptr && pair.second->hasBoundProgram(program))
        {
            return true;
        }
    }
    return false;
}

Extensions Context::generateSupportedExtensions() const
{
    Extensions supportedExtensions = mImplementation->getNativeExtensions();

    // Explicitly enable GL_KHR_parallel_shader_compile
    supportedExtensions.parallelShaderCompile = true;

    if (getClientVersion() < ES_2_0)
    {
        // Default extensions for GLES1
        supportedExtensions.pointSizeArray        = true;
        supportedExtensions.textureCubeMap        = true;
        supportedExtensions.pointSprite           = true;
        supportedExtensions.drawTexture           = true;
        supportedExtensions.parallelShaderCompile = false;
        supportedExtensions.texture3DOES          = false;
    }

    if (getClientVersion() < ES_3_0)
    {
        // Disable ES3+ extensions
        supportedExtensions.colorBufferFloat      = false;
        supportedExtensions.eglImageExternalEssl3 = false;
        supportedExtensions.textureNorm16         = false;
        supportedExtensions.multiview             = false;
        supportedExtensions.multiview2            = false;
        supportedExtensions.maxViews              = 1u;
        supportedExtensions.copyTexture3d         = false;
        supportedExtensions.textureMultisample    = false;

        // Requires glCompressedTexImage3D
        supportedExtensions.textureCompressionASTCOES = false;

        // Don't expose GL_EXT_texture_sRGB_decode without sRGB texture support
        if (!supportedExtensions.sRGB)
        {
            supportedExtensions.textureSRGBDecode = false;
        }

        // Don't expose GL_OES_texture_float_linear without full legacy float texture support
        // The renderer may report OES_texture_float_linear without OES_texture_float
        // This is valid in a GLES 3.0 context, but not in a GLES 2.0 context
        if (!(supportedExtensions.textureFloat && supportedExtensions.textureHalfFloat))
        {
            supportedExtensions.textureFloatLinear     = false;
            supportedExtensions.textureHalfFloatLinear = false;
        }

        // Because of the difference in the SNORM to FLOAT conversion formula
        // between GLES 2.0 and 3.0, vertex type 10_10_10_2 is disabled
        // when the context version is lower than 3.0
        supportedExtensions.vertexAttribType1010102 = false;
    }

    if (getClientVersion() < ES_3_1)
    {
        // Disable ES3.1+ extensions
        supportedExtensions.geometryShader = false;

        // TODO(http://anglebug.com/2775): Multisample arrays could be supported on ES 3.0 as well
        // once 2D multisample texture extension is exposed there.
        supportedExtensions.textureStorageMultisample2DArray = false;
    }

    if (getClientVersion() > ES_2_0)
    {
        // FIXME(geofflang): Don't support EXT_sRGB in non-ES2 contexts
        // supportedExtensions.sRGB = false;

        // If colorBufferFloat is disabled but colorBufferHalfFloat is enabled, then we will expose
        // some floating-point formats as color buffer targets but reject blits between fixed-point
        // and floating-point formats (this behavior is only enabled in colorBufferFloat, and must
        // be rejected if only colorBufferHalfFloat is enabled).
        // dEQP does not check for this, and will assume that floating-point and fixed-point formats
        // can be blit onto each other if the format is available.
        // We require colorBufferFloat to be present in order to enable colorBufferHalfFloat, so
        // that blitting is always allowed if the requested formats are exposed and have the correct
        // feature capabilities
        if (!supportedExtensions.colorBufferFloat)
        {
            supportedExtensions.colorBufferHalfFloat = false;
        }

        // Disable support for CHROMIUM_color_buffer_float_rgb[a] in ES 3.0+, these extensions are
        // non-conformant in ES 3.0 and superseded by EXT_color_buffer_float.
        supportedExtensions.colorBufferFloatRGB  = false;
        supportedExtensions.colorBufferFloatRGBA = false;
    }

    // Some extensions are always available because they are implemented in the GL layer.
    supportedExtensions.bindUniformLocation   = true;
    supportedExtensions.vertexArrayObject     = true;
    supportedExtensions.bindGeneratesResource = true;
    supportedExtensions.clientArrays          = true;
    supportedExtensions.requestExtension      = true;
    supportedExtensions.multiDraw             = true;

    // Enable the no error extension if the context was created with the flag.
    supportedExtensions.noError = mSkipValidation;

    // Enable surfaceless to advertise we'll have the correct behavior when there is no default FBO
    supportedExtensions.surfacelessContext = mSurfacelessSupported;

    // Explicitly enable GL_KHR_debug
    supportedExtensions.debug                   = true;
    supportedExtensions.maxDebugMessageLength   = 1024;
    supportedExtensions.maxDebugLoggedMessages  = 1024;
    supportedExtensions.maxDebugGroupStackDepth = 1024;
    supportedExtensions.maxLabelLength          = 1024;

    // Explicitly enable GL_ANGLE_robust_client_memory
    supportedExtensions.robustClientMemory = true;

    // Determine robust resource init availability from EGL.
    supportedExtensions.robustResourceInitialization = mState.isRobustResourceInitEnabled();

    // mState.mExtensions.robustBufferAccessBehavior is true only if robust access is true and the
    // backend supports it.
    supportedExtensions.robustBufferAccessBehavior =
        mRobustAccess && supportedExtensions.robustBufferAccessBehavior;

    // Enable the cache control query unconditionally.
    supportedExtensions.programCacheControl = true;

    // Enable EGL_ANGLE_explicit_context subextensions
    if (mExplicitContextAvailable)
    {
        // GL_ANGLE_explicit_context_gles1
        supportedExtensions.explicitContextGles1 = true;
        // GL_ANGLE_explicit_context
        supportedExtensions.explicitContext = true;
    }

    // If EGL_KHR_fence_sync is not enabled, don't expose GL_OES_EGL_sync.
    ASSERT(mDisplay);
    if (!mDisplay->getExtensions().fenceSync)
    {
        supportedExtensions.eglSync = false;
    }

    supportedExtensions.memorySize = true;

    // GL_CHROMIUM_lose_context is implemented in the frontend
    supportedExtensions.loseContextCHROMIUM = true;

    // The ASTC texture extensions have dependency requirements.
    if (supportedExtensions.textureCompressionASTCHDRKHR)
    {
        // GL_KHR_texture_compression_astc_hdr cannot be exposed without also exposing
        // GL_KHR_texture_compression_astc_ldr
        ASSERT(supportedExtensions.textureCompressionASTCLDRKHR);
    }

    if (supportedExtensions.textureCompressionASTCOES)
    {
        // GL_OES_texture_compression_astc cannot be exposed without also exposing
        // GL_KHR_texture_compression_astc_ldr and GL_KHR_texture_compression_astc_hdr
        ASSERT(supportedExtensions.textureCompressionASTCLDRKHR);
        ASSERT(supportedExtensions.textureCompressionASTCHDRKHR);
    }

    return supportedExtensions;
}

void Context::initCaps()
{
    mState.mCaps = mImplementation->getNativeCaps();

    mSupportedExtensions = generateSupportedExtensions();
    mState.mExtensions   = mSupportedExtensions;

    mState.mLimitations = mImplementation->getNativeLimitations();

    // GLES1 emulation: Initialize caps (Table 6.20 / 6.22 in the ES 1.1 spec)
    if (getClientType() == EGL_OPENGL_API || getClientVersion() < Version(2, 0))
    {
        mState.mCaps.maxMultitextureUnits          = 4;
        mState.mCaps.maxClipPlanes                 = 6;
        mState.mCaps.maxLights                     = 8;
        mState.mCaps.maxModelviewMatrixStackDepth  = Caps::GlobalMatrixStackDepth;
        mState.mCaps.maxProjectionMatrixStackDepth = Caps::GlobalMatrixStackDepth;
        mState.mCaps.maxTextureMatrixStackDepth    = Caps::GlobalMatrixStackDepth;
        mState.mCaps.minSmoothPointSize            = 1.0f;
        mState.mCaps.maxSmoothPointSize            = 1.0f;
        mState.mCaps.minSmoothLineWidth            = 1.0f;
        mState.mCaps.maxSmoothLineWidth            = 1.0f;
    }

#if 0
// This logging can generate a lot of spam in test suites that create many contexts
#    define ANGLE_LOG_LIMITED_CAP(cap, limit)                                               \
        INFO() << "Limiting " << #cap << " to implementation limit " << (limit) << " (was " \
               << (cap) << ")."
#else
#    define ANGLE_LOG_LIMITED_CAP(cap, limit)
#endif

#define ANGLE_LIMIT_CAP(cap, limit)            \
    do                                         \
    {                                          \
        if ((cap) > (limit))                   \
        {                                      \
            ANGLE_LOG_LIMITED_CAP(cap, limit); \
            (cap) = (limit);                   \
        }                                      \
    } while (0)

    // Apply/Verify implementation limits
    ANGLE_LIMIT_CAP(mState.mCaps.maxVertexAttributes, MAX_VERTEX_ATTRIBS);

    ASSERT(mState.mCaps.minAliasedPointSize >= 1.0f);

    if (getClientVersion() < ES_3_1)
    {
        mState.mCaps.maxVertexAttribBindings = mState.mCaps.maxVertexAttributes;
    }
    else
    {
        ANGLE_LIMIT_CAP(mState.mCaps.maxVertexAttribBindings, MAX_VERTEX_ATTRIB_BINDINGS);
    }

    ANGLE_LIMIT_CAP(mState.mCaps.max2DTextureSize, IMPLEMENTATION_MAX_2D_TEXTURE_SIZE);
    ANGLE_LIMIT_CAP(mState.mCaps.maxCubeMapTextureSize, IMPLEMENTATION_MAX_CUBE_MAP_TEXTURE_SIZE);
    ANGLE_LIMIT_CAP(mState.mCaps.max3DTextureSize, IMPLEMENTATION_MAX_3D_TEXTURE_SIZE);
    ANGLE_LIMIT_CAP(mState.mCaps.maxArrayTextureLayers, IMPLEMENTATION_MAX_2D_ARRAY_TEXTURE_LAYERS);
    ANGLE_LIMIT_CAP(mState.mCaps.maxRectangleTextureSize, IMPLEMENTATION_MAX_2D_TEXTURE_SIZE);

    ANGLE_LIMIT_CAP(mState.mCaps.maxShaderUniformBlocks[ShaderType::Vertex],
                    IMPLEMENTATION_MAX_VERTEX_SHADER_UNIFORM_BUFFERS);
    ANGLE_LIMIT_CAP(mState.mCaps.maxShaderUniformBlocks[ShaderType::Geometry],
                    IMPLEMENTATION_MAX_GEOMETRY_SHADER_UNIFORM_BUFFERS);
    ANGLE_LIMIT_CAP(mState.mCaps.maxShaderUniformBlocks[ShaderType::Fragment],
                    IMPLEMENTATION_MAX_FRAGMENT_SHADER_UNIFORM_BUFFERS);
    ANGLE_LIMIT_CAP(mState.mCaps.maxShaderUniformBlocks[ShaderType::Compute],
                    IMPLEMENTATION_MAX_COMPUTE_SHADER_UNIFORM_BUFFERS);
    ANGLE_LIMIT_CAP(mState.mCaps.maxCombinedUniformBlocks,
                    IMPLEMENTATION_MAX_COMBINED_SHADER_UNIFORM_BUFFERS);
    ANGLE_LIMIT_CAP(mState.mCaps.maxUniformBufferBindings,
                    IMPLEMENTATION_MAX_UNIFORM_BUFFER_BINDINGS);

    ANGLE_LIMIT_CAP(mState.mCaps.maxVertexOutputComponents, IMPLEMENTATION_MAX_VARYING_VECTORS * 4);
    ANGLE_LIMIT_CAP(mState.mCaps.maxFragmentInputComponents,
                    IMPLEMENTATION_MAX_VARYING_VECTORS * 4);

    ANGLE_LIMIT_CAP(mState.mCaps.maxTransformFeedbackInterleavedComponents,
                    IMPLEMENTATION_MAX_TRANSFORM_FEEDBACK_INTERLEAVED_COMPONENTS);
    ANGLE_LIMIT_CAP(mState.mCaps.maxTransformFeedbackSeparateAttributes,
                    IMPLEMENTATION_MAX_TRANSFORM_FEEDBACK_SEPARATE_ATTRIBS);
    ANGLE_LIMIT_CAP(mState.mCaps.maxTransformFeedbackSeparateComponents,
                    IMPLEMENTATION_MAX_TRANSFORM_FEEDBACK_SEPARATE_COMPONENTS);

    // Limit textures as well, so we can use fast bitsets with texture bindings.
    ANGLE_LIMIT_CAP(mState.mCaps.maxCombinedTextureImageUnits, IMPLEMENTATION_MAX_ACTIVE_TEXTURES);
    for (ShaderType shaderType : AllShaderTypes())
    {
        ANGLE_LIMIT_CAP(mState.mCaps.maxShaderTextureImageUnits[shaderType],
                        IMPLEMENTATION_MAX_SHADER_TEXTURES);
    }

    ANGLE_LIMIT_CAP(mState.mCaps.maxImageUnits, IMPLEMENTATION_MAX_IMAGE_UNITS);
    ANGLE_LIMIT_CAP(mState.mCaps.maxCombinedImageUniforms, IMPLEMENTATION_MAX_IMAGE_UNITS);
    for (ShaderType shaderType : AllShaderTypes())
    {
        ANGLE_LIMIT_CAP(mState.mCaps.maxShaderImageUniforms[shaderType],
                        IMPLEMENTATION_MAX_IMAGE_UNITS);
    }

    for (ShaderType shaderType : AllShaderTypes())
    {
        ANGLE_LIMIT_CAP(mState.mCaps.maxShaderAtomicCounterBuffers[shaderType],
                        IMPLEMENTATION_MAX_ATOMIC_COUNTER_BUFFERS);
    }
    ANGLE_LIMIT_CAP(mState.mCaps.maxCombinedAtomicCounterBuffers,
                    IMPLEMENTATION_MAX_ATOMIC_COUNTER_BUFFERS);

    for (ShaderType shaderType : AllShaderTypes())
    {
        ANGLE_LIMIT_CAP(mState.mCaps.maxShaderStorageBlocks[shaderType],
                        IMPLEMENTATION_MAX_SHADER_STORAGE_BUFFER_BINDINGS);
    }
    ANGLE_LIMIT_CAP(mState.mCaps.maxShaderStorageBufferBindings,
                    IMPLEMENTATION_MAX_SHADER_STORAGE_BUFFER_BINDINGS);
    ANGLE_LIMIT_CAP(mState.mCaps.maxCombinedShaderStorageBlocks,
                    IMPLEMENTATION_MAX_SHADER_STORAGE_BUFFER_BINDINGS);

    ANGLE_LIMIT_CAP(mState.mCaps.maxSampleMaskWords, MAX_SAMPLE_MASK_WORDS);

#undef ANGLE_LIMIT_CAP
#undef ANGLE_LOG_CAP_LIMIT

    // WebGL compatibility
    mState.mExtensions.webglCompatibility = mWebGLContext;
    for (const auto &extensionInfo : GetExtensionInfoMap())
    {
        // If the user has requested that extensions start disabled and they are requestable,
        // disable them.
        if (!mExtensionsEnabled && extensionInfo.second.Requestable)
        {
            mState.mExtensions.*(extensionInfo.second.ExtensionsMember) = false;
        }
    }

    // Generate texture caps
    updateCaps();
}

void Context::updateCaps()
{
    mState.mCaps.compressedTextureFormats.clear();
    mState.mTextureCaps.clear();

    for (GLenum sizedInternalFormat : GetAllSizedInternalFormats())
    {
        TextureCaps formatCaps = mImplementation->getNativeTextureCaps().get(sizedInternalFormat);
        const InternalFormat &formatInfo = GetSizedInternalFormatInfo(sizedInternalFormat);

        // Update the format caps based on the client version and extensions.
        // Caps are AND'd with the renderer caps because some core formats are still unsupported in
        // ES3.
        formatCaps.texturable = formatCaps.texturable &&
                                formatInfo.textureSupport(getClientVersion(), mState.mExtensions);
        formatCaps.filterable = formatCaps.filterable &&
                                formatInfo.filterSupport(getClientVersion(), mState.mExtensions);
        formatCaps.textureAttachment =
            formatCaps.textureAttachment &&
            formatInfo.textureAttachmentSupport(getClientVersion(), mState.mExtensions);
        formatCaps.renderbuffer =
            formatCaps.renderbuffer &&
            formatInfo.renderbufferSupport(getClientVersion(), mState.mExtensions);

        // OpenGL ES does not support multisampling with non-rendererable formats
        // OpenGL ES 3.0 or prior does not support multisampling with integer formats
        if (!formatCaps.renderbuffer ||
            (getClientVersion() < ES_3_1 && !mSupportedExtensions.textureMultisample &&
             formatInfo.isInt()))
        {
            formatCaps.sampleCounts.clear();
        }
        else
        {
            // We may have limited the max samples for some required renderbuffer formats due to
            // non-conformant formats. In this case MAX_SAMPLES needs to be lowered accordingly.
            GLuint formatMaxSamples = formatCaps.getMaxSamples();

            // GLES 3.0.5 section 4.4.2.2: "Implementations must support creation of renderbuffers
            // in these required formats with up to the value of MAX_SAMPLES multisamples, with the
            // exception of signed and unsigned integer formats."
            if (!formatInfo.isInt() && formatInfo.isRequiredRenderbufferFormat(getClientVersion()))
            {
                ASSERT(getClientVersion() < ES_3_0 || formatMaxSamples >= 4);
                mState.mCaps.maxSamples = std::min(mState.mCaps.maxSamples, formatMaxSamples);
            }

            // Handle GLES 3.1 MAX_*_SAMPLES values similarly to MAX_SAMPLES.
            if (getClientVersion() >= ES_3_1 || mSupportedExtensions.textureMultisample)
            {
                // GLES 3.1 section 9.2.5: "Implementations must support creation of renderbuffers
                // in these required formats with up to the value of MAX_SAMPLES multisamples, with
                // the exception that the signed and unsigned integer formats are required only to
                // support creation of renderbuffers with up to the value of MAX_INTEGER_SAMPLES
                // multisamples, which must be at least one."
                if (formatInfo.isInt())
                {
                    mState.mCaps.maxIntegerSamples =
                        std::min(mState.mCaps.maxIntegerSamples, formatMaxSamples);
                }

                // GLES 3.1 section 19.3.1.
                if (formatCaps.texturable)
                {
                    if (formatInfo.depthBits > 0)
                    {
                        mState.mCaps.maxDepthTextureSamples =
                            std::min(mState.mCaps.maxDepthTextureSamples, formatMaxSamples);
                    }
                    else if (formatInfo.redBits > 0)
                    {
                        mState.mCaps.maxColorTextureSamples =
                            std::min(mState.mCaps.maxColorTextureSamples, formatMaxSamples);
                    }
                }
            }
        }

        if (formatCaps.texturable && formatInfo.compressed)
        {
            mState.mCaps.compressedTextureFormats.push_back(sizedInternalFormat);
        }

        mState.mTextureCaps.insert(sizedInternalFormat, formatCaps);
    }

    // If program binary is disabled, blank out the memory cache pointer.
    if (!mSupportedExtensions.getProgramBinary)
    {
        mMemoryProgramCache = nullptr;
    }

    // Compute which buffer types are allowed
    mValidBufferBindings.reset();
    mValidBufferBindings.set(BufferBinding::ElementArray);
    mValidBufferBindings.set(BufferBinding::Array);

    if (mState.mExtensions.pixelBufferObject || getClientVersion() >= ES_3_0)
    {
        mValidBufferBindings.set(BufferBinding::PixelPack);
        mValidBufferBindings.set(BufferBinding::PixelUnpack);
    }

    if (getClientVersion() >= ES_3_0)
    {
        mValidBufferBindings.set(BufferBinding::CopyRead);
        mValidBufferBindings.set(BufferBinding::CopyWrite);
        mValidBufferBindings.set(BufferBinding::TransformFeedback);
        mValidBufferBindings.set(BufferBinding::Uniform);
    }

    if (getClientVersion() >= ES_3_1)
    {
        mValidBufferBindings.set(BufferBinding::AtomicCounter);
        mValidBufferBindings.set(BufferBinding::ShaderStorage);
        mValidBufferBindings.set(BufferBinding::DrawIndirect);
        mValidBufferBindings.set(BufferBinding::DispatchIndirect);
    }

    mThreadPool = angle::WorkerThreadPool::Create(mState.mExtensions.parallelShaderCompile);

    // Reinitialize some dirty bits that depend on extensions.
    if (mState.isRobustResourceInitEnabled())
    {
        mDrawDirtyObjects.set(State::DIRTY_OBJECT_DRAW_ATTACHMENTS);
        mDrawDirtyObjects.set(State::DIRTY_OBJECT_TEXTURES_INIT);
        mDrawDirtyObjects.set(State::DIRTY_OBJECT_IMAGES_INIT);
        mBlitDirtyObjects.set(State::DIRTY_OBJECT_DRAW_ATTACHMENTS);
        mBlitDirtyObjects.set(State::DIRTY_OBJECT_READ_ATTACHMENTS);
        mComputeDirtyObjects.set(State::DIRTY_OBJECT_TEXTURES_INIT);
        mComputeDirtyObjects.set(State::DIRTY_OBJECT_IMAGES_INIT);
        mReadPixelsDirtyObjects.set(State::DIRTY_OBJECT_READ_ATTACHMENTS);
        mCopyImageDirtyBits.set(State::DIRTY_BIT_READ_FRAMEBUFFER_BINDING);
        mCopyImageDirtyObjects.set(State::DIRTY_OBJECT_READ_ATTACHMENTS);
    }

    // We need to validate buffer bounds if we are in a WebGL or robust access context and the
    // back-end does not support robust buffer access behaviour.
    mBufferAccessValidationEnabled =
        (!mSupportedExtensions.robustBufferAccessBehavior && (mState.isWebGL() || mRobustAccess));

    // Cache this in the VertexArrays. They need to check it in state change notifications.
    for (auto vaoIter : mVertexArrayMap)
    {
        VertexArray *vao = vaoIter.second;
        vao->setBufferAccessValidationEnabled(mBufferAccessValidationEnabled);
    }

    // Reinitialize state cache after extension changes.
    mStateCache.initialize(this);
}

bool Context::noopDrawInstanced(PrimitiveMode mode, GLsizei count, GLsizei instanceCount)
{
    return (instanceCount == 0) || noopDraw(mode, count);
}

angle::Result Context::prepareForClear(GLbitfield mask)
{
    // Sync the draw framebuffer manually after the clear attachments.
    ASSERT(mClearDirtyObjects.none());
    ANGLE_TRY(mState.getDrawFramebuffer()->ensureClearAttachmentsInitialized(this, mask));
    ANGLE_TRY(mState.syncDirtyObject(this, GL_DRAW_FRAMEBUFFER));
    ANGLE_TRY(syncDirtyBits(mClearDirtyBits));
    return angle::Result::Continue;
}

angle::Result Context::prepareForClearBuffer(GLenum buffer, GLint drawbuffer)
{
    // Sync the draw framebuffer manually after the clear attachments.
    ASSERT(mClearDirtyObjects.none());
    ANGLE_TRY(mState.getDrawFramebuffer()->ensureClearBufferAttachmentsInitialized(this, buffer,
                                                                                   drawbuffer));
    ANGLE_TRY(mState.syncDirtyObject(this, GL_DRAW_FRAMEBUFFER));
    ANGLE_TRY(syncDirtyBits(mClearDirtyBits));
    return angle::Result::Continue;
}

ANGLE_INLINE angle::Result Context::prepareForCopyImage()
{
    ANGLE_TRY(syncDirtyObjects(mCopyImageDirtyObjects));
    return syncDirtyBits(mCopyImageDirtyBits);
}

ANGLE_INLINE angle::Result Context::prepareForDispatch()
{
    ANGLE_TRY(syncDirtyObjects(mComputeDirtyObjects));
    return syncDirtyBits(mComputeDirtyBits);
}

angle::Result Context::syncState(const State::DirtyBits &bitMask,
                                 const State::DirtyObjects &objectMask)
{
    ANGLE_TRY(syncDirtyObjects(objectMask));
    ANGLE_TRY(syncDirtyBits(bitMask));
    return angle::Result::Continue;
}

void Context::blitFramebuffer(GLint srcX0,
                              GLint srcY0,
                              GLint srcX1,
                              GLint srcY1,
                              GLint dstX0,
                              GLint dstY0,
                              GLint dstX1,
                              GLint dstY1,
                              GLbitfield mask,
                              GLenum filter)
{
    if (mask == 0)
    {
        // ES3.0 spec, section 4.3.2 specifies that a mask of zero is valid and no
        // buffers are copied.
        return;
    }

    Framebuffer *drawFramebuffer = mState.getDrawFramebuffer();
    ASSERT(drawFramebuffer);

    Rectangle srcArea(srcX0, srcY0, srcX1 - srcX0, srcY1 - srcY0);
    Rectangle dstArea(dstX0, dstY0, dstX1 - dstX0, dstY1 - dstY0);

    if (dstArea.width == 0 || dstArea.height == 0)
    {
        return;
    }

    ANGLE_CONTEXT_TRY(syncStateForBlit());

    ANGLE_CONTEXT_TRY(drawFramebuffer->blit(this, srcArea, dstArea, mask, filter));
}

void Context::clear(GLbitfield mask)
{
    ANGLE_CONTEXT_TRY(prepareForClear(mask));
    ANGLE_CONTEXT_TRY(mState.getDrawFramebuffer()->clear(this, mask));
}

void Context::clearBufferfv(GLenum buffer, GLint drawbuffer, const GLfloat *values)
{
    Framebuffer *framebufferObject          = mState.getDrawFramebuffer();
    const FramebufferAttachment *attachment = nullptr;
    if (buffer == GL_DEPTH)
    {
        attachment = framebufferObject->getDepthAttachment();
    }
    if (buffer == GL_COLOR &&
        static_cast<size_t>(drawbuffer) < framebufferObject->getNumColorAttachments())
    {
        attachment = framebufferObject->getColorAttachment(drawbuffer);
    }
    // It's not an error to try to clear a non-existent buffer, but it's a no-op. We early out so
    // that the backend doesn't need to take this case into account.
    if (!attachment)
    {
        return;
    }
    ANGLE_CONTEXT_TRY(prepareForClearBuffer(buffer, drawbuffer));
    ANGLE_CONTEXT_TRY(framebufferObject->clearBufferfv(this, buffer, drawbuffer, values));
}

void Context::clearBufferuiv(GLenum buffer, GLint drawbuffer, const GLuint *values)
{
    Framebuffer *framebufferObject          = mState.getDrawFramebuffer();
    const FramebufferAttachment *attachment = nullptr;
    if (buffer == GL_COLOR &&
        static_cast<size_t>(drawbuffer) < framebufferObject->getNumColorAttachments())
    {
        attachment = framebufferObject->getColorAttachment(drawbuffer);
    }
    // It's not an error to try to clear a non-existent buffer, but it's a no-op. We early out so
    // that the backend doesn't need to take this case into account.
    if (!attachment)
    {
        return;
    }
    ANGLE_CONTEXT_TRY(prepareForClearBuffer(buffer, drawbuffer));
    ANGLE_CONTEXT_TRY(framebufferObject->clearBufferuiv(this, buffer, drawbuffer, values));
}

void Context::clearBufferiv(GLenum buffer, GLint drawbuffer, const GLint *values)
{
    Framebuffer *framebufferObject          = mState.getDrawFramebuffer();
    const FramebufferAttachment *attachment = nullptr;
    if (buffer == GL_STENCIL)
    {
        attachment = framebufferObject->getStencilAttachment();
    }
    if (buffer == GL_COLOR &&
        static_cast<size_t>(drawbuffer) < framebufferObject->getNumColorAttachments())
    {
        attachment = framebufferObject->getColorAttachment(drawbuffer);
    }
    // It's not an error to try to clear a non-existent buffer, but it's a no-op. We early out so
    // that the backend doesn't need to take this case into account.
    if (!attachment)
    {
        return;
    }
    ANGLE_CONTEXT_TRY(prepareForClearBuffer(buffer, drawbuffer));
    ANGLE_CONTEXT_TRY(framebufferObject->clearBufferiv(this, buffer, drawbuffer, values));
}

void Context::clearBufferfi(GLenum buffer, GLint drawbuffer, GLfloat depth, GLint stencil)
{
    Framebuffer *framebufferObject = mState.getDrawFramebuffer();
    ASSERT(framebufferObject);

    // If a buffer is not present, the clear has no effect
    if (framebufferObject->getDepthAttachment() == nullptr &&
        framebufferObject->getStencilAttachment() == nullptr)
    {
        return;
    }

    ANGLE_CONTEXT_TRY(prepareForClearBuffer(buffer, drawbuffer));
    ANGLE_CONTEXT_TRY(framebufferObject->clearBufferfi(this, buffer, drawbuffer, depth, stencil));
}

void Context::readPixels(GLint x,
                         GLint y,
                         GLsizei width,
                         GLsizei height,
                         GLenum format,
                         GLenum type,
                         void *pixels)
{
    if (width == 0 || height == 0)
    {
        return;
    }

    ANGLE_CONTEXT_TRY(syncStateForReadPixels());

    Framebuffer *readFBO = mState.getReadFramebuffer();
    ASSERT(readFBO);

    Rectangle area(x, y, width, height);
    ANGLE_CONTEXT_TRY(readFBO->readPixels(this, area, format, type, pixels));
}

void Context::readPixelsRobust(GLint x,
                               GLint y,
                               GLsizei width,
                               GLsizei height,
                               GLenum format,
                               GLenum type,
                               GLsizei bufSize,
                               GLsizei *length,
                               GLsizei *columns,
                               GLsizei *rows,
                               void *pixels)
{
    readPixels(x, y, width, height, format, type, pixels);
}

void Context::readnPixelsRobust(GLint x,
                                GLint y,
                                GLsizei width,
                                GLsizei height,
                                GLenum format,
                                GLenum type,
                                GLsizei bufSize,
                                GLsizei *length,
                                GLsizei *columns,
                                GLsizei *rows,
                                void *data)
{
    readPixels(x, y, width, height, format, type, data);
}

void Context::copyTexImage2D(TextureTarget target,
                             GLint level,
                             GLenum internalformat,
                             GLint x,
                             GLint y,
                             GLsizei width,
                             GLsizei height,
                             GLint border)
{
    ANGLE_CONTEXT_TRY(prepareForCopyImage());

    Rectangle sourceArea(x, y, width, height);

    Framebuffer *framebuffer = mState.getReadFramebuffer();
    Texture *texture         = getTextureByTarget(target);
    ANGLE_CONTEXT_TRY(
        texture->copyImage(this, target, level, sourceArea, internalformat, framebuffer));
}

void Context::copyTexSubImage2D(TextureTarget target,
                                GLint level,
                                GLint xoffset,
                                GLint yoffset,
                                GLint x,
                                GLint y,
                                GLsizei width,
                                GLsizei height)
{
    if (width == 0 || height == 0)
    {
        return;
    }

    ANGLE_CONTEXT_TRY(prepareForCopyImage());

    Offset destOffset(xoffset, yoffset, 0);
    Rectangle sourceArea(x, y, width, height);

    ImageIndex index = ImageIndex::MakeFromTarget(target, level, 1);

    Framebuffer *framebuffer = mState.getReadFramebuffer();
    Texture *texture         = getTextureByTarget(target);
    ANGLE_CONTEXT_TRY(texture->copySubImage(this, index, destOffset, sourceArea, framebuffer));
}

void Context::copyTexSubImage3D(TextureTarget target,
                                GLint level,
                                GLint xoffset,
                                GLint yoffset,
                                GLint zoffset,
                                GLint x,
                                GLint y,
                                GLsizei width,
                                GLsizei height)
{
    if (width == 0 || height == 0)
    {
        return;
    }

    ANGLE_CONTEXT_TRY(prepareForCopyImage());

    Offset destOffset(xoffset, yoffset, zoffset);
    Rectangle sourceArea(x, y, width, height);

    ImageIndex index = ImageIndex::MakeFromType(TextureTargetToType(target), level, zoffset);

    Framebuffer *framebuffer = mState.getReadFramebuffer();
    Texture *texture         = getTextureByTarget(target);
    ANGLE_CONTEXT_TRY(texture->copySubImage(this, index, destOffset, sourceArea, framebuffer));
}

void Context::copyImageSubData(GLuint srcName,
                               GLenum srcTarget,
                               GLint srcLevel,
                               GLint srcX,
                               GLint srcY,
                               GLint srcZ,
                               GLuint dstName,
                               GLenum dstTarget,
                               GLint dstLevel,
                               GLint dstX,
                               GLint dstY,
                               GLint dstZ,
                               GLsizei srcWidth,
                               GLsizei srcHeight,
                               GLsizei srcDepth)
{
    UNIMPLEMENTED();
}

void Context::framebufferTexture2D(GLenum target,
                                   GLenum attachment,
                                   TextureTarget textarget,
                                   TextureID texture,
                                   GLint level)
{
    Framebuffer *framebuffer = mState.getTargetFramebuffer(target);
    ASSERT(framebuffer);

    if (texture.value != 0)
    {
        Texture *textureObj = getTexture(texture);
        ImageIndex index    = ImageIndex::MakeFromTarget(textarget, level, 1);
        framebuffer->setAttachment(this, GL_TEXTURE, attachment, index, textureObj);
    }
    else
    {
        framebuffer->resetAttachment(this, attachment);
    }

    mState.setObjectDirty(target);
}

void Context::framebufferTexture3D(GLenum target,
                                   GLenum attachment,
                                   TextureTarget textargetPacked,
                                   TextureID texture,
                                   GLint level,
                                   GLint zoffset)
{
    Framebuffer *framebuffer = mState.getTargetFramebuffer(target);
    ASSERT(framebuffer);

    if (texture.value != 0)
    {
        Texture *textureObj = getTexture(texture);
        ImageIndex index    = ImageIndex::Make3D(level, zoffset);
        framebuffer->setAttachment(this, GL_TEXTURE, attachment, index, textureObj);
    }
    else
    {
        framebuffer->resetAttachment(this, attachment);
    }

    mState.setObjectDirty(target);
}

void Context::framebufferRenderbuffer(GLenum target,
                                      GLenum attachment,
                                      GLenum renderbuffertarget,
                                      RenderbufferID renderbuffer)
{
    Framebuffer *framebuffer = mState.getTargetFramebuffer(target);
    ASSERT(framebuffer);

    if (renderbuffer.value != 0)
    {
        Renderbuffer *renderbufferObject = getRenderbuffer(renderbuffer);
        GLsizei rbSamples                = renderbufferObject->getSamples();

        framebuffer->setAttachmentMultisample(this, GL_RENDERBUFFER, attachment, gl::ImageIndex(),
                                              renderbufferObject, rbSamples);
    }
    else
    {
        framebuffer->resetAttachment(this, attachment);
    }

    mState.setObjectDirty(target);
}

void Context::framebufferTextureLayer(GLenum target,
                                      GLenum attachment,
                                      TextureID texture,
                                      GLint level,
                                      GLint layer)
{
    Framebuffer *framebuffer = mState.getTargetFramebuffer(target);
    ASSERT(framebuffer);

    if (texture.value != 0)
    {
        Texture *textureObject = getTexture(texture);
        ImageIndex index       = ImageIndex::MakeFromType(textureObject->getType(), level, layer);
        framebuffer->setAttachment(this, GL_TEXTURE, attachment, index, textureObject);
    }
    else
    {
        framebuffer->resetAttachment(this, attachment);
    }

    mState.setObjectDirty(target);
}

void Context::framebufferTextureMultiview(GLenum target,
                                          GLenum attachment,
                                          TextureID texture,
                                          GLint level,
                                          GLint baseViewIndex,
                                          GLsizei numViews)
{
    Framebuffer *framebuffer = mState.getTargetFramebuffer(target);
    ASSERT(framebuffer);

    if (texture.value != 0)
    {
        Texture *textureObj = getTexture(texture);

        ImageIndex index;
        if (textureObj->getType() == TextureType::_2DArray)
        {
            index = ImageIndex::Make2DArrayRange(level, baseViewIndex, numViews);
        }
        else
        {
            ASSERT(textureObj->getType() == TextureType::_2DMultisampleArray);
            ASSERT(level == 0);
            index = ImageIndex::Make2DMultisampleArrayRange(baseViewIndex, numViews);
        }
        framebuffer->setAttachmentMultiview(this, GL_TEXTURE, attachment, index, textureObj,
                                            numViews, baseViewIndex);
    }
    else
    {
        framebuffer->resetAttachment(this, attachment);
    }

    mState.setObjectDirty(target);
}

void Context::framebufferTexture(GLenum target, GLenum attachment, TextureID texture, GLint level)
{
    Framebuffer *framebuffer = mState.getTargetFramebuffer(target);
    ASSERT(framebuffer);

    if (texture.value != 0)
    {
        Texture *textureObj = getTexture(texture);

        ImageIndex index = ImageIndex::MakeFromType(
            textureObj->getType(), level, ImageIndex::kEntireLevel, ImageIndex::kEntireLevel);
        framebuffer->setAttachment(this, GL_TEXTURE, attachment, index, textureObj);
    }
    else
    {
        framebuffer->resetAttachment(this, attachment);
    }

    mState.setObjectDirty(target);
}

void Context::drawBuffers(GLsizei n, const GLenum *bufs)
{
    Framebuffer *framebuffer = mState.getDrawFramebuffer();
    ASSERT(framebuffer);
    framebuffer->setDrawBuffers(n, bufs);
    mState.setDrawFramebufferDirty();
    mStateCache.onDrawFramebufferChange(this);
}

void Context::readBuffer(GLenum mode)
{
    Framebuffer *readFBO = mState.getReadFramebuffer();
    readFBO->setReadBuffer(mode);
    mState.setObjectDirty(GL_READ_FRAMEBUFFER);
}

void Context::discardFramebuffer(GLenum target, GLsizei numAttachments, const GLenum *attachments)
{
    // Only sync the FBO
    ANGLE_CONTEXT_TRY(mState.syncDirtyObject(this, target));

    Framebuffer *framebuffer = mState.getTargetFramebuffer(target);
    ASSERT(framebuffer);

    // The specification isn't clear what should be done when the framebuffer isn't complete.
    // We leave it up to the framebuffer implementation to decide what to do.
    ANGLE_CONTEXT_TRY(framebuffer->discard(this, numAttachments, attachments));
}

void Context::invalidateFramebuffer(GLenum target,
                                    GLsizei numAttachments,
                                    const GLenum *attachments)
{
    // Only sync the FBO
    ANGLE_CONTEXT_TRY(mState.syncDirtyObject(this, target));

    Framebuffer *framebuffer = mState.getTargetFramebuffer(target);
    ASSERT(framebuffer);

    if (!framebuffer->isComplete(this))
    {
        return;
    }

    ANGLE_CONTEXT_TRY(framebuffer->invalidate(this, numAttachments, attachments));
}

void Context::invalidateSubFramebuffer(GLenum target,
                                       GLsizei numAttachments,
                                       const GLenum *attachments,
                                       GLint x,
                                       GLint y,
                                       GLsizei width,
                                       GLsizei height)
{
    // Only sync the FBO
    ANGLE_CONTEXT_TRY(mState.syncDirtyObject(this, target));

    Framebuffer *framebuffer = mState.getTargetFramebuffer(target);
    ASSERT(framebuffer);

    if (!framebuffer->isComplete(this))
    {
        return;
    }

    Rectangle area(x, y, width, height);
    ANGLE_CONTEXT_TRY(framebuffer->invalidateSub(this, numAttachments, attachments, area));
}

void Context::texImage2D(TextureTarget target,
                         GLint level,
                         GLint internalformat,
                         GLsizei width,
                         GLsizei height,
                         GLint border,
                         GLenum format,
                         GLenum type,
                         const void *pixels)
{
    ANGLE_CONTEXT_TRY(syncStateForTexImage());

    Extents size(width, height, 1);
    Texture *texture = getTextureByTarget(target);
    ANGLE_CONTEXT_TRY(texture->setImage(this, mState.getUnpackState(), target, level,
                                        internalformat, size, format, type,
                                        static_cast<const uint8_t *>(pixels)));
}

void Context::texImage2DRobust(TextureTarget target,
                               GLint level,
                               GLint internalformat,
                               GLsizei width,
                               GLsizei height,
                               GLint border,
                               GLenum format,
                               GLenum type,
                               GLsizei bufSize,
                               const void *pixels)
{
    texImage2D(target, level, internalformat, width, height, border, format, type, pixels);
}

void Context::texImage3D(TextureTarget target,
                         GLint level,
                         GLint internalformat,
                         GLsizei width,
                         GLsizei height,
                         GLsizei depth,
                         GLint border,
                         GLenum format,
                         GLenum type,
                         const void *pixels)
{
    ANGLE_CONTEXT_TRY(syncStateForTexImage());

    Extents size(width, height, depth);
    Texture *texture = getTextureByTarget(target);
    ANGLE_CONTEXT_TRY(texture->setImage(this, mState.getUnpackState(), target, level,
                                        internalformat, size, format, type,
                                        static_cast<const uint8_t *>(pixels)));
}

void Context::texImage3DRobust(TextureTarget target,
                               GLint level,
                               GLint internalformat,
                               GLsizei width,
                               GLsizei height,
                               GLsizei depth,
                               GLint border,
                               GLenum format,
                               GLenum type,
                               GLsizei bufSize,
                               const void *pixels)
{
    texImage3D(target, level, internalformat, width, height, depth, border, format, type, pixels);
}

void Context::texSubImage2D(TextureTarget target,
                            GLint level,
                            GLint xoffset,
                            GLint yoffset,
                            GLsizei width,
                            GLsizei height,
                            GLenum format,
                            GLenum type,
                            const void *pixels)
{
    // Zero sized uploads are valid but no-ops
    if (width == 0 || height == 0)
    {
        return;
    }

    ANGLE_CONTEXT_TRY(syncStateForTexImage());

    Box area(xoffset, yoffset, 0, width, height, 1);
    Texture *texture = getTextureByTarget(target);

    gl::Buffer *unpackBuffer = mState.getTargetBuffer(gl::BufferBinding::PixelUnpack);

    ANGLE_CONTEXT_TRY(texture->setSubImage(this, mState.getUnpackState(), unpackBuffer, target,
                                           level, area, format, type,
                                           static_cast<const uint8_t *>(pixels)));
}

void Context::texSubImage2DRobust(TextureTarget target,
                                  GLint level,
                                  GLint xoffset,
                                  GLint yoffset,
                                  GLsizei width,
                                  GLsizei height,
                                  GLenum format,
                                  GLenum type,
                                  GLsizei bufSize,
                                  const void *pixels)
{
    texSubImage2D(target, level, xoffset, yoffset, width, height, format, type, pixels);
}

void Context::texSubImage3D(TextureTarget target,
                            GLint level,
                            GLint xoffset,
                            GLint yoffset,
                            GLint zoffset,
                            GLsizei width,
                            GLsizei height,
                            GLsizei depth,
                            GLenum format,
                            GLenum type,
                            const void *pixels)
{
    // Zero sized uploads are valid but no-ops
    if (width == 0 || height == 0 || depth == 0)
    {
        return;
    }

    ANGLE_CONTEXT_TRY(syncStateForTexImage());

    Box area(xoffset, yoffset, zoffset, width, height, depth);
    Texture *texture = getTextureByTarget(target);

    gl::Buffer *unpackBuffer = mState.getTargetBuffer(gl::BufferBinding::PixelUnpack);

    ANGLE_CONTEXT_TRY(texture->setSubImage(this, mState.getUnpackState(), unpackBuffer, target,
                                           level, area, format, type,
                                           static_cast<const uint8_t *>(pixels)));
}

void Context::texSubImage3DRobust(TextureTarget target,
                                  GLint level,
                                  GLint xoffset,
                                  GLint yoffset,
                                  GLint zoffset,
                                  GLsizei width,
                                  GLsizei height,
                                  GLsizei depth,
                                  GLenum format,
                                  GLenum type,
                                  GLsizei bufSize,
                                  const void *pixels)
{
    texSubImage3D(target, level, xoffset, yoffset, zoffset, width, height, depth, format, type,
                  pixels);
}

void Context::compressedTexImage2D(TextureTarget target,
                                   GLint level,
                                   GLenum internalformat,
                                   GLsizei width,
                                   GLsizei height,
                                   GLint border,
                                   GLsizei imageSize,
                                   const void *data)
{
    ANGLE_CONTEXT_TRY(syncStateForTexImage());

    Extents size(width, height, 1);
    Texture *texture = getTextureByTarget(target);
    ANGLE_CONTEXT_TRY(texture->setCompressedImage(this, mState.getUnpackState(), target, level,
                                                  internalformat, size, imageSize,
                                                  static_cast<const uint8_t *>(data)));
}

void Context::compressedTexImage2DRobust(TextureTarget target,
                                         GLint level,
                                         GLenum internalformat,
                                         GLsizei width,
                                         GLsizei height,
                                         GLint border,
                                         GLsizei imageSize,
                                         GLsizei dataSize,
                                         const GLvoid *data)
{
    compressedTexImage2D(target, level, internalformat, width, height, border, imageSize, data);
}

void Context::compressedTexImage3D(TextureTarget target,
                                   GLint level,
                                   GLenum internalformat,
                                   GLsizei width,
                                   GLsizei height,
                                   GLsizei depth,
                                   GLint border,
                                   GLsizei imageSize,
                                   const void *data)
{
    ANGLE_CONTEXT_TRY(syncStateForTexImage());

    Extents size(width, height, depth);
    Texture *texture = getTextureByTarget(target);
    ANGLE_CONTEXT_TRY(texture->setCompressedImage(this, mState.getUnpackState(), target, level,
                                                  internalformat, size, imageSize,
                                                  static_cast<const uint8_t *>(data)));
}

void Context::compressedTexImage3DRobust(TextureTarget target,
                                         GLint level,
                                         GLenum internalformat,
                                         GLsizei width,
                                         GLsizei height,
                                         GLsizei depth,
                                         GLint border,
                                         GLsizei imageSize,
                                         GLsizei dataSize,
                                         const GLvoid *data)
{
    compressedTexImage3D(target, level, internalformat, width, height, depth, border, imageSize,
                         data);
}

void Context::compressedTexSubImage2D(TextureTarget target,
                                      GLint level,
                                      GLint xoffset,
                                      GLint yoffset,
                                      GLsizei width,
                                      GLsizei height,
                                      GLenum format,
                                      GLsizei imageSize,
                                      const void *data)
{
    ANGLE_CONTEXT_TRY(syncStateForTexImage());

    Box area(xoffset, yoffset, 0, width, height, 1);
    Texture *texture = getTextureByTarget(target);
    ANGLE_CONTEXT_TRY(texture->setCompressedSubImage(this, mState.getUnpackState(), target, level,
                                                     area, format, imageSize,
                                                     static_cast<const uint8_t *>(data)));
}

void Context::compressedTexSubImage2DRobust(TextureTarget target,
                                            GLint level,
                                            GLint xoffset,
                                            GLint yoffset,
                                            GLsizei width,
                                            GLsizei height,
                                            GLenum format,
                                            GLsizei imageSize,
                                            GLsizei dataSize,
                                            const GLvoid *data)
{
    compressedTexSubImage2D(target, level, xoffset, yoffset, width, height, format, imageSize,
                            data);
}

void Context::compressedTexSubImage3D(TextureTarget target,
                                      GLint level,
                                      GLint xoffset,
                                      GLint yoffset,
                                      GLint zoffset,
                                      GLsizei width,
                                      GLsizei height,
                                      GLsizei depth,
                                      GLenum format,
                                      GLsizei imageSize,
                                      const void *data)
{
    // Zero sized uploads are valid but no-ops
    if (width == 0 || height == 0)
    {
        return;
    }

    ANGLE_CONTEXT_TRY(syncStateForTexImage());

    Box area(xoffset, yoffset, zoffset, width, height, depth);
    Texture *texture = getTextureByTarget(target);
    ANGLE_CONTEXT_TRY(texture->setCompressedSubImage(this, mState.getUnpackState(), target, level,
                                                     area, format, imageSize,
                                                     static_cast<const uint8_t *>(data)));
}

void Context::compressedTexSubImage3DRobust(TextureTarget target,
                                            GLint level,
                                            GLint xoffset,
                                            GLint yoffset,
                                            GLint zoffset,
                                            GLsizei width,
                                            GLsizei height,
                                            GLsizei depth,
                                            GLenum format,
                                            GLsizei imageSize,
                                            GLsizei dataSize,
                                            const GLvoid *data)
{
    compressedTexSubImage3D(target, level, xoffset, yoffset, zoffset, width, height, depth, format,
                            imageSize, data);
}

void Context::generateMipmap(TextureType target)
{
    Texture *texture = getTextureByType(target);
    ANGLE_CONTEXT_TRY(texture->generateMipmap(this));
}

void Context::copyTexture(TextureID sourceId,
                          GLint sourceLevel,
                          TextureTarget destTarget,
                          TextureID destId,
                          GLint destLevel,
                          GLint internalFormat,
                          GLenum destType,
                          GLboolean unpackFlipY,
                          GLboolean unpackPremultiplyAlpha,
                          GLboolean unpackUnmultiplyAlpha)
{
    ANGLE_CONTEXT_TRY(syncStateForTexImage());

    gl::Texture *sourceTexture = getTexture(sourceId);
    gl::Texture *destTexture   = getTexture(destId);
    ANGLE_CONTEXT_TRY(
        destTexture->copyTexture(this, destTarget, destLevel, internalFormat, destType, sourceLevel,
                                 ConvertToBool(unpackFlipY), ConvertToBool(unpackPremultiplyAlpha),
                                 ConvertToBool(unpackUnmultiplyAlpha), sourceTexture));
}

void Context::copySubTexture(TextureID sourceId,
                             GLint sourceLevel,
                             TextureTarget destTarget,
                             TextureID destId,
                             GLint destLevel,
                             GLint xoffset,
                             GLint yoffset,
                             GLint x,
                             GLint y,
                             GLsizei width,
                             GLsizei height,
                             GLboolean unpackFlipY,
                             GLboolean unpackPremultiplyAlpha,
                             GLboolean unpackUnmultiplyAlpha)
{
    // Zero sized copies are valid but no-ops
    if (width == 0 || height == 0)
    {
        return;
    }

    ANGLE_CONTEXT_TRY(syncStateForTexImage());

    gl::Texture *sourceTexture = getTexture(sourceId);
    gl::Texture *destTexture   = getTexture(destId);
    Offset offset(xoffset, yoffset, 0);
    Box box(x, y, 0, width, height, 1);
    ANGLE_CONTEXT_TRY(destTexture->copySubTexture(
        this, destTarget, destLevel, offset, sourceLevel, box, ConvertToBool(unpackFlipY),
        ConvertToBool(unpackPremultiplyAlpha), ConvertToBool(unpackUnmultiplyAlpha),
        sourceTexture));
}

void Context::copyTexture3D(TextureID sourceId,
                            GLint sourceLevel,
                            TextureTarget destTarget,
                            TextureID destId,
                            GLint destLevel,
                            GLint internalFormat,
                            GLenum destType,
                            GLboolean unpackFlipY,
                            GLboolean unpackPremultiplyAlpha,
                            GLboolean unpackUnmultiplyAlpha)
{
    ANGLE_CONTEXT_TRY(syncStateForTexImage());

    Texture *sourceTexture = getTexture(sourceId);
    Texture *destTexture   = getTexture(destId);
    ANGLE_CONTEXT_TRY(
        destTexture->copyTexture(this, destTarget, destLevel, internalFormat, destType, sourceLevel,
                                 ConvertToBool(unpackFlipY), ConvertToBool(unpackPremultiplyAlpha),
                                 ConvertToBool(unpackUnmultiplyAlpha), sourceTexture));
}

void Context::copySubTexture3D(TextureID sourceId,
                               GLint sourceLevel,
                               TextureTarget destTarget,
                               TextureID destId,
                               GLint destLevel,
                               GLint xoffset,
                               GLint yoffset,
                               GLint zoffset,
                               GLint x,
                               GLint y,
                               GLint z,
                               GLsizei width,
                               GLsizei height,
                               GLsizei depth,
                               GLboolean unpackFlipY,
                               GLboolean unpackPremultiplyAlpha,
                               GLboolean unpackUnmultiplyAlpha)
{
    // Zero sized copies are valid but no-ops
    if (width == 0 || height == 0 || depth == 0)
    {
        return;
    }

    ANGLE_CONTEXT_TRY(syncStateForTexImage());

    Texture *sourceTexture = getTexture(sourceId);
    Texture *destTexture   = getTexture(destId);
    Offset offset(xoffset, yoffset, zoffset);
    Box box(x, y, z, width, height, depth);
    ANGLE_CONTEXT_TRY(destTexture->copySubTexture(
        this, destTarget, destLevel, offset, sourceLevel, box, ConvertToBool(unpackFlipY),
        ConvertToBool(unpackPremultiplyAlpha), ConvertToBool(unpackUnmultiplyAlpha),
        sourceTexture));
}

void Context::compressedCopyTexture(TextureID sourceId, TextureID destId)
{
    ANGLE_CONTEXT_TRY(syncStateForTexImage());

    gl::Texture *sourceTexture = getTexture(sourceId);
    gl::Texture *destTexture   = getTexture(destId);
    ANGLE_CONTEXT_TRY(destTexture->copyCompressedTexture(this, sourceTexture));
}

void Context::getBufferPointerv(BufferBinding target, GLenum pname, void **params)
{
    Buffer *buffer = mState.getTargetBuffer(target);
    ASSERT(buffer);

    QueryBufferPointerv(buffer, pname, params);
}

void Context::getBufferPointervRobust(BufferBinding target,
                                      GLenum pname,
                                      GLsizei bufSize,
                                      GLsizei *length,
                                      void **params)
{
    getBufferPointerv(target, pname, params);
}

void *Context::mapBuffer(BufferBinding target, GLenum access)
{
    Buffer *buffer = mState.getTargetBuffer(target);
    ASSERT(buffer);

    if (buffer->map(this, access) == angle::Result::Stop)
    {
        return nullptr;
    }

    return buffer->getMapPointer();
}

GLboolean Context::unmapBuffer(BufferBinding target)
{
    Buffer *buffer = mState.getTargetBuffer(target);
    ASSERT(buffer);

    GLboolean result;
    if (buffer->unmap(this, &result) == angle::Result::Stop)
    {
        return GL_FALSE;
    }

    return result;
}

void *Context::mapBufferRange(BufferBinding target,
                              GLintptr offset,
                              GLsizeiptr length,
                              GLbitfield access)
{
    Buffer *buffer = mState.getTargetBuffer(target);
    ASSERT(buffer);

    if (buffer->mapRange(this, offset, length, access) == angle::Result::Stop)
    {
        return nullptr;
    }

    return buffer->getMapPointer();
}

void Context::flushMappedBufferRange(BufferBinding /*target*/,
                                     GLintptr /*offset*/,
                                     GLsizeiptr /*length*/)
{
    // We do not currently support a non-trivial implementation of FlushMappedBufferRange
}

angle::Result Context::syncStateForReadPixels()
{
    return syncState(mReadPixelsDirtyBits, mReadPixelsDirtyObjects);
}

angle::Result Context::syncStateForTexImage()
{
    return syncState(mTexImageDirtyBits, mTexImageDirtyObjects);
}

angle::Result Context::syncStateForBlit()
{
    return syncState(mBlitDirtyBits, mBlitDirtyObjects);
}

angle::Result Context::syncStateForPathOperation()
{
    ANGLE_TRY(syncDirtyObjects(mPathOperationDirtyObjects));

    // TODO(svaisanen@nvidia.com): maybe sync only state required for path rendering?
    ANGLE_TRY(syncDirtyBits());

    return angle::Result::Continue;
}

void Context::activeShaderProgram(ProgramPipelineID pipeline, ShaderProgramID program)
{
    UNIMPLEMENTED();
}

void Context::activeTexture(GLenum texture)
{
    mState.setActiveSampler(texture - GL_TEXTURE0);
}

void Context::blendBarrier()
{
    UNIMPLEMENTED();
}

void Context::blendColor(GLfloat red, GLfloat green, GLfloat blue, GLfloat alpha)
{
    mState.setBlendColor(clamp01(red), clamp01(green), clamp01(blue), clamp01(alpha));
}

void Context::blendEquation(GLenum mode)
{
    mState.setBlendEquation(mode, mode);
}

void Context::blendEquationi(GLuint buf, GLenum mode)
{
    UNIMPLEMENTED();
}

void Context::blendEquationSeparate(GLenum modeRGB, GLenum modeAlpha)
{
    mState.setBlendEquation(modeRGB, modeAlpha);
}

void Context::blendEquationSeparatei(GLuint buf, GLenum modeRGB, GLenum modeAlpha)
{
    UNIMPLEMENTED();
}

void Context::blendFunc(GLenum sfactor, GLenum dfactor)
{
    mState.setBlendFactors(sfactor, dfactor, sfactor, dfactor);
}

void Context::blendFunci(GLuint buf, GLenum src, GLenum dst)
{
    UNIMPLEMENTED();
}

void Context::blendFuncSeparate(GLenum srcRGB, GLenum dstRGB, GLenum srcAlpha, GLenum dstAlpha)
{
    mState.setBlendFactors(srcRGB, dstRGB, srcAlpha, dstAlpha);
}

void Context::blendFuncSeparatei(GLuint buf,
                                 GLenum srcRGB,
                                 GLenum dstRGB,
                                 GLenum srcAlpha,
                                 GLenum dstAlpha)
{
    UNIMPLEMENTED();
}

void Context::clearColor(GLfloat red, GLfloat green, GLfloat blue, GLfloat alpha)
{
    mState.setColorClearValue(red, green, blue, alpha);
}

void Context::clearDepthf(GLfloat depth)
{
    mState.setDepthClearValue(clamp01(depth));
}

void Context::clearStencil(GLint s)
{
    mState.setStencilClearValue(s);
}

void Context::colorMask(GLboolean red, GLboolean green, GLboolean blue, GLboolean alpha)
{
    mState.setColorMask(ConvertToBool(red), ConvertToBool(green), ConvertToBool(blue),
                        ConvertToBool(alpha));
    mStateCache.onColorMaskChange(this);
}

void Context::colorMaski(GLuint index, GLboolean r, GLboolean g, GLboolean b, GLboolean a)
{
    UNIMPLEMENTED();
}

void Context::cullFace(CullFaceMode mode)
{
    mState.setCullMode(mode);
}

void Context::depthFunc(GLenum func)
{
    mState.setDepthFunc(func);
}

void Context::depthMask(GLboolean flag)
{
    mState.setDepthMask(ConvertToBool(flag));
}

void Context::depthRangef(GLfloat zNear, GLfloat zFar)
{
    mState.setDepthRange(clamp01(zNear), clamp01(zFar));
}

void Context::disable(GLenum cap)
{
    mState.setEnableFeature(cap, false);
    mStateCache.onContextCapChange(this);
}

void Context::disablei(GLenum target, GLuint index)
{
    UNIMPLEMENTED();
}

void Context::disableVertexAttribArray(GLuint index)
{
    mState.setEnableVertexAttribArray(index, false);
    mStateCache.onVertexArrayStateChange(this);
}

void Context::enable(GLenum cap)
{
    mState.setEnableFeature(cap, true);
    mStateCache.onContextCapChange(this);
}

void Context::enablei(GLenum target, GLuint index)
{
    UNIMPLEMENTED();
}

void Context::enableVertexAttribArray(GLuint index)
{
    mState.setEnableVertexAttribArray(index, true);
    mStateCache.onVertexArrayStateChange(this);
}

void Context::frontFace(GLenum mode)
{
    mState.setFrontFace(mode);
}

void Context::hint(GLenum target, GLenum mode)
{
    switch (target)
    {
        case GL_GENERATE_MIPMAP_HINT:
            mState.setGenerateMipmapHint(mode);
            break;

        case GL_FRAGMENT_SHADER_DERIVATIVE_HINT_OES:
            mState.setFragmentShaderDerivativeHint(mode);
            break;

        case GL_PERSPECTIVE_CORRECTION_HINT:
        case GL_POINT_SMOOTH_HINT:
        case GL_LINE_SMOOTH_HINT:
        case GL_FOG_HINT:
            mState.gles1().setHint(target, mode);
            break;
        default:
            UNREACHABLE();
            return;
    }
}

void Context::lineWidth(GLfloat width)
{
    mState.setLineWidth(width);
}

void Context::pixelStorei(GLenum pname, GLint param)
{
    switch (pname)
    {
        case GL_UNPACK_ALIGNMENT:
            mState.setUnpackAlignment(param);
            break;

        case GL_PACK_ALIGNMENT:
            mState.setPackAlignment(param);
            break;

        case GL_PACK_REVERSE_ROW_ORDER_ANGLE:
            mState.setPackReverseRowOrder(param != 0);
            break;

        case GL_UNPACK_ROW_LENGTH:
            ASSERT((getClientMajorVersion() >= 3) || getExtensions().unpackSubimage);
            mState.setUnpackRowLength(param);
            break;

        case GL_UNPACK_IMAGE_HEIGHT:
            ASSERT(getClientMajorVersion() >= 3);
            mState.setUnpackImageHeight(param);
            break;

        case GL_UNPACK_SKIP_IMAGES:
            ASSERT(getClientMajorVersion() >= 3);
            mState.setUnpackSkipImages(param);
            break;

        case GL_UNPACK_SKIP_ROWS:
            ASSERT((getClientMajorVersion() >= 3) || getExtensions().unpackSubimage);
            mState.setUnpackSkipRows(param);
            break;

        case GL_UNPACK_SKIP_PIXELS:
            ASSERT((getClientMajorVersion() >= 3) || getExtensions().unpackSubimage);
            mState.setUnpackSkipPixels(param);
            break;

        case GL_PACK_ROW_LENGTH:
            ASSERT((getClientMajorVersion() >= 3) || getExtensions().packSubimage);
            mState.setPackRowLength(param);
            break;

        case GL_PACK_SKIP_ROWS:
            ASSERT((getClientMajorVersion() >= 3) || getExtensions().packSubimage);
            mState.setPackSkipRows(param);
            break;

        case GL_PACK_SKIP_PIXELS:
            ASSERT((getClientMajorVersion() >= 3) || getExtensions().packSubimage);
            mState.setPackSkipPixels(param);
            break;

        default:
            UNREACHABLE();
            return;
    }
}

void Context::polygonOffset(GLfloat factor, GLfloat units)
{
    mState.setPolygonOffsetParams(factor, units);
}

void Context::sampleCoverage(GLfloat value, GLboolean invert)
{
    mState.setSampleCoverageParams(clamp01(value), ConvertToBool(invert));
}

void Context::sampleMaski(GLuint maskNumber, GLbitfield mask)
{
    mState.setSampleMaskParams(maskNumber, mask);
}

void Context::scissor(GLint x, GLint y, GLsizei width, GLsizei height)
{
    mState.setScissorParams(x, y, width, height);
}

void Context::stencilFuncSeparate(GLenum face, GLenum func, GLint ref, GLuint mask)
{
    GLint clampedRef = gl::clamp(ref, 0, std::numeric_limits<uint8_t>::max());
    if (face == GL_FRONT || face == GL_FRONT_AND_BACK)
    {
        mState.setStencilParams(func, clampedRef, mask);
    }

    if (face == GL_BACK || face == GL_FRONT_AND_BACK)
    {
        mState.setStencilBackParams(func, clampedRef, mask);
    }

    mStateCache.onStencilStateChange(this);
}

void Context::stencilMaskSeparate(GLenum face, GLuint mask)
{
    if (face == GL_FRONT || face == GL_FRONT_AND_BACK)
    {
        mState.setStencilWritemask(mask);
    }

    if (face == GL_BACK || face == GL_FRONT_AND_BACK)
    {
        mState.setStencilBackWritemask(mask);
    }

    mStateCache.onStencilStateChange(this);
}

void Context::stencilOpSeparate(GLenum face, GLenum fail, GLenum zfail, GLenum zpass)
{
    if (face == GL_FRONT || face == GL_FRONT_AND_BACK)
    {
        mState.setStencilOperations(fail, zfail, zpass);
    }

    if (face == GL_BACK || face == GL_FRONT_AND_BACK)
    {
        mState.setStencilBackOperations(fail, zfail, zpass);
    }
}

void Context::vertexAttrib1f(GLuint index, GLfloat x)
{
    GLfloat vals[4] = {x, 0, 0, 1};
    mState.setVertexAttribf(index, vals);
    mStateCache.onDefaultVertexAttributeChange(this);
}

void Context::vertexAttrib1fv(GLuint index, const GLfloat *values)
{
    GLfloat vals[4] = {values[0], 0, 0, 1};
    mState.setVertexAttribf(index, vals);
    mStateCache.onDefaultVertexAttributeChange(this);
}

void Context::vertexAttrib2f(GLuint index, GLfloat x, GLfloat y)
{
    GLfloat vals[4] = {x, y, 0, 1};
    mState.setVertexAttribf(index, vals);
    mStateCache.onDefaultVertexAttributeChange(this);
}

void Context::vertexAttrib2fv(GLuint index, const GLfloat *values)
{
    GLfloat vals[4] = {values[0], values[1], 0, 1};
    mState.setVertexAttribf(index, vals);
    mStateCache.onDefaultVertexAttributeChange(this);
}

void Context::vertexAttrib3f(GLuint index, GLfloat x, GLfloat y, GLfloat z)
{
    GLfloat vals[4] = {x, y, z, 1};
    mState.setVertexAttribf(index, vals);
    mStateCache.onDefaultVertexAttributeChange(this);
}

void Context::vertexAttrib3fv(GLuint index, const GLfloat *values)
{
    GLfloat vals[4] = {values[0], values[1], values[2], 1};
    mState.setVertexAttribf(index, vals);
    mStateCache.onDefaultVertexAttributeChange(this);
}

void Context::vertexAttrib4f(GLuint index, GLfloat x, GLfloat y, GLfloat z, GLfloat w)
{
    GLfloat vals[4] = {x, y, z, w};
    mState.setVertexAttribf(index, vals);
    mStateCache.onDefaultVertexAttributeChange(this);
}

void Context::vertexAttrib4fv(GLuint index, const GLfloat *values)
{
    mState.setVertexAttribf(index, values);
    mStateCache.onDefaultVertexAttributeChange(this);
}

void Context::vertexAttribPointer(GLuint index,
                                  GLint size,
                                  VertexAttribType type,
                                  GLboolean normalized,
                                  GLsizei stride,
                                  const void *ptr)
{
    mState.setVertexAttribPointer(this, index, mState.getTargetBuffer(BufferBinding::Array), size,
                                  type, ConvertToBool(normalized), stride, ptr);
    mStateCache.onVertexArrayStateChange(this);
}

void Context::vertexAttribFormat(GLuint attribIndex,
                                 GLint size,
                                 VertexAttribType type,
                                 GLboolean normalized,
                                 GLuint relativeOffset)
{
    mState.setVertexAttribFormat(attribIndex, size, type, ConvertToBool(normalized), false,
                                 relativeOffset);
    mStateCache.onVertexArrayFormatChange(this);
}

void Context::vertexAttribIFormat(GLuint attribIndex,
                                  GLint size,
                                  VertexAttribType type,
                                  GLuint relativeOffset)
{
    mState.setVertexAttribFormat(attribIndex, size, type, false, true, relativeOffset);
    mStateCache.onVertexArrayFormatChange(this);
}

void Context::vertexAttribBinding(GLuint attribIndex, GLuint bindingIndex)
{
    mState.setVertexAttribBinding(this, attribIndex, bindingIndex);
    mStateCache.onVertexArrayStateChange(this);
}

void Context::vertexBindingDivisor(GLuint bindingIndex, GLuint divisor)
{
    mState.setVertexBindingDivisor(bindingIndex, divisor);
    mStateCache.onVertexArrayFormatChange(this);
}

void Context::viewport(GLint x, GLint y, GLsizei width, GLsizei height)
{
    mState.setViewportParams(x, y, width, height);
}

void Context::vertexAttribIPointer(GLuint index,
                                   GLint size,
                                   VertexAttribType type,
                                   GLsizei stride,
                                   const void *pointer)
{
    mState.setVertexAttribIPointer(this, index, mState.getTargetBuffer(BufferBinding::Array), size,
                                   type, stride, pointer);
    mStateCache.onVertexArrayStateChange(this);
}

void Context::vertexAttribI4i(GLuint index, GLint x, GLint y, GLint z, GLint w)
{
    GLint vals[4] = {x, y, z, w};
    mState.setVertexAttribi(index, vals);
    mStateCache.onDefaultVertexAttributeChange(this);
}

void Context::vertexAttribI4ui(GLuint index, GLuint x, GLuint y, GLuint z, GLuint w)
{
    GLuint vals[4] = {x, y, z, w};
    mState.setVertexAttribu(index, vals);
    mStateCache.onDefaultVertexAttributeChange(this);
}

void Context::vertexAttribI4iv(GLuint index, const GLint *v)
{
    mState.setVertexAttribi(index, v);
    mStateCache.onDefaultVertexAttributeChange(this);
}

void Context::vertexAttribI4uiv(GLuint index, const GLuint *v)
{
    mState.setVertexAttribu(index, v);
    mStateCache.onDefaultVertexAttributeChange(this);
}

void Context::getVertexAttribiv(GLuint index, GLenum pname, GLint *params)
{
    const VertexAttribCurrentValueData &currentValues =
        getState().getVertexAttribCurrentValue(index);
    const VertexArray *vao = getState().getVertexArray();
    QueryVertexAttribiv(vao->getVertexAttribute(index), vao->getBindingFromAttribIndex(index),
                        currentValues, pname, params);
}

void Context::getVertexAttribivRobust(GLuint index,
                                      GLenum pname,
                                      GLsizei bufSize,
                                      GLsizei *length,
                                      GLint *params)
{
    getVertexAttribiv(index, pname, params);
}

void Context::getVertexAttribfv(GLuint index, GLenum pname, GLfloat *params)
{
    const VertexAttribCurrentValueData &currentValues =
        getState().getVertexAttribCurrentValue(index);
    const VertexArray *vao = getState().getVertexArray();
    QueryVertexAttribfv(vao->getVertexAttribute(index), vao->getBindingFromAttribIndex(index),
                        currentValues, pname, params);
}

void Context::getVertexAttribfvRobust(GLuint index,
                                      GLenum pname,
                                      GLsizei bufSize,
                                      GLsizei *length,
                                      GLfloat *params)
{
    getVertexAttribfv(index, pname, params);
}

void Context::getVertexAttribIiv(GLuint index, GLenum pname, GLint *params)
{
    const VertexAttribCurrentValueData &currentValues =
        getState().getVertexAttribCurrentValue(index);
    const VertexArray *vao = getState().getVertexArray();
    QueryVertexAttribIiv(vao->getVertexAttribute(index), vao->getBindingFromAttribIndex(index),
                         currentValues, pname, params);
}

void Context::getVertexAttribIivRobust(GLuint index,
                                       GLenum pname,
                                       GLsizei bufSize,
                                       GLsizei *length,
                                       GLint *params)
{
    getVertexAttribIiv(index, pname, params);
}

void Context::getVertexAttribIuiv(GLuint index, GLenum pname, GLuint *params)
{
    const VertexAttribCurrentValueData &currentValues =
        getState().getVertexAttribCurrentValue(index);
    const VertexArray *vao = getState().getVertexArray();
    QueryVertexAttribIuiv(vao->getVertexAttribute(index), vao->getBindingFromAttribIndex(index),
                          currentValues, pname, params);
}

void Context::getVertexAttribIuivRobust(GLuint index,
                                        GLenum pname,
                                        GLsizei bufSize,
                                        GLsizei *length,
                                        GLuint *params)
{
    getVertexAttribIuiv(index, pname, params);
}

void Context::getVertexAttribPointerv(GLuint index, GLenum pname, void **pointer)
{
    const VertexAttribute &attrib = getState().getVertexArray()->getVertexAttribute(index);
    QueryVertexAttribPointerv(attrib, pname, pointer);
}

void Context::getVertexAttribPointervRobust(GLuint index,
                                            GLenum pname,
                                            GLsizei bufSize,
                                            GLsizei *length,
                                            void **pointer)
{
    getVertexAttribPointerv(index, pname, pointer);
}

void Context::debugMessageControl(GLenum source,
                                  GLenum type,
                                  GLenum severity,
                                  GLsizei count,
                                  const GLuint *ids,
                                  GLboolean enabled)
{
    std::vector<GLuint> idVector(ids, ids + count);
    mState.getDebug().setMessageControl(source, type, severity, std::move(idVector),
                                        ConvertToBool(enabled));
}

void Context::debugMessageInsert(GLenum source,
                                 GLenum type,
                                 GLuint id,
                                 GLenum severity,
                                 GLsizei length,
                                 const GLchar *buf)
{
    std::string msg(buf, (length > 0) ? static_cast<size_t>(length) : strlen(buf));
    mState.getDebug().insertMessage(source, type, id, severity, std::move(msg), gl::LOG_INFO);
}

void Context::debugMessageCallback(GLDEBUGPROCKHR callback, const void *userParam)
{
    mState.getDebug().setCallback(callback, userParam);
}

GLuint Context::getDebugMessageLog(GLuint count,
                                   GLsizei bufSize,
                                   GLenum *sources,
                                   GLenum *types,
                                   GLuint *ids,
                                   GLenum *severities,
                                   GLsizei *lengths,
                                   GLchar *messageLog)
{
    return static_cast<GLuint>(mState.getDebug().getMessages(count, bufSize, sources, types, ids,
                                                             severities, lengths, messageLog));
}

void Context::pushDebugGroup(GLenum source, GLuint id, GLsizei length, const GLchar *message)
{
    std::string msg(message, (length > 0) ? static_cast<size_t>(length) : strlen(message));
    mImplementation->pushDebugGroup(source, id, msg);
    mState.getDebug().pushGroup(source, id, std::move(msg));
}

void Context::popDebugGroup()
{
    mState.getDebug().popGroup();
    mImplementation->popDebugGroup();
}

void Context::primitiveBoundingBox(GLfloat minX,
                                   GLfloat minY,
                                   GLfloat minZ,
                                   GLfloat minW,
                                   GLfloat maxX,
                                   GLfloat maxY,
                                   GLfloat maxZ,
                                   GLfloat maxW)
{
    UNIMPLEMENTED();
}

void Context::bufferData(BufferBinding target, GLsizeiptr size, const void *data, BufferUsage usage)
{
    Buffer *buffer = mState.getTargetBuffer(target);
    ASSERT(buffer);
    ANGLE_CONTEXT_TRY(buffer->bufferData(this, target, data, size, usage));
}

void Context::bufferSubData(BufferBinding target,
                            GLintptr offset,
                            GLsizeiptr size,
                            const void *data)
{
    if (data == nullptr || size == 0)
    {
        return;
    }

    Buffer *buffer = mState.getTargetBuffer(target);
    ASSERT(buffer);
    ANGLE_CONTEXT_TRY(buffer->bufferSubData(this, target, data, size, offset));
}

void Context::attachShader(ShaderProgramID program, ShaderProgramID shader)
{
    Program *programObject = mState.mShaderProgramManager->getProgram(program);
    Shader *shaderObject   = mState.mShaderProgramManager->getShader(shader);
    ASSERT(programObject && shaderObject);
    programObject->attachShader(shaderObject);
}

void Context::copyBufferSubData(BufferBinding readTarget,
                                BufferBinding writeTarget,
                                GLintptr readOffset,
                                GLintptr writeOffset,
                                GLsizeiptr size)
{
    // if size is zero, the copy is a successful no-op
    if (size == 0)
    {
        return;
    }

    // TODO(jmadill): cache these.
    Buffer *readBuffer  = mState.getTargetBuffer(readTarget);
    Buffer *writeBuffer = mState.getTargetBuffer(writeTarget);

    ANGLE_CONTEXT_TRY(
        writeBuffer->copyBufferSubData(this, readBuffer, readOffset, writeOffset, size));
}

void Context::bindAttribLocation(ShaderProgramID program, GLuint index, const GLchar *name)
{
    // Ideally we could share the program query with the validation layer if possible.
    Program *programObject = getProgramResolveLink(program);
    ASSERT(programObject);
    programObject->bindAttributeLocation(index, name);
}

void Context::bindBufferBase(BufferBinding target, GLuint index, BufferID buffer)
{
    bindBufferRange(target, index, buffer, 0, 0);
}

void Context::bindBufferRange(BufferBinding target,
                              GLuint index,
                              BufferID buffer,
                              GLintptr offset,
                              GLsizeiptr size)
{
    Buffer *object = mState.mBufferManager->checkBufferAllocation(mImplementation.get(), buffer);
    ANGLE_CONTEXT_TRY(mState.setIndexedBufferBinding(this, target, index, object, offset, size));
    if (target == BufferBinding::Uniform)
    {
        mUniformBufferObserverBindings[index].bind(object);
        mStateCache.onUniformBufferStateChange(this);
    }
    else
    {
        mStateCache.onBufferBindingChange(this);
    }
}

void Context::bindFramebuffer(GLenum target, FramebufferID framebuffer)
{
    if (target == GL_READ_FRAMEBUFFER || target == GL_FRAMEBUFFER)
    {
        bindReadFramebuffer(framebuffer);
    }

    if (target == GL_DRAW_FRAMEBUFFER || target == GL_FRAMEBUFFER)
    {
        bindDrawFramebuffer(framebuffer);
    }
}

void Context::bindRenderbuffer(GLenum target, RenderbufferID renderbuffer)
{
    ASSERT(target == GL_RENDERBUFFER);
    Renderbuffer *object = mState.mRenderbufferManager->checkRenderbufferAllocation(
        mImplementation.get(), renderbuffer);
    mState.setRenderbufferBinding(this, object);
}

void Context::texStorage2DMultisample(TextureType target,
                                      GLsizei samples,
                                      GLenum internalformat,
                                      GLsizei width,
                                      GLsizei height,
                                      GLboolean fixedsamplelocations)
{
    Extents size(width, height, 1);
    Texture *texture = getTextureByType(target);
    ANGLE_CONTEXT_TRY(texture->setStorageMultisample(this, target, samples, internalformat, size,
                                                     ConvertToBool(fixedsamplelocations)));
}

void Context::texStorage3DMultisample(TextureType target,
                                      GLsizei samples,
                                      GLenum internalformat,
                                      GLsizei width,
                                      GLsizei height,
                                      GLsizei depth,
                                      GLboolean fixedsamplelocations)
{
    Extents size(width, height, depth);
    Texture *texture = getTextureByType(target);
    ANGLE_CONTEXT_TRY(texture->setStorageMultisample(this, target, samples, internalformat, size,
                                                     ConvertToBool(fixedsamplelocations)));
}

void Context::texImage2DExternal(TextureTarget target,
                                 GLint level,
                                 GLint internalformat,
                                 GLsizei width,
                                 GLsizei height,
                                 GLint border,
                                 GLenum format,
                                 GLenum type)
{
    Extents size(width, height, 1);
    Texture *texture = getTextureByTarget(target);
    ANGLE_CONTEXT_TRY(
        texture->setImageExternal(this, target, level, internalformat, size, format, type));
}

void Context::invalidateTexture(TextureType target)
{
    mImplementation->invalidateTexture(target);
    mState.invalidateTexture(target);
}

void Context::getMultisamplefv(GLenum pname, GLuint index, GLfloat *val)
{
    // According to spec 3.1 Table 20.49: Framebuffer Dependent Values,
    // the sample position should be queried by DRAW_FRAMEBUFFER.
    ANGLE_CONTEXT_TRY(mState.syncDirtyObject(this, GL_DRAW_FRAMEBUFFER));
    const Framebuffer *framebuffer = mState.getDrawFramebuffer();

    switch (pname)
    {
        case GL_SAMPLE_POSITION:
            ANGLE_CONTEXT_TRY(framebuffer->getSamplePosition(this, index, val));
            break;
        default:
            UNREACHABLE();
    }
}

void Context::getMultisamplefvRobust(GLenum pname,
                                     GLuint index,
                                     GLsizei bufSize,
                                     GLsizei *length,
                                     GLfloat *val)
{
    UNIMPLEMENTED();
}

void Context::renderbufferStorage(GLenum target,
                                  GLenum internalformat,
                                  GLsizei width,
                                  GLsizei height)
{
    // Hack for the special WebGL 1 "DEPTH_STENCIL" internal format.
    GLenum convertedInternalFormat = getConvertedRenderbufferFormat(internalformat);

    Renderbuffer *renderbuffer = mState.getCurrentRenderbuffer();
    ANGLE_CONTEXT_TRY(renderbuffer->setStorage(this, convertedInternalFormat, width, height));
}

void Context::renderbufferStorageMultisample(GLenum target,
                                             GLsizei samples,
                                             GLenum internalformat,
                                             GLsizei width,
                                             GLsizei height)
{
    // Hack for the special WebGL 1 "DEPTH_STENCIL" internal format.
    GLenum convertedInternalFormat = getConvertedRenderbufferFormat(internalformat);

    Renderbuffer *renderbuffer = mState.getCurrentRenderbuffer();
    ANGLE_CONTEXT_TRY(
        renderbuffer->setStorageMultisample(this, samples, convertedInternalFormat, width, height));
}

void Context::framebufferTexture2DMultisample(GLenum target,
                                              GLenum attachment,
                                              GLenum textarget,
                                              GLuint texture,
                                              GLint level,
                                              GLsizei samples)
{
    Framebuffer *framebuffer = mState.getTargetFramebuffer(target);
    ASSERT(framebuffer);

    if (texture != 0)
    {
        TextureTarget textargetPacked = FromGLenum<TextureTarget>(textarget);
        TextureID texturePacked       = FromGL<TextureID>(texture);
        Texture *textureObj           = getTexture(texturePacked);
        ImageIndex index              = ImageIndex::MakeFromTarget(textargetPacked, level, 1);
        framebuffer->setAttachmentMultisample(this, GL_TEXTURE, attachment, index, textureObj,
                                              samples);
    }
    else
    {
        framebuffer->resetAttachment(this, attachment);
    }

    mState.setObjectDirty(target);
}

void Context::getSynciv(GLsync sync, GLenum pname, GLsizei bufSize, GLsizei *length, GLint *values)
{
    const Sync *syncObject = nullptr;
    if (!mContextLost)
    {
        syncObject = getSync(sync);
    }
    ANGLE_CONTEXT_TRY(QuerySynciv(this, syncObject, pname, bufSize, length, values));
}

void Context::getFramebufferParameteriv(GLenum target, GLenum pname, GLint *params)
{
    Framebuffer *framebuffer = mState.getTargetFramebuffer(target);
    QueryFramebufferParameteriv(framebuffer, pname, params);
}

void Context::getFramebufferParameterivRobust(GLenum target,
                                              GLenum pname,
                                              GLsizei bufSize,
                                              GLsizei *length,
                                              GLint *params)
{
    UNIMPLEMENTED();
}

void Context::framebufferParameteri(GLenum target, GLenum pname, GLint param)
{
    Framebuffer *framebuffer = mState.getTargetFramebuffer(target);
    SetFramebufferParameteri(this, framebuffer, pname, param);
}

bool Context::getScratchBuffer(size_t requstedSizeBytes,
                               angle::MemoryBuffer **scratchBufferOut) const
{
    return mScratchBuffer.get(requstedSizeBytes, scratchBufferOut);
}

bool Context::getZeroFilledBuffer(size_t requstedSizeBytes,
                                  angle::MemoryBuffer **zeroBufferOut) const
{
    return mZeroFilledBuffer.getInitialized(requstedSizeBytes, zeroBufferOut, 0);
}

void Context::dispatchCompute(GLuint numGroupsX, GLuint numGroupsY, GLuint numGroupsZ)
{
    if (numGroupsX == 0u || numGroupsY == 0u || numGroupsZ == 0u)
    {
        return;
    }

    ANGLE_CONTEXT_TRY(prepareForDispatch());
    ANGLE_CONTEXT_TRY(mImplementation->dispatchCompute(this, numGroupsX, numGroupsY, numGroupsZ));

    MarkShaderStorageBufferUsage(this);
}

void Context::dispatchComputeIndirect(GLintptr indirect)
{
    ANGLE_CONTEXT_TRY(prepareForDispatch());
    ANGLE_CONTEXT_TRY(mImplementation->dispatchComputeIndirect(this, indirect));

    MarkShaderStorageBufferUsage(this);
}

void Context::texStorage2D(TextureType target,
                           GLsizei levels,
                           GLenum internalFormat,
                           GLsizei width,
                           GLsizei height)
{
    Extents size(width, height, 1);
    Texture *texture = getTextureByType(target);
    ANGLE_CONTEXT_TRY(texture->setStorage(this, target, levels, internalFormat, size));
}

void Context::texStorage3D(TextureType target,
                           GLsizei levels,
                           GLenum internalFormat,
                           GLsizei width,
                           GLsizei height,
                           GLsizei depth)
{
    Extents size(width, height, depth);
    Texture *texture = getTextureByType(target);
    ANGLE_CONTEXT_TRY(texture->setStorage(this, target, levels, internalFormat, size));
}

void Context::memoryBarrier(GLbitfield barriers)
{
    ANGLE_CONTEXT_TRY(mImplementation->memoryBarrier(this, barriers));
}

void Context::memoryBarrierByRegion(GLbitfield barriers)
{
    ANGLE_CONTEXT_TRY(mImplementation->memoryBarrierByRegion(this, barriers));
}

void Context::multiDrawArrays(PrimitiveMode mode,
                              const GLint *firsts,
                              const GLsizei *counts,
                              GLsizei drawcount)
{
    ANGLE_CONTEXT_TRY(prepareForDraw(mode));
    Program *programObject = mState.getLinkedProgram(this);
    const bool hasDrawID   = programObject && programObject->hasDrawIDUniform();
    if (hasDrawID)
    {
        for (GLsizei drawID = 0; drawID < drawcount; ++drawID)
        {
            if (noopDraw(mode, counts[drawID]))
            {
                continue;
            }
            programObject->setDrawIDUniform(drawID);
            ANGLE_CONTEXT_TRY(
                mImplementation->drawArrays(this, mode, firsts[drawID], counts[drawID]));
            MarkTransformFeedbackBufferUsage(this, counts[drawID], 1);
            MarkShaderStorageBufferUsage(this);
        }
    }
    else
    {
        for (GLsizei drawID = 0; drawID < drawcount; ++drawID)
        {
            if (noopDraw(mode, counts[drawID]))
            {
                continue;
            }
            ANGLE_CONTEXT_TRY(
                mImplementation->drawArrays(this, mode, firsts[drawID], counts[drawID]));
            MarkTransformFeedbackBufferUsage(this, counts[drawID], 1);
            MarkShaderStorageBufferUsage(this);
        }
    }
}

void Context::multiDrawArraysInstanced(PrimitiveMode mode,
                                       const GLint *firsts,
                                       const GLsizei *counts,
                                       const GLsizei *instanceCounts,
                                       GLsizei drawcount)
{
    ANGLE_CONTEXT_TRY(prepareForDraw(mode));
    Program *programObject = mState.getLinkedProgram(this);
    const bool hasDrawID   = programObject && programObject->hasDrawIDUniform();
    if (hasDrawID)
    {
        for (GLsizei drawID = 0; drawID < drawcount; ++drawID)
        {
            if (noopDrawInstanced(mode, counts[drawID], instanceCounts[drawID]))
            {
                continue;
            }
            programObject->setDrawIDUniform(drawID);
            ANGLE_CONTEXT_TRY(mImplementation->drawArraysInstanced(
                this, mode, firsts[drawID], counts[drawID], instanceCounts[drawID]));
            MarkTransformFeedbackBufferUsage(this, counts[drawID], instanceCounts[drawID]);
            MarkShaderStorageBufferUsage(this);
        }
    }
    else
    {
        for (GLsizei drawID = 0; drawID < drawcount; ++drawID)
        {
            if (noopDrawInstanced(mode, counts[drawID], instanceCounts[drawID]))
            {
                continue;
            }
            ANGLE_CONTEXT_TRY(mImplementation->drawArraysInstanced(
                this, mode, firsts[drawID], counts[drawID], instanceCounts[drawID]));
            MarkTransformFeedbackBufferUsage(this, counts[drawID], instanceCounts[drawID]);
            MarkShaderStorageBufferUsage(this);
        }
    }
}

void Context::multiDrawElements(PrimitiveMode mode,
                                const GLsizei *counts,
                                DrawElementsType type,
                                const GLvoid *const *indices,
                                GLsizei drawcount)
{
    ANGLE_CONTEXT_TRY(prepareForDraw(mode));
    Program *programObject = mState.getLinkedProgram(this);
    const bool hasDrawID   = programObject && programObject->hasDrawIDUniform();
    if (hasDrawID)
    {
        for (GLsizei drawID = 0; drawID < drawcount; ++drawID)
        {
            if (noopDraw(mode, counts[drawID]))
            {
                continue;
            }
            programObject->setDrawIDUniform(drawID);
            ANGLE_CONTEXT_TRY(
                mImplementation->drawElements(this, mode, counts[drawID], type, indices[drawID]));
            MarkShaderStorageBufferUsage(this);
        }
    }
    else
    {
        for (GLsizei drawID = 0; drawID < drawcount; ++drawID)
        {
            if (noopDraw(mode, counts[drawID]))
            {
                continue;
            }
            ANGLE_CONTEXT_TRY(
                mImplementation->drawElements(this, mode, counts[drawID], type, indices[drawID]));
            MarkShaderStorageBufferUsage(this);
        }
    }
}

void Context::multiDrawElementsInstanced(PrimitiveMode mode,
                                         const GLsizei *counts,
                                         DrawElementsType type,
                                         const GLvoid *const *indices,
                                         const GLsizei *instanceCounts,
                                         GLsizei drawcount)
{
    ANGLE_CONTEXT_TRY(prepareForDraw(mode));
    Program *programObject = mState.getLinkedProgram(this);
    const bool hasDrawID   = programObject && programObject->hasDrawIDUniform();
    if (hasDrawID)
    {
        for (GLsizei drawID = 0; drawID < drawcount; ++drawID)
        {
            if (noopDrawInstanced(mode, counts[drawID], instanceCounts[drawID]))
            {
                continue;
            }
            programObject->setDrawIDUniform(drawID);
            ANGLE_CONTEXT_TRY(mImplementation->drawElementsInstanced(
                this, mode, counts[drawID], type, indices[drawID], instanceCounts[drawID]));
            MarkShaderStorageBufferUsage(this);
        }
    }
    else
    {
        for (GLsizei drawID = 0; drawID < drawcount; ++drawID)
        {
            if (noopDrawInstanced(mode, counts[drawID], instanceCounts[drawID]))
            {
                continue;
            }
            ANGLE_CONTEXT_TRY(mImplementation->drawElementsInstanced(
                this, mode, counts[drawID], type, indices[drawID], instanceCounts[drawID]));
            MarkShaderStorageBufferUsage(this);
        }
    }
}

namespace
{

// RAII object making sure reset uniforms is called no matter whether there's an error in draw calls
class ResetBaseVertexBaseInstance : angle::NonCopyable
{
  public:
    ResetBaseVertexBaseInstance(Program *programObject,
                                bool resetBaseVertex,
                                bool resetBaseInstance)
        : mProgramObject(programObject),
          mResetBaseVertex(resetBaseVertex),
          mResetBaseInstance(resetBaseInstance)
    {}

    ~ResetBaseVertexBaseInstance()
    {
        if (mProgramObject)
        {
            // Reset emulated uniforms to zero to avoid affecting other draw calls
            if (mResetBaseVertex)
            {
                mProgramObject->setBaseVertexUniform(0);
            }

            if (mResetBaseInstance)
            {
                mProgramObject->setBaseInstanceUniform(0);
            }
        }
    }

  private:
    Program *mProgramObject;
    bool mResetBaseVertex;
    bool mResetBaseInstance;
};

}  // anonymous namespace

void Context::drawArraysInstancedBaseInstance(PrimitiveMode mode,
                                              GLint first,
                                              GLsizei count,
                                              GLsizei instanceCount,
                                              GLuint baseInstance)
{
    ANGLE_CONTEXT_TRY(prepareForDraw(mode));
    Program *programObject = mState.getLinkedProgram(this);

    if (noopDraw(mode, count))
    {
        return;
    }

    const bool hasBaseInstance = programObject && programObject->hasBaseInstanceUniform();
    if (hasBaseInstance)
    {
        programObject->setBaseInstanceUniform(baseInstance);
    }

    ResetBaseVertexBaseInstance resetUniforms(programObject, false, hasBaseInstance);

    // The input gl_InstanceID does not follow the baseinstance. gl_InstanceID always falls on
    // the half-open range [0, instancecount​). No need to set other stuff. Except for Vulkan.

    ANGLE_CONTEXT_TRY(mImplementation->drawArraysInstancedBaseInstance(
        this, mode, first, count, instanceCount, baseInstance));
    MarkTransformFeedbackBufferUsage(this, count, 1);
}

void Context::drawElementsInstancedBaseVertexBaseInstance(PrimitiveMode mode,
                                                          GLsizei count,
                                                          DrawElementsType type,
                                                          const GLvoid *indices,
                                                          GLsizei instanceCounts,
                                                          GLint baseVertex,
                                                          GLuint baseInstance)
{
    ANGLE_CONTEXT_TRY(prepareForDraw(mode));
    Program *programObject = mState.getLinkedProgram(this);

    if (noopDraw(mode, count))
    {
        return;
    }

    const bool hasBaseVertex = programObject && programObject->hasBaseVertexUniform();
    if (hasBaseVertex)
    {
        programObject->setBaseVertexUniform(baseVertex);
    }

    const bool hasBaseInstance = programObject && programObject->hasBaseInstanceUniform();
    if (hasBaseInstance)
    {
        programObject->setBaseInstanceUniform(baseInstance);
    }

    ResetBaseVertexBaseInstance resetUniforms(programObject, hasBaseVertex, hasBaseInstance);

    ANGLE_CONTEXT_TRY(mImplementation->drawElementsInstancedBaseVertexBaseInstance(
        this, mode, count, type, indices, instanceCounts, baseVertex, baseInstance));
}

#define SET_DRAW_ID_UNIFORM_0(drawID) \
    {}
#define SET_DRAW_ID_UNIFORM_1(drawID) programObject->setDrawIDUniform(drawID);
#define SET_DRAW_ID_UNIFORM(cond) SET_DRAW_ID_UNIFORM_##cond

#define SET_BASE_VERTEX_UNIFORM_0(baseVertex) \
    {}
#define SET_BASE_VERTEX_UNIFORM_1(baseVertex) programObject->setBaseVertexUniform(baseVertex);
#define SET_BASE_VERTEX_UNIFORM(cond) SET_BASE_VERTEX_UNIFORM_##cond

#define SET_BASE_INSTANCE_UNIFORM_0(baseInstance) \
    {}
#define SET_BASE_INSTANCE_UNIFORM_1(baseInstance) \
    programObject->setBaseInstanceUniform(baseInstance);
#define SET_BASE_INSTANCE_UNIFORM(cond) SET_BASE_INSTANCE_UNIFORM_##cond

#define MULTI_DRAW_ARRAYS_BLOCK(hasDrawID, hasBaseInstance)                             \
    for (GLsizei drawID = 0; drawID < drawcount; ++drawID)                              \
    {                                                                                   \
        if (noopDrawInstanced(mode, counts[drawID], instanceCounts[drawID]))            \
        {                                                                               \
            continue;                                                                   \
        }                                                                               \
        SET_DRAW_ID_UNIFORM(hasDrawID)(drawID);                                         \
        SET_BASE_INSTANCE_UNIFORM(hasBaseInstance)(baseInstances[drawID]);              \
        ANGLE_CONTEXT_TRY(mImplementation->drawArraysInstancedBaseInstance(             \
            this, mode, firsts[drawID], counts[drawID], instanceCounts[drawID],         \
            baseInstances[drawID]));                                                    \
        MarkTransformFeedbackBufferUsage(this, counts[drawID], instanceCounts[drawID]); \
    }

#define MULTI_DRAW_ELEMENTS_BLOCK(hasDrawID, hasBaseVertex, hasBaseInstance)            \
    for (GLsizei drawID = 0; drawID < drawcount; ++drawID)                              \
    {                                                                                   \
        if (noopDrawInstanced(mode, counts[drawID], instanceCounts[drawID]))            \
        {                                                                               \
            continue;                                                                   \
        }                                                                               \
        SET_DRAW_ID_UNIFORM(hasDrawID)(drawID);                                         \
        SET_BASE_VERTEX_UNIFORM(hasBaseVertex)(baseVertices[drawID]);                   \
        SET_BASE_INSTANCE_UNIFORM(hasBaseInstance)(baseInstances[drawID]);              \
        ANGLE_CONTEXT_TRY(mImplementation->drawElementsInstancedBaseVertexBaseInstance( \
            this, mode, counts[drawID], type, indices[drawID], instanceCounts[drawID],  \
            baseVertices[drawID], baseInstances[drawID]));                              \
    }

void Context::multiDrawArraysInstancedBaseInstance(PrimitiveMode mode,
                                                   const GLint *firsts,
                                                   const GLsizei *counts,
                                                   const GLsizei *instanceCounts,
                                                   const GLuint *baseInstances,
                                                   GLsizei drawcount)
{
    ANGLE_CONTEXT_TRY(prepareForDraw(mode));
    Program *programObject     = mState.getLinkedProgram(this);
    const bool hasBaseInstance = programObject && programObject->hasBaseInstanceUniform();
    const bool hasDrawID       = programObject && programObject->hasDrawIDUniform();

    ResetBaseVertexBaseInstance resetUniforms(programObject, false, hasBaseInstance);

    if (hasDrawID && hasBaseInstance)
    {
        MULTI_DRAW_ARRAYS_BLOCK(1, 1)
    }
    else if (hasDrawID)
    {
        MULTI_DRAW_ARRAYS_BLOCK(1, 0)
    }
    else if (hasBaseInstance)
    {
        MULTI_DRAW_ARRAYS_BLOCK(0, 1)
    }
    else
    {
        MULTI_DRAW_ARRAYS_BLOCK(0, 0)
    }
}

void Context::multiDrawElementsInstancedBaseVertexBaseInstance(PrimitiveMode mode,
                                                               const GLsizei *counts,
                                                               DrawElementsType type,
                                                               const GLvoid *const *indices,
                                                               const GLsizei *instanceCounts,
                                                               const GLint *baseVertices,
                                                               const GLuint *baseInstances,
                                                               GLsizei drawcount)
{
    ANGLE_CONTEXT_TRY(prepareForDraw(mode));
    Program *programObject     = mState.getLinkedProgram(this);
    const bool hasBaseVertex   = programObject && programObject->hasBaseVertexUniform();
    const bool hasBaseInstance = programObject && programObject->hasBaseInstanceUniform();
    const bool hasDrawID       = programObject && programObject->hasDrawIDUniform();

    ResetBaseVertexBaseInstance resetUniforms(programObject, hasBaseVertex, hasBaseInstance);

    if (hasDrawID)
    {
        if (hasBaseVertex)
        {
            if (hasBaseInstance)
            {
                MULTI_DRAW_ELEMENTS_BLOCK(1, 1, 1)
            }
            else
            {
                MULTI_DRAW_ELEMENTS_BLOCK(1, 1, 0)
            }
        }
        else
        {
            if (hasBaseInstance)
            {
                MULTI_DRAW_ELEMENTS_BLOCK(1, 0, 1)
            }
            else
            {
                MULTI_DRAW_ELEMENTS_BLOCK(1, 0, 0)
            }
        }
    }
    else
    {
        if (hasBaseVertex)
        {
            if (hasBaseInstance)
            {
                MULTI_DRAW_ELEMENTS_BLOCK(0, 1, 1)
            }
            else
            {
                MULTI_DRAW_ELEMENTS_BLOCK(0, 1, 0)
            }
        }
        else
        {
            if (hasBaseInstance)
            {
                MULTI_DRAW_ELEMENTS_BLOCK(0, 0, 1)
            }
            else
            {
                MULTI_DRAW_ELEMENTS_BLOCK(0, 0, 0)
            }
        }
    }
}

void Context::provokingVertex(ProvokingVertexConvention provokeMode)
{
    mState.setProvokingVertex(provokeMode);
}

GLenum Context::checkFramebufferStatus(GLenum target)
{
    Framebuffer *framebuffer = mState.getTargetFramebuffer(target);
    ASSERT(framebuffer);
    return framebuffer->checkStatus(this);
}

void Context::compileShader(ShaderProgramID shader)
{
    Shader *shaderObject = GetValidShader(this, shader);
    if (!shaderObject)
    {
        return;
    }
    shaderObject->compile(this);
}

void Context::deleteBuffers(GLsizei n, const BufferID *buffers)
{
    for (int i = 0; i < n; i++)
    {
        deleteBuffer(buffers[i]);
    }
}

void Context::deleteFramebuffers(GLsizei n, const FramebufferID *framebuffers)
{
    for (int i = 0; i < n; i++)
    {
        if (framebuffers[i].value != 0)
        {
            deleteFramebuffer(framebuffers[i]);
        }
    }
}

void Context::deleteRenderbuffers(GLsizei n, const RenderbufferID *renderbuffers)
{
    for (int i = 0; i < n; i++)
    {
        deleteRenderbuffer(renderbuffers[i]);
    }
}

void Context::deleteTextures(GLsizei n, const TextureID *textures)
{
    for (int i = 0; i < n; i++)
    {
        if (textures[i].value != 0)
        {
            deleteTexture(textures[i]);
        }
    }
}

void Context::detachShader(ShaderProgramID program, ShaderProgramID shader)
{
    Program *programObject = getProgramNoResolveLink(program);
    ASSERT(programObject);

    Shader *shaderObject = getShader(shader);
    ASSERT(shaderObject);

    programObject->detachShader(this, shaderObject);
}

void Context::genBuffers(GLsizei n, BufferID *buffers)
{
    for (int i = 0; i < n; i++)
    {
        buffers[i] = createBuffer();
    }
}

void Context::genFramebuffers(GLsizei n, FramebufferID *framebuffers)
{
    for (int i = 0; i < n; i++)
    {
        framebuffers[i] = createFramebuffer();
    }
}

void Context::genRenderbuffers(GLsizei n, RenderbufferID *renderbuffers)
{
    for (int i = 0; i < n; i++)
    {
        renderbuffers[i] = createRenderbuffer();
    }
}

void Context::genTextures(GLsizei n, TextureID *textures)
{
    for (int i = 0; i < n; i++)
    {
        textures[i] = createTexture();
    }
}

void Context::getActiveAttrib(ShaderProgramID program,
                              GLuint index,
                              GLsizei bufsize,
                              GLsizei *length,
                              GLint *size,
                              GLenum *type,
                              GLchar *name)
{
    Program *programObject = getProgramResolveLink(program);
    ASSERT(programObject);
    programObject->getActiveAttribute(index, bufsize, length, size, type, name);
}

void Context::getActiveUniform(ShaderProgramID program,
                               GLuint index,
                               GLsizei bufsize,
                               GLsizei *length,
                               GLint *size,
                               GLenum *type,
                               GLchar *name)
{
    Program *programObject = getProgramResolveLink(program);
    ASSERT(programObject);
    programObject->getActiveUniform(index, bufsize, length, size, type, name);
}

void Context::getAttachedShaders(ShaderProgramID program,
                                 GLsizei maxcount,
                                 GLsizei *count,
                                 ShaderProgramID *shaders)
{
    Program *programObject = getProgramNoResolveLink(program);
    ASSERT(programObject);
    programObject->getAttachedShaders(maxcount, count, shaders);
}

GLint Context::getAttribLocation(ShaderProgramID program, const GLchar *name)
{
    Program *programObject = getProgramResolveLink(program);
    ASSERT(programObject);
    return programObject->getAttributeLocation(name);
}

void Context::getBooleanv(GLenum pname, GLboolean *params)
{
    GLenum nativeType;
    unsigned int numParams = 0;
    getQueryParameterInfo(pname, &nativeType, &numParams);

    if (nativeType == GL_BOOL)
    {
        getBooleanvImpl(pname, params);
    }
    else
    {
        CastStateValues(this, nativeType, pname, numParams, params);
    }
}

void Context::getBooleanvRobust(GLenum pname, GLsizei bufSize, GLsizei *length, GLboolean *params)
{
    getBooleanv(pname, params);
}

void Context::getFloatv(GLenum pname, GLfloat *params)
{
    GLenum nativeType;
    unsigned int numParams = 0;
    getQueryParameterInfo(pname, &nativeType, &numParams);

    if (nativeType == GL_FLOAT)
    {
        getFloatvImpl(pname, params);
    }
    else
    {
        CastStateValues(this, nativeType, pname, numParams, params);
    }
}

void Context::getFloatvRobust(GLenum pname, GLsizei bufSize, GLsizei *length, GLfloat *params)
{
    getFloatv(pname, params);
}

void Context::getIntegerv(GLenum pname, GLint *params)
{
    GLenum nativeType;
    unsigned int numParams = 0;
    getQueryParameterInfo(pname, &nativeType, &numParams);

    if (nativeType == GL_INT)
    {
        getIntegervImpl(pname, params);
    }
    else
    {
        CastStateValues(this, nativeType, pname, numParams, params);
    }
}

void Context::getIntegervRobust(GLenum pname, GLsizei bufSize, GLsizei *length, GLint *data)
{
    getIntegerv(pname, data);
}

void Context::getProgramiv(ShaderProgramID program, GLenum pname, GLint *params)
{
    Program *programObject = nullptr;
    if (!mContextLost)
    {
        // Don't resolve link if checking the link completion status.
        programObject = (pname == GL_COMPLETION_STATUS_KHR ? getProgramNoResolveLink(program)
                                                           : getProgramResolveLink(program));
        ASSERT(programObject);
    }
    QueryProgramiv(this, programObject, pname, params);
}

void Context::getProgramivRobust(ShaderProgramID program,
                                 GLenum pname,
                                 GLsizei bufSize,
                                 GLsizei *length,
                                 GLint *params)
{
    getProgramiv(program, pname, params);
}

void Context::getProgramPipelineiv(ProgramPipelineID pipeline, GLenum pname, GLint *params)
{
    UNIMPLEMENTED();
}

MemoryObject *Context::getMemoryObject(MemoryObjectID handle) const
{
    return mState.mMemoryObjectManager->getMemoryObject(handle);
}

Semaphore *Context::getSemaphore(SemaphoreID handle) const
{
    return mState.mSemaphoreManager->getSemaphore(handle);
}

void Context::getProgramInfoLog(ShaderProgramID program,
                                GLsizei bufsize,
                                GLsizei *length,
                                GLchar *infolog)
{
    Program *programObject = getProgramResolveLink(program);
    ASSERT(programObject);
    programObject->getInfoLog(bufsize, length, infolog);
}

void Context::getProgramPipelineInfoLog(ProgramPipelineID pipeline,
                                        GLsizei bufSize,
                                        GLsizei *length,
                                        GLchar *infoLog)
{
    UNIMPLEMENTED();
}

void Context::getShaderiv(ShaderProgramID shader, GLenum pname, GLint *params)
{
    Shader *shaderObject = nullptr;
    if (!mContextLost)
    {
        shaderObject = getShader(shader);
        ASSERT(shaderObject);
    }
    QueryShaderiv(this, shaderObject, pname, params);
}

void Context::getShaderivRobust(ShaderProgramID shader,
                                GLenum pname,
                                GLsizei bufSize,
                                GLsizei *length,
                                GLint *params)
{
    getShaderiv(shader, pname, params);
}

void Context::getShaderInfoLog(ShaderProgramID shader,
                               GLsizei bufsize,
                               GLsizei *length,
                               GLchar *infolog)
{
    Shader *shaderObject = getShader(shader);
    ASSERT(shaderObject);
    shaderObject->getInfoLog(bufsize, length, infolog);
}

void Context::getShaderPrecisionFormat(GLenum shadertype,
                                       GLenum precisiontype,
                                       GLint *range,
                                       GLint *precision)
{
    // TODO(jmadill): Compute shaders.

    switch (shadertype)
    {
        case GL_VERTEX_SHADER:
            switch (precisiontype)
            {
                case GL_LOW_FLOAT:
                    mState.mCaps.vertexLowpFloat.get(range, precision);
                    break;
                case GL_MEDIUM_FLOAT:
                    mState.mCaps.vertexMediumpFloat.get(range, precision);
                    break;
                case GL_HIGH_FLOAT:
                    mState.mCaps.vertexHighpFloat.get(range, precision);
                    break;

                case GL_LOW_INT:
                    mState.mCaps.vertexLowpInt.get(range, precision);
                    break;
                case GL_MEDIUM_INT:
                    mState.mCaps.vertexMediumpInt.get(range, precision);
                    break;
                case GL_HIGH_INT:
                    mState.mCaps.vertexHighpInt.get(range, precision);
                    break;

                default:
                    UNREACHABLE();
                    return;
            }
            break;

        case GL_FRAGMENT_SHADER:
            switch (precisiontype)
            {
                case GL_LOW_FLOAT:
                    mState.mCaps.fragmentLowpFloat.get(range, precision);
                    break;
                case GL_MEDIUM_FLOAT:
                    mState.mCaps.fragmentMediumpFloat.get(range, precision);
                    break;
                case GL_HIGH_FLOAT:
                    mState.mCaps.fragmentHighpFloat.get(range, precision);
                    break;

                case GL_LOW_INT:
                    mState.mCaps.fragmentLowpInt.get(range, precision);
                    break;
                case GL_MEDIUM_INT:
                    mState.mCaps.fragmentMediumpInt.get(range, precision);
                    break;
                case GL_HIGH_INT:
                    mState.mCaps.fragmentHighpInt.get(range, precision);
                    break;

                default:
                    UNREACHABLE();
                    return;
            }
            break;

        default:
            UNREACHABLE();
            return;
    }
}

void Context::getShaderSource(ShaderProgramID shader,
                              GLsizei bufsize,
                              GLsizei *length,
                              GLchar *source)
{
    Shader *shaderObject = getShader(shader);
    ASSERT(shaderObject);
    shaderObject->getSource(bufsize, length, source);
}

void Context::getUniformfv(ShaderProgramID program, GLint location, GLfloat *params)
{
    Program *programObject = getProgramResolveLink(program);
    ASSERT(programObject);
    programObject->getUniformfv(this, location, params);
}

void Context::getUniformfvRobust(ShaderProgramID program,
                                 GLint location,
                                 GLsizei bufSize,
                                 GLsizei *length,
                                 GLfloat *params)
{
    getUniformfv(program, location, params);
}

void Context::getUniformiv(ShaderProgramID program, GLint location, GLint *params)
{
    Program *programObject = getProgramResolveLink(program);
    ASSERT(programObject);
    programObject->getUniformiv(this, location, params);
}

void Context::getUniformivRobust(ShaderProgramID program,
                                 GLint location,
                                 GLsizei bufSize,
                                 GLsizei *length,
                                 GLint *params)
{
    getUniformiv(program, location, params);
}

GLint Context::getUniformLocation(ShaderProgramID program, const GLchar *name)
{
    Program *programObject = getProgramResolveLink(program);
    ASSERT(programObject);
    return programObject->getUniformLocation(name);
}

GLboolean Context::isBuffer(BufferID buffer)
{
    if (buffer.value == 0)
    {
        return GL_FALSE;
    }

    return ConvertToGLBoolean(getBuffer(buffer));
}

GLboolean Context::isEnabled(GLenum cap)
{
    return mState.getEnableFeature(cap);
}

GLboolean Context::isEnabledi(GLenum target, GLuint index)
{
    UNIMPLEMENTED();
    return false;
}

GLboolean Context::isFramebuffer(FramebufferID framebuffer)
{
    if (framebuffer.value == 0)
    {
        return GL_FALSE;
    }

    return ConvertToGLBoolean(getFramebuffer(framebuffer));
}

GLboolean Context::isProgram(ShaderProgramID program)
{
    if (program.value == 0)
    {
        return GL_FALSE;
    }

    return ConvertToGLBoolean(getProgramNoResolveLink(program));
}

GLboolean Context::isRenderbuffer(RenderbufferID renderbuffer)
{
    if (renderbuffer.value == 0)
    {
        return GL_FALSE;
    }

    return ConvertToGLBoolean(getRenderbuffer(renderbuffer));
}

GLboolean Context::isShader(ShaderProgramID shader)
{
    if (shader.value == 0)
    {
        return GL_FALSE;
    }

    return ConvertToGLBoolean(getShader(shader));
}

GLboolean Context::isTexture(TextureID texture)
{
    if (texture.value == 0)
    {
        return GL_FALSE;
    }

    return ConvertToGLBoolean(getTexture(texture));
}

void Context::linkProgram(ShaderProgramID program)
{
    Program *programObject = getProgramNoResolveLink(program);
    ASSERT(programObject);
    ANGLE_CONTEXT_TRY(programObject->link(this));
    ANGLE_CONTEXT_TRY(onProgramLink(programObject));
}

void Context::releaseShaderCompiler()
{
    mCompiler.set(this, nullptr);
}

void Context::shaderBinary(GLsizei n,
                           const ShaderProgramID *shaders,
                           GLenum binaryformat,
                           const void *binary,
                           GLsizei length)
{
    // No binary shader formats are supported.
    UNIMPLEMENTED();
}

void Context::bindFragDataLocationIndexed(ShaderProgramID program,
                                          GLuint colorNumber,
                                          GLuint index,
                                          const char *name)
{
    Program *programObject = getProgramNoResolveLink(program);
    programObject->bindFragmentOutputLocation(colorNumber, name);
    programObject->bindFragmentOutputIndex(index, name);
}

void Context::bindFragDataLocation(ShaderProgramID program, GLuint colorNumber, const char *name)
{
    bindFragDataLocationIndexed(program, colorNumber, 0u, name);
}

int Context::getFragDataIndex(ShaderProgramID program, const char *name)
{
    Program *programObject = getProgramResolveLink(program);
    return programObject->getFragDataIndex(name);
}

int Context::getProgramResourceLocationIndex(ShaderProgramID program,
                                             GLenum programInterface,
                                             const char *name)
{
    Program *programObject = getProgramResolveLink(program);
    ASSERT(programInterface == GL_PROGRAM_OUTPUT);
    return programObject->getFragDataIndex(name);
}

void Context::shaderSource(ShaderProgramID shader,
                           GLsizei count,
                           const GLchar *const *string,
                           const GLint *length)
{
    Shader *shaderObject = getShader(shader);
    ASSERT(shaderObject);
    shaderObject->setSource(count, string, length);
}

void Context::stencilFunc(GLenum func, GLint ref, GLuint mask)
{
    stencilFuncSeparate(GL_FRONT_AND_BACK, func, ref, mask);
}

void Context::stencilMask(GLuint mask)
{
    stencilMaskSeparate(GL_FRONT_AND_BACK, mask);
}

void Context::stencilOp(GLenum fail, GLenum zfail, GLenum zpass)
{
    stencilOpSeparate(GL_FRONT_AND_BACK, fail, zfail, zpass);
}

void Context::patchParameteri(GLenum pname, GLint value)
{
    UNIMPLEMENTED();
}

void Context::uniform1f(GLint location, GLfloat x)
{
    Program *program = mState.getProgram();
    program->setUniform1fv(location, 1, &x);
}

void Context::uniform1fv(GLint location, GLsizei count, const GLfloat *v)
{
    Program *program = mState.getProgram();
    program->setUniform1fv(location, count, v);
}

void Context::setUniform1iImpl(Program *program, GLint location, GLsizei count, const GLint *v)
{
    program->setUniform1iv(this, location, count, v);
}

void Context::onSamplerUniformChange(size_t textureUnitIndex)
{
    mState.onActiveTextureChange(this, textureUnitIndex);
    mStateCache.onActiveTextureChange(this);
}

void Context::uniform1i(GLint location, GLint x)
{
    setUniform1iImpl(mState.getProgram(), location, 1, &x);
}

void Context::uniform1iv(GLint location, GLsizei count, const GLint *v)
{
    setUniform1iImpl(mState.getProgram(), location, count, v);
}

void Context::uniform2f(GLint location, GLfloat x, GLfloat y)
{
    GLfloat xy[2]    = {x, y};
    Program *program = mState.getProgram();
    program->setUniform2fv(location, 1, xy);
}

void Context::uniform2fv(GLint location, GLsizei count, const GLfloat *v)
{
    Program *program = mState.getProgram();
    program->setUniform2fv(location, count, v);
}

void Context::uniform2i(GLint location, GLint x, GLint y)
{
    GLint xy[2]      = {x, y};
    Program *program = mState.getProgram();
    program->setUniform2iv(location, 1, xy);
}

void Context::uniform2iv(GLint location, GLsizei count, const GLint *v)
{
    Program *program = mState.getProgram();
    program->setUniform2iv(location, count, v);
}

void Context::uniform3f(GLint location, GLfloat x, GLfloat y, GLfloat z)
{
    GLfloat xyz[3]   = {x, y, z};
    Program *program = mState.getProgram();
    program->setUniform3fv(location, 1, xyz);
}

void Context::uniform3fv(GLint location, GLsizei count, const GLfloat *v)
{
    Program *program = mState.getProgram();
    program->setUniform3fv(location, count, v);
}

void Context::uniform3i(GLint location, GLint x, GLint y, GLint z)
{
    GLint xyz[3]     = {x, y, z};
    Program *program = mState.getProgram();
    program->setUniform3iv(location, 1, xyz);
}

void Context::uniform3iv(GLint location, GLsizei count, const GLint *v)
{
    Program *program = mState.getProgram();
    program->setUniform3iv(location, count, v);
}

void Context::uniform4f(GLint location, GLfloat x, GLfloat y, GLfloat z, GLfloat w)
{
    GLfloat xyzw[4]  = {x, y, z, w};
    Program *program = mState.getProgram();
    program->setUniform4fv(location, 1, xyzw);
}

void Context::uniform4fv(GLint location, GLsizei count, const GLfloat *v)
{
    Program *program = mState.getProgram();
    program->setUniform4fv(location, count, v);
}

void Context::uniform4i(GLint location, GLint x, GLint y, GLint z, GLint w)
{
    GLint xyzw[4]    = {x, y, z, w};
    Program *program = mState.getProgram();
    program->setUniform4iv(location, 1, xyzw);
}

void Context::uniform4iv(GLint location, GLsizei count, const GLint *v)
{
    Program *program = mState.getProgram();
    program->setUniform4iv(location, count, v);
}

void Context::uniformMatrix2fv(GLint location,
                               GLsizei count,
                               GLboolean transpose,
                               const GLfloat *value)
{
    Program *program = mState.getProgram();
    program->setUniformMatrix2fv(location, count, transpose, value);
}

void Context::uniformMatrix3fv(GLint location,
                               GLsizei count,
                               GLboolean transpose,
                               const GLfloat *value)
{
    Program *program = mState.getProgram();
    program->setUniformMatrix3fv(location, count, transpose, value);
}

void Context::uniformMatrix4fv(GLint location,
                               GLsizei count,
                               GLboolean transpose,
                               const GLfloat *value)
{
    Program *program = mState.getProgram();
    program->setUniformMatrix4fv(location, count, transpose, value);
}

void Context::validateProgram(ShaderProgramID program)
{
    Program *programObject = getProgramResolveLink(program);
    ASSERT(programObject);
    programObject->validate(mState.mCaps);
}

void Context::validateProgramPipeline(ProgramPipelineID pipeline)
{
    UNIMPLEMENTED();
}

void Context::getProgramBinary(ShaderProgramID program,
                               GLsizei bufSize,
                               GLsizei *length,
                               GLenum *binaryFormat,
                               void *binary)
{
    Program *programObject = getProgramResolveLink(program);
    ASSERT(programObject != nullptr);

    ANGLE_CONTEXT_TRY(programObject->saveBinary(this, binaryFormat, binary, bufSize, length));
}

void Context::programBinary(ShaderProgramID program,
                            GLenum binaryFormat,
                            const void *binary,
                            GLsizei length)
{
    Program *programObject = getProgramResolveLink(program);
    ASSERT(programObject != nullptr);

    ANGLE_CONTEXT_TRY(programObject->loadBinary(this, binaryFormat, binary, length));
    ANGLE_CONTEXT_TRY(onProgramLink(programObject));
}

void Context::uniform1ui(GLint location, GLuint v0)
{
    Program *program = mState.getProgram();
    program->setUniform1uiv(location, 1, &v0);
}

void Context::uniform2ui(GLint location, GLuint v0, GLuint v1)
{
    Program *program  = mState.getProgram();
    const GLuint xy[] = {v0, v1};
    program->setUniform2uiv(location, 1, xy);
}

void Context::uniform3ui(GLint location, GLuint v0, GLuint v1, GLuint v2)
{
    Program *program   = mState.getProgram();
    const GLuint xyz[] = {v0, v1, v2};
    program->setUniform3uiv(location, 1, xyz);
}

void Context::uniform4ui(GLint location, GLuint v0, GLuint v1, GLuint v2, GLuint v3)
{
    Program *program    = mState.getProgram();
    const GLuint xyzw[] = {v0, v1, v2, v3};
    program->setUniform4uiv(location, 1, xyzw);
}

void Context::uniform1uiv(GLint location, GLsizei count, const GLuint *value)
{
    Program *program = mState.getProgram();
    program->setUniform1uiv(location, count, value);
}
void Context::uniform2uiv(GLint location, GLsizei count, const GLuint *value)
{
    Program *program = mState.getProgram();
    program->setUniform2uiv(location, count, value);
}

void Context::uniform3uiv(GLint location, GLsizei count, const GLuint *value)
{
    Program *program = mState.getProgram();
    program->setUniform3uiv(location, count, value);
}

void Context::uniform4uiv(GLint location, GLsizei count, const GLuint *value)
{
    Program *program = mState.getProgram();
    program->setUniform4uiv(location, count, value);
}

void Context::genQueries(GLsizei n, QueryID *ids)
{
    for (GLsizei i = 0; i < n; i++)
    {
        QueryID handle = QueryID{mQueryHandleAllocator.allocate()};
        mQueryMap.assign(handle, nullptr);
        ids[i] = handle;
    }
}

void Context::deleteQueries(GLsizei n, const QueryID *ids)
{
    for (int i = 0; i < n; i++)
    {
        QueryID query = ids[i];

        Query *queryObject = nullptr;
        if (mQueryMap.erase(query, &queryObject))
        {
            mQueryHandleAllocator.release(query.value);
            if (queryObject)
            {
                queryObject->release(this);
            }
        }
    }
}

GLboolean Context::isQuery(QueryID id)
{
    return ConvertToGLBoolean(getQuery(id, false, QueryType::InvalidEnum) != nullptr);
}

void Context::uniformMatrix2x3fv(GLint location,
                                 GLsizei count,
                                 GLboolean transpose,
                                 const GLfloat *value)
{
    Program *program = mState.getProgram();
    program->setUniformMatrix2x3fv(location, count, transpose, value);
}

void Context::uniformMatrix3x2fv(GLint location,
                                 GLsizei count,
                                 GLboolean transpose,
                                 const GLfloat *value)
{
    Program *program = mState.getProgram();
    program->setUniformMatrix3x2fv(location, count, transpose, value);
}

void Context::uniformMatrix2x4fv(GLint location,
                                 GLsizei count,
                                 GLboolean transpose,
                                 const GLfloat *value)
{
    Program *program = mState.getProgram();
    program->setUniformMatrix2x4fv(location, count, transpose, value);
}

void Context::uniformMatrix4x2fv(GLint location,
                                 GLsizei count,
                                 GLboolean transpose,
                                 const GLfloat *value)
{
    Program *program = mState.getProgram();
    program->setUniformMatrix4x2fv(location, count, transpose, value);
}

void Context::uniformMatrix3x4fv(GLint location,
                                 GLsizei count,
                                 GLboolean transpose,
                                 const GLfloat *value)
{
    Program *program = mState.getProgram();
    program->setUniformMatrix3x4fv(location, count, transpose, value);
}

void Context::uniformMatrix4x3fv(GLint location,
                                 GLsizei count,
                                 GLboolean transpose,
                                 const GLfloat *value)
{
    Program *program = mState.getProgram();
    program->setUniformMatrix4x3fv(location, count, transpose, value);
}

void Context::deleteVertexArrays(GLsizei n, const VertexArrayID *arrays)
{
    for (int arrayIndex = 0; arrayIndex < n; arrayIndex++)
    {
        VertexArrayID vertexArray = arrays[arrayIndex];

        if (arrays[arrayIndex].value != 0)
        {
            VertexArray *vertexArrayObject = nullptr;
            if (mVertexArrayMap.erase(vertexArray, &vertexArrayObject))
            {
                if (vertexArrayObject != nullptr)
                {
                    detachVertexArray(vertexArray);
                    vertexArrayObject->onDestroy(this);
                }

                mVertexArrayHandleAllocator.release(vertexArray.value);
            }
        }
    }
}

void Context::genVertexArrays(GLsizei n, VertexArrayID *arrays)
{
    for (int arrayIndex = 0; arrayIndex < n; arrayIndex++)
    {
        VertexArrayID vertexArray = {mVertexArrayHandleAllocator.allocate()};
        mVertexArrayMap.assign(vertexArray, nullptr);
        arrays[arrayIndex] = vertexArray;
    }
}

GLboolean Context::isVertexArray(VertexArrayID array)
{
    if (array.value == 0)
    {
        return GL_FALSE;
    }

    VertexArray *vao = getVertexArray(array);
    return ConvertToGLBoolean(vao != nullptr);
}

void Context::endTransformFeedback()
{
    TransformFeedback *transformFeedback = mState.getCurrentTransformFeedback();
    ANGLE_CONTEXT_TRY(transformFeedback->end(this));
    mStateCache.onActiveTransformFeedbackChange(this);
}

void Context::transformFeedbackVaryings(ShaderProgramID program,
                                        GLsizei count,
                                        const GLchar *const *varyings,
                                        GLenum bufferMode)
{
    Program *programObject = getProgramResolveLink(program);
    ASSERT(programObject);
    programObject->setTransformFeedbackVaryings(count, varyings, bufferMode);
}

void Context::getTransformFeedbackVarying(ShaderProgramID program,
                                          GLuint index,
                                          GLsizei bufSize,
                                          GLsizei *length,
                                          GLsizei *size,
                                          GLenum *type,
                                          GLchar *name)
{
    Program *programObject = getProgramResolveLink(program);
    ASSERT(programObject);
    programObject->getTransformFeedbackVarying(index, bufSize, length, size, type, name);
}

void Context::deleteTransformFeedbacks(GLsizei n, const TransformFeedbackID *ids)
{
    for (int i = 0; i < n; i++)
    {
        TransformFeedbackID transformFeedback = ids[i];
        if (transformFeedback.value == 0)
        {
            continue;
        }

        TransformFeedback *transformFeedbackObject = nullptr;
        if (mTransformFeedbackMap.erase(transformFeedback, &transformFeedbackObject))
        {
            if (transformFeedbackObject != nullptr)
            {
                detachTransformFeedback(transformFeedback);
                transformFeedbackObject->release(this);
            }

            mTransformFeedbackHandleAllocator.release(transformFeedback.value);
        }
    }
}

void Context::genTransformFeedbacks(GLsizei n, TransformFeedbackID *ids)
{
    for (int i = 0; i < n; i++)
    {
        TransformFeedbackID transformFeedback = {mTransformFeedbackHandleAllocator.allocate()};
        mTransformFeedbackMap.assign(transformFeedback, nullptr);
        ids[i] = transformFeedback;
    }
}

GLboolean Context::isTransformFeedback(TransformFeedbackID id)
{
    if (id.value == 0)
    {
        // The 3.0.4 spec [section 6.1.11] states that if ID is zero, IsTransformFeedback
        // returns FALSE
        return GL_FALSE;
    }

    const TransformFeedback *transformFeedback = getTransformFeedback(id);
    return ConvertToGLBoolean(transformFeedback != nullptr);
}

void Context::pauseTransformFeedback()
{
    TransformFeedback *transformFeedback = mState.getCurrentTransformFeedback();
    ANGLE_CONTEXT_TRY(transformFeedback->pause(this));
    mStateCache.onActiveTransformFeedbackChange(this);
}

void Context::resumeTransformFeedback()
{
    TransformFeedback *transformFeedback = mState.getCurrentTransformFeedback();
    ANGLE_CONTEXT_TRY(transformFeedback->resume(this));
    mStateCache.onActiveTransformFeedbackChange(this);
}

void Context::getUniformuiv(ShaderProgramID program, GLint location, GLuint *params)
{
    const Program *programObject = getProgramResolveLink(program);
    programObject->getUniformuiv(this, location, params);
}

void Context::getUniformuivRobust(ShaderProgramID program,
                                  GLint location,
                                  GLsizei bufSize,
                                  GLsizei *length,
                                  GLuint *params)
{
    getUniformuiv(program, location, params);
}

GLint Context::getFragDataLocation(ShaderProgramID program, const GLchar *name)
{
    const Program *programObject = getProgramResolveLink(program);
    return programObject->getFragDataLocation(name);
}

void Context::getUniformIndices(ShaderProgramID program,
                                GLsizei uniformCount,
                                const GLchar *const *uniformNames,
                                GLuint *uniformIndices)
{
    const Program *programObject = getProgramResolveLink(program);
    if (!programObject->isLinked())
    {
        for (int uniformId = 0; uniformId < uniformCount; uniformId++)
        {
            uniformIndices[uniformId] = GL_INVALID_INDEX;
        }
    }
    else
    {
        for (int uniformId = 0; uniformId < uniformCount; uniformId++)
        {
            uniformIndices[uniformId] = programObject->getUniformIndex(uniformNames[uniformId]);
        }
    }
}

void Context::getActiveUniformsiv(ShaderProgramID program,
                                  GLsizei uniformCount,
                                  const GLuint *uniformIndices,
                                  GLenum pname,
                                  GLint *params)
{
    const Program *programObject = getProgramResolveLink(program);
    for (int uniformId = 0; uniformId < uniformCount; uniformId++)
    {
        const GLuint index = uniformIndices[uniformId];
        params[uniformId]  = GetUniformResourceProperty(programObject, index, pname);
    }
}

GLuint Context::getUniformBlockIndex(ShaderProgramID program, const GLchar *uniformBlockName)
{
    const Program *programObject = getProgramResolveLink(program);
    return programObject->getUniformBlockIndex(uniformBlockName);
}

void Context::getActiveUniformBlockiv(ShaderProgramID program,
                                      GLuint uniformBlockIndex,
                                      GLenum pname,
                                      GLint *params)
{
    const Program *programObject = getProgramResolveLink(program);
    QueryActiveUniformBlockiv(programObject, uniformBlockIndex, pname, params);
}

void Context::getActiveUniformBlockivRobust(ShaderProgramID program,
                                            GLuint uniformBlockIndex,
                                            GLenum pname,
                                            GLsizei bufSize,
                                            GLsizei *length,
                                            GLint *params)
{
    getActiveUniformBlockiv(program, uniformBlockIndex, pname, params);
}

void Context::getActiveUniformBlockName(ShaderProgramID program,
                                        GLuint uniformBlockIndex,
                                        GLsizei bufSize,
                                        GLsizei *length,
                                        GLchar *uniformBlockName)
{
    const Program *programObject = getProgramResolveLink(program);
    programObject->getActiveUniformBlockName(uniformBlockIndex, bufSize, length, uniformBlockName);
}

void Context::uniformBlockBinding(ShaderProgramID program,
                                  GLuint uniformBlockIndex,
                                  GLuint uniformBlockBinding)
{
    Program *programObject = getProgramResolveLink(program);
    programObject->bindUniformBlock(uniformBlockIndex, uniformBlockBinding);

    // Note: If the Program is shared between Contexts we would be better using Observer/Subject.
    if (programObject->isInUse())
    {
        mState.setObjectDirty(GL_PROGRAM);
        mStateCache.onUniformBufferStateChange(this);
    }
}

GLsync Context::fenceSync(GLenum condition, GLbitfield flags)
{
    GLuint handle     = mState.mSyncManager->createSync(mImplementation.get());
    GLsync syncHandle = reinterpret_cast<GLsync>(static_cast<uintptr_t>(handle));

    Sync *syncObject = getSync(syncHandle);
    if (syncObject->set(this, condition, flags) == angle::Result::Stop)
    {
        deleteSync(syncHandle);
        return nullptr;
    }

    return syncHandle;
}

GLboolean Context::isSync(GLsync sync)
{
    return (getSync(sync) != nullptr);
}

GLenum Context::clientWaitSync(GLsync sync, GLbitfield flags, GLuint64 timeout)
{
    Sync *syncObject = getSync(sync);

    GLenum result = GL_WAIT_FAILED;
    if (syncObject->clientWait(this, flags, timeout, &result) == angle::Result::Stop)
    {
        return GL_WAIT_FAILED;
    }
    return result;
}

void Context::waitSync(GLsync sync, GLbitfield flags, GLuint64 timeout)
{
    Sync *syncObject = getSync(sync);
    ANGLE_CONTEXT_TRY(syncObject->serverWait(this, flags, timeout));
}

void Context::getInteger64v(GLenum pname, GLint64 *params)
{
    GLenum nativeType      = GL_NONE;
    unsigned int numParams = 0;
    getQueryParameterInfo(pname, &nativeType, &numParams);

    if (nativeType == GL_INT_64_ANGLEX)
    {
        getInteger64vImpl(pname, params);
    }
    else
    {
        CastStateValues(this, nativeType, pname, numParams, params);
    }
}

void Context::getInteger64vRobust(GLenum pname, GLsizei bufSize, GLsizei *length, GLint64 *data)
{
    getInteger64v(pname, data);
}

void Context::getBufferParameteri64v(BufferBinding target, GLenum pname, GLint64 *params)
{
    Buffer *buffer = mState.getTargetBuffer(target);
    QueryBufferParameteri64v(buffer, pname, params);
}

void Context::getBufferParameteri64vRobust(BufferBinding target,
                                           GLenum pname,
                                           GLsizei bufSize,
                                           GLsizei *length,
                                           GLint64 *params)
{
    getBufferParameteri64v(target, pname, params);
}

void Context::genSamplers(GLsizei count, SamplerID *samplers)
{
    for (int i = 0; i < count; i++)
    {
        samplers[i] = mState.mSamplerManager->createSampler();
    }
}

void Context::deleteSamplers(GLsizei count, const SamplerID *samplers)
{
    for (int i = 0; i < count; i++)
    {
        SamplerID sampler = samplers[i];

        if (mState.mSamplerManager->getSampler(sampler))
        {
            detachSampler(sampler);
        }

        mState.mSamplerManager->deleteObject(this, sampler);
    }
}

void Context::minSampleShading(GLfloat value)
{
    UNIMPLEMENTED();
}

void Context::getInternalformativ(GLenum target,
                                  GLenum internalformat,
                                  GLenum pname,
                                  GLsizei bufSize,
                                  GLint *params)
{
    const TextureCaps &formatCaps = mState.mTextureCaps.get(internalformat);
    QueryInternalFormativ(formatCaps, pname, bufSize, params);
}

void Context::getInternalformativRobust(GLenum target,
                                        GLenum internalformat,
                                        GLenum pname,
                                        GLsizei bufSize,
                                        GLsizei *length,
                                        GLint *params)
{
    getInternalformativ(target, internalformat, pname, bufSize, params);
}

void Context::programUniform1i(ShaderProgramID program, GLint location, GLint v0)
{
    programUniform1iv(program, location, 1, &v0);
}

void Context::programUniform2i(ShaderProgramID program, GLint location, GLint v0, GLint v1)
{
    GLint xy[2] = {v0, v1};
    programUniform2iv(program, location, 1, xy);
}

void Context::programUniform3i(ShaderProgramID program,
                               GLint location,
                               GLint v0,
                               GLint v1,
                               GLint v2)
{
    GLint xyz[3] = {v0, v1, v2};
    programUniform3iv(program, location, 1, xyz);
}

void Context::programUniform4i(ShaderProgramID program,
                               GLint location,
                               GLint v0,
                               GLint v1,
                               GLint v2,
                               GLint v3)
{
    GLint xyzw[4] = {v0, v1, v2, v3};
    programUniform4iv(program, location, 1, xyzw);
}

void Context::programUniform1ui(ShaderProgramID program, GLint location, GLuint v0)
{
    programUniform1uiv(program, location, 1, &v0);
}

void Context::programUniform2ui(ShaderProgramID program, GLint location, GLuint v0, GLuint v1)
{
    GLuint xy[2] = {v0, v1};
    programUniform2uiv(program, location, 1, xy);
}

void Context::programUniform3ui(ShaderProgramID program,
                                GLint location,
                                GLuint v0,
                                GLuint v1,
                                GLuint v2)
{
    GLuint xyz[3] = {v0, v1, v2};
    programUniform3uiv(program, location, 1, xyz);
}

void Context::programUniform4ui(ShaderProgramID program,
                                GLint location,
                                GLuint v0,
                                GLuint v1,
                                GLuint v2,
                                GLuint v3)
{
    GLuint xyzw[4] = {v0, v1, v2, v3};
    programUniform4uiv(program, location, 1, xyzw);
}

void Context::programUniform1f(ShaderProgramID program, GLint location, GLfloat v0)
{
    programUniform1fv(program, location, 1, &v0);
}

void Context::programUniform2f(ShaderProgramID program, GLint location, GLfloat v0, GLfloat v1)
{
    GLfloat xy[2] = {v0, v1};
    programUniform2fv(program, location, 1, xy);
}

void Context::programUniform3f(ShaderProgramID program,
                               GLint location,
                               GLfloat v0,
                               GLfloat v1,
                               GLfloat v2)
{
    GLfloat xyz[3] = {v0, v1, v2};
    programUniform3fv(program, location, 1, xyz);
}

void Context::programUniform4f(ShaderProgramID program,
                               GLint location,
                               GLfloat v0,
                               GLfloat v1,
                               GLfloat v2,
                               GLfloat v3)
{
    GLfloat xyzw[4] = {v0, v1, v2, v3};
    programUniform4fv(program, location, 1, xyzw);
}

void Context::programUniform1iv(ShaderProgramID program,
                                GLint location,
                                GLsizei count,
                                const GLint *value)
{
    Program *programObject = getProgramResolveLink(program);
    ASSERT(programObject);
    setUniform1iImpl(programObject, location, count, value);
}

void Context::programUniform2iv(ShaderProgramID program,
                                GLint location,
                                GLsizei count,
                                const GLint *value)
{
    Program *programObject = getProgramResolveLink(program);
    ASSERT(programObject);
    programObject->setUniform2iv(location, count, value);
}

void Context::programUniform3iv(ShaderProgramID program,
                                GLint location,
                                GLsizei count,
                                const GLint *value)
{
    Program *programObject = getProgramResolveLink(program);
    ASSERT(programObject);
    programObject->setUniform3iv(location, count, value);
}

void Context::programUniform4iv(ShaderProgramID program,
                                GLint location,
                                GLsizei count,
                                const GLint *value)
{
    Program *programObject = getProgramResolveLink(program);
    ASSERT(programObject);
    programObject->setUniform4iv(location, count, value);
}

void Context::programUniform1uiv(ShaderProgramID program,
                                 GLint location,
                                 GLsizei count,
                                 const GLuint *value)
{
    Program *programObject = getProgramResolveLink(program);
    ASSERT(programObject);
    programObject->setUniform1uiv(location, count, value);
}

void Context::programUniform2uiv(ShaderProgramID program,
                                 GLint location,
                                 GLsizei count,
                                 const GLuint *value)
{
    Program *programObject = getProgramResolveLink(program);
    ASSERT(programObject);
    programObject->setUniform2uiv(location, count, value);
}

void Context::programUniform3uiv(ShaderProgramID program,
                                 GLint location,
                                 GLsizei count,
                                 const GLuint *value)
{
    Program *programObject = getProgramResolveLink(program);
    ASSERT(programObject);
    programObject->setUniform3uiv(location, count, value);
}

void Context::programUniform4uiv(ShaderProgramID program,
                                 GLint location,
                                 GLsizei count,
                                 const GLuint *value)
{
    Program *programObject = getProgramResolveLink(program);
    ASSERT(programObject);
    programObject->setUniform4uiv(location, count, value);
}

void Context::programUniform1fv(ShaderProgramID program,
                                GLint location,
                                GLsizei count,
                                const GLfloat *value)
{
    Program *programObject = getProgramResolveLink(program);
    ASSERT(programObject);
    programObject->setUniform1fv(location, count, value);
}

void Context::programUniform2fv(ShaderProgramID program,
                                GLint location,
                                GLsizei count,
                                const GLfloat *value)
{
    Program *programObject = getProgramResolveLink(program);
    ASSERT(programObject);
    programObject->setUniform2fv(location, count, value);
}

void Context::programUniform3fv(ShaderProgramID program,
                                GLint location,
                                GLsizei count,
                                const GLfloat *value)
{
    Program *programObject = getProgramResolveLink(program);
    ASSERT(programObject);
    programObject->setUniform3fv(location, count, value);
}

void Context::programUniform4fv(ShaderProgramID program,
                                GLint location,
                                GLsizei count,
                                const GLfloat *value)
{
    Program *programObject = getProgramResolveLink(program);
    ASSERT(programObject);
    programObject->setUniform4fv(location, count, value);
}

void Context::programUniformMatrix2fv(ShaderProgramID program,
                                      GLint location,
                                      GLsizei count,
                                      GLboolean transpose,
                                      const GLfloat *value)
{
    Program *programObject = getProgramResolveLink(program);
    ASSERT(programObject);
    programObject->setUniformMatrix2fv(location, count, transpose, value);
}

void Context::programUniformMatrix3fv(ShaderProgramID program,
                                      GLint location,
                                      GLsizei count,
                                      GLboolean transpose,
                                      const GLfloat *value)
{
    Program *programObject = getProgramResolveLink(program);
    ASSERT(programObject);
    programObject->setUniformMatrix3fv(location, count, transpose, value);
}

void Context::programUniformMatrix4fv(ShaderProgramID program,
                                      GLint location,
                                      GLsizei count,
                                      GLboolean transpose,
                                      const GLfloat *value)
{
    Program *programObject = getProgramResolveLink(program);
    ASSERT(programObject);
    programObject->setUniformMatrix4fv(location, count, transpose, value);
}

void Context::programUniformMatrix2x3fv(ShaderProgramID program,
                                        GLint location,
                                        GLsizei count,
                                        GLboolean transpose,
                                        const GLfloat *value)
{
    Program *programObject = getProgramResolveLink(program);
    ASSERT(programObject);
    programObject->setUniformMatrix2x3fv(location, count, transpose, value);
}

void Context::programUniformMatrix3x2fv(ShaderProgramID program,
                                        GLint location,
                                        GLsizei count,
                                        GLboolean transpose,
                                        const GLfloat *value)
{
    Program *programObject = getProgramResolveLink(program);
    ASSERT(programObject);
    programObject->setUniformMatrix3x2fv(location, count, transpose, value);
}

void Context::programUniformMatrix2x4fv(ShaderProgramID program,
                                        GLint location,
                                        GLsizei count,
                                        GLboolean transpose,
                                        const GLfloat *value)
{
    Program *programObject = getProgramResolveLink(program);
    ASSERT(programObject);
    programObject->setUniformMatrix2x4fv(location, count, transpose, value);
}

void Context::programUniformMatrix4x2fv(ShaderProgramID program,
                                        GLint location,
                                        GLsizei count,
                                        GLboolean transpose,
                                        const GLfloat *value)
{
    Program *programObject = getProgramResolveLink(program);
    ASSERT(programObject);
    programObject->setUniformMatrix4x2fv(location, count, transpose, value);
}

void Context::programUniformMatrix3x4fv(ShaderProgramID program,
                                        GLint location,
                                        GLsizei count,
                                        GLboolean transpose,
                                        const GLfloat *value)
{
    Program *programObject = getProgramResolveLink(program);
    ASSERT(programObject);
    programObject->setUniformMatrix3x4fv(location, count, transpose, value);
}

void Context::programUniformMatrix4x3fv(ShaderProgramID program,
                                        GLint location,
                                        GLsizei count,
                                        GLboolean transpose,
                                        const GLfloat *value)
{
    Program *programObject = getProgramResolveLink(program);
    ASSERT(programObject);
    programObject->setUniformMatrix4x3fv(location, count, transpose, value);
}

bool Context::isCurrentTransformFeedback(const TransformFeedback *tf) const
{
    return mState.isCurrentTransformFeedback(tf);
}

void Context::genProgramPipelines(GLsizei count, ProgramPipelineID *pipelines)
{
    for (int i = 0; i < count; i++)
    {
        pipelines[i] = createProgramPipeline();
    }
}

void Context::deleteProgramPipelines(GLsizei count, const ProgramPipelineID *pipelines)
{
    for (int i = 0; i < count; i++)
    {
        if (pipelines[i].value != 0)
        {
            deleteProgramPipeline(pipelines[i]);
        }
    }
}

GLboolean Context::isProgramPipeline(ProgramPipelineID pipeline)
{
    if (pipeline.value == 0)
    {
        return GL_FALSE;
    }

    return ConvertToGLBoolean(getProgramPipeline(pipeline));
}

void Context::finishFenceNV(FenceNVID fence)
{
    FenceNV *fenceObject = getFenceNV(fence);

    ASSERT(fenceObject && fenceObject->isSet());
    ANGLE_CONTEXT_TRY(fenceObject->finish(this));
}

void Context::getFenceivNV(FenceNVID fence, GLenum pname, GLint *params)
{
    FenceNV *fenceObject = getFenceNV(fence);

    ASSERT(fenceObject && fenceObject->isSet());

    switch (pname)
    {
        case GL_FENCE_STATUS_NV:
        {
            // GL_NV_fence spec:
            // Once the status of a fence has been finished (via FinishFenceNV) or tested and
            // the returned status is TRUE (via either TestFenceNV or GetFenceivNV querying the
            // FENCE_STATUS_NV), the status remains TRUE until the next SetFenceNV of the fence.
            GLboolean status = GL_TRUE;
            if (fenceObject->getStatus() != GL_TRUE)
            {
                ANGLE_CONTEXT_TRY(fenceObject->test(this, &status));
            }
            *params = status;
            break;
        }

        case GL_FENCE_CONDITION_NV:
        {
            *params = static_cast<GLint>(fenceObject->getCondition());
            break;
        }

        default:
            UNREACHABLE();
    }
}

void Context::getTranslatedShaderSource(ShaderProgramID shader,
                                        GLsizei bufsize,
                                        GLsizei *length,
                                        GLchar *source)
{
    Shader *shaderObject = getShader(shader);
    ASSERT(shaderObject);
    shaderObject->getTranslatedSourceWithDebugInfo(bufsize, length, source);
}

void Context::getnUniformfv(ShaderProgramID program,
                            GLint location,
                            GLsizei bufSize,
                            GLfloat *params)
{
    Program *programObject = getProgramResolveLink(program);
    ASSERT(programObject);

    programObject->getUniformfv(this, location, params);
}

void Context::getnUniformfvRobust(ShaderProgramID program,
                                  GLint location,
                                  GLsizei bufSize,
                                  GLsizei *length,
                                  GLfloat *params)
{
    UNIMPLEMENTED();
}

void Context::getnUniformiv(ShaderProgramID program, GLint location, GLsizei bufSize, GLint *params)
{
    Program *programObject = getProgramResolveLink(program);
    ASSERT(programObject);

    programObject->getUniformiv(this, location, params);
}

void Context::getnUniformivRobust(ShaderProgramID program,
                                  GLint location,
                                  GLsizei bufSize,
                                  GLsizei *length,
                                  GLint *params)
{
    UNIMPLEMENTED();
}

void Context::getnUniformuivRobust(ShaderProgramID program,
                                   GLint location,
                                   GLsizei bufSize,
                                   GLsizei *length,
                                   GLuint *params)
{
    UNIMPLEMENTED();
}

GLboolean Context::isFenceNV(FenceNVID fence)
{
    FenceNV *fenceObject = getFenceNV(fence);

    if (fenceObject == nullptr)
    {
        return GL_FALSE;
    }

    // GL_NV_fence spec:
    // A name returned by GenFencesNV, but not yet set via SetFenceNV, is not the name of an
    // existing fence.
    return fenceObject->isSet();
}

void Context::readnPixels(GLint x,
                          GLint y,
                          GLsizei width,
                          GLsizei height,
                          GLenum format,
                          GLenum type,
                          GLsizei bufSize,
                          void *data)
{
    return readPixels(x, y, width, height, format, type, data);
}

void Context::setFenceNV(FenceNVID fence, GLenum condition)
{
    ASSERT(condition == GL_ALL_COMPLETED_NV);

    FenceNV *fenceObject = getFenceNV(fence);
    ASSERT(fenceObject != nullptr);
    ANGLE_CONTEXT_TRY(fenceObject->set(this, condition));
}

GLboolean Context::testFenceNV(FenceNVID fence)
{
    FenceNV *fenceObject = getFenceNV(fence);

    ASSERT(fenceObject != nullptr);
    ASSERT(fenceObject->isSet() == GL_TRUE);

    GLboolean result = GL_TRUE;
    if (fenceObject->test(this, &result) == angle::Result::Stop)
    {
        return GL_TRUE;
    }

    return result;
}

void Context::deleteMemoryObjects(GLsizei n, const MemoryObjectID *memoryObjects)
{
    for (int i = 0; i < n; i++)
    {
        deleteMemoryObject(memoryObjects[i]);
    }
}

GLboolean Context::isMemoryObject(MemoryObjectID memoryObject)
{
    if (memoryObject.value == 0)
    {
        return GL_FALSE;
    }

    return ConvertToGLBoolean(getMemoryObject(memoryObject));
}

void Context::createMemoryObjects(GLsizei n, MemoryObjectID *memoryObjects)
{
    for (int i = 0; i < n; i++)
    {
        memoryObjects[i] = createMemoryObject();
    }
}

void Context::memoryObjectParameteriv(MemoryObjectID memoryObject,
                                      GLenum pname,
                                      const GLint *params)
{
    UNIMPLEMENTED();
}

void Context::getMemoryObjectParameteriv(MemoryObjectID memoryObject, GLenum pname, GLint *params)
{
    UNIMPLEMENTED();
}

void Context::texStorageMem2D(TextureType target,
                              GLsizei levels,
                              GLenum internalFormat,
                              GLsizei width,
                              GLsizei height,
                              MemoryObjectID memory,
                              GLuint64 offset)
{
    MemoryObject *memoryObject = getMemoryObject(memory);
    ASSERT(memoryObject);
    Extents size(width, height, 1);
    Texture *texture = getTextureByType(target);
    ANGLE_CONTEXT_TRY(texture->setStorageExternalMemory(this, target, levels, internalFormat, size,
                                                        memoryObject, offset));
}

void Context::texStorageMem2DMultisample(TextureType target,
                                         GLsizei samples,
                                         GLenum internalFormat,
                                         GLsizei width,
                                         GLsizei height,
                                         GLboolean fixedSampleLocations,
                                         MemoryObjectID memory,
                                         GLuint64 offset)
{
    UNIMPLEMENTED();
}

void Context::texStorageMem3D(TextureType target,
                              GLsizei levels,
                              GLenum internalFormat,
                              GLsizei width,
                              GLsizei height,
                              GLsizei depth,
                              MemoryObjectID memory,
                              GLuint64 offset)
{
    UNIMPLEMENTED();
}

void Context::texStorageMem3DMultisample(TextureType target,
                                         GLsizei samples,
                                         GLenum internalFormat,
                                         GLsizei width,
                                         GLsizei height,
                                         GLsizei depth,
                                         GLboolean fixedSampleLocations,
                                         MemoryObjectID memory,
                                         GLuint64 offset)
{
    UNIMPLEMENTED();
}

void Context::bufferStorageMem(TextureType target,
                               GLsizeiptr size,
                               MemoryObjectID memory,
                               GLuint64 offset)
{
    UNIMPLEMENTED();
}

void Context::importMemoryFd(MemoryObjectID memory, GLuint64 size, HandleType handleType, GLint fd)
{
    MemoryObject *memoryObject = getMemoryObject(memory);
    ASSERT(memoryObject != nullptr);
    ANGLE_CONTEXT_TRY(memoryObject->importFd(this, size, handleType, fd));
}

void Context::genSemaphores(GLsizei n, SemaphoreID *semaphores)
{
    for (int i = 0; i < n; i++)
    {
        semaphores[i] = createSemaphore();
    }
}

void Context::deleteSemaphores(GLsizei n, const SemaphoreID *semaphores)
{
    for (int i = 0; i < n; i++)
    {
        deleteSemaphore(semaphores[i]);
    }
}

GLboolean Context::isSemaphore(SemaphoreID semaphore)
{
    if (semaphore.value == 0)
    {
        return GL_FALSE;
    }

    return ConvertToGLBoolean(getSemaphore(semaphore));
}

void Context::semaphoreParameterui64v(SemaphoreID semaphore, GLenum pname, const GLuint64 *params)
{
    UNIMPLEMENTED();
}

void Context::getSemaphoreParameterui64v(SemaphoreID semaphore, GLenum pname, GLuint64 *params)
{
    UNIMPLEMENTED();
}

void Context::waitSemaphore(SemaphoreID semaphoreHandle,
                            GLuint numBufferBarriers,
                            const BufferID *buffers,
                            GLuint numTextureBarriers,
                            const TextureID *textures,
                            const GLenum *srcLayouts)
{
    Semaphore *semaphore = getSemaphore(semaphoreHandle);
    ASSERT(semaphore);

    BufferBarrierVector bufferBarriers(numBufferBarriers);
    for (GLuint bufferBarrierIdx = 0; bufferBarrierIdx < numBufferBarriers; bufferBarrierIdx++)
    {
        bufferBarriers[bufferBarrierIdx] = getBuffer(buffers[bufferBarrierIdx]);
    }

    TextureBarrierVector textureBarriers(numTextureBarriers);
    for (GLuint textureBarrierIdx = 0; textureBarrierIdx < numTextureBarriers; textureBarrierIdx++)
    {
        textureBarriers[textureBarrierIdx].texture = getTexture(textures[textureBarrierIdx]);
        textureBarriers[textureBarrierIdx].layout  = srcLayouts[textureBarrierIdx];
    }

    ANGLE_CONTEXT_TRY(semaphore->wait(this, bufferBarriers, textureBarriers));
}

void Context::signalSemaphore(SemaphoreID semaphoreHandle,
                              GLuint numBufferBarriers,
                              const BufferID *buffers,
                              GLuint numTextureBarriers,
                              const TextureID *textures,
                              const GLenum *dstLayouts)
{
    Semaphore *semaphore = getSemaphore(semaphoreHandle);
    ASSERT(semaphore);

    BufferBarrierVector bufferBarriers(numBufferBarriers);
    for (GLuint bufferBarrierIdx = 0; bufferBarrierIdx < numBufferBarriers; bufferBarrierIdx++)
    {
        bufferBarriers[bufferBarrierIdx] = getBuffer(buffers[bufferBarrierIdx]);
    }

    TextureBarrierVector textureBarriers(numTextureBarriers);
    for (GLuint textureBarrierIdx = 0; textureBarrierIdx < numTextureBarriers; textureBarrierIdx++)
    {
        textureBarriers[textureBarrierIdx].texture = getTexture(textures[textureBarrierIdx]);
        textureBarriers[textureBarrierIdx].layout  = dstLayouts[textureBarrierIdx];
    }

    ANGLE_CONTEXT_TRY(semaphore->signal(this, bufferBarriers, textureBarriers));
}

void Context::importSemaphoreFd(SemaphoreID semaphore, HandleType handleType, GLint fd)
{
    Semaphore *semaphoreObject = getSemaphore(semaphore);
    ASSERT(semaphoreObject != nullptr);
    ANGLE_CONTEXT_TRY(semaphoreObject->importFd(this, handleType, fd));
}

void Context::eGLImageTargetTexture2D(TextureType target, GLeglImageOES image)
{
    Texture *texture        = getTextureByType(target);
    egl::Image *imageObject = static_cast<egl::Image *>(image);
    ANGLE_CONTEXT_TRY(texture->setEGLImageTarget(this, target, imageObject));
}

void Context::eGLImageTargetRenderbufferStorage(GLenum target, GLeglImageOES image)
{
    Renderbuffer *renderbuffer = mState.getCurrentRenderbuffer();
    egl::Image *imageObject    = static_cast<egl::Image *>(image);
    ANGLE_CONTEXT_TRY(renderbuffer->setStorageEGLImageTarget(this, imageObject));
}

void Context::texStorage1D(GLenum target, GLsizei levels, GLenum internalformat, GLsizei width)
{
    UNIMPLEMENTED();
}

bool Context::getQueryParameterInfo(GLenum pname, GLenum *type, unsigned int *numParams) const
{
    return GetQueryParameterInfo(mState, pname, type, numParams);
}

bool Context::getIndexedQueryParameterInfo(GLenum target,
                                           GLenum *type,
                                           unsigned int *numParams) const
{
    if (getClientVersion() < Version(3, 0))
    {
        return false;
    }

    switch (target)
    {
        case GL_TRANSFORM_FEEDBACK_BUFFER_BINDING:
        case GL_UNIFORM_BUFFER_BINDING:
        {
            *type      = GL_INT;
            *numParams = 1;
            return true;
        }
        case GL_TRANSFORM_FEEDBACK_BUFFER_START:
        case GL_TRANSFORM_FEEDBACK_BUFFER_SIZE:
        case GL_UNIFORM_BUFFER_START:
        case GL_UNIFORM_BUFFER_SIZE:
        {
            *type      = GL_INT_64_ANGLEX;
            *numParams = 1;
            return true;
        }
    }

    if (getClientVersion() < Version(3, 1))
    {
        return false;
    }

    switch (target)
    {
        case GL_IMAGE_BINDING_LAYERED:
        {
            *type      = GL_BOOL;
            *numParams = 1;
            return true;
        }
        case GL_MAX_COMPUTE_WORK_GROUP_COUNT:
        case GL_MAX_COMPUTE_WORK_GROUP_SIZE:
        case GL_ATOMIC_COUNTER_BUFFER_BINDING:
        case GL_SHADER_STORAGE_BUFFER_BINDING:
        case GL_VERTEX_BINDING_BUFFER:
        case GL_VERTEX_BINDING_DIVISOR:
        case GL_VERTEX_BINDING_OFFSET:
        case GL_VERTEX_BINDING_STRIDE:
        case GL_SAMPLE_MASK_VALUE:
        case GL_IMAGE_BINDING_NAME:
        case GL_IMAGE_BINDING_LEVEL:
        case GL_IMAGE_BINDING_LAYER:
        case GL_IMAGE_BINDING_ACCESS:
        case GL_IMAGE_BINDING_FORMAT:
        {
            *type      = GL_INT;
            *numParams = 1;
            return true;
        }
<<<<<<< HEAD
        case GL_ALIASED_LINE_WIDTH_RANGE:
        case GL_ALIASED_POINT_SIZE_RANGE:
        case GL_DEPTH_RANGE:
        {
            *type      = GL_FLOAT;
            *numParams = 2;
            return true;
        }
        case GL_COLOR_CLEAR_VALUE:
        case GL_BLEND_COLOR:
        {
            *type      = GL_FLOAT;
            *numParams = 4;
            return true;
        }
        case GL_MAX_TEXTURE_MAX_ANISOTROPY_EXT:
            if (!getExtensions().textureFilterAnisotropic)
            {
                return false;
            }
            *type      = GL_FLOAT;
            *numParams = 1;
            return true;
        case GL_TIMESTAMP_EXT:
            if (!getExtensions().disjointTimerQuery)
            {
                return false;
            }
            *type      = GL_INT_64_ANGLEX;
            *numParams = 1;
            return true;
        case GL_GPU_DISJOINT_EXT:
            if (!getExtensions().disjointTimerQuery)
            {
                return false;
            }
            *type      = GL_INT;
            *numParams = 1;
            return true;
        case GL_COVERAGE_MODULATION_CHROMIUM:
            if (!getExtensions().framebufferMixedSamples)
            {
                return false;
            }
            *type      = GL_INT;
            *numParams = 1;
            return true;
        case GL_TEXTURE_BINDING_EXTERNAL_OES:
            if (!getExtensions().eglStreamConsumerExternal && !getExtensions().eglImageExternal)
            {
                return false;
            }
            *type      = GL_INT;
            *numParams = 1;
            return true;
        case GL_MAX_CLIP_DISTANCES_EXT:  // case GL_MAX_CLIP_PLANES
            if (getClientMajorVersion() < 2)
            {
                break;
            }
            if (!getExtensions().clipDistanceAPPLE)
            {
                // NOTE(hqle): if client version is 1. GL_MAX_CLIP_DISTANCES_EXT is equal
                // to GL_MAX_CLIP_PLANES which is a valid enum.
                return false;
            }
            *type      = GL_INT;
            *numParams = 1;
            return true;
    }

    if (getClientType() == EGL_OPENGL_API)
    {
        switch (pname)
        {
            case GL_CONTEXT_FLAGS:
            case GL_CONTEXT_PROFILE_MASK:
            {
                *type      = GL_INT;
                *numParams = 1;
                return true;
            }
        }
    }

    if (getExtensions().debug)
    {
        switch (pname)
        {
            case GL_DEBUG_LOGGED_MESSAGES:
            case GL_DEBUG_NEXT_LOGGED_MESSAGE_LENGTH:
            case GL_DEBUG_GROUP_STACK_DEPTH:
            case GL_MAX_DEBUG_MESSAGE_LENGTH:
            case GL_MAX_DEBUG_LOGGED_MESSAGES:
            case GL_MAX_DEBUG_GROUP_STACK_DEPTH:
            case GL_MAX_LABEL_LENGTH:
                *type      = GL_INT;
                *numParams = 1;
                return true;

            case GL_DEBUG_OUTPUT_SYNCHRONOUS:
            case GL_DEBUG_OUTPUT:
                *type      = GL_BOOL;
                *numParams = 1;
                return true;
        }
    }

    if (getExtensions().multisampleCompatibility)
    {
        switch (pname)
        {
            case GL_MULTISAMPLE_EXT:
            case GL_SAMPLE_ALPHA_TO_ONE_EXT:
                *type      = GL_BOOL;
                *numParams = 1;
                return true;
        }
    }

    if (getExtensions().pathRendering)
    {
        switch (pname)
        {
            case GL_PATH_MODELVIEW_MATRIX_CHROMIUM:
            case GL_PATH_PROJECTION_MATRIX_CHROMIUM:
                *type      = GL_FLOAT;
                *numParams = 16;
                return true;
        }
    }

    if (getExtensions().bindGeneratesResource)
    {
        switch (pname)
        {
            case GL_BIND_GENERATES_RESOURCE_CHROMIUM:
                *type      = GL_BOOL;
                *numParams = 1;
                return true;
        }
    }

    if (getExtensions().clientArrays)
    {
        switch (pname)
        {
            case GL_CLIENT_ARRAYS_ANGLE:
                *type      = GL_BOOL;
                *numParams = 1;
                return true;
        }
    }

    if (getExtensions().sRGBWriteControl)
    {
        switch (pname)
        {
            case GL_FRAMEBUFFER_SRGB_EXT:
                *type      = GL_BOOL;
                *numParams = 1;
                return true;
        }
    }

    if (getExtensions().robustResourceInitialization &&
        pname == GL_ROBUST_RESOURCE_INITIALIZATION_ANGLE)
    {
        *type      = GL_BOOL;
        *numParams = 1;
        return true;
    }

    if (getExtensions().programCacheControl && pname == GL_PROGRAM_CACHE_ENABLED_ANGLE)
    {
        *type      = GL_BOOL;
        *numParams = 1;
        return true;
    }

    if (getExtensions().parallelShaderCompile && pname == GL_MAX_SHADER_COMPILER_THREADS_KHR)
    {
        *type      = GL_INT;
        *numParams = 1;
        return true;
    }

    if (getExtensions().blendFuncExtended && pname == GL_MAX_DUAL_SOURCE_DRAW_BUFFERS_EXT)
    {
        *type      = GL_INT;
        *numParams = 1;
        return true;
    }

    // Check for ES3.0+ parameter names which are also exposed as ES2 extensions
    switch (pname)
    {
        // GL_DRAW_FRAMEBUFFER_BINDING_ANGLE equivalent to FRAMEBUFFER_BINDING
        case GL_READ_FRAMEBUFFER_BINDING_ANGLE:
            if ((getClientMajorVersion() < 3) && !getExtensions().framebufferBlit)
            {
                return false;
            }
            *type      = GL_INT;
            *numParams = 1;
            return true;

        case GL_NUM_PROGRAM_BINARY_FORMATS_OES:
            if ((getClientMajorVersion() < 3) && !getExtensions().getProgramBinary)
            {
                return false;
            }
            *type      = GL_INT;
            *numParams = 1;
            return true;

        case GL_PROGRAM_BINARY_FORMATS_OES:
            if ((getClientMajorVersion() < 3) && !getExtensions().getProgramBinary)
            {
                return false;
            }
            *type      = GL_INT;
            *numParams = static_cast<unsigned int>(getCaps().programBinaryFormats.size());
            return true;

        case GL_PACK_ROW_LENGTH:
        case GL_PACK_SKIP_ROWS:
        case GL_PACK_SKIP_PIXELS:
            if ((getClientMajorVersion() < 3) && !getExtensions().packSubimage)
            {
                return false;
            }
            *type      = GL_INT;
            *numParams = 1;
            return true;
        case GL_UNPACK_ROW_LENGTH:
        case GL_UNPACK_SKIP_ROWS:
        case GL_UNPACK_SKIP_PIXELS:
            if ((getClientMajorVersion() < 3) && !getExtensions().unpackSubimage)
            {
                return false;
            }
            *type      = GL_INT;
            *numParams = 1;
            return true;
        case GL_VERTEX_ARRAY_BINDING:
            if ((getClientMajorVersion() < 3) && !getExtensions().vertexArrayObject)
            {
                return false;
            }
            *type      = GL_INT;
            *numParams = 1;
            return true;
        case GL_PIXEL_PACK_BUFFER_BINDING:
        case GL_PIXEL_UNPACK_BUFFER_BINDING:
            if ((getClientMajorVersion() < 3) && !getExtensions().pixelBufferObject)
            {
                return false;
            }
            *type      = GL_INT;
            *numParams = 1;
            return true;
        case GL_MAX_SAMPLES:
        {
            static_assert(GL_MAX_SAMPLES_ANGLE == GL_MAX_SAMPLES,
                          "GL_MAX_SAMPLES_ANGLE not equal to GL_MAX_SAMPLES");
            if ((getClientMajorVersion() < 3) && !(getExtensions().framebufferMultisample ||
                                                   getExtensions().multisampledRenderToTexture))
            {
                return false;
            }
            *type      = GL_INT;
            *numParams = 1;
            return true;

            case GL_FRAGMENT_SHADER_DERIVATIVE_HINT:
                if ((getClientMajorVersion() < 3) && !getExtensions().standardDerivatives)
                {
                    return false;
                }
                *type      = GL_INT;
                *numParams = 1;
                return true;
        }
        case GL_TEXTURE_BINDING_3D:
            if ((getClientMajorVersion() < 3) && !getExtensions().texture3DOES)
            {
                return false;
            }
            *type      = GL_INT;
            *numParams = 1;
            return true;
        case GL_MAX_3D_TEXTURE_SIZE:
            if ((getClientMajorVersion() < 3) && !getExtensions().texture3DOES)
            {
                return false;
            }
            *type      = GL_INT;
            *numParams = 1;
            return true;
    }

    if (pname >= GL_DRAW_BUFFER0_EXT && pname <= GL_DRAW_BUFFER15_EXT)
    {
        if ((getClientVersion() < Version(3, 0)) && !getExtensions().drawBuffers)
        {
            return false;
        }
        *type      = GL_INT;
        *numParams = 1;
        return true;
    }

    if ((getExtensions().multiview2 || getExtensions().multiview) && pname == GL_MAX_VIEWS_OVR)
    {
        *type      = GL_INT;
        *numParams = 1;
        return true;
    }

    if (getClientVersion() < Version(2, 0))
    {
        switch (pname)
        {
            case GL_ALPHA_TEST_FUNC:
            case GL_CLIENT_ACTIVE_TEXTURE:
            case GL_MATRIX_MODE:
            case GL_MAX_TEXTURE_UNITS:
            case GL_MAX_MODELVIEW_STACK_DEPTH:
            case GL_MAX_PROJECTION_STACK_DEPTH:
            case GL_MAX_TEXTURE_STACK_DEPTH:
            case GL_MAX_LIGHTS:
            case GL_MAX_CLIP_PLANES:
            case GL_VERTEX_ARRAY_STRIDE:
            case GL_NORMAL_ARRAY_STRIDE:
            case GL_COLOR_ARRAY_STRIDE:
            case GL_TEXTURE_COORD_ARRAY_STRIDE:
            case GL_VERTEX_ARRAY_SIZE:
            case GL_COLOR_ARRAY_SIZE:
            case GL_TEXTURE_COORD_ARRAY_SIZE:
            case GL_VERTEX_ARRAY_TYPE:
            case GL_NORMAL_ARRAY_TYPE:
            case GL_COLOR_ARRAY_TYPE:
            case GL_TEXTURE_COORD_ARRAY_TYPE:
            case GL_VERTEX_ARRAY_BUFFER_BINDING:
            case GL_NORMAL_ARRAY_BUFFER_BINDING:
            case GL_COLOR_ARRAY_BUFFER_BINDING:
            case GL_TEXTURE_COORD_ARRAY_BUFFER_BINDING:
            case GL_POINT_SIZE_ARRAY_STRIDE_OES:
            case GL_POINT_SIZE_ARRAY_TYPE_OES:
            case GL_POINT_SIZE_ARRAY_BUFFER_BINDING_OES:
            case GL_SHADE_MODEL:
            case GL_MODELVIEW_STACK_DEPTH:
            case GL_PROJECTION_STACK_DEPTH:
            case GL_TEXTURE_STACK_DEPTH:
            case GL_LOGIC_OP_MODE:
            case GL_BLEND_SRC:
            case GL_BLEND_DST:
            case GL_PERSPECTIVE_CORRECTION_HINT:
            case GL_POINT_SMOOTH_HINT:
            case GL_LINE_SMOOTH_HINT:
            case GL_FOG_HINT:
                *type      = GL_INT;
                *numParams = 1;
                return true;
            case GL_ALPHA_TEST_REF:
            case GL_FOG_DENSITY:
            case GL_FOG_START:
            case GL_FOG_END:
            case GL_FOG_MODE:
            case GL_POINT_SIZE:
            case GL_POINT_SIZE_MIN:
            case GL_POINT_SIZE_MAX:
            case GL_POINT_FADE_THRESHOLD_SIZE:
                *type      = GL_FLOAT;
                *numParams = 1;
                return true;
            case GL_SMOOTH_POINT_SIZE_RANGE:
            case GL_SMOOTH_LINE_WIDTH_RANGE:
                *type      = GL_FLOAT;
                *numParams = 2;
                return true;
            case GL_CURRENT_COLOR:
            case GL_CURRENT_TEXTURE_COORDS:
            case GL_LIGHT_MODEL_AMBIENT:
            case GL_FOG_COLOR:
                *type      = GL_FLOAT;
                *numParams = 4;
                return true;
            case GL_CURRENT_NORMAL:
            case GL_POINT_DISTANCE_ATTENUATION:
                *type      = GL_FLOAT;
                *numParams = 3;
                return true;
            case GL_MODELVIEW_MATRIX:
            case GL_PROJECTION_MATRIX:
            case GL_TEXTURE_MATRIX:
                *type      = GL_FLOAT;
                *numParams = 16;
                return true;
            case GL_LIGHT_MODEL_TWO_SIDE:
                *type      = GL_BOOL;
                *numParams = 1;
                return true;
        }
    }

    if (getClientVersion() < Version(3, 0))
    {
        return false;
    }

    // Check for ES3.0+ parameter names
    switch (pname)
    {
        case GL_MAX_UNIFORM_BUFFER_BINDINGS:
        case GL_UNIFORM_BUFFER_OFFSET_ALIGNMENT:
        case GL_UNIFORM_BUFFER_BINDING:
        case GL_TRANSFORM_FEEDBACK_BINDING:
        case GL_TRANSFORM_FEEDBACK_BUFFER_BINDING:
        case GL_COPY_READ_BUFFER_BINDING:
        case GL_COPY_WRITE_BUFFER_BINDING:
        case GL_SAMPLER_BINDING:
        case GL_READ_BUFFER:
        case GL_TEXTURE_BINDING_3D:
        case GL_TEXTURE_BINDING_2D_ARRAY:
        case GL_MAX_ARRAY_TEXTURE_LAYERS:
        case GL_MAX_VERTEX_UNIFORM_BLOCKS:
        case GL_MAX_FRAGMENT_UNIFORM_BLOCKS:
        case GL_MAX_COMBINED_UNIFORM_BLOCKS:
        case GL_MAX_VERTEX_OUTPUT_COMPONENTS:
        case GL_MAX_FRAGMENT_INPUT_COMPONENTS:
        case GL_MAX_VARYING_COMPONENTS:
        case GL_MAX_VERTEX_UNIFORM_COMPONENTS:
        case GL_MAX_FRAGMENT_UNIFORM_COMPONENTS:
        case GL_MIN_PROGRAM_TEXEL_OFFSET:
        case GL_MAX_PROGRAM_TEXEL_OFFSET:
        case GL_NUM_EXTENSIONS:
        case GL_MAJOR_VERSION:
        case GL_MINOR_VERSION:
        case GL_MAX_ELEMENTS_INDICES:
        case GL_MAX_ELEMENTS_VERTICES:
        case GL_MAX_TRANSFORM_FEEDBACK_INTERLEAVED_COMPONENTS:
        case GL_MAX_TRANSFORM_FEEDBACK_SEPARATE_ATTRIBS:
        case GL_MAX_TRANSFORM_FEEDBACK_SEPARATE_COMPONENTS:
        case GL_UNPACK_IMAGE_HEIGHT:
        case GL_UNPACK_SKIP_IMAGES:
        {
            *type      = GL_INT;
            *numParams = 1;
            return true;
        }

        case GL_MAX_ELEMENT_INDEX:
        case GL_MAX_UNIFORM_BLOCK_SIZE:
        case GL_MAX_COMBINED_VERTEX_UNIFORM_COMPONENTS:
        case GL_MAX_COMBINED_FRAGMENT_UNIFORM_COMPONENTS:
        case GL_MAX_SERVER_WAIT_TIMEOUT:
        {
            *type      = GL_INT_64_ANGLEX;
            *numParams = 1;
            return true;
        }

        case GL_TRANSFORM_FEEDBACK_ACTIVE:
        case GL_TRANSFORM_FEEDBACK_PAUSED:
        case GL_PRIMITIVE_RESTART_FIXED_INDEX:
        case GL_RASTERIZER_DISCARD:
        {
            *type      = GL_BOOL;
            *numParams = 1;
            return true;
        }

        case GL_MAX_TEXTURE_LOD_BIAS:
        {
            *type      = GL_FLOAT;
            *numParams = 1;
            return true;
        }
    }

    if (getExtensions().requestExtension)
    {
        switch (pname)
        {
            case GL_NUM_REQUESTABLE_EXTENSIONS_ANGLE:
                *type      = GL_INT;
                *numParams = 1;
                return true;
        }
    }

    if (getExtensions().textureMultisample)
    {
        switch (pname)
        {
            case GL_MAX_COLOR_TEXTURE_SAMPLES_ANGLE:
            case GL_MAX_INTEGER_SAMPLES_ANGLE:
            case GL_MAX_DEPTH_TEXTURE_SAMPLES_ANGLE:
            case GL_TEXTURE_BINDING_2D_MULTISAMPLE_ANGLE:
            case GL_MAX_SAMPLE_MASK_WORDS:
                *type      = GL_INT;
                *numParams = 1;
                return true;
        }
    }

    if (getClientVersion() < Version(3, 1))
    {
        return false;
    }

    switch (pname)
    {
        case GL_ATOMIC_COUNTER_BUFFER_BINDING:
        case GL_DRAW_INDIRECT_BUFFER_BINDING:
        case GL_DISPATCH_INDIRECT_BUFFER_BINDING:
        case GL_MAX_FRAMEBUFFER_WIDTH:
        case GL_MAX_FRAMEBUFFER_HEIGHT:
        case GL_MAX_FRAMEBUFFER_SAMPLES:
        case GL_MAX_SAMPLE_MASK_WORDS:
        case GL_MAX_COLOR_TEXTURE_SAMPLES:
        case GL_MAX_DEPTH_TEXTURE_SAMPLES:
        case GL_MAX_INTEGER_SAMPLES:
        case GL_MAX_VERTEX_ATTRIB_RELATIVE_OFFSET:
        case GL_MAX_VERTEX_ATTRIB_BINDINGS:
        case GL_MAX_VERTEX_ATTRIB_STRIDE:
        case GL_MAX_VERTEX_ATOMIC_COUNTER_BUFFERS:
        case GL_MAX_VERTEX_ATOMIC_COUNTERS:
        case GL_MAX_VERTEX_IMAGE_UNIFORMS:
        case GL_MAX_VERTEX_SHADER_STORAGE_BLOCKS:
        case GL_MAX_FRAGMENT_ATOMIC_COUNTER_BUFFERS:
        case GL_MAX_FRAGMENT_ATOMIC_COUNTERS:
        case GL_MAX_FRAGMENT_IMAGE_UNIFORMS:
        case GL_MAX_FRAGMENT_SHADER_STORAGE_BLOCKS:
        case GL_MIN_PROGRAM_TEXTURE_GATHER_OFFSET:
        case GL_MAX_PROGRAM_TEXTURE_GATHER_OFFSET:
        case GL_MAX_COMPUTE_WORK_GROUP_INVOCATIONS:
        case GL_MAX_COMPUTE_UNIFORM_BLOCKS:
        case GL_MAX_COMPUTE_TEXTURE_IMAGE_UNITS:
        case GL_MAX_COMPUTE_SHARED_MEMORY_SIZE:
        case GL_MAX_COMPUTE_UNIFORM_COMPONENTS:
        case GL_MAX_COMPUTE_ATOMIC_COUNTER_BUFFERS:
        case GL_MAX_COMPUTE_ATOMIC_COUNTERS:
        case GL_MAX_COMPUTE_IMAGE_UNIFORMS:
        case GL_MAX_COMBINED_COMPUTE_UNIFORM_COMPONENTS:
        case GL_MAX_COMPUTE_SHADER_STORAGE_BLOCKS:
        case GL_MAX_COMBINED_SHADER_OUTPUT_RESOURCES:
        case GL_MAX_UNIFORM_LOCATIONS:
        case GL_MAX_ATOMIC_COUNTER_BUFFER_BINDINGS:
        case GL_MAX_ATOMIC_COUNTER_BUFFER_SIZE:
        case GL_MAX_COMBINED_ATOMIC_COUNTER_BUFFERS:
        case GL_MAX_COMBINED_ATOMIC_COUNTERS:
        case GL_MAX_IMAGE_UNITS:
        case GL_MAX_COMBINED_IMAGE_UNIFORMS:
        case GL_MAX_SHADER_STORAGE_BUFFER_BINDINGS:
        case GL_MAX_COMBINED_SHADER_STORAGE_BLOCKS:
        case GL_SHADER_STORAGE_BUFFER_BINDING:
        case GL_SHADER_STORAGE_BUFFER_OFFSET_ALIGNMENT:
        case GL_TEXTURE_BINDING_2D_MULTISAMPLE:
        case GL_TEXTURE_BINDING_2D_MULTISAMPLE_ARRAY:
            *type      = GL_INT;
            *numParams = 1;
            return true;
        case GL_MAX_SHADER_STORAGE_BLOCK_SIZE:
            *type      = GL_INT_64_ANGLEX;
            *numParams = 1;
            return true;
        case GL_SAMPLE_MASK:
            *type      = GL_BOOL;
            *numParams = 1;
            return true;
    }

    if (getExtensions().geometryShader)
    {
        switch (pname)
        {
            case GL_MAX_FRAMEBUFFER_LAYERS_EXT:
            case GL_LAYER_PROVOKING_VERTEX_EXT:
            case GL_MAX_GEOMETRY_UNIFORM_COMPONENTS_EXT:
            case GL_MAX_GEOMETRY_UNIFORM_BLOCKS_EXT:
            case GL_MAX_COMBINED_GEOMETRY_UNIFORM_COMPONENTS_EXT:
            case GL_MAX_GEOMETRY_INPUT_COMPONENTS_EXT:
            case GL_MAX_GEOMETRY_OUTPUT_COMPONENTS_EXT:
            case GL_MAX_GEOMETRY_OUTPUT_VERTICES_EXT:
            case GL_MAX_GEOMETRY_TOTAL_OUTPUT_COMPONENTS_EXT:
            case GL_MAX_GEOMETRY_SHADER_INVOCATIONS_EXT:
            case GL_MAX_GEOMETRY_TEXTURE_IMAGE_UNITS_EXT:
            case GL_MAX_GEOMETRY_ATOMIC_COUNTER_BUFFERS_EXT:
            case GL_MAX_GEOMETRY_ATOMIC_COUNTERS_EXT:
            case GL_MAX_GEOMETRY_IMAGE_UNIFORMS_EXT:
            case GL_MAX_GEOMETRY_SHADER_STORAGE_BLOCKS_EXT:
                *type      = GL_INT;
                *numParams = 1;
                return true;
        }
    }

    return false;
}

bool Context::getIndexedQueryParameterInfo(GLenum target,
                                           GLenum *type,
                                           unsigned int *numParams) const
{
    if (getClientVersion() < Version(3, 0))
    {
        return false;
    }

    switch (target)
    {
        case GL_TRANSFORM_FEEDBACK_BUFFER_BINDING:
        case GL_UNIFORM_BUFFER_BINDING:
        {
            *type      = GL_INT;
            *numParams = 1;
            return true;
        }
        case GL_TRANSFORM_FEEDBACK_BUFFER_START:
        case GL_TRANSFORM_FEEDBACK_BUFFER_SIZE:
        case GL_UNIFORM_BUFFER_START:
        case GL_UNIFORM_BUFFER_SIZE:
        {
            *type      = GL_INT_64_ANGLEX;
            *numParams = 1;
            return true;
        }
    }

    if (getClientVersion() < Version(3, 1))
    {
        return false;
    }

    switch (target)
    {
        case GL_IMAGE_BINDING_LAYERED:
        {
            *type      = GL_BOOL;
            *numParams = 1;
            return true;
        }
        case GL_MAX_COMPUTE_WORK_GROUP_COUNT:
        case GL_MAX_COMPUTE_WORK_GROUP_SIZE:
        case GL_ATOMIC_COUNTER_BUFFER_BINDING:
        case GL_SHADER_STORAGE_BUFFER_BINDING:
        case GL_VERTEX_BINDING_BUFFER:
        case GL_VERTEX_BINDING_DIVISOR:
        case GL_VERTEX_BINDING_OFFSET:
        case GL_VERTEX_BINDING_STRIDE:
        case GL_SAMPLE_MASK_VALUE:
        case GL_IMAGE_BINDING_NAME:
        case GL_IMAGE_BINDING_LEVEL:
        case GL_IMAGE_BINDING_LAYER:
        case GL_IMAGE_BINDING_ACCESS:
        case GL_IMAGE_BINDING_FORMAT:
        {
            *type      = GL_INT;
            *numParams = 1;
            return true;
        }
=======
>>>>>>> 0bb42e09
        case GL_ATOMIC_COUNTER_BUFFER_START:
        case GL_ATOMIC_COUNTER_BUFFER_SIZE:
        case GL_SHADER_STORAGE_BUFFER_START:
        case GL_SHADER_STORAGE_BUFFER_SIZE:
        {
            *type      = GL_INT_64_ANGLEX;
            *numParams = 1;
            return true;
        }
    }

    return false;
}

Program *Context::getProgramNoResolveLink(ShaderProgramID handle) const
{
    return mState.mShaderProgramManager->getProgram(handle);
}

Shader *Context::getShader(ShaderProgramID handle) const
{
    return mState.mShaderProgramManager->getShader(handle);
}

const angle::FrontendFeatures &Context::getFrontendFeatures() const
{
    return mDisplay->getFrontendFeatures();
}

bool Context::isRenderbufferGenerated(RenderbufferID renderbuffer) const
{
    return mState.mRenderbufferManager->isHandleGenerated(renderbuffer);
}

bool Context::isFramebufferGenerated(FramebufferID framebuffer) const
{
    return mState.mFramebufferManager->isHandleGenerated(framebuffer);
}

bool Context::isProgramPipelineGenerated(ProgramPipelineID pipeline) const
{
    return mState.mProgramPipelineManager->isHandleGenerated(pipeline);
}

bool Context::usingDisplayTextureShareGroup() const
{
    return mDisplayTextureShareGroup;
}

GLenum Context::getConvertedRenderbufferFormat(GLenum internalformat) const
{
    if (mState.mExtensions.webglCompatibility && mState.mClientVersion.major == 2 &&
        internalformat == GL_DEPTH_STENCIL)
    {
        return GL_DEPTH24_STENCIL8;
    }
    if (getClientType() == EGL_OPENGL_API && internalformat == GL_DEPTH_COMPONENT)
    {
        return GL_DEPTH_COMPONENT24;
    }
    return internalformat;
}

void Context::maxShaderCompilerThreads(GLuint count)
{
    GLuint oldCount = mState.getMaxShaderCompilerThreads();
    mState.setMaxShaderCompilerThreads(count);
    // A count of zero specifies a request for no parallel compiling or linking.
    if ((oldCount == 0 || count == 0) && (oldCount != 0 || count != 0))
    {
        mThreadPool = angle::WorkerThreadPool::Create(count > 0);
    }
    mThreadPool->setMaxThreads(count);
    mImplementation->setMaxShaderCompilerThreads(count);
}

bool Context::isGLES1() const
{
    return mState.getClientVersion() < Version(2, 0);
}

void Context::onSubjectStateChange(angle::SubjectIndex index, angle::SubjectMessage message)
{
    switch (index)
    {
        case kVertexArraySubjectIndex:
            switch (message)
            {
                case angle::SubjectMessage::ContentsChanged:
                    mState.setObjectDirty(GL_VERTEX_ARRAY);
                    mStateCache.onVertexArrayBufferContentsChange(this);
                    break;
                case angle::SubjectMessage::SubjectMapped:
                case angle::SubjectMessage::SubjectUnmapped:
                case angle::SubjectMessage::BindingChanged:
                    mStateCache.onVertexArrayBufferStateChange(this);
                    break;
                default:
                    break;
            }
            break;

        case kReadFramebufferSubjectIndex:
            ASSERT(message == angle::SubjectMessage::DirtyBitsFlagged);
            mState.setReadFramebufferDirty();
            break;

        case kDrawFramebufferSubjectIndex:
            ASSERT(message == angle::SubjectMessage::DirtyBitsFlagged);
            mState.setDrawFramebufferDirty();
            mStateCache.onDrawFramebufferChange(this);
            break;

        default:
            if (index < kTextureMaxSubjectIndex)
            {
                if (message != angle::SubjectMessage::ContentsChanged)
                {
                    mState.onActiveTextureStateChange(this, index);
                    mStateCache.onActiveTextureChange(this);
                }
            }
            else if (index < kImageMaxSubjectIndex)
            {
                mState.onImageStateChange(this, index - kImage0SubjectIndex);
                if (message == angle::SubjectMessage::ContentsChanged)
                {
                    mState.mDirtyBits.set(State::DirtyBitType::DIRTY_BIT_IMAGE_BINDINGS);
                }
            }
            else if (index < kUniformBufferMaxSubjectIndex)
            {
                mState.onUniformBufferStateChange(index - kUniformBuffer0SubjectIndex);
                mStateCache.onUniformBufferStateChange(this);
            }
            else
            {
                ASSERT(index < kSamplerMaxSubjectIndex);
                mState.setSamplerDirty(index - kSampler0SubjectIndex);
                mState.onActiveTextureStateChange(this, index - kSampler0SubjectIndex);
            }
            break;
    }
}

angle::Result Context::onProgramLink(Program *programObject)
{
    // Don't parallel link a program which is active in any GL contexts. With this assumption, we
    // don't need to worry that:
    //   1. Draw calls after link use the new executable code or the old one depending on the link
    //      result.
    //   2. When a backend program, e.g., ProgramD3D is linking, other backend classes like
    //      StateManager11, Renderer11, etc., may have a chance to make unexpected calls to
    //      ProgramD3D.
    if (programObject->isInUse())
    {
        programObject->resolveLink(this);
        if (programObject->isLinked())
        {
            ANGLE_TRY(mState.onProgramExecutableChange(this, programObject));
        }
        mStateCache.onProgramExecutableChange(this);
    }

    return angle::Result::Continue;
}

egl::Error Context::setDefaultFramebuffer(egl::Surface *drawSurface, egl::Surface *readSurface)
{
    ASSERT(mCurrentDrawSurface == nullptr);
    ASSERT(mCurrentReadSurface == nullptr);

    Framebuffer *newDefaultFramebuffer = nullptr;

    mCurrentDrawSurface = drawSurface;
    mCurrentReadSurface = readSurface;

    if (drawSurface != nullptr)
    {
        ANGLE_TRY(drawSurface->makeCurrent(this));
        newDefaultFramebuffer = drawSurface->createDefaultFramebuffer(this, readSurface);
    }
    else
    {
        newDefaultFramebuffer = new Framebuffer(this, mImplementation.get(), readSurface);
    }
    ASSERT(newDefaultFramebuffer);

    if (readSurface && (drawSurface != readSurface))
    {
        ANGLE_TRY(readSurface->makeCurrent(this));
    }

    // Update default framebuffer, the binding of the previous default
    // framebuffer (or lack of) will have a nullptr.
    mState.mFramebufferManager->setDefaultFramebuffer(newDefaultFramebuffer);
    if (mState.getDrawFramebuffer() == nullptr)
    {
        bindDrawFramebuffer(newDefaultFramebuffer->id());
    }
    if (mState.getReadFramebuffer() == nullptr)
    {
        bindReadFramebuffer(newDefaultFramebuffer->id());
    }

    return egl::NoError();
}

egl::Error Context::unsetDefaultFramebuffer()
{
    gl::Framebuffer *defaultFramebuffer =
        mState.mFramebufferManager->getFramebuffer(Framebuffer::kDefaultDrawFramebufferHandle);

    // Remove the default framebuffer
    if (mState.getReadFramebuffer() == defaultFramebuffer)
    {
        mState.setReadFramebufferBinding(nullptr);
        mReadFramebufferObserverBinding.bind(nullptr);
    }

    if (mState.getDrawFramebuffer() == defaultFramebuffer)
    {
        mState.setDrawFramebufferBinding(nullptr);
        mDrawFramebufferObserverBinding.bind(nullptr);
    }

    if (defaultFramebuffer)
    {
        defaultFramebuffer->onDestroy(this);
        delete defaultFramebuffer;
    }

    mState.mFramebufferManager->setDefaultFramebuffer(nullptr);

    // Always unset the current surface, even if setIsCurrent fails.
    egl::Surface *drawSurface = mCurrentDrawSurface;
    egl::Surface *readSurface = mCurrentReadSurface;
    mCurrentDrawSurface       = nullptr;
    mCurrentReadSurface       = nullptr;
    if (drawSurface)
    {
        ANGLE_TRY(drawSurface->unMakeCurrent(this));
    }
    if (drawSurface != readSurface)
    {
        ANGLE_TRY(readSurface->unMakeCurrent(this));
    }

    return egl::NoError();
}

void Context::onPostSwap() const
{
    // Dump frame capture if enabled.
    mFrameCapture->onEndFrame(this);
}

void Context::getTexImage(TextureTarget target,
                          GLint level,
                          GLenum format,
                          GLenum type,
                          void *pixels)
{
    Texture *texture   = getTextureByTarget(target);
    Buffer *packBuffer = mState.getTargetBuffer(BufferBinding::PixelPack);
    ANGLE_CONTEXT_TRY(texture->getTexImage(this, mState.getPackState(), packBuffer, target, level,
                                           format, type, pixels));
}

void Context::getRenderbufferImage(GLenum target, GLenum format, GLenum type, void *pixels)
{
    Renderbuffer *renderbuffer = mState.getCurrentRenderbuffer();
    Buffer *packBuffer         = mState.getTargetBuffer(BufferBinding::PixelPack);
    ANGLE_CONTEXT_TRY(renderbuffer->getRenderbufferImage(this, mState.getPackState(), packBuffer,
                                                         format, type, pixels));
}

// ErrorSet implementation.
ErrorSet::ErrorSet(Context *context) : mContext(context) {}

ErrorSet::~ErrorSet() = default;

void ErrorSet::handleError(GLenum errorCode,
                           const char *message,
                           const char *file,
                           const char *function,
                           unsigned int line)
{
    if (errorCode == GL_OUT_OF_MEMORY &&
        mContext->getGraphicsResetStrategy() == GL_LOSE_CONTEXT_ON_RESET_EXT &&
        mContext->getDisplay()->getFrontendFeatures().loseContextOnOutOfMemory.enabled)
    {
        mContext->markContextLost(GraphicsResetStatus::UnknownContextReset);
    }

    std::stringstream errorStream;
    errorStream << "Error: " << gl::FmtHex(errorCode) << ", in " << file << ", " << function << ":"
                << line << ". " << message;

    std::string formattedMessage = errorStream.str();

    // Process the error, but log it with WARN severity so it shows up in logs.
    ASSERT(errorCode != GL_NO_ERROR);
    mErrors.insert(errorCode);

    mContext->getState().getDebug().insertMessage(GL_DEBUG_SOURCE_API, GL_DEBUG_TYPE_ERROR,
                                                  errorCode, GL_DEBUG_SEVERITY_HIGH, message,
                                                  gl::LOG_WARN);
}

void ErrorSet::validationError(GLenum errorCode, const char *message)
{
    ASSERT(errorCode != GL_NO_ERROR);
    mErrors.insert(errorCode);

    mContext->getState().getDebug().insertMessage(GL_DEBUG_SOURCE_API, GL_DEBUG_TYPE_ERROR,
                                                  errorCode, GL_DEBUG_SEVERITY_HIGH, message,
                                                  gl::LOG_INFO);
}

bool ErrorSet::empty() const
{
    return mErrors.empty();
}

GLenum ErrorSet::popError()
{
    ASSERT(!empty());
    GLenum error = *mErrors.begin();
    mErrors.erase(mErrors.begin());
    return error;
}

// StateCache implementation.
StateCache::StateCache()
    : mCachedHasAnyEnabledClientAttrib(false),
      mCachedNonInstancedVertexElementLimit(0),
      mCachedInstancedVertexElementLimit(0),
      mCachedBasicDrawStatesError(kInvalidPointer),
      mCachedBasicDrawElementsError(kInvalidPointer),
      mCachedTransformFeedbackActiveUnpaused(false)
{}

StateCache::~StateCache() = default;

ANGLE_INLINE void StateCache::updateVertexElementLimits(Context *context)
{
    if (context->isBufferAccessValidationEnabled())
    {
        updateVertexElementLimitsImpl(context);
    }
}

void StateCache::initialize(Context *context)
{
    updateValidDrawModes(context);
    updateValidBindTextureTypes(context);
    updateValidDrawElementsTypes(context);
    updateBasicDrawStatesError();
    updateBasicDrawElementsError();
    updateVertexAttribTypesValidation(context);
}

void StateCache::updateActiveAttribsMask(Context *context)
{
    bool isGLES1         = context->isGLES1();
    const State &glState = context->getState();

    if (!isGLES1 && !glState.getProgram())
    {
        mCachedActiveBufferedAttribsMask = AttributesMask();
        mCachedActiveClientAttribsMask   = AttributesMask();
        mCachedActiveDefaultAttribsMask  = AttributesMask();
        return;
    }

    AttributesMask activeAttribs = isGLES1 ? glState.gles1().getActiveAttributesMask()
                                           : glState.getProgram()->getActiveAttribLocationsMask();

    const VertexArray *vao = glState.getVertexArray();
    ASSERT(vao);

    const AttributesMask &clientAttribs  = vao->getClientAttribsMask();
    const AttributesMask &enabledAttribs = vao->getEnabledAttributesMask();
    const AttributesMask &activeEnabled  = activeAttribs & enabledAttribs;

    mCachedActiveClientAttribsMask   = activeEnabled & clientAttribs;
    mCachedActiveBufferedAttribsMask = activeEnabled & ~clientAttribs;
    mCachedActiveDefaultAttribsMask  = activeAttribs & ~enabledAttribs;
    mCachedHasAnyEnabledClientAttrib = (clientAttribs & enabledAttribs).any();
}

void StateCache::updateVertexElementLimitsImpl(Context *context)
{
    ASSERT(context->isBufferAccessValidationEnabled());

    const VertexArray *vao = context->getState().getVertexArray();

    mCachedNonInstancedVertexElementLimit = std::numeric_limits<GLint64>::max();
    mCachedInstancedVertexElementLimit    = std::numeric_limits<GLint64>::max();

    // VAO can be null on Context startup. If we make this computation lazier we could ASSERT.
    // If there are no buffered attributes then we should not limit the draw call count.
    if (!vao || !mCachedActiveBufferedAttribsMask.any())
    {
        return;
    }

    const auto &vertexAttribs  = vao->getVertexAttributes();
    const auto &vertexBindings = vao->getVertexBindings();

    for (size_t attributeIndex : mCachedActiveBufferedAttribsMask)
    {
        const VertexAttribute &attrib = vertexAttribs[attributeIndex];

        const VertexBinding &binding = vertexBindings[attrib.bindingIndex];
        ASSERT(context->isGLES1() ||
               context->getState().getProgram()->isAttribLocationActive(attributeIndex));

        GLint64 limit = attrib.getCachedElementLimit();
        if (binding.getDivisor() > 0)
        {
            mCachedInstancedVertexElementLimit =
                std::min(mCachedInstancedVertexElementLimit, limit);
        }
        else
        {
            mCachedNonInstancedVertexElementLimit =
                std::min(mCachedNonInstancedVertexElementLimit, limit);
        }
    }
}

void StateCache::updateBasicDrawStatesError()
{
    mCachedBasicDrawStatesError = kInvalidPointer;
}

void StateCache::updateBasicDrawElementsError()
{
    mCachedBasicDrawElementsError = kInvalidPointer;
}

intptr_t StateCache::getBasicDrawStatesErrorImpl(Context *context) const
{
    ASSERT(mCachedBasicDrawStatesError == kInvalidPointer);
    mCachedBasicDrawStatesError = reinterpret_cast<intptr_t>(ValidateDrawStates(context));
    return mCachedBasicDrawStatesError;
}

intptr_t StateCache::getBasicDrawElementsErrorImpl(Context *context) const
{
    ASSERT(mCachedBasicDrawElementsError == kInvalidPointer);
    mCachedBasicDrawElementsError = reinterpret_cast<intptr_t>(ValidateDrawElementsStates(context));
    return mCachedBasicDrawElementsError;
}

void StateCache::onVertexArrayBindingChange(Context *context)
{
    updateActiveAttribsMask(context);
    updateVertexElementLimits(context);
    updateBasicDrawStatesError();
}

void StateCache::onProgramExecutableChange(Context *context)
{
    updateActiveAttribsMask(context);
    updateVertexElementLimits(context);
    updateBasicDrawStatesError();
    updateValidDrawModes(context);
    updateActiveShaderStorageBufferIndices(context);
}

void StateCache::onVertexArrayFormatChange(Context *context)
{
    updateVertexElementLimits(context);
}

void StateCache::onVertexArrayBufferContentsChange(Context *context)
{
    updateVertexElementLimits(context);
    updateBasicDrawStatesError();
}

void StateCache::onVertexArrayStateChange(Context *context)
{
    updateActiveAttribsMask(context);
    updateVertexElementLimits(context);
    updateBasicDrawStatesError();
}

void StateCache::onVertexArrayBufferStateChange(Context *context)
{
    updateBasicDrawStatesError();
    updateBasicDrawElementsError();
}

void StateCache::onGLES1ClientStateChange(Context *context)
{
    updateActiveAttribsMask(context);
}

void StateCache::onDrawFramebufferChange(Context *context)
{
    updateBasicDrawStatesError();
}

void StateCache::onContextCapChange(Context *context)
{
    updateBasicDrawStatesError();
}

void StateCache::onStencilStateChange(Context *context)
{
    updateBasicDrawStatesError();
}

void StateCache::onDefaultVertexAttributeChange(Context *context)
{
    updateBasicDrawStatesError();
}

void StateCache::onActiveTextureChange(Context *context)
{
    updateBasicDrawStatesError();
}

void StateCache::onQueryChange(Context *context)
{
    updateBasicDrawStatesError();
}

void StateCache::onActiveTransformFeedbackChange(Context *context)
{
    updateTransformFeedbackActiveUnpaused(context);
    updateBasicDrawStatesError();
    updateBasicDrawElementsError();
    updateValidDrawModes(context);
}

void StateCache::onUniformBufferStateChange(Context *context)
{
    updateBasicDrawStatesError();
}

void StateCache::onColorMaskChange(Context *context)
{
    updateBasicDrawStatesError();
}

void StateCache::setValidDrawModes(bool pointsOK,
                                   bool linesOK,
                                   bool trisOK,
                                   bool lineAdjOK,
                                   bool triAdjOK)
{
    mCachedValidDrawModes[PrimitiveMode::Points]                 = pointsOK;
    mCachedValidDrawModes[PrimitiveMode::Lines]                  = linesOK;
    mCachedValidDrawModes[PrimitiveMode::LineStrip]              = linesOK;
    mCachedValidDrawModes[PrimitiveMode::LineLoop]               = linesOK;
    mCachedValidDrawModes[PrimitiveMode::Triangles]              = trisOK;
    mCachedValidDrawModes[PrimitiveMode::TriangleFan]            = trisOK;
    mCachedValidDrawModes[PrimitiveMode::TriangleStrip]          = trisOK;
    mCachedValidDrawModes[PrimitiveMode::LinesAdjacency]         = lineAdjOK;
    mCachedValidDrawModes[PrimitiveMode::LineStripAdjacency]     = lineAdjOK;
    mCachedValidDrawModes[PrimitiveMode::TrianglesAdjacency]     = triAdjOK;
    mCachedValidDrawModes[PrimitiveMode::TriangleStripAdjacency] = triAdjOK;
}

void StateCache::updateValidDrawModes(Context *context)
{
    const State &state = context->getState();
    Program *program   = state.getProgram();

    if (mCachedTransformFeedbackActiveUnpaused)
    {
        TransformFeedback *curTransformFeedback = state.getCurrentTransformFeedback();

        // ES Spec 3.0 validation text:
        // When transform feedback is active and not paused, all geometric primitives generated must
        // match the value of primitiveMode passed to BeginTransformFeedback. The error
        // INVALID_OPERATION is generated by DrawArrays and DrawArraysInstanced if mode is not
        // identical to primitiveMode. The error INVALID_OPERATION is also generated by
        // DrawElements, DrawElementsInstanced, and DrawRangeElements while transform feedback is
        // active and not paused, regardless of mode. Any primitive type may be used while transform
        // feedback is paused.
        if (!context->getExtensions().geometryShader)
        {
            mCachedValidDrawModes.fill(false);
            mCachedValidDrawModes[curTransformFeedback->getPrimitiveMode()] = true;
            return;
        }

        // EXT_geometry_shader validation text:
        // When transform feedback is active and not paused, all geometric primitives generated must
        // be compatible with the value of <primitiveMode> passed to BeginTransformFeedback. If a
        // geometry shader is active, the type of primitive emitted by that shader is used instead
        // of the <mode> parameter passed to drawing commands for the purposes of this error check.
        // Any primitive type may be used while transform feedback is paused.
        bool pointsOK = curTransformFeedback->getPrimitiveMode() == PrimitiveMode::Points;
        bool linesOK  = curTransformFeedback->getPrimitiveMode() == PrimitiveMode::Lines;
        bool trisOK   = curTransformFeedback->getPrimitiveMode() == PrimitiveMode::Triangles;

        setValidDrawModes(pointsOK, linesOK, trisOK, false, false);
        return;
    }

    if (!program || !program->hasLinkedShaderStage(ShaderType::Geometry))
    {
        mCachedValidDrawModes = kValidBasicDrawModes;
        return;
    }

    ASSERT(program && program->hasLinkedShaderStage(ShaderType::Geometry));
    PrimitiveMode gsMode = program->getGeometryShaderInputPrimitiveType();

    bool pointsOK  = gsMode == PrimitiveMode::Points;
    bool linesOK   = gsMode == PrimitiveMode::Lines;
    bool trisOK    = gsMode == PrimitiveMode::Triangles;
    bool lineAdjOK = gsMode == PrimitiveMode::LinesAdjacency;
    bool triAdjOK  = gsMode == PrimitiveMode::TrianglesAdjacency;

    setValidDrawModes(pointsOK, linesOK, trisOK, lineAdjOK, triAdjOK);
}

void StateCache::updateValidBindTextureTypes(Context *context)
{
    const Extensions &exts = context->getExtensions();
    bool isGLES3           = context->getClientMajorVersion() >= 3;
    bool isGLES31          = context->getClientVersion() >= Version(3, 1);

    mCachedValidBindTextureTypes = {{
        {TextureType::_2D, true},
        {TextureType::_2DArray, isGLES3},
        {TextureType::_2DMultisample, isGLES31 || exts.textureMultisample},
        {TextureType::_2DMultisampleArray, exts.textureStorageMultisample2DArray},
        {TextureType::_3D, isGLES3 || exts.texture3DOES},
        {TextureType::External, exts.eglImageExternal || exts.eglStreamConsumerExternal},
        {TextureType::Rectangle, exts.textureRectangle},
        {TextureType::CubeMap, true},
    }};
}

void StateCache::updateValidDrawElementsTypes(Context *context)
{
    bool supportsUint =
        (context->getClientMajorVersion() >= 3 || context->getExtensions().elementIndexUint);

    mCachedValidDrawElementsTypes = {{
        {DrawElementsType::UnsignedByte, true},
        {DrawElementsType::UnsignedShort, true},
        {DrawElementsType::UnsignedInt, supportsUint},
    }};
}

void StateCache::updateTransformFeedbackActiveUnpaused(Context *context)
{
    TransformFeedback *xfb                 = context->getState().getCurrentTransformFeedback();
    mCachedTransformFeedbackActiveUnpaused = xfb && xfb->isActive() && !xfb->isPaused();
}

void StateCache::updateVertexAttribTypesValidation(Context *context)
{
    VertexAttribTypeCase halfFloatValidity = (context->getExtensions().vertexHalfFloat)
                                                 ? VertexAttribTypeCase::Valid
                                                 : VertexAttribTypeCase::Invalid;

    VertexAttribTypeCase vertexType1010102Validity =
        (context->getExtensions().vertexAttribType1010102) ? VertexAttribTypeCase::ValidSize3or4
                                                           : VertexAttribTypeCase::Invalid;

    if (context->getClientMajorVersion() <= 2)
    {
        mCachedVertexAttribTypesValidation = {{
            {VertexAttribType::Byte, VertexAttribTypeCase::Valid},
            {VertexAttribType::Short, VertexAttribTypeCase::Valid},
            {VertexAttribType::UnsignedByte, VertexAttribTypeCase::Valid},
            {VertexAttribType::UnsignedShort, VertexAttribTypeCase::Valid},
            {VertexAttribType::Float, VertexAttribTypeCase::Valid},
            {VertexAttribType::Fixed, VertexAttribTypeCase::Valid},
            {VertexAttribType::HalfFloatOES, halfFloatValidity},
        }};
    }
    else
    {
        mCachedVertexAttribTypesValidation = {{
            {VertexAttribType::Byte, VertexAttribTypeCase::Valid},
            {VertexAttribType::Short, VertexAttribTypeCase::Valid},
            {VertexAttribType::Int, VertexAttribTypeCase::Valid},
            {VertexAttribType::UnsignedByte, VertexAttribTypeCase::Valid},
            {VertexAttribType::UnsignedShort, VertexAttribTypeCase::Valid},
            {VertexAttribType::UnsignedInt, VertexAttribTypeCase::Valid},
            {VertexAttribType::Float, VertexAttribTypeCase::Valid},
            {VertexAttribType::HalfFloat, VertexAttribTypeCase::Valid},
            {VertexAttribType::Fixed, VertexAttribTypeCase::Valid},
            {VertexAttribType::Int2101010, VertexAttribTypeCase::ValidSize4Only},
            {VertexAttribType::HalfFloatOES, halfFloatValidity},
            {VertexAttribType::UnsignedInt2101010, VertexAttribTypeCase::ValidSize4Only},
            {VertexAttribType::Int1010102, vertexType1010102Validity},
            {VertexAttribType::UnsignedInt1010102, vertexType1010102Validity},
        }};

        mCachedIntegerVertexAttribTypesValidation = {{
            {VertexAttribType::Byte, VertexAttribTypeCase::Valid},
            {VertexAttribType::Short, VertexAttribTypeCase::Valid},
            {VertexAttribType::Int, VertexAttribTypeCase::Valid},
            {VertexAttribType::UnsignedByte, VertexAttribTypeCase::Valid},
            {VertexAttribType::UnsignedShort, VertexAttribTypeCase::Valid},
            {VertexAttribType::UnsignedInt, VertexAttribTypeCase::Valid},
        }};
    }
}

void StateCache::updateActiveShaderStorageBufferIndices(Context *context)
{
    mCachedActiveShaderStorageBufferIndices.reset();
    Program *program = context->getState().getProgram();
    if (program)
    {
        for (const InterfaceBlock &block : program->getState().getShaderStorageBlocks())
        {
            mCachedActiveShaderStorageBufferIndices.set(block.binding);
        }
    }
}
}  // namespace gl<|MERGE_RESOLUTION|>--- conflicted
+++ resolved
@@ -8193,673 +8193,6 @@
             *numParams = 1;
             return true;
         }
-<<<<<<< HEAD
-        case GL_ALIASED_LINE_WIDTH_RANGE:
-        case GL_ALIASED_POINT_SIZE_RANGE:
-        case GL_DEPTH_RANGE:
-        {
-            *type      = GL_FLOAT;
-            *numParams = 2;
-            return true;
-        }
-        case GL_COLOR_CLEAR_VALUE:
-        case GL_BLEND_COLOR:
-        {
-            *type      = GL_FLOAT;
-            *numParams = 4;
-            return true;
-        }
-        case GL_MAX_TEXTURE_MAX_ANISOTROPY_EXT:
-            if (!getExtensions().textureFilterAnisotropic)
-            {
-                return false;
-            }
-            *type      = GL_FLOAT;
-            *numParams = 1;
-            return true;
-        case GL_TIMESTAMP_EXT:
-            if (!getExtensions().disjointTimerQuery)
-            {
-                return false;
-            }
-            *type      = GL_INT_64_ANGLEX;
-            *numParams = 1;
-            return true;
-        case GL_GPU_DISJOINT_EXT:
-            if (!getExtensions().disjointTimerQuery)
-            {
-                return false;
-            }
-            *type      = GL_INT;
-            *numParams = 1;
-            return true;
-        case GL_COVERAGE_MODULATION_CHROMIUM:
-            if (!getExtensions().framebufferMixedSamples)
-            {
-                return false;
-            }
-            *type      = GL_INT;
-            *numParams = 1;
-            return true;
-        case GL_TEXTURE_BINDING_EXTERNAL_OES:
-            if (!getExtensions().eglStreamConsumerExternal && !getExtensions().eglImageExternal)
-            {
-                return false;
-            }
-            *type      = GL_INT;
-            *numParams = 1;
-            return true;
-        case GL_MAX_CLIP_DISTANCES_EXT:  // case GL_MAX_CLIP_PLANES
-            if (getClientMajorVersion() < 2)
-            {
-                break;
-            }
-            if (!getExtensions().clipDistanceAPPLE)
-            {
-                // NOTE(hqle): if client version is 1. GL_MAX_CLIP_DISTANCES_EXT is equal
-                // to GL_MAX_CLIP_PLANES which is a valid enum.
-                return false;
-            }
-            *type      = GL_INT;
-            *numParams = 1;
-            return true;
-    }
-
-    if (getClientType() == EGL_OPENGL_API)
-    {
-        switch (pname)
-        {
-            case GL_CONTEXT_FLAGS:
-            case GL_CONTEXT_PROFILE_MASK:
-            {
-                *type      = GL_INT;
-                *numParams = 1;
-                return true;
-            }
-        }
-    }
-
-    if (getExtensions().debug)
-    {
-        switch (pname)
-        {
-            case GL_DEBUG_LOGGED_MESSAGES:
-            case GL_DEBUG_NEXT_LOGGED_MESSAGE_LENGTH:
-            case GL_DEBUG_GROUP_STACK_DEPTH:
-            case GL_MAX_DEBUG_MESSAGE_LENGTH:
-            case GL_MAX_DEBUG_LOGGED_MESSAGES:
-            case GL_MAX_DEBUG_GROUP_STACK_DEPTH:
-            case GL_MAX_LABEL_LENGTH:
-                *type      = GL_INT;
-                *numParams = 1;
-                return true;
-
-            case GL_DEBUG_OUTPUT_SYNCHRONOUS:
-            case GL_DEBUG_OUTPUT:
-                *type      = GL_BOOL;
-                *numParams = 1;
-                return true;
-        }
-    }
-
-    if (getExtensions().multisampleCompatibility)
-    {
-        switch (pname)
-        {
-            case GL_MULTISAMPLE_EXT:
-            case GL_SAMPLE_ALPHA_TO_ONE_EXT:
-                *type      = GL_BOOL;
-                *numParams = 1;
-                return true;
-        }
-    }
-
-    if (getExtensions().pathRendering)
-    {
-        switch (pname)
-        {
-            case GL_PATH_MODELVIEW_MATRIX_CHROMIUM:
-            case GL_PATH_PROJECTION_MATRIX_CHROMIUM:
-                *type      = GL_FLOAT;
-                *numParams = 16;
-                return true;
-        }
-    }
-
-    if (getExtensions().bindGeneratesResource)
-    {
-        switch (pname)
-        {
-            case GL_BIND_GENERATES_RESOURCE_CHROMIUM:
-                *type      = GL_BOOL;
-                *numParams = 1;
-                return true;
-        }
-    }
-
-    if (getExtensions().clientArrays)
-    {
-        switch (pname)
-        {
-            case GL_CLIENT_ARRAYS_ANGLE:
-                *type      = GL_BOOL;
-                *numParams = 1;
-                return true;
-        }
-    }
-
-    if (getExtensions().sRGBWriteControl)
-    {
-        switch (pname)
-        {
-            case GL_FRAMEBUFFER_SRGB_EXT:
-                *type      = GL_BOOL;
-                *numParams = 1;
-                return true;
-        }
-    }
-
-    if (getExtensions().robustResourceInitialization &&
-        pname == GL_ROBUST_RESOURCE_INITIALIZATION_ANGLE)
-    {
-        *type      = GL_BOOL;
-        *numParams = 1;
-        return true;
-    }
-
-    if (getExtensions().programCacheControl && pname == GL_PROGRAM_CACHE_ENABLED_ANGLE)
-    {
-        *type      = GL_BOOL;
-        *numParams = 1;
-        return true;
-    }
-
-    if (getExtensions().parallelShaderCompile && pname == GL_MAX_SHADER_COMPILER_THREADS_KHR)
-    {
-        *type      = GL_INT;
-        *numParams = 1;
-        return true;
-    }
-
-    if (getExtensions().blendFuncExtended && pname == GL_MAX_DUAL_SOURCE_DRAW_BUFFERS_EXT)
-    {
-        *type      = GL_INT;
-        *numParams = 1;
-        return true;
-    }
-
-    // Check for ES3.0+ parameter names which are also exposed as ES2 extensions
-    switch (pname)
-    {
-        // GL_DRAW_FRAMEBUFFER_BINDING_ANGLE equivalent to FRAMEBUFFER_BINDING
-        case GL_READ_FRAMEBUFFER_BINDING_ANGLE:
-            if ((getClientMajorVersion() < 3) && !getExtensions().framebufferBlit)
-            {
-                return false;
-            }
-            *type      = GL_INT;
-            *numParams = 1;
-            return true;
-
-        case GL_NUM_PROGRAM_BINARY_FORMATS_OES:
-            if ((getClientMajorVersion() < 3) && !getExtensions().getProgramBinary)
-            {
-                return false;
-            }
-            *type      = GL_INT;
-            *numParams = 1;
-            return true;
-
-        case GL_PROGRAM_BINARY_FORMATS_OES:
-            if ((getClientMajorVersion() < 3) && !getExtensions().getProgramBinary)
-            {
-                return false;
-            }
-            *type      = GL_INT;
-            *numParams = static_cast<unsigned int>(getCaps().programBinaryFormats.size());
-            return true;
-
-        case GL_PACK_ROW_LENGTH:
-        case GL_PACK_SKIP_ROWS:
-        case GL_PACK_SKIP_PIXELS:
-            if ((getClientMajorVersion() < 3) && !getExtensions().packSubimage)
-            {
-                return false;
-            }
-            *type      = GL_INT;
-            *numParams = 1;
-            return true;
-        case GL_UNPACK_ROW_LENGTH:
-        case GL_UNPACK_SKIP_ROWS:
-        case GL_UNPACK_SKIP_PIXELS:
-            if ((getClientMajorVersion() < 3) && !getExtensions().unpackSubimage)
-            {
-                return false;
-            }
-            *type      = GL_INT;
-            *numParams = 1;
-            return true;
-        case GL_VERTEX_ARRAY_BINDING:
-            if ((getClientMajorVersion() < 3) && !getExtensions().vertexArrayObject)
-            {
-                return false;
-            }
-            *type      = GL_INT;
-            *numParams = 1;
-            return true;
-        case GL_PIXEL_PACK_BUFFER_BINDING:
-        case GL_PIXEL_UNPACK_BUFFER_BINDING:
-            if ((getClientMajorVersion() < 3) && !getExtensions().pixelBufferObject)
-            {
-                return false;
-            }
-            *type      = GL_INT;
-            *numParams = 1;
-            return true;
-        case GL_MAX_SAMPLES:
-        {
-            static_assert(GL_MAX_SAMPLES_ANGLE == GL_MAX_SAMPLES,
-                          "GL_MAX_SAMPLES_ANGLE not equal to GL_MAX_SAMPLES");
-            if ((getClientMajorVersion() < 3) && !(getExtensions().framebufferMultisample ||
-                                                   getExtensions().multisampledRenderToTexture))
-            {
-                return false;
-            }
-            *type      = GL_INT;
-            *numParams = 1;
-            return true;
-
-            case GL_FRAGMENT_SHADER_DERIVATIVE_HINT:
-                if ((getClientMajorVersion() < 3) && !getExtensions().standardDerivatives)
-                {
-                    return false;
-                }
-                *type      = GL_INT;
-                *numParams = 1;
-                return true;
-        }
-        case GL_TEXTURE_BINDING_3D:
-            if ((getClientMajorVersion() < 3) && !getExtensions().texture3DOES)
-            {
-                return false;
-            }
-            *type      = GL_INT;
-            *numParams = 1;
-            return true;
-        case GL_MAX_3D_TEXTURE_SIZE:
-            if ((getClientMajorVersion() < 3) && !getExtensions().texture3DOES)
-            {
-                return false;
-            }
-            *type      = GL_INT;
-            *numParams = 1;
-            return true;
-    }
-
-    if (pname >= GL_DRAW_BUFFER0_EXT && pname <= GL_DRAW_BUFFER15_EXT)
-    {
-        if ((getClientVersion() < Version(3, 0)) && !getExtensions().drawBuffers)
-        {
-            return false;
-        }
-        *type      = GL_INT;
-        *numParams = 1;
-        return true;
-    }
-
-    if ((getExtensions().multiview2 || getExtensions().multiview) && pname == GL_MAX_VIEWS_OVR)
-    {
-        *type      = GL_INT;
-        *numParams = 1;
-        return true;
-    }
-
-    if (getClientVersion() < Version(2, 0))
-    {
-        switch (pname)
-        {
-            case GL_ALPHA_TEST_FUNC:
-            case GL_CLIENT_ACTIVE_TEXTURE:
-            case GL_MATRIX_MODE:
-            case GL_MAX_TEXTURE_UNITS:
-            case GL_MAX_MODELVIEW_STACK_DEPTH:
-            case GL_MAX_PROJECTION_STACK_DEPTH:
-            case GL_MAX_TEXTURE_STACK_DEPTH:
-            case GL_MAX_LIGHTS:
-            case GL_MAX_CLIP_PLANES:
-            case GL_VERTEX_ARRAY_STRIDE:
-            case GL_NORMAL_ARRAY_STRIDE:
-            case GL_COLOR_ARRAY_STRIDE:
-            case GL_TEXTURE_COORD_ARRAY_STRIDE:
-            case GL_VERTEX_ARRAY_SIZE:
-            case GL_COLOR_ARRAY_SIZE:
-            case GL_TEXTURE_COORD_ARRAY_SIZE:
-            case GL_VERTEX_ARRAY_TYPE:
-            case GL_NORMAL_ARRAY_TYPE:
-            case GL_COLOR_ARRAY_TYPE:
-            case GL_TEXTURE_COORD_ARRAY_TYPE:
-            case GL_VERTEX_ARRAY_BUFFER_BINDING:
-            case GL_NORMAL_ARRAY_BUFFER_BINDING:
-            case GL_COLOR_ARRAY_BUFFER_BINDING:
-            case GL_TEXTURE_COORD_ARRAY_BUFFER_BINDING:
-            case GL_POINT_SIZE_ARRAY_STRIDE_OES:
-            case GL_POINT_SIZE_ARRAY_TYPE_OES:
-            case GL_POINT_SIZE_ARRAY_BUFFER_BINDING_OES:
-            case GL_SHADE_MODEL:
-            case GL_MODELVIEW_STACK_DEPTH:
-            case GL_PROJECTION_STACK_DEPTH:
-            case GL_TEXTURE_STACK_DEPTH:
-            case GL_LOGIC_OP_MODE:
-            case GL_BLEND_SRC:
-            case GL_BLEND_DST:
-            case GL_PERSPECTIVE_CORRECTION_HINT:
-            case GL_POINT_SMOOTH_HINT:
-            case GL_LINE_SMOOTH_HINT:
-            case GL_FOG_HINT:
-                *type      = GL_INT;
-                *numParams = 1;
-                return true;
-            case GL_ALPHA_TEST_REF:
-            case GL_FOG_DENSITY:
-            case GL_FOG_START:
-            case GL_FOG_END:
-            case GL_FOG_MODE:
-            case GL_POINT_SIZE:
-            case GL_POINT_SIZE_MIN:
-            case GL_POINT_SIZE_MAX:
-            case GL_POINT_FADE_THRESHOLD_SIZE:
-                *type      = GL_FLOAT;
-                *numParams = 1;
-                return true;
-            case GL_SMOOTH_POINT_SIZE_RANGE:
-            case GL_SMOOTH_LINE_WIDTH_RANGE:
-                *type      = GL_FLOAT;
-                *numParams = 2;
-                return true;
-            case GL_CURRENT_COLOR:
-            case GL_CURRENT_TEXTURE_COORDS:
-            case GL_LIGHT_MODEL_AMBIENT:
-            case GL_FOG_COLOR:
-                *type      = GL_FLOAT;
-                *numParams = 4;
-                return true;
-            case GL_CURRENT_NORMAL:
-            case GL_POINT_DISTANCE_ATTENUATION:
-                *type      = GL_FLOAT;
-                *numParams = 3;
-                return true;
-            case GL_MODELVIEW_MATRIX:
-            case GL_PROJECTION_MATRIX:
-            case GL_TEXTURE_MATRIX:
-                *type      = GL_FLOAT;
-                *numParams = 16;
-                return true;
-            case GL_LIGHT_MODEL_TWO_SIDE:
-                *type      = GL_BOOL;
-                *numParams = 1;
-                return true;
-        }
-    }
-
-    if (getClientVersion() < Version(3, 0))
-    {
-        return false;
-    }
-
-    // Check for ES3.0+ parameter names
-    switch (pname)
-    {
-        case GL_MAX_UNIFORM_BUFFER_BINDINGS:
-        case GL_UNIFORM_BUFFER_OFFSET_ALIGNMENT:
-        case GL_UNIFORM_BUFFER_BINDING:
-        case GL_TRANSFORM_FEEDBACK_BINDING:
-        case GL_TRANSFORM_FEEDBACK_BUFFER_BINDING:
-        case GL_COPY_READ_BUFFER_BINDING:
-        case GL_COPY_WRITE_BUFFER_BINDING:
-        case GL_SAMPLER_BINDING:
-        case GL_READ_BUFFER:
-        case GL_TEXTURE_BINDING_3D:
-        case GL_TEXTURE_BINDING_2D_ARRAY:
-        case GL_MAX_ARRAY_TEXTURE_LAYERS:
-        case GL_MAX_VERTEX_UNIFORM_BLOCKS:
-        case GL_MAX_FRAGMENT_UNIFORM_BLOCKS:
-        case GL_MAX_COMBINED_UNIFORM_BLOCKS:
-        case GL_MAX_VERTEX_OUTPUT_COMPONENTS:
-        case GL_MAX_FRAGMENT_INPUT_COMPONENTS:
-        case GL_MAX_VARYING_COMPONENTS:
-        case GL_MAX_VERTEX_UNIFORM_COMPONENTS:
-        case GL_MAX_FRAGMENT_UNIFORM_COMPONENTS:
-        case GL_MIN_PROGRAM_TEXEL_OFFSET:
-        case GL_MAX_PROGRAM_TEXEL_OFFSET:
-        case GL_NUM_EXTENSIONS:
-        case GL_MAJOR_VERSION:
-        case GL_MINOR_VERSION:
-        case GL_MAX_ELEMENTS_INDICES:
-        case GL_MAX_ELEMENTS_VERTICES:
-        case GL_MAX_TRANSFORM_FEEDBACK_INTERLEAVED_COMPONENTS:
-        case GL_MAX_TRANSFORM_FEEDBACK_SEPARATE_ATTRIBS:
-        case GL_MAX_TRANSFORM_FEEDBACK_SEPARATE_COMPONENTS:
-        case GL_UNPACK_IMAGE_HEIGHT:
-        case GL_UNPACK_SKIP_IMAGES:
-        {
-            *type      = GL_INT;
-            *numParams = 1;
-            return true;
-        }
-
-        case GL_MAX_ELEMENT_INDEX:
-        case GL_MAX_UNIFORM_BLOCK_SIZE:
-        case GL_MAX_COMBINED_VERTEX_UNIFORM_COMPONENTS:
-        case GL_MAX_COMBINED_FRAGMENT_UNIFORM_COMPONENTS:
-        case GL_MAX_SERVER_WAIT_TIMEOUT:
-        {
-            *type      = GL_INT_64_ANGLEX;
-            *numParams = 1;
-            return true;
-        }
-
-        case GL_TRANSFORM_FEEDBACK_ACTIVE:
-        case GL_TRANSFORM_FEEDBACK_PAUSED:
-        case GL_PRIMITIVE_RESTART_FIXED_INDEX:
-        case GL_RASTERIZER_DISCARD:
-        {
-            *type      = GL_BOOL;
-            *numParams = 1;
-            return true;
-        }
-
-        case GL_MAX_TEXTURE_LOD_BIAS:
-        {
-            *type      = GL_FLOAT;
-            *numParams = 1;
-            return true;
-        }
-    }
-
-    if (getExtensions().requestExtension)
-    {
-        switch (pname)
-        {
-            case GL_NUM_REQUESTABLE_EXTENSIONS_ANGLE:
-                *type      = GL_INT;
-                *numParams = 1;
-                return true;
-        }
-    }
-
-    if (getExtensions().textureMultisample)
-    {
-        switch (pname)
-        {
-            case GL_MAX_COLOR_TEXTURE_SAMPLES_ANGLE:
-            case GL_MAX_INTEGER_SAMPLES_ANGLE:
-            case GL_MAX_DEPTH_TEXTURE_SAMPLES_ANGLE:
-            case GL_TEXTURE_BINDING_2D_MULTISAMPLE_ANGLE:
-            case GL_MAX_SAMPLE_MASK_WORDS:
-                *type      = GL_INT;
-                *numParams = 1;
-                return true;
-        }
-    }
-
-    if (getClientVersion() < Version(3, 1))
-    {
-        return false;
-    }
-
-    switch (pname)
-    {
-        case GL_ATOMIC_COUNTER_BUFFER_BINDING:
-        case GL_DRAW_INDIRECT_BUFFER_BINDING:
-        case GL_DISPATCH_INDIRECT_BUFFER_BINDING:
-        case GL_MAX_FRAMEBUFFER_WIDTH:
-        case GL_MAX_FRAMEBUFFER_HEIGHT:
-        case GL_MAX_FRAMEBUFFER_SAMPLES:
-        case GL_MAX_SAMPLE_MASK_WORDS:
-        case GL_MAX_COLOR_TEXTURE_SAMPLES:
-        case GL_MAX_DEPTH_TEXTURE_SAMPLES:
-        case GL_MAX_INTEGER_SAMPLES:
-        case GL_MAX_VERTEX_ATTRIB_RELATIVE_OFFSET:
-        case GL_MAX_VERTEX_ATTRIB_BINDINGS:
-        case GL_MAX_VERTEX_ATTRIB_STRIDE:
-        case GL_MAX_VERTEX_ATOMIC_COUNTER_BUFFERS:
-        case GL_MAX_VERTEX_ATOMIC_COUNTERS:
-        case GL_MAX_VERTEX_IMAGE_UNIFORMS:
-        case GL_MAX_VERTEX_SHADER_STORAGE_BLOCKS:
-        case GL_MAX_FRAGMENT_ATOMIC_COUNTER_BUFFERS:
-        case GL_MAX_FRAGMENT_ATOMIC_COUNTERS:
-        case GL_MAX_FRAGMENT_IMAGE_UNIFORMS:
-        case GL_MAX_FRAGMENT_SHADER_STORAGE_BLOCKS:
-        case GL_MIN_PROGRAM_TEXTURE_GATHER_OFFSET:
-        case GL_MAX_PROGRAM_TEXTURE_GATHER_OFFSET:
-        case GL_MAX_COMPUTE_WORK_GROUP_INVOCATIONS:
-        case GL_MAX_COMPUTE_UNIFORM_BLOCKS:
-        case GL_MAX_COMPUTE_TEXTURE_IMAGE_UNITS:
-        case GL_MAX_COMPUTE_SHARED_MEMORY_SIZE:
-        case GL_MAX_COMPUTE_UNIFORM_COMPONENTS:
-        case GL_MAX_COMPUTE_ATOMIC_COUNTER_BUFFERS:
-        case GL_MAX_COMPUTE_ATOMIC_COUNTERS:
-        case GL_MAX_COMPUTE_IMAGE_UNIFORMS:
-        case GL_MAX_COMBINED_COMPUTE_UNIFORM_COMPONENTS:
-        case GL_MAX_COMPUTE_SHADER_STORAGE_BLOCKS:
-        case GL_MAX_COMBINED_SHADER_OUTPUT_RESOURCES:
-        case GL_MAX_UNIFORM_LOCATIONS:
-        case GL_MAX_ATOMIC_COUNTER_BUFFER_BINDINGS:
-        case GL_MAX_ATOMIC_COUNTER_BUFFER_SIZE:
-        case GL_MAX_COMBINED_ATOMIC_COUNTER_BUFFERS:
-        case GL_MAX_COMBINED_ATOMIC_COUNTERS:
-        case GL_MAX_IMAGE_UNITS:
-        case GL_MAX_COMBINED_IMAGE_UNIFORMS:
-        case GL_MAX_SHADER_STORAGE_BUFFER_BINDINGS:
-        case GL_MAX_COMBINED_SHADER_STORAGE_BLOCKS:
-        case GL_SHADER_STORAGE_BUFFER_BINDING:
-        case GL_SHADER_STORAGE_BUFFER_OFFSET_ALIGNMENT:
-        case GL_TEXTURE_BINDING_2D_MULTISAMPLE:
-        case GL_TEXTURE_BINDING_2D_MULTISAMPLE_ARRAY:
-            *type      = GL_INT;
-            *numParams = 1;
-            return true;
-        case GL_MAX_SHADER_STORAGE_BLOCK_SIZE:
-            *type      = GL_INT_64_ANGLEX;
-            *numParams = 1;
-            return true;
-        case GL_SAMPLE_MASK:
-            *type      = GL_BOOL;
-            *numParams = 1;
-            return true;
-    }
-
-    if (getExtensions().geometryShader)
-    {
-        switch (pname)
-        {
-            case GL_MAX_FRAMEBUFFER_LAYERS_EXT:
-            case GL_LAYER_PROVOKING_VERTEX_EXT:
-            case GL_MAX_GEOMETRY_UNIFORM_COMPONENTS_EXT:
-            case GL_MAX_GEOMETRY_UNIFORM_BLOCKS_EXT:
-            case GL_MAX_COMBINED_GEOMETRY_UNIFORM_COMPONENTS_EXT:
-            case GL_MAX_GEOMETRY_INPUT_COMPONENTS_EXT:
-            case GL_MAX_GEOMETRY_OUTPUT_COMPONENTS_EXT:
-            case GL_MAX_GEOMETRY_OUTPUT_VERTICES_EXT:
-            case GL_MAX_GEOMETRY_TOTAL_OUTPUT_COMPONENTS_EXT:
-            case GL_MAX_GEOMETRY_SHADER_INVOCATIONS_EXT:
-            case GL_MAX_GEOMETRY_TEXTURE_IMAGE_UNITS_EXT:
-            case GL_MAX_GEOMETRY_ATOMIC_COUNTER_BUFFERS_EXT:
-            case GL_MAX_GEOMETRY_ATOMIC_COUNTERS_EXT:
-            case GL_MAX_GEOMETRY_IMAGE_UNIFORMS_EXT:
-            case GL_MAX_GEOMETRY_SHADER_STORAGE_BLOCKS_EXT:
-                *type      = GL_INT;
-                *numParams = 1;
-                return true;
-        }
-    }
-
-    return false;
-}
-
-bool Context::getIndexedQueryParameterInfo(GLenum target,
-                                           GLenum *type,
-                                           unsigned int *numParams) const
-{
-    if (getClientVersion() < Version(3, 0))
-    {
-        return false;
-    }
-
-    switch (target)
-    {
-        case GL_TRANSFORM_FEEDBACK_BUFFER_BINDING:
-        case GL_UNIFORM_BUFFER_BINDING:
-        {
-            *type      = GL_INT;
-            *numParams = 1;
-            return true;
-        }
-        case GL_TRANSFORM_FEEDBACK_BUFFER_START:
-        case GL_TRANSFORM_FEEDBACK_BUFFER_SIZE:
-        case GL_UNIFORM_BUFFER_START:
-        case GL_UNIFORM_BUFFER_SIZE:
-        {
-            *type      = GL_INT_64_ANGLEX;
-            *numParams = 1;
-            return true;
-        }
-    }
-
-    if (getClientVersion() < Version(3, 1))
-    {
-        return false;
-    }
-
-    switch (target)
-    {
-        case GL_IMAGE_BINDING_LAYERED:
-        {
-            *type      = GL_BOOL;
-            *numParams = 1;
-            return true;
-        }
-        case GL_MAX_COMPUTE_WORK_GROUP_COUNT:
-        case GL_MAX_COMPUTE_WORK_GROUP_SIZE:
-        case GL_ATOMIC_COUNTER_BUFFER_BINDING:
-        case GL_SHADER_STORAGE_BUFFER_BINDING:
-        case GL_VERTEX_BINDING_BUFFER:
-        case GL_VERTEX_BINDING_DIVISOR:
-        case GL_VERTEX_BINDING_OFFSET:
-        case GL_VERTEX_BINDING_STRIDE:
-        case GL_SAMPLE_MASK_VALUE:
-        case GL_IMAGE_BINDING_NAME:
-        case GL_IMAGE_BINDING_LEVEL:
-        case GL_IMAGE_BINDING_LAYER:
-        case GL_IMAGE_BINDING_ACCESS:
-        case GL_IMAGE_BINDING_FORMAT:
-        {
-            *type      = GL_INT;
-            *numParams = 1;
-            return true;
-        }
-=======
->>>>>>> 0bb42e09
         case GL_ATOMIC_COUNTER_BUFFER_START:
         case GL_ATOMIC_COUNTER_BUFFER_SIZE:
         case GL_SHADER_STORAGE_BUFFER_START:
