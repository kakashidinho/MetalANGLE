--- conflicted
+++ resolved
@@ -1884,8 +1884,6 @@
             return;
         default:
             return;
-<<<<<<< HEAD
-=======
     }
 }
 
@@ -1915,11 +1913,9 @@
 void Texture::onBindImageTexture()
 {
     if (!mState.mBoundAsImageTexture)
-    {
         mDirtyBits.set(DIRTY_BIT_BOUND_AS_IMAGE);
-        mState.mBoundAsImageTexture = true;
->>>>>>> 0bb42e09
-    }
-}
+    mState.mBoundAsImageTexture = true;
+}
+}  // namespace gl
 
 }  // namespace gl