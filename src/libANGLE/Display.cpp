//
// Copyright 2002 The ANGLE Project Authors. All rights reserved.
// Use of this source code is governed by a BSD-style license that can be
// found in the LICENSE file.
//

// Display.cpp: Implements the egl::Display class, representing the abstract
// display on which graphics are drawn. Implements EGLDisplay.
// [EGL 1.4] section 2.1.2 page 3.

#include "libANGLE/Display.h"

#include <algorithm>
#include <iterator>
#include <map>
#include <sstream>
#include <vector>

#include <EGL/eglext.h>
#include <platform/Platform.h>

#include "anglebase/no_destructor.h"
#include "common/android_util.h"
#include "common/debug.h"
#include "common/mathutil.h"
#include "common/platform.h"
#include "common/string_utils.h"
#include "common/system_utils.h"
#include "common/utilities.h"
#include "libANGLE/Context.h"
#include "libANGLE/Device.h"
#include "libANGLE/EGLSync.h"
#include "libANGLE/Image.h"
#include "libANGLE/ResourceManager.h"
#include "libANGLE/Stream.h"
#include "libANGLE/Surface.h"
#include "libANGLE/Thread.h"
#include "libANGLE/histogram_macros.h"
#include "libANGLE/renderer/DeviceImpl.h"
#include "libANGLE/renderer/DisplayImpl.h"
#include "libANGLE/renderer/ImageImpl.h"
#include "libANGLE/trace.h"

#if defined(ANGLE_ENABLE_D3D9) || defined(ANGLE_ENABLE_D3D11)
#    include <versionhelpers.h>

#    include "libANGLE/renderer/d3d/DisplayD3D.h"
#endif

#if defined(ANGLE_ENABLE_OPENGL)
#    if defined(ANGLE_PLATFORM_WINDOWS)
#        include "libANGLE/renderer/gl/wgl/DisplayWGL.h"
<<<<<<< HEAD
#    elif defined(ANGLE_USE_X11)
#        include "libANGLE/renderer/gl/glx/DisplayGLX.h"
#    elif defined(ANGLE_PLATFORM_MACOS)
#        include "libANGLE/renderer/gl/cgl/DisplayCGL.h"
#    elif defined(ANGLE_PLATFORM_IOS)
#        include "libANGLE/renderer/gl/eagl/DisplayEAGL.h"
#    elif defined(ANGLE_USE_OZONE)
#        include "libANGLE/renderer/gl/egl/ozone/DisplayOzone.h"
=======
#    elif defined(ANGLE_PLATFORM_MACOS) || defined(ANGLE_PLATFORM_MACCATALYST)
#        include "libANGLE/renderer/gl/cgl/DisplayCGL.h"
#    elif defined(ANGLE_PLATFORM_IOS)
#        include "libANGLE/renderer/gl/eagl/DisplayEAGL.h"
#    elif defined(ANGLE_PLATFORM_LINUX)
#        if defined(ANGLE_USE_OZONE)
#            include "libANGLE/renderer/gl/egl/ozone/DisplayOzone.h"
#        else
#            include "libANGLE/renderer/gl/egl/DisplayEGL.h"
#            if defined(ANGLE_USE_X11)
#                include "libANGLE/renderer/gl/glx/DisplayGLX.h"
#            endif
#        endif
>>>>>>> 21c5af31
#    elif defined(ANGLE_PLATFORM_ANDROID)
#        include "libANGLE/renderer/gl/egl/android/DisplayAndroid.h"
#    else
#        error Unsupported OpenGL platform.
#    endif
#endif

#if defined(ANGLE_ENABLE_NULL)
#    include "libANGLE/renderer/null/DisplayNULL.h"
#endif  // defined(ANGLE_ENABLE_NULL)

#if defined(ANGLE_ENABLE_VULKAN)
#    include "libANGLE/renderer/vulkan/DisplayVk_api.h"
#endif  // defined(ANGLE_ENABLE_VULKAN)

#if defined(ANGLE_ENABLE_METAL)
#    include "libANGLE/renderer/metal/DisplayMtl_api.h"
#endif  // defined(ANGLE_ENABLE_METAL)

namespace egl
{

namespace
{

typedef std::map<EGLNativeWindowType, Surface *> WindowSurfaceMap;
// Get a map of all EGL window surfaces to validate that no window has more than one EGL surface
// associated with it.
static WindowSurfaceMap *GetWindowSurfaces()
{
    static angle::base::NoDestructor<WindowSurfaceMap> windowSurfaces;
    return windowSurfaces.get();
}

typedef std::map<EGLNativeDisplayType, Display *> ANGLEPlatformDisplayMap;
static ANGLEPlatformDisplayMap *GetANGLEPlatformDisplayMap()
{
    static angle::base::NoDestructor<ANGLEPlatformDisplayMap> displays;
    return displays.get();
}

typedef std::map<Device *, Display *> DevicePlatformDisplayMap;
static DevicePlatformDisplayMap *GetDevicePlatformDisplayMap()
{
    static angle::base::NoDestructor<DevicePlatformDisplayMap> displays;
    return displays.get();
}

rx::DisplayImpl *CreateDisplayFromDevice(Device *eglDevice, const DisplayState &state)
{
    rx::DisplayImpl *impl = nullptr;

    switch (eglDevice->getType())
    {
#if defined(ANGLE_ENABLE_D3D11)
        case EGL_D3D11_DEVICE_ANGLE:
            impl = new rx::DisplayD3D(state);
            break;
#endif
#if defined(ANGLE_ENABLE_D3D9)
        case EGL_D3D9_DEVICE_ANGLE:
            // Currently the only way to get EGLDeviceEXT representing a D3D9 device
            // is to retrieve one from an already-existing EGLDisplay.
            // When eglGetPlatformDisplayEXT is called with a D3D9 EGLDeviceEXT,
            // the already-existing display should be returned.
            // Therefore this codepath to create a new display from the device
            // should never be hit.
            UNREACHABLE();
            break;
#endif
        default:
            UNREACHABLE();
            break;
    }

    ASSERT(impl != nullptr);
    return impl;
}

// On platforms with support for multiple back-ends, allow an environment variable to control
// the default.  This is useful to run angle with benchmarks without having to modify the
// benchmark source.  Possible values for this environment variable (ANGLE_DEFAULT_PLATFORM)
// are: vulkan, gl, d3d11, null.
EGLAttrib GetDisplayTypeFromEnvironment()
{
    std::string angleDefaultEnv = angle::GetEnvironmentVar("ANGLE_DEFAULT_PLATFORM");
    angle::ToLower(&angleDefaultEnv);

#if defined(ANGLE_ENABLE_VULKAN)
    if ((angleDefaultEnv == "vulkan") || (angleDefaultEnv == "vulkan-null") ||
        (angleDefaultEnv == "swiftshader"))
    {
        return EGL_PLATFORM_ANGLE_TYPE_VULKAN_ANGLE;
    }
#endif

#if defined(ANGLE_ENABLE_OPENGL)
    if (angleDefaultEnv == "gl")
    {
        return EGL_PLATFORM_ANGLE_TYPE_OPENGLES_ANGLE;
    }
#endif

#if defined(ANGLE_ENABLE_D3D11)
    if (angleDefaultEnv == "d3d11")
    {
        return EGL_PLATFORM_ANGLE_TYPE_D3D11_ANGLE;
    }
#endif

#if defined(ANGLE_ENABLE_NULL)
    if (angleDefaultEnv == "null")
    {
        return EGL_PLATFORM_ANGLE_TYPE_NULL_ANGLE;
    }
#endif

#if defined(ANGLE_ENABLE_METAL)
    if (rx::IsMetalDisplayAvailable())
    {
        return EGL_PLATFORM_ANGLE_TYPE_METAL_ANGLE;
    }
    // else fallthrough to below
#endif

#if defined(ANGLE_ENABLE_D3D11)
    return EGL_PLATFORM_ANGLE_TYPE_D3D11_ANGLE;
#elif defined(ANGLE_ENABLE_D3D9)
    return EGL_PLATFORM_ANGLE_TYPE_D3D9_ANGLE;
#elif defined(ANGLE_ENABLE_VULKAN) && defined(ANGLE_PLATFORM_ANDROID)
    return EGL_PLATFORM_ANGLE_TYPE_VULKAN_ANGLE;
#elif defined(ANGLE_ENABLE_OPENGL)
#    if defined(ANGLE_PLATFORM_ANDROID) || defined(ANGLE_USE_OZONE) || defined(ANGLE_PLATFORM_IOS)
    return EGL_PLATFORM_ANGLE_TYPE_OPENGLES_ANGLE;
#    else
    return EGL_PLATFORM_ANGLE_TYPE_OPENGL_ANGLE;
#    endif
#elif defined(ANGLE_ENABLE_METAL)
    // If we reach this point, it means rx::IsMetalDisplayAvailable() return false
    // and ANGLE_ENABLE_OPENGL is not defined.
    // Use default type as a fallback. Just to please the compiler.
    // CreateDisplayFromAttribs() will fail regardless.
    return EGL_PLATFORM_ANGLE_TYPE_DEFAULT_ANGLE;
#elif defined(ANGLE_ENABLE_VULKAN)
    return EGL_PLATFORM_ANGLE_TYPE_VULKAN_ANGLE;
#elif defined(ANGLE_ENABLE_NULL)
    return EGL_PLATFORM_ANGLE_TYPE_NULL_ANGLE;
#else
#    error No default ANGLE platform type
#endif
}

EGLAttrib GetDeviceTypeFromEnvironment()
{
    std::string angleDefaultEnv = angle::GetEnvironmentVar("ANGLE_DEFAULT_PLATFORM");
    angle::ToLower(&angleDefaultEnv);

<<<<<<< HEAD
#if defined(ANGLE_ENABLE_METAL)
    if (displayType == EGL_PLATFORM_ANGLE_TYPE_METAL_ANGLE && !rx::IsMetalDisplayAvailable())
    {
        // Fallback to default type
        displayType = EGL_PLATFORM_ANGLE_TYPE_DEFAULT_ANGLE;
        WARN() << "EGL_PLATFORM_ANGLE_TYPE_METAL_ANGLE is not available, fallback to "
                  "EGL_PLATFORM_ANGLE_TYPE_DEFAULT_ANGLE";
    }
#endif

    if (displayType == EGL_PLATFORM_ANGLE_TYPE_DEFAULT_ANGLE)
=======
#if defined(ANGLE_ENABLE_VULKAN)
    if (angleDefaultEnv == "vulkan-null")
>>>>>>> 21c5af31
    {
        return EGL_PLATFORM_ANGLE_DEVICE_TYPE_NULL_ANGLE;
    }
    else if (angleDefaultEnv == "swiftshader")
    {
        return EGL_PLATFORM_ANGLE_DEVICE_TYPE_SWIFTSHADER_ANGLE;
    }
#endif
    return EGL_PLATFORM_ANGLE_DEVICE_TYPE_HARDWARE_ANGLE;
}

rx::DisplayImpl *CreateDisplayFromAttribs(EGLAttrib displayType,
                                          EGLAttrib deviceType,
                                          const DisplayState &state)
{
    ASSERT(displayType != EGL_PLATFORM_ANGLE_TYPE_DEFAULT_ANGLE);
    rx::DisplayImpl *impl = nullptr;

    switch (displayType)
    {
        case EGL_PLATFORM_ANGLE_TYPE_DEFAULT_ANGLE:
            UNREACHABLE();
            break;

        case EGL_PLATFORM_ANGLE_TYPE_D3D9_ANGLE:
        case EGL_PLATFORM_ANGLE_TYPE_D3D11_ANGLE:
#if defined(ANGLE_ENABLE_D3D9) || defined(ANGLE_ENABLE_D3D11)
            impl = new rx::DisplayD3D(state);
#else
            // A D3D display was requested on a platform that doesn't support it
            UNREACHABLE();
#endif
            break;

        case EGL_PLATFORM_ANGLE_TYPE_OPENGL_ANGLE:
#if defined(ANGLE_ENABLE_OPENGL)
#    if defined(ANGLE_PLATFORM_WINDOWS)
            impl = new rx::DisplayWGL(state);
<<<<<<< HEAD
#    elif defined(ANGLE_USE_X11)
            impl = new rx::DisplayGLX(state);
#    elif defined(ANGLE_PLATFORM_MACOS)
=======
#    elif defined(ANGLE_PLATFORM_MACOS) || defined(ANGLE_PLATFORM_MACCATALYST)
>>>>>>> 21c5af31
            impl = new rx::DisplayCGL(state);
#    elif defined(ANGLE_PLATFORM_IOS)
            impl = new rx::DisplayEAGL(state);
#    elif defined(ANGLE_PLATFORM_LINUX)
#        if defined(ANGLE_USE_OZONE)
            // This might work but has never been tried, so disallow for now.
            impl = nullptr;
<<<<<<< HEAD
#    elif defined(ANGLE_PLATFORM_ANDROID) || defined(ANGLE_PLATFORM_IOS)
=======
#        else
            if (deviceType == EGL_PLATFORM_ANGLE_DEVICE_TYPE_EGL_ANGLE)
            {
                impl = new rx::DisplayEGL(state);
            }
#            if defined(ANGLE_USE_X11)
            else
            {
                impl = new rx::DisplayGLX(state);
            }
#            endif
#        endif
#    elif defined(ANGLE_PLATFORM_ANDROID)
>>>>>>> 21c5af31
            // No GL support on this platform, fail display creation.
            impl = nullptr;
#    else
#        error Unsupported OpenGL platform.
#    endif
#else
            // No display available
            UNREACHABLE();
#endif  // defined(ANGLE_ENABLE_OPENGL)
            break;

        case EGL_PLATFORM_ANGLE_TYPE_OPENGLES_ANGLE:
#if defined(ANGLE_ENABLE_OPENGL)
#    if defined(ANGLE_PLATFORM_WINDOWS)
            impl = new rx::DisplayWGL(state);
#    elif defined(ANGLE_PLATFORM_LINUX)
#        if defined(ANGLE_USE_OZONE)
            impl = new rx::DisplayOzone(state);
#        else
            if (deviceType == EGL_PLATFORM_ANGLE_DEVICE_TYPE_EGL_ANGLE)
            {
                impl = new rx::DisplayEGL(state);
            }
#            if defined(ANGLE_USE_X11)
            else
            {
                impl = new rx::DisplayGLX(state);
            }
#            endif
#        endif
#    elif defined(ANGLE_PLATFORM_ANDROID)
            impl = new rx::DisplayAndroid(state);
#    elif defined(ANGLE_PLATFORM_IOS) && !defined(ANGLE_PLATFORM_MACCATALYST)
            impl = new rx::DisplayEAGL(state);
#    else
            // No GLES support on this platform, fail display creation.
            impl = nullptr;
#    endif
#endif  // defined(ANGLE_ENABLE_OPENGL)
            break;

        case EGL_PLATFORM_ANGLE_TYPE_VULKAN_ANGLE:
#if defined(ANGLE_ENABLE_VULKAN)
#    if defined(ANGLE_PLATFORM_WINDOWS)
            if (rx::IsVulkanWin32DisplayAvailable())
            {
                impl = rx::CreateVulkanWin32Display(state);
            }
#    elif defined(ANGLE_PLATFORM_LINUX)
            if (rx::IsVulkanXcbDisplayAvailable())
            {
                impl = rx::CreateVulkanXcbDisplay(state);
            }
#    elif defined(ANGLE_PLATFORM_ANDROID)
            if (rx::IsVulkanAndroidDisplayAvailable())
            {
                impl = rx::CreateVulkanAndroidDisplay(state);
            }
#    elif defined(ANGLE_PLATFORM_FUCHSIA)
            if (rx::IsVulkanFuchsiaDisplayAvailable())
            {
                impl = rx::CreateVulkanFuchsiaDisplay(state);
            }
#    elif defined(ANGLE_PLATFORM_GGP)
            if (rx::IsVulkanGGPDisplayAvailable())
            {
                impl = rx::CreateVulkanGGPDisplay(state);
            }
#    elif defined(ANGLE_PLATFORM_APPLE)
            if (rx::IsVulkanMacDisplayAvailable())
            {
                impl = rx::CreateVulkanMacDisplay(state);
            }
#    else
#        error Unsupported Vulkan platform.
#    endif
#else
            // No display available
            UNREACHABLE();
#endif  // defined(ANGLE_ENABLE_VULKAN)
            break;
        case EGL_PLATFORM_ANGLE_TYPE_METAL_ANGLE:
#if defined(ANGLE_ENABLE_METAL)
            if (rx::IsMetalDisplayAvailable())
            {
                impl = rx::CreateMetalDisplay(state);
                break;
            }
#endif
            // No display available
            UNREACHABLE();
            break;
        case EGL_PLATFORM_ANGLE_TYPE_NULL_ANGLE:
#if defined(ANGLE_ENABLE_NULL)
            impl = new rx::DisplayNULL(state);
#else
            // No display available
            UNREACHABLE();
#endif  // defined(ANGLE_ENABLE_NULL)
            break;

        default:
            UNREACHABLE();
            break;
    }

    return impl;
}

void Display_logError(angle::PlatformMethods *platform, const char *errorMessage)
{
    gl::Trace(gl::LOG_ERR, errorMessage);
}

void Display_logWarning(angle::PlatformMethods *platform, const char *warningMessage)
{
    gl::Trace(gl::LOG_WARN, warningMessage);
}

void Display_logInfo(angle::PlatformMethods *platform, const char *infoMessage)
{
    // Uncomment to get info spam
#if defined(ANGLE_ENABLE_DEBUG_TRACE)
    gl::Trace(gl::LOG_INFO, infoMessage);
#endif
}

const std::vector<std::string> EGLStringArrayToStringVector(const char **ary)
{
    std::vector<std::string> vec;
    if (ary != nullptr)
    {
        for (; *ary != nullptr; ary++)
        {
            vec.push_back(std::string(*ary));
        }
    }
    return vec;
}

void ANGLESetDefaultDisplayPlatform(angle::EGLDisplayType display)
{
    angle::PlatformMethods *platformMethods = ANGLEPlatformCurrent();

    ANGLEResetDisplayPlatform(display);
    platformMethods->logError   = Display_logError;
    platformMethods->logWarning = Display_logWarning;
    platformMethods->logInfo    = Display_logInfo;
}

static constexpr uint32_t kScratchBufferLifetime = 64u;

}  // anonymous namespace

DisplayState::DisplayState(EGLNativeDisplayType nativeDisplayId)
    : label(nullptr), featuresAllDisabled(false), displayId(nativeDisplayId)
{}

DisplayState::~DisplayState() {}

// static
Display *Display::GetDisplayFromNativeDisplay(EGLNativeDisplayType nativeDisplay,
                                              const AttributeMap &attribMap)
{
    Display *display = nullptr;

    ANGLEPlatformDisplayMap *displays = GetANGLEPlatformDisplayMap();
    const auto &iter                  = displays->find(nativeDisplay);
    if (iter != displays->end())
    {
        display = iter->second;
    }

    if (display == nullptr)
    {
        // Validate the native display
        if (!Display::isValidNativeDisplay(nativeDisplay))
        {
            return nullptr;
        }

        display = new Display(EGL_PLATFORM_ANGLE_ANGLE, nativeDisplay, nullptr);
        displays->insert(std::make_pair(nativeDisplay, display));
    }

    // Apply new attributes if the display is not initialized yet.
    if (!display->isInitialized())
    {
        display->setAttributes(attribMap);

        display->updateAttribsFromEnvironment(attribMap);

        EGLAttrib displayType = display->mAttributeMap.get(EGL_PLATFORM_ANGLE_TYPE_ANGLE);
        EGLAttrib deviceType  = display->mAttributeMap.get(EGL_PLATFORM_ANGLE_DEVICE_TYPE_ANGLE);
        rx::DisplayImpl *impl =
            CreateDisplayFromAttribs(displayType, deviceType, display->getState());
        if (impl == nullptr)
        {
            // No valid display implementation for these attributes
            return nullptr;
        }

        display->setupDisplayPlatform(impl);
    }

    return display;
}

// static
Display *Display::GetExistingDisplayFromNativeDisplay(EGLNativeDisplayType nativeDisplay)
{
    ANGLEPlatformDisplayMap *displays = GetANGLEPlatformDisplayMap();
    const auto &iter                  = displays->find(nativeDisplay);

    // Check that there is a matching display
    if (iter == displays->end())
    {
        return nullptr;
    }

    return iter->second;
}

// static
Display *Display::GetDisplayFromDevice(Device *device, const AttributeMap &attribMap)
{
    Display *display = nullptr;

    ASSERT(Device::IsValidDevice(device));

    ANGLEPlatformDisplayMap *anglePlatformDisplays   = GetANGLEPlatformDisplayMap();
    DevicePlatformDisplayMap *devicePlatformDisplays = GetDevicePlatformDisplayMap();

    // First see if this eglDevice is in use by a Display created using ANGLE platform
    for (auto &displayMapEntry : *anglePlatformDisplays)
    {
        egl::Display *iterDisplay = displayMapEntry.second;
        if (iterDisplay->getDevice() == device)
        {
            display = iterDisplay;
        }
    }

    if (display == nullptr)
    {
        // See if the eglDevice is in use by a Display created using the DEVICE platform
        const auto &iter = devicePlatformDisplays->find(device);
        if (iter != devicePlatformDisplays->end())
        {
            display = iter->second;
        }
    }

    if (display == nullptr)
    {
        // Otherwise create a new Display
        display = new Display(EGL_PLATFORM_DEVICE_EXT, 0, device);
        devicePlatformDisplays->insert(std::make_pair(device, display));
    }

    // Apply new attributes if the display is not initialized yet.
    if (!display->isInitialized())
    {
        display->setAttributes(attribMap);
        rx::DisplayImpl *impl = CreateDisplayFromDevice(device, display->getState());
        display->setupDisplayPlatform(impl);
    }

    return display;
}

Display::Display(EGLenum platform, EGLNativeDisplayType displayId, Device *eglDevice)
    : mState(displayId),
      mImplementation(nullptr),
      mAttributeMap(),
      mConfigSet(),
      mContextSet(),
      mStreamSet(),
      mInitialized(false),
      mDeviceLost(false),
      mCaps(),
      mDisplayExtensions(),
      mDisplayExtensionString(),
      mVendorString(),
      mDevice(eglDevice),
      mSurface(nullptr),
      mPlatform(platform),
      mTextureManager(nullptr),
      mBlobCache(gl::kDefaultMaxProgramCacheMemoryBytes),
      mMemoryProgramCache(mBlobCache),
      mGlobalTextureShareGroupUsers(0)
{}

Display::~Display()
{
    // TODO(jmadill): When is this called?
    // terminate();

    if (mPlatform == EGL_PLATFORM_ANGLE_ANGLE)
    {
        ANGLEPlatformDisplayMap *displays      = GetANGLEPlatformDisplayMap();
        ANGLEPlatformDisplayMap::iterator iter = displays->find(mState.displayId);
        if (iter != displays->end())
        {
            displays->erase(iter);
        }
    }
    else if (mPlatform == EGL_PLATFORM_DEVICE_EXT)
    {
        DevicePlatformDisplayMap *displays      = GetDevicePlatformDisplayMap();
        DevicePlatformDisplayMap::iterator iter = displays->find(mDevice);
        if (iter != displays->end())
        {
            displays->erase(iter);
        }
    }
    else
    {
        UNREACHABLE();
    }

    SafeDelete(mDevice);
    SafeDelete(mImplementation);
}

void Display::setLabel(EGLLabelKHR label)
{
    mState.label = label;
}

EGLLabelKHR Display::getLabel() const
{
    return mState.label;
}

void Display::setupDisplayPlatform(rx::DisplayImpl *impl)
{
    ASSERT(!mInitialized);

    ASSERT(impl != nullptr);
    SafeDelete(mImplementation);
    mImplementation = impl;

    // TODO(jmadill): Store Platform in Display and init here.
    const angle::PlatformMethods *platformMethods =
        reinterpret_cast<const angle::PlatformMethods *>(
            mAttributeMap.get(EGL_PLATFORM_ANGLE_PLATFORM_METHODS_ANGLEX, 0));
    if (platformMethods != nullptr)
    {
        *ANGLEPlatformCurrent() = *platformMethods;
    }
    else
    {
        ANGLESetDefaultDisplayPlatform(this);
    }

    const char **featuresForceEnabled =
        reinterpret_cast<const char **>(mAttributeMap.get(EGL_FEATURE_OVERRIDES_ENABLED_ANGLE, 0));
    const char **featuresForceDisabled =
        reinterpret_cast<const char **>(mAttributeMap.get(EGL_FEATURE_OVERRIDES_DISABLED_ANGLE, 0));
    mState.featureOverridesEnabled  = EGLStringArrayToStringVector(featuresForceEnabled);
    mState.featureOverridesDisabled = EGLStringArrayToStringVector(featuresForceDisabled);
    mState.featuresAllDisabled =
        static_cast<bool>(mAttributeMap.get(EGL_FEATURE_ALL_DISABLED_ANGLE, 0));
}

void Display::updateAttribsFromEnvironment(const AttributeMap &attribMap)
{
    EGLAttrib displayType =
        attribMap.get(EGL_PLATFORM_ANGLE_TYPE_ANGLE, EGL_PLATFORM_ANGLE_TYPE_DEFAULT_ANGLE);
    if (displayType == EGL_PLATFORM_ANGLE_TYPE_DEFAULT_ANGLE)
    {
        displayType = GetDisplayTypeFromEnvironment();
        mAttributeMap.insert(EGL_PLATFORM_ANGLE_TYPE_ANGLE, displayType);
    }
    EGLAttrib deviceType = attribMap.get(EGL_PLATFORM_ANGLE_DEVICE_TYPE_ANGLE, 0);
    if (deviceType == 0)
    {
        deviceType = GetDeviceTypeFromEnvironment();
        mAttributeMap.insert(EGL_PLATFORM_ANGLE_DEVICE_TYPE_ANGLE, deviceType);
    }
}

Error Display::initialize()
{
    ASSERT(mImplementation != nullptr);
    mImplementation->setBlobCache(&mBlobCache);

    // Enable shader caching if debug layers are turned on. This allows us to test that shaders are
    // properly saved & restored on all platforms. The cache won't allocate space until it's used
    // and will be ignored entirely if the application / system sets it's own cache functions.
    if (rx::ShouldUseDebugLayers(mAttributeMap))
    {
        mBlobCache.resize(1024 * 1024);
    }

    gl::InitializeDebugAnnotations(&mAnnotator);

    gl::InitializeDebugMutexIfNeeded();

    SCOPED_ANGLE_HISTOGRAM_TIMER("GPU.ANGLE.DisplayInitializeMS");
    ANGLE_TRACE_EVENT0("gpu.angle", "egl::Display::initialize");

    if (isInitialized())
    {
        return NoError();
    }

    Error error = mImplementation->initialize(this);
    if (error.isError())
    {
        // Log extended error message here
        ERR() << "ANGLE Display::initialize error " << error.getID() << ": " << error.getMessage();
        return error;
    }

    mCaps = mImplementation->getCaps();

    mConfigSet = mImplementation->generateConfigs();
    if (mConfigSet.size() == 0)
    {
        mImplementation->terminate();
        return EglNotInitialized();
    }

    // OpenGL ES1 is implemented in the frontend, explicitly add ES1 support to all configs
    for (auto &config : mConfigSet)
    {
        // TODO(geofflang): Enable the conformant bit once we pass enough tests
        // config.second.conformant |= EGL_OPENGL_ES_BIT;

        config.second.renderableType |= EGL_OPENGL_ES_BIT;
    }

    if (!mState.featuresAllDisabled)
    {
        initializeFrontendFeatures();
    }

    mFeatures.clear();
    mFrontendFeatures.populateFeatureList(&mFeatures);
    mImplementation->populateFeatureList(&mFeatures);

    initDisplayExtensions();
    initVendorString();

    // Populate the Display's EGLDeviceEXT if the Display wasn't created using one
    if (mPlatform != EGL_PLATFORM_DEVICE_EXT)
    {
        if (mDisplayExtensions.deviceQuery)
        {
            std::unique_ptr<rx::DeviceImpl> impl(mImplementation->createDevice());
            ASSERT(impl != nullptr);
            error = impl->initialize();
            if (error.isError())
            {
                ERR() << "Failed to initialize display because device creation failed: "
                      << error.getMessage();
                mImplementation->terminate();
                return error;
            }
            mDevice = new Device(this, impl.release());
        }
        else
        {
            mDevice = nullptr;
        }
    }
    else
    {
        // For EGL_PLATFORM_DEVICE_EXT, mDevice should always be populated using
        // an external device
        ASSERT(mDevice != nullptr);
    }

    mInitialized = true;

    return NoError();
}

Error Display::terminate(const Thread *thread)
{
    if (!mInitialized)
    {
        return NoError();
    }

    mMemoryProgramCache.clear();
    mBlobCache.setBlobCacheFuncs(nullptr, nullptr);

    while (!mContextSet.empty())
    {
        ANGLE_TRY(destroyContext(thread, *mContextSet.begin()));
    }

    ANGLE_TRY(makeCurrent(thread, nullptr, nullptr, nullptr));

    // The global texture manager should be deleted with the last context that uses it.
    ASSERT(mGlobalTextureShareGroupUsers == 0 && mTextureManager == nullptr);

    while (!mImageSet.empty())
    {
        destroyImage(*mImageSet.begin());
    }

    while (!mStreamSet.empty())
    {
        destroyStream(*mStreamSet.begin());
    }

    while (!mSyncSet.empty())
    {
        destroySync(*mSyncSet.begin());
    }

    while (!mState.surfaceSet.empty())
    {
        ANGLE_TRY(destroySurface(*mState.surfaceSet.begin()));
    }

    mConfigSet.clear();

    if (mDevice != nullptr && mDevice->getOwningDisplay() != nullptr)
    {
        // Don't delete the device if it was created externally using eglCreateDeviceANGLE
        // We also shouldn't set it to null in case eglInitialize() is called again later
        SafeDelete(mDevice);
    }

    mImplementation->terminate();

    mDeviceLost = false;

    mInitialized = false;

    gl::UninitializeDebugAnnotations();

    // TODO(jmadill): Store Platform in Display and deinit here.
    ANGLEResetDisplayPlatform(this);

    return NoError();
}

std::vector<const Config *> Display::getConfigs(const egl::AttributeMap &attribs) const
{
    return mConfigSet.filter(attribs);
}

std::vector<const Config *> Display::chooseConfig(const egl::AttributeMap &attribs) const
{
    egl::AttributeMap attribsWithDefaults = AttributeMap();

    // Insert default values for attributes that have either an Exact or Mask selection criteria,
    // and a default value that matters (e.g. isn't EGL_DONT_CARE):
    attribsWithDefaults.insert(EGL_COLOR_BUFFER_TYPE, EGL_RGB_BUFFER);
    attribsWithDefaults.insert(EGL_LEVEL, 0);
    attribsWithDefaults.insert(EGL_RENDERABLE_TYPE, EGL_OPENGL_ES_BIT);
    attribsWithDefaults.insert(EGL_SURFACE_TYPE, EGL_WINDOW_BIT);
    attribsWithDefaults.insert(EGL_TRANSPARENT_TYPE, EGL_NONE);
    if (getExtensions().pixelFormatFloat)
    {
        attribsWithDefaults.insert(EGL_COLOR_COMPONENT_TYPE_EXT,
                                   EGL_COLOR_COMPONENT_TYPE_FIXED_EXT);
    }

    // Add the caller-specified values (Note: the poorly-named insert() method will replace any
    // of the default values from above):
    for (auto attribIter = attribs.begin(); attribIter != attribs.end(); attribIter++)
    {
        attribsWithDefaults.insert(attribIter->first, attribIter->second);
    }

    return mConfigSet.filter(attribsWithDefaults);
}

Error Display::createWindowSurface(const Config *configuration,
                                   EGLNativeWindowType window,
                                   const AttributeMap &attribs,
                                   Surface **outSurface)
{
    if (mImplementation->testDeviceLost())
    {
        ANGLE_TRY(restoreLostDevice());
    }

    SurfacePointer surface(new WindowSurface(mImplementation, configuration, window, attribs),
                           this);
    ANGLE_TRY(surface->initialize(this));

    ASSERT(outSurface != nullptr);
    *outSurface = surface.release();
    mState.surfaceSet.insert(*outSurface);

    WindowSurfaceMap *windowSurfaces = GetWindowSurfaces();
    ASSERT(windowSurfaces && windowSurfaces->find(window) == windowSurfaces->end());
    windowSurfaces->insert(std::make_pair(window, *outSurface));

    mSurface = *outSurface;

    return NoError();
}

Error Display::createPbufferSurface(const Config *configuration,
                                    const AttributeMap &attribs,
                                    Surface **outSurface)
{
    ASSERT(isInitialized());

    if (mImplementation->testDeviceLost())
    {
        ANGLE_TRY(restoreLostDevice());
    }

    SurfacePointer surface(new PbufferSurface(mImplementation, configuration, attribs), this);
    ANGLE_TRY(surface->initialize(this));

    ASSERT(outSurface != nullptr);
    *outSurface = surface.release();
    mState.surfaceSet.insert(*outSurface);

    return NoError();
}

Error Display::createPbufferFromClientBuffer(const Config *configuration,
                                             EGLenum buftype,
                                             EGLClientBuffer clientBuffer,
                                             const AttributeMap &attribs,
                                             Surface **outSurface)
{
    ASSERT(isInitialized());

    if (mImplementation->testDeviceLost())
    {
        ANGLE_TRY(restoreLostDevice());
    }

    SurfacePointer surface(
        new PbufferSurface(mImplementation, configuration, buftype, clientBuffer, attribs), this);
    ANGLE_TRY(surface->initialize(this));

    ASSERT(outSurface != nullptr);
    *outSurface = surface.release();
    mState.surfaceSet.insert(*outSurface);

    return NoError();
}

Error Display::createPixmapSurface(const Config *configuration,
                                   NativePixmapType nativePixmap,
                                   const AttributeMap &attribs,
                                   Surface **outSurface)
{
    ASSERT(isInitialized());

    if (mImplementation->testDeviceLost())
    {
        ANGLE_TRY(restoreLostDevice());
    }

    SurfacePointer surface(new PixmapSurface(mImplementation, configuration, nativePixmap, attribs),
                           this);
    ANGLE_TRY(surface->initialize(this));

    ASSERT(outSurface != nullptr);
    *outSurface = surface.release();
    mState.surfaceSet.insert(*outSurface);

    return NoError();
}

Error Display::createImage(const gl::Context *context,
                           EGLenum target,
                           EGLClientBuffer buffer,
                           const AttributeMap &attribs,
                           Image **outImage)
{
    ASSERT(isInitialized());

    if (mImplementation->testDeviceLost())
    {
        ANGLE_TRY(restoreLostDevice());
    }

    egl::ImageSibling *sibling = nullptr;
    if (IsTextureTarget(target))
    {
        sibling = context->getTexture({egl_gl::EGLClientBufferToGLObjectHandle(buffer)});
    }
    else if (IsRenderbufferTarget(target))
    {
        sibling = context->getRenderbuffer({egl_gl::EGLClientBufferToGLObjectHandle(buffer)});
    }
    else if (IsExternalImageTarget(target))
    {
        sibling = new ExternalImageSibling(mImplementation, context, target, buffer, attribs);
    }
    else
    {
        UNREACHABLE();
    }
    ASSERT(sibling != nullptr);

    angle::UniqueObjectPointer<Image, Display> imagePtr(
        new Image(mImplementation, context, target, sibling, attribs), this);
    ANGLE_TRY(imagePtr->initialize(this));

    Image *image = imagePtr.release();

    ASSERT(outImage != nullptr);
    *outImage = image;

    // Add this image to the list of all images and hold a ref to it.
    image->addRef();
    mImageSet.insert(image);

    return NoError();
}

Error Display::createStream(const AttributeMap &attribs, Stream **outStream)
{
    ASSERT(isInitialized());

    Stream *stream = new Stream(this, attribs);

    ASSERT(stream != nullptr);
    mStreamSet.insert(stream);

    ASSERT(outStream != nullptr);
    *outStream = stream;

    return NoError();
}

Error Display::createContext(const Config *configuration,
                             gl::Context *shareContext,
                             EGLenum clientType,
                             const AttributeMap &attribs,
                             gl::Context **outContext)
{
    ASSERT(isInitialized());

    if (mImplementation->testDeviceLost())
    {
        ANGLE_TRY(restoreLostDevice());
    }

    // This display texture sharing will allow the first context to create the texture share group.
    bool usingDisplayTextureShareGroup =
        attribs.get(EGL_DISPLAY_TEXTURE_SHARE_GROUP_ANGLE, EGL_FALSE) == EGL_TRUE;
    gl::TextureManager *shareTextures = nullptr;

    if (usingDisplayTextureShareGroup)
    {
        ASSERT((mTextureManager == nullptr) == (mGlobalTextureShareGroupUsers == 0));
        if (mTextureManager == nullptr)
        {
            mTextureManager = new gl::TextureManager();
        }

        mGlobalTextureShareGroupUsers++;
        shareTextures = mTextureManager;
    }

    gl::MemoryProgramCache *cachePointer = &mMemoryProgramCache;

    // Check context creation attributes to see if we are using EGL_ANGLE_program_cache_control.
    // If not, keep caching enabled for EGL_ANDROID_blob_cache, which can have its callbacks set
    // at any time.
    bool usesProgramCacheControl =
        mAttributeMap.contains(EGL_CONTEXT_PROGRAM_BINARY_CACHE_ENABLED_ANGLE);
    if (usesProgramCacheControl)
    {
        bool programCacheControlEnabled =
            (mAttributeMap.get(EGL_CONTEXT_PROGRAM_BINARY_CACHE_ENABLED_ANGLE, GL_FALSE) ==
             GL_TRUE);
        // A program cache size of zero indicates it should be disabled.
        if (!programCacheControlEnabled || mMemoryProgramCache.maxSize() == 0)
        {
            cachePointer = nullptr;
        }
    }

    gl::Context *context =
        new gl::Context(this, configuration, shareContext, shareTextures, cachePointer, clientType,
                        attribs, mDisplayExtensions, GetClientExtensions());
    if (shareContext != nullptr)
    {
        shareContext->setShared();
    }

    ASSERT(context != nullptr);
    mContextSet.insert(context);

    ASSERT(outContext != nullptr);
    *outContext = context;
    return NoError();
}

Error Display::createSync(const gl::Context *currentContext,
                          EGLenum type,
                          const AttributeMap &attribs,
                          Sync **outSync)
{
    ASSERT(isInitialized());

    if (mImplementation->testDeviceLost())
    {
        ANGLE_TRY(restoreLostDevice());
    }

    angle::UniqueObjectPointer<egl::Sync, Display> syncPtr(new Sync(mImplementation, type, attribs),
                                                           this);

    ANGLE_TRY(syncPtr->initialize(this, currentContext));

    Sync *sync = syncPtr.release();

    sync->addRef();
    mSyncSet.insert(sync);

    *outSync = sync;
    return NoError();
}

Error Display::makeCurrent(const Thread *thread,
                           egl::Surface *drawSurface,
                           egl::Surface *readSurface,
                           gl::Context *context)
{
    if (!mInitialized)
    {
        return NoError();
    }

    gl::Context *previousContext = thread->getContext();
    if (previousContext)
    {
        ANGLE_TRY(previousContext->unMakeCurrent(this));
    }

    ANGLE_TRY(mImplementation->makeCurrent(drawSurface, readSurface, context));

    if (context != nullptr)
    {
        ANGLE_TRY(context->makeCurrent(this, drawSurface, readSurface));
    }

    // Tick all the scratch buffers to make sure they get cleaned up eventually if they stop being
    // used.
    {
        std::lock_guard<std::mutex> lock(mScratchBufferMutex);

        for (angle::ScratchBuffer &scatchBuffer : mScratchBuffers)
        {
            scatchBuffer.tick();
        }
        for (angle::ScratchBuffer &zeroFilledBuffer : mZeroFilledBuffers)
        {
            zeroFilledBuffer.tick();
        }
    }

    return NoError();
}

Error Display::restoreLostDevice()
{
    for (ContextSet::iterator ctx = mContextSet.begin(); ctx != mContextSet.end(); ctx++)
    {
        if ((*ctx)->isResetNotificationEnabled())
        {
            // If reset notifications have been requested, application must delete all contexts
            // first
            return EglContextLost();
        }
    }

    return mImplementation->restoreLostDevice(this);
}

Error Display::destroySurface(Surface *surface)
{
    if (surface->getType() == EGL_WINDOW_BIT)
    {
        WindowSurfaceMap *windowSurfaces = GetWindowSurfaces();
        ASSERT(windowSurfaces);

        bool surfaceRemoved = false;
        for (WindowSurfaceMap::iterator iter = windowSurfaces->begin();
             iter != windowSurfaces->end(); iter++)
        {
            if (iter->second == surface)
            {
                windowSurfaces->erase(iter);
                surfaceRemoved = true;
                break;
            }
        }

        ASSERT(surfaceRemoved);
    }

    mState.surfaceSet.erase(surface);
    ANGLE_TRY(surface->onDestroy(this));
    return NoError();
}

void Display::destroyImage(egl::Image *image)
{
    auto iter = mImageSet.find(image);
    ASSERT(iter != mImageSet.end());
    (*iter)->release(this);
    mImageSet.erase(iter);
}

void Display::destroyStream(egl::Stream *stream)
{
    mStreamSet.erase(stream);
    SafeDelete(stream);
}

Error Display::destroyContext(const Thread *thread, gl::Context *context)
{
    gl::Context *currentContext   = thread->getContext();
    Surface *currentDrawSurface   = thread->getCurrentDrawSurface();
    Surface *currentReadSurface   = thread->getCurrentReadSurface();
    bool changeContextForDeletion = context != currentContext;

    // Make the context being deleted current during it's deletion.  This allows it to delete
    // any resources it's holding.
    if (changeContextForDeletion)
    {
        ANGLE_TRY(makeCurrent(thread, nullptr, nullptr, context));
    }

    if (context->usingDisplayTextureShareGroup())
    {
        ASSERT(mGlobalTextureShareGroupUsers >= 1 && mTextureManager != nullptr);
        if (mGlobalTextureShareGroupUsers == 1)
        {
            // If this is the last context using the global share group, destroy the global
            // texture manager so that the textures can be destroyed while a context still
            // exists
            mTextureManager->release(context);
            mTextureManager = nullptr;
        }
        mGlobalTextureShareGroupUsers--;
    }

    ANGLE_TRY(context->onDestroy(this));
    mContextSet.erase(context);
    SafeDelete(context);

    // Set the previous context back to current
    if (changeContextForDeletion)
    {
        ANGLE_TRY(makeCurrent(thread, currentDrawSurface, currentReadSurface, currentContext));
    }

    return NoError();
}

void Display::destroySync(egl::Sync *sync)
{
    auto iter = mSyncSet.find(sync);
    ASSERT(iter != mSyncSet.end());
    (*iter)->release(this);
    mSyncSet.erase(iter);
}

bool Display::isDeviceLost() const
{
    ASSERT(isInitialized());
    return mDeviceLost;
}

bool Display::testDeviceLost()
{
    ASSERT(isInitialized());

    if (!mDeviceLost && mImplementation->testDeviceLost())
    {
        notifyDeviceLost();
    }

    return mDeviceLost;
}

void Display::notifyDeviceLost()
{
    if (mDeviceLost)
    {
        return;
    }

    for (ContextSet::iterator context = mContextSet.begin(); context != mContextSet.end();
         context++)
    {
        (*context)->markContextLost(gl::GraphicsResetStatus::UnknownContextReset);
    }

    mDeviceLost = true;
}

void Display::setBlobCacheFuncs(EGLSetBlobFuncANDROID set, EGLGetBlobFuncANDROID get)
{
    mBlobCache.setBlobCacheFuncs(set, get);
    mImplementation->setBlobCacheFuncs(set, get);
}

// static
EGLClientBuffer Display::GetNativeClientBuffer(const AHardwareBuffer *buffer)
{
    return angle::android::AHardwareBufferToClientBuffer(buffer);
}

Error Display::waitClient(const gl::Context *context)
{
    return mImplementation->waitClient(context);
}

Error Display::waitNative(const gl::Context *context, EGLint engine)
{
    return mImplementation->waitNative(context, engine);
}

const Caps &Display::getCaps() const
{
    return mCaps;
}

bool Display::isInitialized() const
{
    return mInitialized;
}

bool Display::isValidConfig(const Config *config) const
{
    return mConfigSet.contains(config);
}

bool Display::isValidContext(const gl::Context *context) const
{
    return mContextSet.find(const_cast<gl::Context *>(context)) != mContextSet.end();
}

bool Display::isValidSurface(const Surface *surface) const
{
    return mState.surfaceSet.find(const_cast<Surface *>(surface)) != mState.surfaceSet.end();
}

bool Display::isValidImage(const Image *image) const
{
    return mImageSet.find(const_cast<Image *>(image)) != mImageSet.end();
}

bool Display::isValidStream(const Stream *stream) const
{
    return mStreamSet.find(const_cast<Stream *>(stream)) != mStreamSet.end();
}

bool Display::isValidSync(const Sync *sync) const
{
    return mSyncSet.find(const_cast<Sync *>(sync)) != mSyncSet.end();
}

bool Display::hasExistingWindowSurface(EGLNativeWindowType window)
{
    WindowSurfaceMap *windowSurfaces = GetWindowSurfaces();
    ASSERT(windowSurfaces);

    return windowSurfaces->find(window) != windowSurfaces->end();
}

static ClientExtensions GenerateClientExtensions()
{
    ClientExtensions extensions;

    extensions.clientExtensions = true;
    extensions.platformBase     = true;
    extensions.platformANGLE    = true;

#if defined(ANGLE_ENABLE_D3D9) || defined(ANGLE_ENABLE_D3D11)
    extensions.platformANGLED3D = true;
    extensions.platformDevice   = true;
#endif

#if defined(ANGLE_ENABLE_D3D11)
#    if defined(ANGLE_ENABLE_WINDOWS_UWP)
    extensions.platformANGLED3D11ON12 = true;
#    else
    extensions.platformANGLED3D11ON12 = IsWindows10OrGreater();
#    endif
#endif

#if defined(ANGLE_ENABLE_OPENGL)
    extensions.platformANGLEOpenGL = true;

    // Selecting context virtualization is currently only supported in the OpenGL backend.
    extensions.platformANGLEContextVirtualization = true;
#endif

#if defined(ANGLE_ENABLE_NULL)
    extensions.platformANGLENULL = true;
#endif

#if defined(ANGLE_ENABLE_D3D11)
    extensions.deviceCreation          = true;
    extensions.deviceCreationD3D11     = true;
    extensions.experimentalPresentPath = true;
#endif

#if defined(ANGLE_ENABLE_VULKAN)
    extensions.platformANGLEVulkan = true;
#endif

#if defined(ANGLE_ENABLE_SWIFTSHADER)
    extensions.platformANGLEDeviceTypeSwiftShader = true;
#endif

#if defined(ANGLE_ENABLE_METAL)
    extensions.platformANGLEMetal = true;
#endif

#if defined(ANGLE_USE_X11)
    extensions.x11Visual = true;
#endif

#if defined(ANGLE_PLATFORM_LINUX) && !defined(ANGLE_USE_OZONE)
    extensions.platformANGLEDeviceTypeEGLANGLE = true;
#endif

    extensions.clientGetAllProcAddresses = true;
    extensions.debug                     = true;
    extensions.explicitContext           = true;
    extensions.featureControlANGLE       = true;

    return extensions;
}

template <typename T>
static std::string GenerateExtensionsString(const T &extensions)
{
    std::vector<std::string> extensionsVector = extensions.getStrings();

    std::ostringstream stream;
    std::copy(extensionsVector.begin(), extensionsVector.end(),
              std::ostream_iterator<std::string>(stream, " "));
    return stream.str();
}

// static
const ClientExtensions &Display::GetClientExtensions()
{
    static const ClientExtensions clientExtensions = GenerateClientExtensions();
    return clientExtensions;
}

// static
const std::string &Display::GetClientExtensionString()
{
    static const angle::base::NoDestructor<std::string> clientExtensionsString(
        GenerateExtensionsString(GetClientExtensions()));
    return *clientExtensionsString;
}

void Display::initDisplayExtensions()
{
    mDisplayExtensions = mImplementation->getExtensions();

    // Some extensions are always available because they are implemented in the EGL layer.
    mDisplayExtensions.createContext                      = true;
    mDisplayExtensions.createContextNoError               = true;
    mDisplayExtensions.createContextWebGLCompatibility    = true;
    mDisplayExtensions.createContextBindGeneratesResource = true;
    mDisplayExtensions.createContextClientArrays          = true;
    mDisplayExtensions.pixelFormatFloat                   = true;

    // Force EGL_KHR_get_all_proc_addresses on.
    mDisplayExtensions.getAllProcAddresses = true;

    // Enable program cache control since it is not back-end dependent.
    mDisplayExtensions.programCacheControl = true;

    // Request extension is implemented in the ANGLE frontend
    mDisplayExtensions.createContextExtensionsEnabled = true;

    // Blob cache extension is provided by the ANGLE frontend
    mDisplayExtensions.blobCache = true;

    // The EGL_ANDROID_recordable extension is provided by the ANGLE frontend, and will always
    // say that ANativeWindow is not recordable.
    mDisplayExtensions.recordable = true;

    // All backends support specific context versions
    mDisplayExtensions.createContextBackwardsCompatible = true;

    mDisplayExtensionString = GenerateExtensionsString(mDisplayExtensions);
}

bool Display::isValidNativeWindow(EGLNativeWindowType window) const
{
    return mImplementation->isValidNativeWindow(window);
}

Error Display::validateClientBuffer(const Config *configuration,
                                    EGLenum buftype,
                                    EGLClientBuffer clientBuffer,
                                    const AttributeMap &attribs) const
{
    return mImplementation->validateClientBuffer(configuration, buftype, clientBuffer, attribs);
}

Error Display::validateImageClientBuffer(const gl::Context *context,
                                         EGLenum target,
                                         EGLClientBuffer clientBuffer,
                                         const egl::AttributeMap &attribs) const
{
    return mImplementation->validateImageClientBuffer(context, target, clientBuffer, attribs);
}

bool Display::isValidDisplay(const egl::Display *display)
{
    const ANGLEPlatformDisplayMap *anglePlatformDisplayMap = GetANGLEPlatformDisplayMap();
    for (const auto &displayPair : *anglePlatformDisplayMap)
    {
        if (displayPair.second == display)
        {
            return true;
        }
    }

    const DevicePlatformDisplayMap *devicePlatformDisplayMap = GetDevicePlatformDisplayMap();
    for (const auto &displayPair : *devicePlatformDisplayMap)
    {
        if (displayPair.second == display)
        {
            return true;
        }
    }

    return false;
}

bool Display::isValidNativeDisplay(EGLNativeDisplayType display)
{
    // TODO(jmadill): handle this properly
    if (display == EGL_DEFAULT_DISPLAY)
    {
        return true;
    }

#if defined(ANGLE_PLATFORM_WINDOWS) && !defined(ANGLE_ENABLE_WINDOWS_UWP)
    if (display == EGL_SOFTWARE_DISPLAY_ANGLE || display == EGL_D3D11_ELSE_D3D9_DISPLAY_ANGLE ||
        display == EGL_D3D11_ONLY_DISPLAY_ANGLE)
    {
        return true;
    }
    return (WindowFromDC(display) != nullptr);
#else
    return true;
#endif
}

void Display::initVendorString()
{
    mVendorString = mImplementation->getVendorString();
}

void Display::initializeFrontendFeatures()
{
    // Enable on all Impls
    ANGLE_FEATURE_CONDITION((&mFrontendFeatures), loseContextOnOutOfMemory, true);
    ANGLE_FEATURE_CONDITION((&mFrontendFeatures), scalarizeVecAndMatConstructorArgs, true);

    mImplementation->initializeFrontendFeatures(&mFrontendFeatures);

    rx::ApplyFeatureOverrides(&mFrontendFeatures, mState);
}

const DisplayExtensions &Display::getExtensions() const
{
    return mDisplayExtensions;
}

const std::string &Display::getExtensionString() const
{
    return mDisplayExtensionString;
}

const std::string &Display::getVendorString() const
{
    return mVendorString;
}

Device *Display::getDevice() const
{
    return mDevice;
}

Surface *Display::getWGLSurface() const
{
    return mSurface;
}

gl::Version Display::getMaxSupportedESVersion() const
{
    return mImplementation->getMaxSupportedESVersion();
}

EGLint Display::programCacheGetAttrib(EGLenum attrib) const
{
    switch (attrib)
    {
        case EGL_PROGRAM_CACHE_KEY_LENGTH_ANGLE:
            return static_cast<EGLint>(BlobCache::kKeyLength);

        case EGL_PROGRAM_CACHE_SIZE_ANGLE:
            return static_cast<EGLint>(mMemoryProgramCache.entryCount());

        default:
            UNREACHABLE();
            return 0;
    }
}

Error Display::programCacheQuery(EGLint index,
                                 void *key,
                                 EGLint *keysize,
                                 void *binary,
                                 EGLint *binarysize)
{
    ASSERT(index >= 0 && index < static_cast<EGLint>(mMemoryProgramCache.entryCount()));

    const BlobCache::Key *programHash = nullptr;
    BlobCache::Value programBinary;
    // TODO(jmadill): Make this thread-safe.
    bool result =
        mMemoryProgramCache.getAt(static_cast<size_t>(index), &programHash, &programBinary);
    if (!result)
    {
        return EglBadAccess() << "Program binary not accessible.";
    }

    ASSERT(keysize && binarysize);

    if (key)
    {
        ASSERT(*keysize == static_cast<EGLint>(BlobCache::kKeyLength));
        memcpy(key, programHash->data(), BlobCache::kKeyLength);
    }

    if (binary)
    {
        // Note: we check the size here instead of in the validation code, since we need to
        // access the cache as atomically as possible. It's possible that the cache contents
        // could change between the validation size check and the retrieval.
        if (programBinary.size() > static_cast<size_t>(*binarysize))
        {
            return EglBadAccess() << "Program binary too large or changed during access.";
        }

        memcpy(binary, programBinary.data(), programBinary.size());
    }

    *binarysize = static_cast<EGLint>(programBinary.size());
    *keysize    = static_cast<EGLint>(BlobCache::kKeyLength);

    return NoError();
}

Error Display::programCachePopulate(const void *key,
                                    EGLint keysize,
                                    const void *binary,
                                    EGLint binarysize)
{
    ASSERT(keysize == static_cast<EGLint>(BlobCache::kKeyLength));

    BlobCache::Key programHash;
    memcpy(programHash.data(), key, BlobCache::kKeyLength);

    if (!mMemoryProgramCache.putBinary(programHash, reinterpret_cast<const uint8_t *>(binary),
                                       static_cast<size_t>(binarysize)))
    {
        return EglBadAccess() << "Failed to copy program binary into the cache.";
    }

    return NoError();
}

EGLint Display::programCacheResize(EGLint limit, EGLenum mode)
{
    switch (mode)
    {
        case EGL_PROGRAM_CACHE_RESIZE_ANGLE:
        {
            size_t initialSize = mMemoryProgramCache.size();
            mMemoryProgramCache.resize(static_cast<size_t>(limit));
            return static_cast<EGLint>(initialSize);
        }

        case EGL_PROGRAM_CACHE_TRIM_ANGLE:
            return static_cast<EGLint>(mMemoryProgramCache.trim(static_cast<size_t>(limit)));

        default:
            UNREACHABLE();
            return 0;
    }
}

const char *Display::queryStringi(const EGLint name, const EGLint index)
{
    const char *result = nullptr;
    switch (name)
    {
        case EGL_FEATURE_NAME_ANGLE:
            result = mFeatures[index]->name;
            break;
        case EGL_FEATURE_CATEGORY_ANGLE:
            result = angle::FeatureCategoryToString(mFeatures[index]->category);
            break;
        case EGL_FEATURE_DESCRIPTION_ANGLE:
            result = mFeatures[index]->description;
            break;
        case EGL_FEATURE_BUG_ANGLE:
            result = mFeatures[index]->bug;
            break;
        case EGL_FEATURE_STATUS_ANGLE:
            result = angle::FeatureStatusToString(mFeatures[index]->enabled);
            break;
        case EGL_FEATURE_CONDITION_ANGLE:
            result = mFeatures[index]->condition;
            break;
        default:
            UNREACHABLE();
            return nullptr;
    }
    return result;
}

EGLAttrib Display::queryAttrib(const EGLint attribute)
{
    EGLAttrib value = 0;
    switch (attribute)
    {
        case EGL_DEVICE_EXT:
            value = reinterpret_cast<EGLAttrib>(mDevice);
            break;

        case EGL_FEATURE_COUNT_ANGLE:
            value = mFeatures.size();
            break;

        default:
            UNREACHABLE();
    }
    return value;
}

angle::ScratchBuffer Display::requestScratchBuffer()
{
    return requestScratchBufferImpl(&mScratchBuffers);
}

void Display::returnScratchBuffer(angle::ScratchBuffer scratchBuffer)
{
    returnScratchBufferImpl(std::move(scratchBuffer), &mScratchBuffers);
}

angle::ScratchBuffer Display::requestZeroFilledBuffer()
{
    return requestScratchBufferImpl(&mZeroFilledBuffers);
}

void Display::returnZeroFilledBuffer(angle::ScratchBuffer zeroFilledBuffer)
{
    returnScratchBufferImpl(std::move(zeroFilledBuffer), &mZeroFilledBuffers);
}

angle::ScratchBuffer Display::requestScratchBufferImpl(
    std::vector<angle::ScratchBuffer> *bufferVector)
{
    std::lock_guard<std::mutex> lock(mScratchBufferMutex);
    if (!bufferVector->empty())
    {
        angle::ScratchBuffer buffer = std::move(bufferVector->back());
        bufferVector->pop_back();
        return buffer;
    }

    return angle::ScratchBuffer(kScratchBufferLifetime);
}

void Display::returnScratchBufferImpl(angle::ScratchBuffer scratchBuffer,
                                      std::vector<angle::ScratchBuffer> *bufferVector)
{
    std::lock_guard<std::mutex> lock(mScratchBufferMutex);
    bufferVector->push_back(std::move(scratchBuffer));
}

}  // namespace egl<|MERGE_RESOLUTION|>--- conflicted
+++ resolved
@@ -50,16 +50,6 @@
 #if defined(ANGLE_ENABLE_OPENGL)
 #    if defined(ANGLE_PLATFORM_WINDOWS)
 #        include "libANGLE/renderer/gl/wgl/DisplayWGL.h"
-<<<<<<< HEAD
-#    elif defined(ANGLE_USE_X11)
-#        include "libANGLE/renderer/gl/glx/DisplayGLX.h"
-#    elif defined(ANGLE_PLATFORM_MACOS)
-#        include "libANGLE/renderer/gl/cgl/DisplayCGL.h"
-#    elif defined(ANGLE_PLATFORM_IOS)
-#        include "libANGLE/renderer/gl/eagl/DisplayEAGL.h"
-#    elif defined(ANGLE_USE_OZONE)
-#        include "libANGLE/renderer/gl/egl/ozone/DisplayOzone.h"
-=======
 #    elif defined(ANGLE_PLATFORM_MACOS) || defined(ANGLE_PLATFORM_MACCATALYST)
 #        include "libANGLE/renderer/gl/cgl/DisplayCGL.h"
 #    elif defined(ANGLE_PLATFORM_IOS)
@@ -73,7 +63,6 @@
 #                include "libANGLE/renderer/gl/glx/DisplayGLX.h"
 #            endif
 #        endif
->>>>>>> 21c5af31
 #    elif defined(ANGLE_PLATFORM_ANDROID)
 #        include "libANGLE/renderer/gl/egl/android/DisplayAndroid.h"
 #    else
@@ -206,7 +195,7 @@
 #elif defined(ANGLE_ENABLE_VULKAN) && defined(ANGLE_PLATFORM_ANDROID)
     return EGL_PLATFORM_ANGLE_TYPE_VULKAN_ANGLE;
 #elif defined(ANGLE_ENABLE_OPENGL)
-#    if defined(ANGLE_PLATFORM_ANDROID) || defined(ANGLE_USE_OZONE) || defined(ANGLE_PLATFORM_IOS)
+#    if defined(ANGLE_PLATFORM_ANDROID) || defined(ANGLE_USE_OZONE)
     return EGL_PLATFORM_ANGLE_TYPE_OPENGLES_ANGLE;
 #    else
     return EGL_PLATFORM_ANGLE_TYPE_OPENGL_ANGLE;
@@ -231,7 +220,26 @@
     std::string angleDefaultEnv = angle::GetEnvironmentVar("ANGLE_DEFAULT_PLATFORM");
     angle::ToLower(&angleDefaultEnv);
 
-<<<<<<< HEAD
+#if defined(ANGLE_ENABLE_VULKAN)
+    if (angleDefaultEnv == "vulkan-null")
+    {
+        return EGL_PLATFORM_ANGLE_DEVICE_TYPE_NULL_ANGLE;
+    }
+    else if (angleDefaultEnv == "swiftshader")
+    {
+        return EGL_PLATFORM_ANGLE_DEVICE_TYPE_SWIFTSHADER_ANGLE;
+    }
+#endif
+    return EGL_PLATFORM_ANGLE_DEVICE_TYPE_HARDWARE_ANGLE;
+}
+
+rx::DisplayImpl *CreateDisplayFromAttribs(EGLAttrib displayType,
+                                          EGLAttrib deviceType,
+                                          const DisplayState &state)
+{
+    ASSERT(displayType != EGL_PLATFORM_ANGLE_TYPE_DEFAULT_ANGLE);
+    rx::DisplayImpl *impl = nullptr;
+
 #if defined(ANGLE_ENABLE_METAL)
     if (displayType == EGL_PLATFORM_ANGLE_TYPE_METAL_ANGLE && !rx::IsMetalDisplayAvailable())
     {
@@ -243,27 +251,9 @@
 #endif
 
     if (displayType == EGL_PLATFORM_ANGLE_TYPE_DEFAULT_ANGLE)
-=======
-#if defined(ANGLE_ENABLE_VULKAN)
-    if (angleDefaultEnv == "vulkan-null")
->>>>>>> 21c5af31
-    {
-        return EGL_PLATFORM_ANGLE_DEVICE_TYPE_NULL_ANGLE;
-    }
-    else if (angleDefaultEnv == "swiftshader")
-    {
-        return EGL_PLATFORM_ANGLE_DEVICE_TYPE_SWIFTSHADER_ANGLE;
-    }
-#endif
-    return EGL_PLATFORM_ANGLE_DEVICE_TYPE_HARDWARE_ANGLE;
-}
-
-rx::DisplayImpl *CreateDisplayFromAttribs(EGLAttrib displayType,
-                                          EGLAttrib deviceType,
-                                          const DisplayState &state)
-{
-    ASSERT(displayType != EGL_PLATFORM_ANGLE_TYPE_DEFAULT_ANGLE);
-    rx::DisplayImpl *impl = nullptr;
+    {
+        displayType = GetDisplayTypeFromEnvironment();
+    }
 
     switch (displayType)
     {
@@ -285,13 +275,7 @@
 #if defined(ANGLE_ENABLE_OPENGL)
 #    if defined(ANGLE_PLATFORM_WINDOWS)
             impl = new rx::DisplayWGL(state);
-<<<<<<< HEAD
-#    elif defined(ANGLE_USE_X11)
-            impl = new rx::DisplayGLX(state);
-#    elif defined(ANGLE_PLATFORM_MACOS)
-=======
 #    elif defined(ANGLE_PLATFORM_MACOS) || defined(ANGLE_PLATFORM_MACCATALYST)
->>>>>>> 21c5af31
             impl = new rx::DisplayCGL(state);
 #    elif defined(ANGLE_PLATFORM_IOS)
             impl = new rx::DisplayEAGL(state);
@@ -299,9 +283,6 @@
 #        if defined(ANGLE_USE_OZONE)
             // This might work but has never been tried, so disallow for now.
             impl = nullptr;
-<<<<<<< HEAD
-#    elif defined(ANGLE_PLATFORM_ANDROID) || defined(ANGLE_PLATFORM_IOS)
-=======
 #        else
             if (deviceType == EGL_PLATFORM_ANGLE_DEVICE_TYPE_EGL_ANGLE)
             {
@@ -315,7 +296,6 @@
 #            endif
 #        endif
 #    elif defined(ANGLE_PLATFORM_ANDROID)
->>>>>>> 21c5af31
             // No GL support on this platform, fail display creation.
             impl = nullptr;
 #    else
@@ -348,8 +328,6 @@
 #        endif
 #    elif defined(ANGLE_PLATFORM_ANDROID)
             impl = new rx::DisplayAndroid(state);
-#    elif defined(ANGLE_PLATFORM_IOS) && !defined(ANGLE_PLATFORM_MACCATALYST)
-            impl = new rx::DisplayEAGL(state);
 #    else
             // No GLES support on this platform, fail display creation.
             impl = nullptr;
