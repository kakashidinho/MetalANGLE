--- conflicted
+++ resolved
@@ -899,9 +899,9 @@
         return false;
     }
 
-    bool fillsEntireMip = xoffset == 0 && yoffset == 0 &&
-                          static_cast<size_t>(width) == textureWidth &&
-                          static_cast<size_t>(height) == textureHeight;
+    bool fillsEntireMip =
+        xoffset == 0 && yoffset == 0 && static_cast<size_t>(width) == textureWidth &&
+        static_cast<size_t>(height) == textureHeight && static_cast<size_t>(depth) == textureDepth;
 
     if (CompressedTextureFormatRequiresWholeMipSize(internalFormat))
     {
@@ -919,13 +919,6 @@
 
         // Allowed to either have data that is a multiple of block size or is smaller than the block
         // size but fills the entire mip
-<<<<<<< HEAD
-=======
-        bool fillsEntireMip = xoffset == 0 && yoffset == 0 &&
-                              static_cast<size_t>(width) == textureWidth &&
-                              static_cast<size_t>(height) == textureHeight &&
-                              static_cast<size_t>(depth) == textureDepth;
->>>>>>> 44be08d2
         bool sizeMultipleOfBlockSize = (width % formatInfo.compressedBlockWidth) == 0 &&
                                        (height % formatInfo.compressedBlockHeight) == 0 &&
                                        (depth % formatInfo.compressedBlockDepth) == 0;
