--- conflicted
+++ resolved
@@ -27,20 +27,13 @@
 
 SurfaceState::SurfaceState(const egl::Config *configIn, const AttributeMap &attributesIn)
     : label(nullptr),
-<<<<<<< HEAD
       config((configIn != nullptr) ? new egl::Config(*configIn) : nullptr),
-      attributes(attributesIn),
-      timestampsEnabled(false)
-{}
-=======
-      config(configIn),
       attributes(attributesIn),
       timestampsEnabled(false),
       directComposition(false)
 {
     directComposition = attributes.get(EGL_DIRECT_COMPOSITION_ANGLE, EGL_FALSE) == EGL_TRUE;
 }
->>>>>>> 0bb42e09
 
 SurfaceState::~SurfaceState()
 {
