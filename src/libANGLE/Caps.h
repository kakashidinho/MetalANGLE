//
// Copyright 2014 The ANGLE Project Authors. All rights reserved.
// Use of this source code is governed by a BSD-style license that can be
// found in the LICENSE file.
//

#ifndef LIBANGLE_CAPS_H_
#define LIBANGLE_CAPS_H_

#include "angle_gl.h"
#include "libANGLE/Version.h"
#include "libANGLE/angletypes.h"
#include "libANGLE/renderer/Format.h"

#include <array>
#include <map>
#include <set>
#include <string>
#include <vector>

namespace gl
{

struct Extensions;

struct TextureCaps
{
    TextureCaps();
    TextureCaps(const TextureCaps &other);
    ~TextureCaps();

    // Supports for basic texturing: glTexImage, glTexSubImage, etc
    bool texturable = false;

    // Support for linear or anisotropic filtering
    bool filterable = false;

    // Support for being used as a framebuffer attachment, i.e. glFramebufferTexture2D
    bool textureAttachment = false;

    // Support for being used as a renderbuffer format, i.e. glFramebufferRenderbuffer
    bool renderbuffer = false;

    // Support for blend modes while being used as a framebuffer attachment
    bool blendable = false;

    // Set of supported sample counts, only guaranteed to be valid in ES3.
    SupportedSampleSet sampleCounts;

    // Get the maximum number of samples supported
    GLuint getMaxSamples() const;

    // Get the number of supported samples that is at least as many as requested.  Returns 0 if
    // there are no sample counts available
    GLuint getNearestSamples(GLuint requestedSamples) const;
};

TextureCaps GenerateMinimumTextureCaps(GLenum internalFormat,
                                       const Version &clientVersion,
                                       const Extensions &extensions);

class TextureCapsMap final : angle::NonCopyable
{
  public:
    TextureCapsMap();
    ~TextureCapsMap();

    // These methods are deprecated. Please use angle::Format for new features.
    void insert(GLenum internalFormat, const TextureCaps &caps);
    const TextureCaps &get(GLenum internalFormat) const;

    void clear();

    // Prefer using angle::Format methods.
    const TextureCaps &get(angle::FormatID formatID) const;
    void set(angle::FormatID formatID, const TextureCaps &caps);

  private:
    TextureCaps &get(angle::FormatID formatID);

    // Indexed by angle::FormatID
    std::array<TextureCaps, angle::kNumANGLEFormats> mFormatData;
};

void InitMinimumTextureCapsMap(const Version &clientVersion,
                               const Extensions &extensions,
                               TextureCapsMap *capsMap);

// Returns true if all the formats required to support GL_ANGLE_compressed_texture_etc are
// present. Does not determine if they are natively supported without decompression.
bool DetermineCompressedTextureETCSupport(const TextureCapsMap &textureCaps);

struct Extensions
{
    Extensions();
    Extensions(const Extensions &other);

    // Generate a vector of supported extension strings
    std::vector<std::string> getStrings() const;

    // Set all texture related extension support based on the supported textures.
    // Determines support for:
    // GL_OES_packed_depth_stencil
    // GL_OES_rgb8_rgba8
    // GL_EXT_texture_format_BGRA8888
    // GL_EXT_color_buffer_half_float,
    // GL_OES_texture_half_float, GL_OES_texture_half_float_linear
    // GL_OES_texture_float, GL_OES_texture_float_linear
    // GL_EXT_texture_rg
    // GL_EXT_texture_compression_dxt1, GL_ANGLE_texture_compression_dxt3,
    // GL_ANGLE_texture_compression_dxt5
    // GL_KHR_texture_compression_astc_ldr, GL_OES_texture_compression_astc.
    //     NOTE: GL_KHR_texture_compression_astc_hdr must be enabled separately. Support for the
    //           HDR profile cannot be determined from the format enums alone.
    // GL_OES_compressed_ETC1_RGB8_texture
    // GL_EXT_sRGB
    // GL_ANGLE_depth_texture, GL_OES_depth32
    // GL_EXT_color_buffer_float
    // GL_EXT_texture_norm16
    // GL_EXT_texture_compression_bptc
    // GL_EXT_texture_compression_rgtc
    void setTextureExtensionSupport(const TextureCapsMap &textureCaps);

    // indicate if any depth texture extension is available
    bool depthTextureAny() const { return (depthTextureANGLE || depthTextureOES); }

    // ES2 Extension support

    // GL_OES_element_index_uint
    bool elementIndexUintOES = false;

    // GL_OES_packed_depth_stencil
    bool packedDepthStencilOES = false;

    // GL_NV_read_depth
    bool readDepthNV = false;

    // GL_NV_read_stencil
    bool readStencilNV = false;

    // GL_NV_depth_buffer_float2
    bool depthBufferFloat2NV = false;

    // GL_OES_get_program_binary
    bool getProgramBinaryOES = false;

    // GL_OES_rgb8_rgba8
    // Implies that TextureCaps for GL_RGB8 and GL_RGBA8 exist
    bool rgb8rgba8OES = false;

    // GL_EXT_texture_format_BGRA8888
    // Implies that TextureCaps for GL_BGRA8 exist
    bool textureFormatBGRA8888 = false;

    // GL_EXT_read_format_bgra
    bool readFormatBGRA = false;

    // GL_NV_pixel_buffer_object
    bool pixelBufferObjectNV = false;

    // GL_ARB_sync
    bool glSyncARB = false;

    // GL_OES_mapbuffer and GL_EXT_map_buffer_range
    bool mapBufferOES   = false;
    bool mapBufferRange = false;

    // GL_EXT_color_buffer_half_float
    // Together with GL_OES_texture_half_float in a GLES 2.0 context, implies that half-float
    // textures are renderable.
    bool colorBufferHalfFloat = false;

    // GL_OES_texture_half_float and GL_OES_texture_half_float_linear
    // Implies that TextureCaps for GL_RGB16F, GL_RGBA16F, GL_ALPHA32F_EXT, GL_LUMINANCE32F_EXT and
    // GL_LUMINANCE_ALPHA32F_EXT exist
    bool textureHalfFloat       = false;
    bool textureHalfFloatLinear = false;

    // GL_EXT_texture_type_2_10_10_10_REV
    bool textureFormat2101010REV = false;

    // GL_OES_texture_float and GL_OES_texture_float_linear
    // Implies that TextureCaps for GL_RGB32F, GL_RGBA32F, GL_ALPHA16F_EXT, GL_LUMINANCE16F_EXT and
    // GL_LUMINANCE_ALPHA16F_EXT exist
    bool textureFloatOES       = false;
    bool textureFloatLinearOES = false;

    // GL_EXT_texture_rg
    // Implies that TextureCaps for GL_R8, GL_RG8 (and floating point R/RG texture formats if
    // floating point extensions are also present) exist
    bool textureRG = false;

    // GL_EXT_texture_compression_dxt1, GL_ANGLE_texture_compression_dxt3 and
    // GL_ANGLE_texture_compression_dxt5 Implies that TextureCaps exist for
    // GL_COMPRESSED_RGB_S3TC_DXT1_EXT, GL_COMPRESSED_RGBA_S3TC_DXT1_EXT
    // GL_COMPRESSED_RGBA_S3TC_DXT3_ANGLE and GL_COMPRESSED_RGBA_S3TC_DXT5_ANGLE
    bool textureCompressionDXT1 = false;
    bool textureCompressionDXT3 = false;
    bool textureCompressionDXT5 = false;

    // GL_EXT_texture_compression_s3tc_srgb
    // Implies that TextureCaps exist for GL_COMPRESSED_SRGB_S3TC_DXT1_EXT,
    // GL_COMPRESSED_SRGB_ALPHA_S3TC_DXT1_EXT, GL_COMPRESSED_SRGB_ALPHA_S3TC_DXT3_EXT, and
    // GL_COMPRESSED_SRGB_ALPHA_S3TC_DXT5_EXT
    bool textureCompressionS3TCsRGB = false;

    // GL_KHR_texture_compression_astc_ldr
    bool textureCompressionASTCLDRKHR = false;

    // GL_KHR_texture_compression_astc_hdr
    bool textureCompressionASTCHDRKHR = false;

    // GL_OES_texture_compression_astc
    bool textureCompressionASTCOES = false;

    // GL_KHR_texture_compression_astc_sliced_3d
    bool textureCompressionSliced3dASTCKHR = false;

    // GL_EXT_texture_compression_bptc
    bool textureCompressionBPTC = false;

    // GL_EXT_texture_compression_rgtc
    bool textureCompressionRGTC = false;

    // GL_OES_compressed_ETC1_RGB8_texture
    // Implies that TextureCaps for GL_ETC1_RGB8_OES exist
    bool compressedETC1RGB8TextureOES = false;

    // GL_EXT_compressed_ETC1_RGB8_sub_texture
    bool compressedETC1RGB8SubTexture = false;

    // OES_compressed_ETC2_RGB8_texture
    bool compressedETC2RGB8TextureOES = false;

    // OES_compressed_ETC2_sRGB8_texture
    bool compressedETC2sRGB8TextureOES = false;

    // OES_compressed_ETC2_punchthroughA_RGBA8_texture
    bool compressedETC2PunchthroughARGB8TextureOES = false;

    // OES_compressed_ETC2_punchthroughA_sRGB8_alpha_texture
    bool compressedETC2PunchthroughAsRGB8AlphaTextureOES = false;

    // OES_compressed_ETC2_RGBA8_texture
    bool compressedETC2RGBA8TextureOES = false;

    // OES_compressed_ETC2_sRGB8_alpha8_texture
    bool compressedETC2sRGB8Alpha8TextureOES = false;

    // OES_compressed_EAC_R11_unsigned_texture
    bool compressedEACR11UnsignedTextureOES = false;

    // OES_compressed_EAC_R11_signed_texture
    bool compressedEACR11SignedTextureOES = false;

    // OES_compressed_EAC_RG11_unsigned_texture
    bool compressedEACRG11UnsignedTextureOES = false;

    // OES_compressed_EAC_RG11_signed_texture
    bool compressedEACRG11SignedTextureOES = false;

    // ANGLE_compressed_texture_etc
    // ONLY exposed if ETC texture formats are natively supported without decompression
    // Backends should enable this extension explicitly. It is not enabled with
    // setTextureExtensionSupport, use DetermineCompressedTextureETCSupport to check if all of the
    // individual formats required to support this extension are available.
    bool compressedTextureETC = false;

    // GL_IMG_texture_compression_pvrtc
    bool compressedTexturePVRTC = false;

    // GL_EXT_pvrtc_sRGB
    bool compressedTexturePVRTCsRGB = false;

    // GL_EXT_sRGB
    // Implies that TextureCaps for GL_SRGB8_ALPHA8 and GL_SRGB8 exist
    // TODO: Don't advertise this extension in ES3
    bool sRGB = false;

    // GL_EXT_texture_sRGB_R8
    bool sRGBR8EXT = false;

    // GL_ANGLE_depth_texture
    bool depthTextureANGLE = false;

    // OES_depth_texture
    bool depthTextureOES = false;

    // GL_OES_depth_texture_cube_map
    bool depthTextureCubeMapOES = false;

    // GL_OES_depth24
    // Allows DEPTH_COMPONENT24_OES as a valid Renderbuffer format.
    bool depth24OES = false;

    // GL_OES_depth32
    // Allows DEPTH_COMPONENT32_OES as a valid Renderbuffer format.
    bool depth32OES = false;

    // GL_OES_texture_3D
    bool texture3DOES = false;

    // GL_EXT_texture_storage
    bool textureStorage = false;

    // GL_OES_texture_npot
    bool textureNPOTOES = false;

    // GL_EXT_draw_buffers
    bool drawBuffers = false;

    // GL_EXT_draw_buffers_indexed
    bool drawBuffersIndexedEXT = false;

    // GL_OES_draw_buffers_indexed
    bool drawBuffersIndexedOES = false;

    // Any version of the draw_buffers_indexed
    bool drawBuffersIndexedAny() const { return (drawBuffersIndexedEXT || drawBuffersIndexedOES); }

    // GL_EXT_texture_filter_anisotropic
    bool textureFilterAnisotropic = false;
    GLfloat maxTextureAnisotropy  = 0.0f;

    // GL_EXT_occlusion_query_boolean
    bool occlusionQueryBoolean = false;

    // GL_NV_fence
    bool fenceNV = false;

    // GL_EXT_disjoint_timer_query
    bool disjointTimerQuery            = false;
    GLuint queryCounterBitsTimeElapsed = 0;
    GLuint queryCounterBitsTimestamp   = 0;

    // GL_EXT_robustness
    bool robustness = false;

    // GL_KHR_robust_buffer_access_behavior
    bool robustBufferAccessBehavior = false;

    // GL_EXT_blend_minmax
    bool blendMinMax = false;

    // GL_ANGLE_framebuffer_blit
    bool framebufferBlit = false;

    // GL_ANGLE_framebuffer_multisample
    bool framebufferMultisample = false;

    // GL_EXT_multisampled_render_to_texture
    bool multisampledRenderToTexture = false;

    // GL_ANGLE_instanced_arrays
    bool instancedArraysANGLE = false;
    // GL_EXT_instanced_arrays
    bool instancedArraysEXT = false;
    // Any version of the instanced arrays extension
    bool instancedArraysAny() const { return (instancedArraysANGLE || instancedArraysEXT); }

    // GL_ANGLE_pack_reverse_row_order
    bool packReverseRowOrder = false;

    // GL_OES_standard_derivatives
    bool standardDerivativesOES = false;

    // GL_EXT_shader_texture_lod
    bool shaderTextureLOD = false;

    // GL_EXT_frag_depth
    bool fragDepth = false;

    // OVR_multiview
    bool multiview  = false;
    GLuint maxViews = 1;

    // OVR_multiview2
    bool multiview2 = false;

    // GL_ANGLE_texture_usage
    bool textureUsage = false;

    // GL_ANGLE_translated_shader_source
    bool translatedShaderSource = false;

    // GL_OES_fbo_render_mipmap
    bool fboRenderMipmapOES = false;

    // GL_EXT_discard_framebuffer
    bool discardFramebuffer = false;

    // EXT_debug_marker
    bool debugMarker = false;

    // GL_OES_EGL_image
    bool eglImageOES = false;

    // GL_OES_EGL_image_external
    bool eglImageExternalOES = false;

    // GL_OES_EGL_image_external_essl3
    bool eglImageExternalEssl3OES = false;

    // GL_EXT_EGL_image_external_wrap_modes
    bool eglImageExternalWrapModesEXT = false;

    // GL_OES_EGL_sync
    bool eglSyncOES = false;

    // GL_EXT_memory_object
    bool memoryObject = false;

    // GL_EXT_memory_object_fd
    bool memoryObjectFd = false;

    // GL_ANGLE_memory_object_fuchsia
    bool memoryObjectFuchsiaANGLE = false;

    // GL_EXT_semaphore
    bool semaphore = false;

    // GL_EXT_semaphore_fd
    bool semaphoreFd = false;

    // GL_ANGLE_semaphore_fuchsia
    bool semaphoreFuchsiaANGLE = false;

    // NV_EGL_stream_consumer_external
    bool eglStreamConsumerExternalNV = false;

    // EXT_unpack_subimage
    bool unpackSubimage = false;

    // NV_pack_subimage
    bool packSubimage = false;

    // GL_NV_shader_noperspective_interpolation
    bool noperspectiveInterpolationNV = false;

    // GL_OES_vertex_half_float
    bool vertexHalfFloatOES = false;

    // GL_OES_vertex_array_object
    bool vertexArrayObjectOES = false;

    // GL_OES_vertex_type_10_10_10_2
    bool vertexAttribType1010102OES = false;

    // GL_KHR_debug
    bool debug                     = false;
    GLuint maxDebugMessageLength   = 0;
    GLuint maxDebugLoggedMessages  = 0;
    GLuint maxDebugGroupStackDepth = 0;
    GLuint maxLabelLength          = 0;

    // KHR_no_error
    bool noError = false;

    // GL_ANGLE_lossy_etc_decode
    bool lossyETCDecode = false;

    // GL_CHROMIUM_bind_uniform_location
    bool bindUniformLocation = false;

    // GL_CHROMIUM_sync_query
    bool syncQuery = false;

    // GL_CHROMIUM_copy_texture
    bool copyTexture = false;

    // GL_CHROMIUM_copy_compressed_texture
    bool copyCompressedTexture = false;

    // GL_ANGLE_copy_texture_3d
    bool copyTexture3d = false;

    // GL_ANGLE_webgl_compatibility
    bool webglCompatibility = false;

    // GL_ANGLE_request_extension
    bool requestExtension = false;

    // GL_CHROMIUM_bind_generates_resource
    bool bindGeneratesResource = false;

    // GL_ANGLE_robust_client_memory
    bool robustClientMemory = false;

    // GL_OES_texture_border_clamp
    bool textureBorderClampOES = false;

    // GL_EXT_texture_sRGB_decode
    bool textureSRGBDecode = false;

    // GL_EXT_sRGB_write_control
    bool sRGBWriteControl = false;

    // GL_CHROMIUM_color_buffer_float_rgb
    bool colorBufferFloatRGB = false;

    // GL_CHROMIUM_color_buffer_float_rgba
    bool colorBufferFloatRGBA = false;

    // ES3 Extension support

    // GL_EXT_color_buffer_float
    bool colorBufferFloat = false;

    // GL_EXT_multisample_compatibility.
    // written against ES 3.1 but can apply to earlier versions.
    bool multisampleCompatibility = false;

    // GL_CHROMIUM_framebuffer_mixed_samples
    bool framebufferMixedSamples = false;

    // GL_EXT_texture_norm16
    // written against ES 3.1 but can apply to ES 3.0 as well.
    bool textureNorm16 = false;

    // GL_OES_surfaceless_context
    bool surfacelessContextOES = false;

    // GL_ANGLE_client_arrays
    bool clientArrays = false;

    // GL_ANGLE_robust_resource_initialization
    bool robustResourceInitialization = false;

    // GL_ANGLE_program_cache_control
    bool programCacheControl = false;

    // GL_ANGLE_texture_rectangle
    bool textureRectangle = false;

    // GL_EXT_geometry_shader
    bool geometryShader = false;

    // GLES1 emulation: GLES1 extensions
    // GL_OES_point_size_array
    bool pointSizeArrayOES = false;

    // GL_OES_texture_cube_map
    bool textureCubeMapOES = false;

    // GL_OES_point_sprite
    bool pointSpriteOES = false;

    // GL_OES_draw_texture
    bool drawTextureOES = false;

    // EGL_ANGLE_explicit_context GL subextensions
    // GL_ANGLE_explicit_context_gles1
    bool explicitContextGles1 = false;
    // GL_ANGLE_explicit_context
    bool explicitContext = false;

    // GL_KHR_parallel_shader_compile
    bool parallelShaderCompile = false;

    // GL_OES_texture_storage_multisample_2d_array
    bool textureStorageMultisample2DArrayOES = false;

    // GL_ANGLE_multiview_multisample
    bool multiviewMultisample = false;

    // GL_EXT_blend_func_extended
    bool blendFuncExtended          = false;
    GLuint maxDualSourceDrawBuffers = 0;

    // GL_EXT_float_blend
    bool floatBlend = false;

    // GL_ANGLE_memory_size
    bool memorySize = false;

    // GL_ANGLE_texture_multisample
    bool textureMultisample = false;

    // GL_ANGLE_multi_draw
    bool multiDraw = false;

    // GL_ANGLE_provoking_vertex
    bool provokingVertex = false;

    // GL_CHROMIUM_lose_context
    bool loseContextCHROMIUM = false;

    // GL_ANGLE_texture_external_update
    bool textureExternalUpdateANGLE = false;

    // GL_ANGLE_base_vertex_base_instance
    bool baseVertexBaseInstance = false;

    // GL_ANGLE_get_image
    bool getImageANGLE = false;

<<<<<<< HEAD
=======
    // GL_OES_draw_elements_base_vertex
    bool drawElementsBaseVertexOES = false;
    // GL_EXT_draw_elements_base_vertex
    bool drawElementsBaseVertexEXT = false;
    // Any version of the base vertex extension
    bool drawElementsBaseVertexAny() const
    {
        return (drawElementsBaseVertexOES || drawElementsBaseVertexEXT);
    }

    // GL_EXT_shader_non_constant_global_initializers
    bool shaderNonConstGlobalInitializersEXT = false;

    // GL_EXT_gpu_shader5
    bool gpuShader5EXT = false;
    // WEBGL_video_texture
    bool webglVideoTexture = false;

>>>>>>> 21c5af31
    // GL_APPLE_clip_distance
    bool clipDistanceAPPLE = false;
};

// Pointer to a boolean memeber of the Extensions struct
using ExtensionBool = bool Extensions::*;

struct ExtensionInfo
{
    // If this extension can be enabled or disabled  with glRequestExtension
    // (GL_ANGLE_request_extension)
    bool Requestable = false;
    bool Disablable  = false;

    // Pointer to a boolean member of the Extensions struct
    ExtensionBool ExtensionsMember = nullptr;
};

using ExtensionInfoMap = std::map<std::string, ExtensionInfo>;
const ExtensionInfoMap &GetExtensionInfoMap();

struct Limitations
{
    Limitations();

    // Renderer doesn't support gl_FrontFacing in fragment shaders
    bool noFrontFacingSupport = false;

    // Renderer doesn't support GL_SAMPLE_ALPHA_TO_COVERAGE
    bool noSampleAlphaToCoverageSupport = false;

    // In glVertexAttribDivisorANGLE, attribute zero must have a zero divisor
    bool attributeZeroRequiresZeroDivisorInEXT = false;

    // Unable to support different values for front and back faces for stencil refs and masks
    bool noSeparateStencilRefsAndMasks = false;

    // Renderer doesn't support non-constant indexing loops in fragment shader
    bool shadersRequireIndexedLoopValidation = false;

    // Renderer doesn't support Simultaneous use of GL_CONSTANT_ALPHA/GL_ONE_MINUS_CONSTANT_ALPHA
    // and GL_CONSTANT_COLOR/GL_ONE_MINUS_CONSTANT_COLOR blend functions.
    bool noSimultaneousConstantColorAndAlphaBlendFunc = false;

    // D3D9 does not support flexible varying register packing.
    bool noFlexibleVaryingPacking = false;

    // D3D does not support having multiple transform feedback outputs go to the same buffer.
    bool noDoubleBoundTransformFeedbackBuffers = false;

    // D3D does not support vertex attribute aliasing
    bool noVertexAttributeAliasing = false;
};

struct TypePrecision
{
    TypePrecision();
    TypePrecision(const TypePrecision &other);

    void setIEEEFloat();
    void setTwosComplementInt(unsigned int bits);
    void setSimulatedFloat(unsigned int range, unsigned int precision);
    void setSimulatedInt(unsigned int range);

    void get(GLint *returnRange, GLint *returnPrecision) const;

    std::array<GLint, 2> range = {0, 0};
    GLint precision            = 0;
};

struct Caps
{
    Caps();
    Caps(const Caps &other);
    ~Caps();

    // If the values could be got by using GetIntegeri_v, they should
    // be GLint instead of GLuint and call LimitToInt() to ensure
    // they will not overflow.

    // ES 3.1 (April 29, 2015) 20.39: implementation dependent values
    GLint64 maxElementIndex       = 0;
    GLint max3DTextureSize        = 0;
    GLint max2DTextureSize        = 0;
    GLint maxRectangleTextureSize = 0;
    GLint maxArrayTextureLayers   = 0;
    GLfloat maxLODBias            = 0.0f;
    GLint maxCubeMapTextureSize   = 0;
    GLint maxRenderbufferSize     = 0;
    GLfloat minAliasedPointSize   = 1.0f;
    GLfloat maxAliasedPointSize   = 1.0f;
    GLfloat minAliasedLineWidth   = 0.0f;
    GLfloat maxAliasedLineWidth   = 0.0f;

    // ES 3.1 (April 29, 2015) 20.40: implementation dependent values (cont.)
    GLint maxDrawBuffers         = 0;
    GLint maxFramebufferWidth    = 0;
    GLint maxFramebufferHeight   = 0;
    GLint maxFramebufferSamples  = 0;
    GLint maxColorAttachments    = 0;
    GLint maxViewportWidth       = 0;
    GLint maxViewportHeight      = 0;
    GLint maxSampleMaskWords     = 0;
    GLint maxColorTextureSamples = 0;
    GLint maxDepthTextureSamples = 0;
    GLint maxIntegerSamples      = 0;
    GLint64 maxServerWaitTimeout = 0;

    // ES 3.1 (April 29, 2015) Table 20.41: Implementation dependent values (cont.)
    GLint maxVertexAttribRelativeOffset = 0;
    GLint maxVertexAttribBindings       = 0;
    GLint maxVertexAttribStride         = 0;
    GLint maxElementsIndices            = 0;
    GLint maxElementsVertices           = 0;
    std::vector<GLenum> compressedTextureFormats;
    std::vector<GLenum> programBinaryFormats;
    std::vector<GLenum> shaderBinaryFormats;
    TypePrecision vertexHighpFloat;
    TypePrecision vertexMediumpFloat;
    TypePrecision vertexLowpFloat;
    TypePrecision vertexHighpInt;
    TypePrecision vertexMediumpInt;
    TypePrecision vertexLowpInt;
    TypePrecision fragmentHighpFloat;
    TypePrecision fragmentMediumpFloat;
    TypePrecision fragmentLowpFloat;
    TypePrecision fragmentHighpInt;
    TypePrecision fragmentMediumpInt;
    TypePrecision fragmentLowpInt;

    // Implementation dependent limits required on all shader types.
    // TODO(jiawei.shao@intel.com): organize all such limits into ShaderMap.
    // ES 3.1 (April 29, 2015) Table 20.43: Implementation dependent Vertex shader limits
    // ES 3.1 (April 29, 2015) Table 20.44: Implementation dependent Fragment shader limits
    // ES 3.1 (April 29, 2015) Table 20.45: implementation dependent compute shader limits
    // GL_EXT_geometry_shader (May 31, 2016) Table 20.43gs: Implementation dependent geometry shader
    // limits
    // GL_EXT_geometry_shader (May 31, 2016) Table 20.46: Implementation dependent aggregate shader
    // limits
    ShaderMap<GLint> maxShaderUniformBlocks        = {};
    ShaderMap<GLint> maxShaderTextureImageUnits    = {};
    ShaderMap<GLint> maxShaderStorageBlocks        = {};
    ShaderMap<GLint> maxShaderUniformComponents    = {};
    ShaderMap<GLint> maxShaderAtomicCounterBuffers = {};
    ShaderMap<GLint> maxShaderAtomicCounters       = {};
    ShaderMap<GLint> maxShaderImageUniforms        = {};
    // Note that we can query MAX_COMPUTE_UNIFORM_COMPONENTS and MAX_GEOMETRY_UNIFORM_COMPONENTS_EXT
    // by GetIntegerv, but we can only use GetInteger64v on MAX_VERTEX_UNIFORM_COMPONENTS and
    // MAX_FRAGMENT_UNIFORM_COMPONENTS. Currently we use GLuint64 to store all these values so that
    // we can put them together into one ShaderMap.
    ShaderMap<GLint64> maxCombinedShaderUniformComponents = {};

    // ES 3.1 (April 29, 2015) Table 20.43: Implementation dependent Vertex shader limits
    GLint maxVertexAttributes       = 0;
    GLint maxVertexUniformVectors   = 0;
    GLint maxVertexOutputComponents = 0;

    // ES 3.1 (April 29, 2015) Table 20.44: Implementation dependent Fragment shader limits
    GLint maxFragmentUniformVectors     = 0;
    GLint maxFragmentInputComponents    = 0;
    GLint minProgramTextureGatherOffset = 0;
    GLint maxProgramTextureGatherOffset = 0;
    GLint minProgramTexelOffset         = 0;
    GLint maxProgramTexelOffset         = 0;

    // ES 3.1 (April 29, 2015) Table 20.45: implementation dependent compute shader limits
    std::array<GLint, 3> maxComputeWorkGroupCount = {0, 0, 0};
    std::array<GLint, 3> maxComputeWorkGroupSize  = {0, 0, 0};
    GLint maxComputeWorkGroupInvocations          = 0;
    GLint maxComputeSharedMemorySize              = 0;

    // ES 3.1 (April 29, 2015) Table 20.46: implementation dependent aggregate shader limits
    GLint maxUniformBufferBindings         = 0;
    GLint64 maxUniformBlockSize            = 0;
    GLint uniformBufferOffsetAlignment     = 0;
    GLint maxCombinedUniformBlocks         = 0;
    GLint maxVaryingComponents             = 0;
    GLint maxVaryingVectors                = 0;
    GLint maxCombinedTextureImageUnits     = 0;
    GLint maxCombinedShaderOutputResources = 0;

    // ES 3.1 (April 29, 2015) Table 20.47: implementation dependent aggregate shader limits (cont.)
    GLint maxUniformLocations                = 0;
    GLint maxAtomicCounterBufferBindings     = 0;
    GLint maxAtomicCounterBufferSize         = 0;
    GLint maxCombinedAtomicCounterBuffers    = 0;
    GLint maxCombinedAtomicCounters          = 0;
    GLint maxImageUnits                      = 0;
    GLint maxCombinedImageUniforms           = 0;
    GLint maxShaderStorageBufferBindings     = 0;
    GLint64 maxShaderStorageBlockSize        = 0;
    GLint maxCombinedShaderStorageBlocks     = 0;
    GLint shaderStorageBufferOffsetAlignment = 0;

    // ES 3.1 (April 29, 2015) Table 20.48: implementation dependent transform feedback limits
    GLint maxTransformFeedbackInterleavedComponents = 0;
    GLint maxTransformFeedbackSeparateAttributes    = 0;
    GLint maxTransformFeedbackSeparateComponents    = 0;

    // ES 3.1 (April 29, 2015) Table 20.49: Framebuffer Dependent Values
    GLint maxSamples = 0;

    // GL_EXT_geometry_shader (May 31, 2016) Table 20.40: Implementation-Dependent Values (cont.)
    GLint maxFramebufferLayers = 0;
    GLint layerProvokingVertex = 0;

    // GL_EXT_geometry_shader (May 31, 2016) Table 20.43gs: Implementation dependent geometry shader
    // limits
    GLint maxGeometryInputComponents       = 0;
    GLint maxGeometryOutputComponents      = 0;
    GLint maxGeometryOutputVertices        = 0;
    GLint maxGeometryTotalOutputComponents = 0;
    GLint maxGeometryShaderInvocations     = 0;

    GLuint subPixelBits = 4;

    // GL_APPLE_clip_distance/GL_EXT_clip_cull_distance
    GLuint maxClipDistances = 0;

    // GLES1 emulation: Caps for ES 1.1. Taken from Table 6.20 / 6.22 in the OpenGL ES 1.1 spec.
    GLuint maxMultitextureUnits                 = 0;
    GLuint maxClipPlanes                        = 0;
    GLuint maxLights                            = 0;
    static constexpr int GlobalMatrixStackDepth = 16;
    GLuint maxModelviewMatrixStackDepth         = 0;
    GLuint maxProjectionMatrixStackDepth        = 0;
    GLuint maxTextureMatrixStackDepth           = 0;
    GLfloat minSmoothPointSize                  = 0.0f;
    GLfloat maxSmoothPointSize                  = 0.0f;
    GLfloat minSmoothLineWidth                  = 0.0f;
    GLfloat maxSmoothLineWidth                  = 0.0f;
};

Caps GenerateMinimumCaps(const Version &clientVersion, const Extensions &extensions);
}  // namespace gl

namespace egl
{

struct Caps
{
    Caps();

    // Support for NPOT surfaces
    bool textureNPOT;
};

struct DisplayExtensions
{
    DisplayExtensions();

    // Generate a vector of supported extension strings
    std::vector<std::string> getStrings() const;

    // EGL_EXT_create_context_robustness
    bool createContextRobustness = false;

    // EGL_ANGLE_d3d_share_handle_client_buffer
    bool d3dShareHandleClientBuffer = false;

    // EGL_ANGLE_d3d_texture_client_buffer
    bool d3dTextureClientBuffer = false;

    // EGL_ANGLE_surface_d3d_texture_2d_share_handle
    bool surfaceD3DTexture2DShareHandle = false;

    // EGL_ANGLE_query_surface_pointer
    bool querySurfacePointer = false;

    // EGL_ANGLE_window_fixed_size
    bool windowFixedSize = false;

    // EGL_ANGLE_keyed_mutex
    bool keyedMutex = false;

    // EGL_ANGLE_surface_orientation
    bool surfaceOrientation = false;

    // EGL_NV_post_sub_buffer
    bool postSubBuffer = false;

    // EGL_KHR_create_context
    bool createContext = false;

    // EGL_EXT_device_query
    bool deviceQuery = false;

    // EGL_KHR_image
    bool image = false;

    // EGL_KHR_image_base
    bool imageBase = false;

    // EGL_KHR_image_pixmap
    bool imagePixmap = false;

    // EGL_KHR_gl_texture_2D_image
    bool glTexture2DImage = false;

    // EGL_KHR_gl_texture_cubemap_image
    bool glTextureCubemapImage = false;

    // EGL_KHR_gl_texture_3D_image
    bool glTexture3DImage = false;

    // EGL_KHR_gl_renderbuffer_image
    bool glRenderbufferImage = false;

    // EGL_KHR_get_all_proc_addresses
    bool getAllProcAddresses = false;

    // EGL_ANGLE_flexible_surface_compatibility
    bool flexibleSurfaceCompatibility = false;

    // EGL_ANGLE_direct_composition
    bool directComposition = false;

    // EGL_ANGLE_windows_ui_composition
    bool windowsUIComposition = false;

    // KHR_create_context_no_error
    bool createContextNoError = false;

    // EGL_KHR_stream
    bool stream = false;

    // EGL_KHR_stream_consumer_gltexture
    bool streamConsumerGLTexture = false;

    // EGL_NV_stream_consumer_gltexture_yuv
    bool streamConsumerGLTextureYUV = false;

    // EGL_ANGLE_stream_producer_d3d_texture
    bool streamProducerD3DTexture = false;

    // EGL_KHR_fence_sync
    bool fenceSync = false;

    // EGL_KHR_wait_sync
    bool waitSync = false;

    // EGL_ANGLE_create_context_webgl_compatibility
    bool createContextWebGLCompatibility = false;

    // EGL_CHROMIUM_create_context_bind_generates_resource
    bool createContextBindGeneratesResource = false;

    // EGL_CHROMIUM_sync_control
    bool syncControlCHROMIUM = false;

    // EGL_ANGLE_sync_control_rate
    bool syncControlRateANGLE = false;

    // EGL_KHR_swap_buffers_with_damage
    bool swapBuffersWithDamage = false;

    // EGL_EXT_pixel_format_float
    bool pixelFormatFloat = false;

    // EGL_KHR_surfaceless_context
    bool surfacelessContext = false;

    // EGL_ANGLE_display_texture_share_group
    bool displayTextureShareGroup = false;

    // EGL_ANGLE_create_context_client_arrays
    bool createContextClientArrays = false;

    // EGL_ANGLE_program_cache_control
    bool programCacheControl = false;

    // EGL_ANGLE_robust_resource_initialization
    bool robustResourceInitialization = false;

    // EGL_ANGLE_iosurface_client_buffer
    bool iosurfaceClientBuffer = false;

    // EGL_ANGLE_create_context_extensions_enabled
    bool createContextExtensionsEnabled = false;

    // EGL_ANDROID_presentation_time
    bool presentationTime = false;

    // EGL_ANDROID_blob_cache
    bool blobCache = false;

    // EGL_ANDROID_image_native_buffer
    bool imageNativeBuffer = false;

    // EGL_ANDROID_get_frame_timestamps
    bool getFrameTimestamps = false;

    // EGL_ANDROID_recordable
    bool recordable = false;

    // EGL_ANGLE_power_preference
    bool powerPreference = false;

    // EGL_ANGLE_image_d3d11_texture
    bool imageD3D11Texture = false;

    // EGL_ANDROID_get_native_client_buffer
    bool getNativeClientBufferANDROID = false;

    // EGL_ANDROID_native_fence_sync
    bool nativeFenceSyncANDROID = false;

    // EGL_ANGLE_create_context_backwards_compatible
    bool createContextBackwardsCompatible = false;

    // EGL_KHR_no_config_context
    bool noConfigContext = false;

    // EGL_IMG_context_priority
    bool contextPriority = false;

    // EGL_ANGLE_ggp_stream_descriptor
    bool ggpStreamDescriptor = false;

    // EGL_ANGLE_swap_with_frame_token
    bool swapWithFrameToken = false;

    // EGL_KHR_gl_colorspace
    bool glColorspace = false;

    // EGL_EXT_gl_colorspace_display_p3_linear
    bool glColorspaceDisplayP3Linear = false;

    // EGL_EXT_gl_colorspace_display_p3
    bool glColorspaceDisplayP3 = false;

    // EGL_EXT_gl_colorspace_scrgb
    bool glColorspaceScrgb = false;

    // EGL_EXT_gl_colorspace_scrgb_linear
    bool glColorspaceScrgbLinear = false;

    // EGL_EXT_gl_colorspace_display_p3_passthrough
    bool glColorspaceDisplayP3Passthrough = false;
<<<<<<< HEAD
=======

    // EGL_ANDROID_framebuffer_target
    bool framebufferTargetANDROID = false;

    // EGL_EXT_image_gl_colorspace
    bool imageGlColorspace = false;
>>>>>>> 21c5af31
};

struct DeviceExtensions
{
    DeviceExtensions();

    // Generate a vector of supported extension strings
    std::vector<std::string> getStrings() const;

    // EGL_ANGLE_device_d3d
    bool deviceD3D = false;

    // EGL_ANGLE_device_cgl
    bool deviceCGL = false;

    // EGL_ANGLE_device_eagl
    bool deviceEAGL = false;
};

struct ClientExtensions
{
    ClientExtensions();
    ClientExtensions(const ClientExtensions &other);

    // Generate a vector of supported extension strings
    std::vector<std::string> getStrings() const;

    // EGL_EXT_client_extensions
    bool clientExtensions = false;

    // EGL_EXT_platform_base
    bool platformBase = false;

    // EGL_EXT_platform_device
    bool platformDevice = false;

    // EGL_ANGLE_platform_angle
    bool platformANGLE = false;

    // EGL_ANGLE_platform_angle_d3d
    bool platformANGLED3D = false;

    // EGL_ANGLE_platform_angle_d3d11on12
    bool platformANGLED3D11ON12 = false;

    // EGL_ANGLE_platform_angle_opengl
    bool platformANGLEOpenGL = false;

    // EGL_ANGLE_platform_angle_null
    bool platformANGLENULL = false;

    // EGL_ANGLE_platform_angle_vulkan
    bool platformANGLEVulkan = false;

    // EGL_ANGLE_platform_angle_metal
    bool platformANGLEMetal = false;

    // EGL_ANGLE_platform_angle_context_virtualization
    bool platformANGLEContextVirtualization = false;

    // EGL_ANGLE_device_creation
    bool deviceCreation = false;

    // EGL_ANGLE_device_creation_d3d11
    bool deviceCreationD3D11 = false;

    // EGL_ANGLE_x11_visual
    bool x11Visual = false;

    // EGL_ANGLE_experimental_present_path
    bool experimentalPresentPath = false;

    // EGL_KHR_client_get_all_proc_addresses
    bool clientGetAllProcAddresses = false;

    // EGL_KHR_debug
    bool debug = false;

    // EGL_ANGLE_explicit_context
    bool explicitContext = false;

    // EGL_ANGLE_feature_control
    bool featureControlANGLE = false;

    // EGL_ANGLE_platform_angle_device_type_swiftshader
    bool platformANGLEDeviceTypeSwiftShader = false;

    // EGL_ANGLE_platform_angle_device_type_egl_angle
    bool platformANGLEDeviceTypeEGLANGLE = false;
};

}  // namespace egl

#endif  // LIBANGLE_CAPS_H_<|MERGE_RESOLUTION|>--- conflicted
+++ resolved
@@ -594,8 +594,6 @@
     // GL_ANGLE_get_image
     bool getImageANGLE = false;
 
-<<<<<<< HEAD
-=======
     // GL_OES_draw_elements_base_vertex
     bool drawElementsBaseVertexOES = false;
     // GL_EXT_draw_elements_base_vertex
@@ -614,7 +612,6 @@
     // WEBGL_video_texture
     bool webglVideoTexture = false;
 
->>>>>>> 21c5af31
     // GL_APPLE_clip_distance
     bool clipDistanceAPPLE = false;
 };
@@ -1054,15 +1051,12 @@
 
     // EGL_EXT_gl_colorspace_display_p3_passthrough
     bool glColorspaceDisplayP3Passthrough = false;
-<<<<<<< HEAD
-=======
 
     // EGL_ANDROID_framebuffer_target
     bool framebufferTargetANDROID = false;
 
     // EGL_EXT_image_gl_colorspace
     bool imageGlColorspace = false;
->>>>>>> 21c5af31
 };
 
 struct DeviceExtensions
