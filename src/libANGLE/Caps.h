--- conflicted
+++ resolved
@@ -542,13 +542,11 @@
     // GL_ANGLE_base_vertex_base_instance
     bool baseVertexBaseInstance = false;
 
-<<<<<<< HEAD
+    // GL_ANGLE_get_image
+    bool getImageANGLE = false;
+
     // GL_APPLE_clip_distance
     bool clipDistanceAPPLE = false;
-=======
-    // GL_ANGLE_get_image
-    bool getImageANGLE = false;
->>>>>>> 0bb42e09
 };
 
 // Pointer to a boolean memeber of the Extensions struct
@@ -953,7 +951,12 @@
     // EGL_KHR_no_config_context
     bool noConfigContext = false;
 
-<<<<<<< HEAD
+    // EGL_ANGLE_ggp_stream_descriptor
+    bool ggpStreamDescriptor = false;
+
+    // EGL_ANGLE_swap_with_frame_token
+    bool swapWithFrameToken = false;
+
     // EGL_KHR_gl_colorspace
     bool glColorspace = false;
 
@@ -971,13 +974,6 @@
 
     // EGL_EXT_gl_colorspace_display_p3_passthrough
     bool glColorspaceDisplayP3Passthrough = false;
-=======
-    // EGL_ANGLE_ggp_stream_descriptor
-    bool ggpStreamDescriptor = false;
-
-    // EGL_ANGLE_swap_with_frame_token
-    bool swapWithFrameToken = false;
->>>>>>> 0bb42e09
 };
 
 struct DeviceExtensions
