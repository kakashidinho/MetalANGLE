//
// Copyright 2019 The ANGLE Project Authors. All rights reserved.
// Use of this source code is governed by a BSD-style license that can be
// found in the LICENSE file.
//
// FrameCapture.cpp:
//   ANGLE Frame capture implementation.
//

#include "libANGLE/FrameCapture.h"

#include <cerrno>
#include <cstring>
#include <fstream>
#include <string>

#include "common/system_utils.h"
#include "libANGLE/Context.h"
#include "libANGLE/Framebuffer.h"
#include "libANGLE/Shader.h"
#include "libANGLE/VertexArray.h"
#include "libANGLE/capture_gles_2_0_autogen.h"
#include "libANGLE/capture_gles_3_0_autogen.h"
#include "libANGLE/gl_enum_utils.h"
#include "libANGLE/queryconversions.h"
#include "libANGLE/queryutils.h"

<<<<<<< HEAD
#ifdef ANGLE_PLATFORM_ANDROID
#    define ANGLE_CAPTURE_PATH ("/sdcard/Android/data/" + CurrentAPKName() + "/")

std::string CurrentAPKName()
=======
#if !ANGLE_CAPTURE_ENABLED
#    error Frame capture must be enbled to include this file.
#endif  // !ANGLE_CAPTURE_ENABLED

namespace angle
{
namespace
>>>>>>> 0bb42e09
{
std::string GetDefaultOutDirectory()
{
#if defined(ANGLE_PLATFORM_ANDROID)
    std::string path = "/sdcard/Android/data/";

    // Linux interface to get application id of the running process
    FILE *cmdline = fopen("/proc/self/cmdline", "r");
    char applicationId[512];
    if (cmdline)
    {
        fread(applicationId, 1, sizeof(applicationId), cmdline);
        fclose(cmdline);

        // Some package may have application id as <app_name>:<cmd_name>
        char *colonSep = strchr(applicationId, ':');
        if (colonSep)
        {
            *colonSep = '\0';
        }
    }
    else
    {
        ERR() << "not able to lookup application id";
    }
    path += std::string(applicationId) + "/";
    return path;
#else
    return std::string("./");
#endif  // defined(ANGLE_PLATFORM_ANDROID)
}

constexpr char kEnabledVarName[]      = "ANGLE_CAPTURE_ENABLED";
constexpr char kOutDirectoryVarName[] = "ANGLE_CAPTURE_OUT_DIR";
constexpr char kFrameStartVarName[]   = "ANGLE_CAPTURE_FRAME_START";
constexpr char kFrameEndVarName[]     = "ANGLE_CAPTURE_FRAME_END";

struct FmtCapturePrefix
{
<<<<<<< HEAD
#if !ANGLE_CAPTURE_ENABLED
FrameCapture::FrameCapture()  = default;
FrameCapture::~FrameCapture() = default;
void FrameCapture::captureCall(const gl::Context *context, CallCapture &&call)
{
    // Do nothing.
}
void FrameCapture::onEndFrame(const gl::Context *context)
{
    // Do nothing.
}
CallCapture::~CallCapture()   = default;
ParamBuffer::~ParamBuffer()   = default;
ParamCapture::~ParamCapture() = default;

#else  // !ANGLE_CAPTURE_ENABLED
namespace
=======
    FmtCapturePrefix(int contextIdIn) : contextId(contextIdIn) {}
    int contextId;
};

std::ostream &operator<<(std::ostream &os, const FmtCapturePrefix &fmt)
{
    os << "angle_capture_context" << fmt.contextId;
    return os;
}

struct FmtReplayFunction
{
    FmtReplayFunction(int contextIdIn, uint32_t frameIndexIn)
        : contextId(contextIdIn), frameIndex(frameIndexIn)
    {}
    int contextId;
    uint32_t frameIndex;
};

std::ostream &operator<<(std::ostream &os, const FmtReplayFunction &fmt)
>>>>>>> 0bb42e09
{
    os << "ReplayContext" << fmt.contextId << "Frame" << fmt.frameIndex << "()";
    return os;
}

std::string GetCaptureFileName(int contextId, uint32_t frameIndex, const char *suffix)
{
    std::stringstream fnameStream;
    fnameStream << FmtCapturePrefix(contextId) << "_frame" << std::setfill('0') << std::setw(3)
                << frameIndex << suffix;
    return fnameStream.str();
}

std::string GetCaptureFilePath(const std::string &outDir,
                               int contextId,
                               uint32_t frameIndex,
                               const char *suffix)
{
    return outDir + GetCaptureFileName(contextId, frameIndex, suffix);
}

void WriteParamStaticVarName(const CallCapture &call,
                             const ParamCapture &param,
                             int counter,
                             std::ostream &out)
{
    out << call.name() << "_" << param.name << "_" << counter;
}

template <typename T, typename CastT = T>
void WriteInlineData(const std::vector<uint8_t> &vec, std::ostream &out)
{
    const T *data = reinterpret_cast<const T *>(vec.data());
    size_t count  = vec.size() / sizeof(T);

    out << static_cast<CastT>(data[0]);

    for (size_t dataIndex = 1; dataIndex < count; ++dataIndex)
    {
        out << ", " << static_cast<CastT>(data[dataIndex]);
    }
}

constexpr size_t kInlineDataThreshold = 128;

void WriteStringParamReplay(std::ostream &out, const ParamCapture &param)
{
    const std::vector<uint8_t> &data = param.data[0];
    // null terminate C style string
    ASSERT(data.size() > 0 && data.back() == '\0');
    std::string str(data.begin(), data.end() - 1);
    out << "\"" << str << "\"";
}

void WriteStringPointerParamReplay(DataCounters *counters,
                                   std::ostream &out,
                                   std::ostream &header,
                                   const CallCapture &call,
                                   const ParamCapture &param)
{
    int counter = counters->getAndIncrement(call.entryPoint, param.name);

    header << "const char *";
    WriteParamStaticVarName(call, param, counter, header);
    header << "[] = { \n";

    for (const std::vector<uint8_t> &data : param.data)
    {
        // null terminate C style string
        ASSERT(data.size() > 0 && data.back() == '\0');
        std::string str(data.begin(), data.end() - 1);
        header << "    R\"(" << str << ")\",\n";
    }

    header << " };\n";
    WriteParamStaticVarName(call, param, counter, out);
}

template <typename ParamT>
void WriteResourceIDPointerParamReplay(DataCounters *counters,
                                       std::ostream &out,
                                       std::ostream &header,
                                       const CallCapture &call,
                                       const ParamCapture &param)
{
    int counter = counters->getAndIncrement(call.entryPoint, param.name);

    header << "const GLuint ";
    WriteParamStaticVarName(call, param, counter, header);
    header << "[] = { ";

    const ResourceIDType resourceIDType = GetResourceIDTypeFromParamType(param.type);
    ASSERT(resourceIDType != ResourceIDType::InvalidEnum);
    const char *name = GetResourceIDTypeName(resourceIDType);

    GLsizei n = call.params.getParam("n", ParamType::TGLsizei, 0).value.GLsizeiVal;
    ASSERT(param.data.size() == 1);
    const ParamT *returnedIDs = reinterpret_cast<const ParamT *>(param.data[0].data());
    for (GLsizei resIndex = 0; resIndex < n; ++resIndex)
    {
        ParamT id = returnedIDs[resIndex];
        if (resIndex > 0)
        {
            header << ", ";
        }
        header << "g" << name << "Map[" << id.value << "]";
    }

    header << " };\n    ";

    WriteParamStaticVarName(call, param, counter, out);
}

void WriteBinaryParamReplay(DataCounters *counters,
                            std::ostream &out,
                            std::ostream &header,
                            const CallCapture &call,
                            const ParamCapture &param,
                            std::vector<uint8_t> *binaryData)
{
    int counter = counters->getAndIncrement(call.entryPoint, param.name);

    ASSERT(param.data.size() == 1);
    const std::vector<uint8_t> &data = param.data[0];

    if (data.size() > kInlineDataThreshold)
    {
        size_t offset = binaryData->size();
        binaryData->resize(offset + data.size());
        memcpy(binaryData->data() + offset, data.data(), data.size());
        if (param.type == ParamType::TvoidConstPointer || param.type == ParamType::TvoidPointer)
        {
            out << "&gBinaryData[" << offset << "]";
        }
        else
        {
            out << "reinterpret_cast<" << ParamTypeToString(param.type) << ">(&gBinaryData["
                << offset << "])";
        }
    }
    else
    {
        ParamType overrideType = param.type;
        if (param.type == ParamType::TGLvoidConstPointer ||
            param.type == ParamType::TvoidConstPointer)
        {
            overrideType = ParamType::TGLubyteConstPointer;
        }

        std::string paramTypeString = ParamTypeToString(overrideType);
        header << paramTypeString.substr(0, paramTypeString.length() - 1);
        WriteParamStaticVarName(call, param, counter, header);

        header << "[] = { ";

        switch (overrideType)
        {
            case ParamType::TGLintConstPointer:
                WriteInlineData<GLint>(data, header);
                break;
            case ParamType::TGLshortConstPointer:
                WriteInlineData<GLshort>(data, header);
                break;
            case ParamType::TGLfloatConstPointer:
                WriteInlineData<GLfloat>(data, header);
                break;
            case ParamType::TGLubyteConstPointer:
                WriteInlineData<GLubyte, int>(data, header);
                break;
            case ParamType::TGLuintConstPointer:
            case ParamType::TGLenumConstPointer:
                WriteInlineData<GLuint>(data, header);
                break;
            default:
                UNIMPLEMENTED();
                break;
        }

        header << " };\n";

        WriteParamStaticVarName(call, param, counter, out);
    }
}

void WriteCppReplayForCall(const CallCapture &call,
                           DataCounters *counters,
                           std::ostream &out,
                           std::ostream &header,
                           std::vector<uint8_t> *binaryData)
{
    std::ostringstream callOut;

    if (call.entryPoint == gl::EntryPoint::CreateShader ||
        call.entryPoint == gl::EntryPoint::CreateProgram)
    {
        GLuint id = call.params.getReturnValue().value.GLuintVal;
        callOut << "gShaderProgramMap[" << id << "] = ";
    }

    callOut << call.name() << "(";

    bool first = true;
    for (const ParamCapture &param : call.params.getParamCaptures())
    {
        if (!first)
        {
            callOut << ", ";
        }

        if (param.arrayClientPointerIndex != -1)
        {
            callOut << "gClientArrays[" << param.arrayClientPointerIndex << "]";
        }
        else if (param.readBufferSizeBytes > 0)
        {
            callOut << "reinterpret_cast<" << ParamTypeToString(param.type) << ">(gReadBuffer)";
        }
        else if (param.data.empty())
        {
            if (param.type == ParamType::TGLenum)
            {
                OutputGLenumString(callOut, param.enumGroup, param.value.GLenumVal);
            }
            else if (param.type == ParamType::TGLbitfield)
            {
                OutputGLbitfieldString(callOut, param.enumGroup, param.value.GLbitfieldVal);
            }
            else
            {
                callOut << param;
            }
        }
        else
        {
            switch (param.type)
            {
                case ParamType::TGLcharConstPointer:
                    WriteStringParamReplay(callOut, param);
                    break;
                case ParamType::TGLcharConstPointerPointer:
                    WriteStringPointerParamReplay(counters, callOut, header, call, param);
                    break;
                case ParamType::TBufferIDConstPointer:
                    WriteResourceIDPointerParamReplay<gl::BufferID>(counters, callOut, out, call,
                                                                    param);
                    break;
                case ParamType::TFenceNVIDConstPointer:
                    WriteResourceIDPointerParamReplay<gl::FenceNVID>(counters, callOut, out, call,
                                                                     param);
                    break;
                case ParamType::TFramebufferIDConstPointer:
                    WriteResourceIDPointerParamReplay<gl::FramebufferID>(counters, callOut, out,
                                                                         call, param);
                    break;
                case ParamType::TMemoryObjectIDConstPointer:
                    WriteResourceIDPointerParamReplay<gl::MemoryObjectID>(counters, callOut, out,
                                                                          call, param);
                    break;
                case ParamType::TProgramPipelineIDConstPointer:
                    WriteResourceIDPointerParamReplay<gl::ProgramPipelineID>(counters, callOut, out,
                                                                             call, param);
                    break;
                case ParamType::TQueryIDConstPointer:
                    WriteResourceIDPointerParamReplay<gl::QueryID>(counters, callOut, out, call,
                                                                   param);
                    break;
                case ParamType::TRenderbufferIDConstPointer:
                    WriteResourceIDPointerParamReplay<gl::RenderbufferID>(counters, callOut, out,
                                                                          call, param);
                    break;
                case ParamType::TSamplerIDConstPointer:
                    WriteResourceIDPointerParamReplay<gl::SamplerID>(counters, callOut, out, call,
                                                                     param);
                    break;
                case ParamType::TSemaphoreIDConstPointer:
                    WriteResourceIDPointerParamReplay<gl::SemaphoreID>(counters, callOut, out, call,
                                                                       param);
                    break;
                case ParamType::TTextureIDConstPointer:
                    WriteResourceIDPointerParamReplay<gl::TextureID>(counters, callOut, out, call,
                                                                     param);
                    break;
                case ParamType::TTransformFeedbackIDConstPointer:
                    WriteResourceIDPointerParamReplay<gl::TransformFeedbackID>(counters, callOut,
                                                                               out, call, param);
                    break;
                case ParamType::TVertexArrayIDConstPointer:
                    WriteResourceIDPointerParamReplay<gl::VertexArrayID>(counters, callOut, out,
                                                                         call, param);
                    break;
                default:
                    WriteBinaryParamReplay(counters, callOut, header, call, param, binaryData);
                    break;
            }
        }

        first = false;
    }

    callOut << ")";

    out << callOut.str();
}

size_t MaxClientArraySize(const gl::AttribArray<size_t> &clientArraySizes)
{
    size_t found = 0;
    for (size_t size : clientArraySizes)
    {
        if (size > found)
            found = size;
    }

    return found;
}

struct SaveFileHelper
{
    SaveFileHelper(const std::string &filePathIn, std::ios_base::openmode mode = std::ios::out)
        : ofs(filePathIn, mode), filePath(filePathIn)
    {
        if (!ofs.is_open())
        {
            FATAL() << "Could not open " << filePathIn;
        }
    }

    ~SaveFileHelper() { printf("Saved '%s'.\n", filePath.c_str()); }

    template <typename T>
    SaveFileHelper &operator<<(const T &value)
    {
        ofs << value;
        if (ofs.bad())
        {
            FATAL() << "Error writing to " << filePath;
        }
        return *this;
    }

    std::ofstream ofs;
    std::string filePath;
};

void SaveBinaryData(const std::string &outDir,
                    std::ostream &out,
                    int contextId,
                    uint32_t frameIndex,
                    const char *suffix,
                    const std::vector<uint8_t> &binaryData)
{
    std::string binaryDataFileName = GetCaptureFileName(contextId, frameIndex, suffix);

    out << "    LoadBinaryData(\"" << binaryDataFileName << "\", "
        << static_cast<int>(binaryData.size()) << ");\n";

    std::string dataFilepath = GetCaptureFilePath(outDir, contextId, frameIndex, suffix);

    SaveFileHelper saveData(dataFilepath, std::ios::binary);
    saveData.ofs.write(reinterpret_cast<const char *>(binaryData.data()), binaryData.size());
}

void WriteCppReplay(const std::string &outDir,
                    int contextId,
                    uint32_t frameIndex,
                    const std::vector<CallCapture> &frameCalls,
                    const std::vector<CallCapture> &setupCalls)
{
    DataCounters counters;

    std::stringstream out;
    std::stringstream header;

    header << "#include \"" << FmtCapturePrefix(contextId) << ".h\"\n";
    header << "";
    header << "\n";
    header << "namespace\n";
    header << "{\n";

    if (frameIndex == 0 || !setupCalls.empty())
    {
        out << "void SetupContext" << Str(contextId) << "Replay()\n";
        out << "{\n";

        std::stringstream setupCallStream;
        std::vector<uint8_t> setupBinaryData;

        for (const CallCapture &call : setupCalls)
        {
            setupCallStream << "    ";
            WriteCppReplayForCall(call, &counters, setupCallStream, header, &setupBinaryData);
            setupCallStream << ";\n";
        }

        if (!setupBinaryData.empty())
        {
            SaveBinaryData(outDir, out, contextId, frameIndex, ".setup.angledata", setupBinaryData);
        }

        out << setupCallStream.str();

        out << "}\n";
        out << "\n";
    }

    out << "void " << FmtReplayFunction(contextId, frameIndex) << "\n";
    out << "{\n";

    std::stringstream callStream;
    std::vector<uint8_t> binaryData;

    for (const CallCapture &call : frameCalls)
    {
        callStream << "    ";
        WriteCppReplayForCall(call, &counters, callStream, header, &binaryData);
        callStream << ";\n";
    }

    if (!binaryData.empty())
    {
        SaveBinaryData(outDir, out, contextId, frameIndex, ".angledata", binaryData);
    }

    out << callStream.str();
    out << "}\n";

    header << "}  // namespace\n";

    {
        std::string outString    = out.str();
        std::string headerString = header.str();

        std::string cppFilePath = GetCaptureFilePath(outDir, contextId, frameIndex, ".cpp");

        SaveFileHelper saveCpp(cppFilePath);
        saveCpp << headerString << "\n" << outString;
    }
}

void WriteCppReplayIndexFiles(const std::string &outDir,
                              int contextId,
                              uint32_t frameStart,
                              uint32_t frameEnd,
                              size_t readBufferSize,
                              const gl::AttribArray<size_t> &clientArraySizes,
                              const HasResourceTypeMap &hasResourceType)
{
    size_t maxClientArraySize = MaxClientArraySize(clientArraySizes);

    std::stringstream header;
    std::stringstream source;

    header << "#pragma once\n";
    header << "\n";
    header << "#include \"util/gles_loader_autogen.h\"\n";
    header << "\n";
    header << "#include <cstdint>\n";
    header << "#include <cstdio>\n";
    header << "#include <cstring>\n";
    header << "#include <unordered_map>\n";
    header << "\n";
    header << "// Replay functions\n";
    header << "\n";
    header << "constexpr uint32_t kReplayFrameStart = " << frameStart << ";\n";
    header << "constexpr uint32_t kReplayFrameEnd = " << frameEnd << ";\n";
    header << "\n";
    header << "void SetupContext" << contextId << "Replay();\n";
    header << "void ReplayContext" << contextId << "Frame(uint32_t frameIndex);\n";
    header << "\n";
    for (uint32_t frameIndex = frameStart; frameIndex < frameEnd; ++frameIndex)
    {
        header << "void " << FmtReplayFunction(contextId, frameIndex) << ";\n";
    }
    header << "\n";
    header << "void SetBinaryDataDir(const char *dataDir);\n";
    header << "void LoadBinaryData(const char *fileName, size_t size);\n";
    header << "\n";
    header << "// Global state\n";
    header << "\n";
    header << "using ResourceMap = std::unordered_map<GLuint, GLuint>;\n";
    header << "\n";
    header << "extern uint8_t *gBinaryData;\n";

    source << "#include \"" << FmtCapturePrefix(contextId) << ".h\"\n";
    source << "\n";
    source << "namespace\n";
    source << "{\n";
    source << "void UpdateResourceMap(ResourceMap *resourceMap, GLuint id, GLsizei "
              "readBufferOffset)\n";
    source << "{\n";
    source << "    GLuint returnedID;\n";
    source << "    memcpy(&returnedID, &gReadBuffer[readBufferOffset], sizeof(GLuint));\n";
    source << "    (*resourceMap)[id] = returnedID;\n";
    source << "}\n";
    source << "\n";
    source << "const char *gBinaryDataDir = \".\";\n";
    source << "}  // namespace\n";
    source << "\n";
    source << "uint8_t *gBinaryData = nullptr;\n";

    if (readBufferSize > 0)
    {
        header << "extern uint8_t gReadBuffer[" << readBufferSize << "];\n";
        source << "uint8_t gReadBuffer[" << readBufferSize << "];\n";
    }
    if (maxClientArraySize > 0)
    {
        header << "extern uint8_t gClientArrays[" << gl::MAX_VERTEX_ATTRIBS << "]["
               << maxClientArraySize << "];\n";
        source << "uint8_t gClientArrays[" << gl::MAX_VERTEX_ATTRIBS << "][" << maxClientArraySize
               << "];\n";
    }
    for (ResourceIDType resourceType : AllEnums<ResourceIDType>())
    {
        if (!hasResourceType[resourceType])
            continue;

        const char *name = GetResourceIDTypeName(resourceType);
        header << "extern ResourceMap g" << name << "Map;\n";
        source << "ResourceMap g" << name << "Map;\n";
    }

    header << "\n";

    source << "\n";
    source << "void ReplayContext" << contextId << "Frame(uint32_t frameIndex)\n";
    source << "{\n";
    source << "    switch (frameIndex)\n";
    source << "    {\n";
    for (uint32_t frameIndex = frameStart; frameIndex < frameEnd; ++frameIndex)
    {
        source << "        case " << frameIndex << ":\n";
        source << "            ReplayContext" << contextId << "Frame" << frameIndex << "();\n";
        source << "            break;\n";
    }
    source << "        default:\n";
    source << "            break;\n";
    source << "    }\n";
    source << "}\n";
    source << "\n";
    source << "void SetBinaryDataDir(const char *dataDir)\n";
    source << "{\n";
    source << "    gBinaryDataDir = dataDir;\n";
    source << "}\n";
    source << "\n";
    source << "void LoadBinaryData(const char *fileName, size_t size)\n";
    source << "{\n";
    source << "    if (gBinaryData != nullptr)\n";
    source << "    {\n";
    source << "        delete [] gBinaryData;\n";
    source << "    }\n";
    source << "    gBinaryData = new uint8_t[size];\n";
    source << "    char pathBuffer[1000] = {};\n";
    source << "    sprintf(pathBuffer, \"%s/%s\", gBinaryDataDir, fileName);\n";
    source << "    FILE *fp = fopen(pathBuffer, \"rb\");\n";
    source << "    fread(gBinaryData, 1, size, fp);\n";
    source << "    fclose(fp);\n";
    source << "}\n";

    if (maxClientArraySize > 0)
    {
        header
            << "void UpdateClientArrayPointer(int arrayIndex, const void *data, uint64_t size);\n";

        source << "\n";
        source << "void UpdateClientArrayPointer(int arrayIndex, const void *data, uint64_t size)"
               << "\n";
        source << "{\n";
        source << "    memcpy(gClientArrays[arrayIndex], data, size);\n";
        source << "}\n";
    }

    for (ResourceIDType resourceType : AllEnums<ResourceIDType>())
    {
        if (!hasResourceType[resourceType])
            continue;
        const char *name = GetResourceIDTypeName(resourceType);
        header << "void Update" << name << "ID(GLuint id, GLsizei readBufferOffset);\n";

        source << "\n";
        source << "void Update" << name << "ID(GLuint id, GLsizei readBufferOffset)\n";
        source << "{\n";
        source << "    UpdateResourceMap(&g" << name << "Map, id, readBufferOffset);\n";
        source << "}\n";
    }

    {
        std::string headerContents = header.str();

        std::stringstream headerPathStream;
        headerPathStream << outDir << FmtCapturePrefix(contextId) << ".h";
        std::string headerPath = headerPathStream.str();

        SaveFileHelper saveHeader(headerPath);
        saveHeader << headerContents;
    }

    {
        std::string sourceContents = source.str();

        std::stringstream sourcePathStream;
        sourcePathStream << outDir << FmtCapturePrefix(contextId) << ".cpp";
        std::string sourcePath = sourcePathStream.str();

        SaveFileHelper saveSource(sourcePath);
        saveSource << sourceContents;
    }

    {
        std::stringstream indexPathStream;
        indexPathStream << outDir << FmtCapturePrefix(contextId) << "_files.txt";
        std::string indexPath = indexPathStream.str();

        SaveFileHelper saveIndex(indexPath);
        for (uint32_t frameIndex = frameStart; frameIndex <= frameEnd; ++frameIndex)
        {
            saveIndex << GetCaptureFileName(contextId, frameIndex, ".cpp") << "\n";
        }
    }
}

ProgramSources GetAttachedProgramSources(const gl::Program *program)
{
    ProgramSources sources;
    for (gl::ShaderType shaderType : gl::AllShaderTypes())
    {
        const gl::Shader *shader = program->getAttachedShader(shaderType);
        if (shader)
        {
            sources[shaderType] = shader->getSourceString();
        }
    }
    return sources;
}

template <typename IDType>
void CaptureUpdateResourceIDs(const CallCapture &call,
                              const ParamCapture &param,
                              std::vector<CallCapture> *callsOut)
{
    GLsizei n = call.params.getParam("n", ParamType::TGLsizei, 0).value.GLsizeiVal;
    ASSERT(param.data.size() == 1);
    ResourceIDType resourceIDType = GetResourceIDTypeFromParamType(param.type);
    ASSERT(resourceIDType != ResourceIDType::InvalidEnum);
    const char *resourceName = GetResourceIDTypeName(resourceIDType);

    std::stringstream updateFuncNameStr;
    updateFuncNameStr << "Update" << resourceName << "ID";
    std::string updateFuncName = updateFuncNameStr.str();

    const IDType *returnedIDs = reinterpret_cast<const IDType *>(param.data[0].data());

    for (GLsizei idIndex = 0; idIndex < n; ++idIndex)
    {
        IDType id                = returnedIDs[idIndex];
        GLsizei readBufferOffset = idIndex * sizeof(gl::RenderbufferID);
        ParamBuffer params;
        params.addValueParam("id", ParamType::TGLuint, id.value);
        params.addValueParam("readBufferOffset", ParamType::TGLsizei, readBufferOffset);
        callsOut->emplace_back(updateFuncName, std::move(params));
    }
}

void MaybeCaptureUpdateResourceIDs(std::vector<CallCapture> *callsOut)
{
    const CallCapture &call = callsOut->back();

    switch (call.entryPoint)
    {
        case gl::EntryPoint::GenBuffers:
        {
            const ParamCapture &buffers =
                call.params.getParam("buffersPacked", ParamType::TBufferIDPointer, 1);
            CaptureUpdateResourceIDs<gl::BufferID>(call, buffers, callsOut);
            break;
        }

        case gl::EntryPoint::GenFencesNV:
        {
            const ParamCapture &fences =
                call.params.getParam("fencesPacked", ParamType::TFenceNVIDPointer, 1);
            CaptureUpdateResourceIDs<gl::FenceNVID>(call, fences, callsOut);
            break;
        }

        case gl::EntryPoint::GenFramebuffers:
        case gl::EntryPoint::GenFramebuffersOES:
        {
            const ParamCapture &framebuffers =
                call.params.getParam("framebuffersPacked", ParamType::TFramebufferIDPointer, 1);
            CaptureUpdateResourceIDs<gl::FramebufferID>(call, framebuffers, callsOut);
            break;
        }

        case gl::EntryPoint::GenPathsCHROMIUM:
        {
            // TODO(jmadill): Handle path IDs. http://anglebug.com/3662
            break;
        }

        case gl::EntryPoint::GenProgramPipelines:
        {
            const ParamCapture &pipelines =
                call.params.getParam("pipelinesPacked", ParamType::TProgramPipelineIDPointer, 1);
            CaptureUpdateResourceIDs<gl::ProgramPipelineID>(call, pipelines, callsOut);
            break;
        }

        case gl::EntryPoint::GenQueries:
        case gl::EntryPoint::GenQueriesEXT:
        {
            const ParamCapture &queries =
                call.params.getParam("idsPacked", ParamType::TQueryIDPointer, 1);
            CaptureUpdateResourceIDs<gl::QueryID>(call, queries, callsOut);
            break;
        }

        case gl::EntryPoint::GenRenderbuffers:
        case gl::EntryPoint::GenRenderbuffersOES:
        {
            const ParamCapture &renderbuffers =
                call.params.getParam("renderbuffersPacked", ParamType::TRenderbufferIDPointer, 1);
            CaptureUpdateResourceIDs<gl::RenderbufferID>(call, renderbuffers, callsOut);
            break;
        }

        case gl::EntryPoint::GenSamplers:
        {
            const ParamCapture &samplers =
                call.params.getParam("samplersPacked", ParamType::TSamplerIDPointer, 1);
            CaptureUpdateResourceIDs<gl::SamplerID>(call, samplers, callsOut);
            break;
        }

        case gl::EntryPoint::GenSemaphoresEXT:
        {
            const ParamCapture &semaphores =
                call.params.getParam("semaphoresPacked", ParamType::TSemaphoreIDPointer, 1);
            CaptureUpdateResourceIDs<gl::SemaphoreID>(call, semaphores, callsOut);
            break;
        }

        case gl::EntryPoint::GenTextures:
        {
            const ParamCapture &textures =
                call.params.getParam("texturesPacked", ParamType::TTextureIDPointer, 1);
            CaptureUpdateResourceIDs<gl::TextureID>(call, textures, callsOut);
            break;
        }

        case gl::EntryPoint::GenTransformFeedbacks:
        {
            const ParamCapture &xfbs =
                call.params.getParam("idsPacked", ParamType::TTransformFeedbackIDPointer, 1);
            CaptureUpdateResourceIDs<gl::TransformFeedbackID>(call, xfbs, callsOut);
            break;
        }

        case gl::EntryPoint::GenVertexArrays:
        case gl::EntryPoint::GenVertexArraysOES:
        {
            const ParamCapture &vertexArrays =
                call.params.getParam("vetexArraysPacked", ParamType::TVertexArrayIDPointer, 1);
            CaptureUpdateResourceIDs<gl::VertexArrayID>(call, vertexArrays, callsOut);
            break;
        }

        default:
            break;
    }
}

bool IsDefaultCurrentValue(const gl::VertexAttribCurrentValueData &currentValue)
{
    if (currentValue.Type != gl::VertexAttribType::Float)
        return false;

    return currentValue.Values.FloatValues[0] == 0.0f &&
           currentValue.Values.FloatValues[1] == 0.0f &&
           currentValue.Values.FloatValues[2] == 0.0f && currentValue.Values.FloatValues[3] == 1.0f;
}

void CaptureMidExecutionSetup(const gl::Context *context,
                              std::vector<CallCapture> *setupCalls,
                              const ShaderSourceMap &cachedShaderSources,
                              const ProgramSourceMap &cachedProgramSources)
{
    const gl::State &apiState = context->getState();
    gl::State replayState(0, nullptr, nullptr, nullptr, EGL_OPENGL_ES_API,
                          apiState.getClientVersion(), false, true, true, true, false);

    // Small helper function to make the code more readable.
    auto cap = [setupCalls](CallCapture &&call) { setupCalls->emplace_back(std::move(call)); };

    // Currently this code assumes we can use create-on-bind. It does not support 'Gen' usage.
    // TODO(jmadill): Use handle mapping for captured objects. http://anglebug.com/3662

    // Capture Buffer data.
    const gl::BufferManager &buffers       = apiState.getBufferManagerForCapture();
    const gl::BoundBufferMap &boundBuffers = apiState.getBoundBuffersForCapture();

    for (const auto &bufferIter : buffers)
    {
        gl::BufferID id    = {bufferIter.first};
        gl::Buffer *buffer = bufferIter.second;

        if (id.value == 0)
        {
            continue;
        }

        // glBufferData. Would possibly be better implemented using a getData impl method.
        // Saving buffers that are mapped during a swap is not yet handled.
        if (buffer->getSize() == 0)
        {
            continue;
        }
        ASSERT(!buffer->isMapped());
        (void)buffer->mapRange(context, 0, static_cast<GLsizeiptr>(buffer->getSize()),
                               GL_MAP_READ_BIT);

        // Generate binding.
        cap(CaptureGenBuffers(replayState, true, 1, &id));
        MaybeCaptureUpdateResourceIDs(setupCalls);

        // Always use the array buffer binding point to upload data to keep things simple.
        if (buffer != replayState.getArrayBuffer())
        {
            replayState.setBufferBinding(context, gl::BufferBinding::Array, buffer);
            cap(CaptureBindBuffer(replayState, true, gl::BufferBinding::Array, id));
        }

        cap(CaptureBufferData(replayState, true, gl::BufferBinding::Array,
                              static_cast<GLsizeiptr>(buffer->getSize()), buffer->getMapPointer(),
                              buffer->getUsage()));

        GLboolean dontCare;
        (void)buffer->unmap(context, &dontCare);
    }

    // Vertex input states. Only handles GLES 2.0 states right now.
    // Must happen after buffer data initialization.
    // TODO(http://anglebug.com/3662): Complete state capture.
    const std::vector<gl::VertexAttribCurrentValueData> &currentValues =
        apiState.getVertexAttribCurrentValues();
    const std::vector<gl::VertexAttribute> &vertexAttribs =
        apiState.getVertexArray()->getVertexAttributes();
    const std::vector<gl::VertexBinding> &vertexBindings =
        apiState.getVertexArray()->getVertexBindings();

    for (GLuint attribIndex = 0; attribIndex < gl::MAX_VERTEX_ATTRIBS; ++attribIndex)
    {
        const gl::VertexAttribCurrentValueData &currentValue = currentValues[attribIndex];
        if (!IsDefaultCurrentValue(currentValue))
        {
            cap(CaptureVertexAttrib4fv(replayState, true, attribIndex,
                                       currentValue.Values.FloatValues));
        }

        const gl::VertexAttribute &attrib = vertexAttribs[attribIndex];
        const gl::VertexBinding &binding  = vertexBindings[attrib.bindingIndex];

        const gl::VertexAttribute defaultAttrib(attribIndex);
        const gl::VertexBinding defaultBinding;

        if (attrib.enabled != defaultAttrib.enabled)
        {
            cap(CaptureEnableVertexAttribArray(replayState, false, attribIndex));
        }

        if (attrib.format != defaultAttrib.format || attrib.pointer != defaultAttrib.pointer ||
            binding.getStride() != defaultBinding.getStride() ||
            binding.getBuffer().get() != nullptr)
        {
            gl::Buffer *buffer = binding.getBuffer().get();

            if (buffer != replayState.getArrayBuffer())
            {
                replayState.setBufferBinding(context, gl::BufferBinding::Array, buffer);
                cap(CaptureBindBuffer(replayState, true, gl::BufferBinding::Array, buffer->id()));
            }

            cap(CaptureVertexAttribPointer(replayState, true, attribIndex,
                                           attrib.format->channelCount,
                                           attrib.format->vertexAttribType, attrib.format->isNorm(),
                                           binding.getStride(), attrib.pointer));
        }

        if (binding.getDivisor() != 0)
        {
            cap(CaptureVertexAttribDivisor(replayState, true, attribIndex, binding.getDivisor()));
        }
    }

    // Capture Buffer bindings.
    for (gl::BufferBinding binding : angle::AllEnums<gl::BufferBinding>())
    {
        gl::BufferID bufferID = boundBuffers[binding].id();

        // Filter out redundant buffer binding commands. Note that the code in the previous section
        // only binds to ARRAY_BUFFER. Therefore we only check the array binding against the binding
        // we set earlier.
        bool isArray                  = binding == gl::BufferBinding::Array;
        const gl::Buffer *arrayBuffer = replayState.getArrayBuffer();
        if ((isArray && arrayBuffer->id() != bufferID) || (!isArray && bufferID.value != 0))
        {
            cap(CaptureBindBuffer(replayState, true, binding, bufferID));
        }
    }

    // Set a pack alignment of 1.
    gl::PixelPackState &currentPackState = replayState.getPackState();
    if (currentPackState.alignment != 1)
    {
        cap(CapturePixelStorei(replayState, true, GL_UNPACK_ALIGNMENT, 1));
        currentPackState.alignment = 1;
    }

    // Capture Texture setup and data.
    const gl::TextureManager &textures         = apiState.getTextureManagerForCapture();
    const gl::TextureBindingMap &boundTextures = apiState.getBoundTexturesForCapture();

    gl::TextureTypeMap<gl::TextureID> currentTextureBindings;

    for (const auto &textureIter : textures)
    {
        gl::TextureID id           = {textureIter.first};
        const gl::Texture *texture = textureIter.second;

        if (id.value == 0)
        {
            continue;
        }

        // Gen the Texture.
        cap(CaptureGenTextures(replayState, true, 1, &id));
        MaybeCaptureUpdateResourceIDs(setupCalls);
        cap(CaptureBindTexture(replayState, true, texture->getType(), id));

        currentTextureBindings[texture->getType()] = id;

        // Capture sampler parameter states.
        // TODO(jmadill): More sampler / texture states. http://anglebug.com/3662
        gl::SamplerState defaultSamplerState =
            gl::SamplerState::CreateDefaultForTarget(texture->getType());
        const gl::SamplerState &textureSamplerState = texture->getSamplerState();

        auto capTexParam = [cap, &replayState, texture](GLenum pname, GLint param) {
            cap(CaptureTexParameteri(replayState, true, texture->getType(), pname, param));
        };

        if (textureSamplerState.getMinFilter() != defaultSamplerState.getMinFilter())
        {
            capTexParam(GL_TEXTURE_MIN_FILTER, textureSamplerState.getMinFilter());
        }

        if (textureSamplerState.getMagFilter() != defaultSamplerState.getMagFilter())
        {
            capTexParam(GL_TEXTURE_MAG_FILTER, textureSamplerState.getMagFilter());
        }

        if (textureSamplerState.getWrapR() != defaultSamplerState.getWrapR())
        {
            capTexParam(GL_TEXTURE_WRAP_R, textureSamplerState.getWrapR());
        }

        if (textureSamplerState.getWrapS() != defaultSamplerState.getWrapS())
        {
            capTexParam(GL_TEXTURE_WRAP_S, textureSamplerState.getWrapS());
        }

        if (textureSamplerState.getWrapT() != defaultSamplerState.getWrapT())
        {
            capTexParam(GL_TEXTURE_WRAP_T, textureSamplerState.getWrapT());
        }

        // Iterate texture levels and layers.
        gl::ImageIndexIterator imageIter = gl::ImageIndexIterator::MakeGeneric(
            texture->getType(), 0, texture->getMipmapMaxLevel() + 1, gl::ImageIndex::kEntireLevel,
            gl::ImageIndex::kEntireLevel);
        while (imageIter.hasNext())
        {
            gl::ImageIndex index = imageIter.next();

            const gl::ImageDesc &desc = texture->getTextureState().getImageDesc(index);

            if (desc.size.empty())
                continue;

            const gl::InternalFormat &format = *desc.format.info;

            // Assume 2D or Cube for now.
            // TODO(jmadill): 3D and 2D array textures. http://anglebug.com/4048
            ASSERT(index.getType() == gl::TextureType::_2D ||
                   index.getType() == gl::TextureType::CubeMap);

            angle::MemoryBuffer data;

            // Use ANGLE_get_image to read back pixel data.
            if (context->getExtensions().getImageANGLE)
            {
                GLenum internalFormat = format.internalFormat;
                GLenum getFormat      = format.format;
                GLenum getType        = format.type;
                GLsizei pixelBytes    = format.pixelBytes;

                if (format.compressed)
                {
                    // Determine if we're emulating the compressed format.
                    GLenum readFormat = texture->getImplementationColorReadFormat(context);
                    GLenum readType   = texture->getImplementationColorReadType(context);

                    const gl::InternalFormat &nativeFormat =
                        gl::GetInternalFormatInfo(readFormat, readType);

                    if (!nativeFormat.compressed)
                    {
                        // Emulate with a non-compressed format.
                        internalFormat = nativeFormat.internalFormat;
                        getFormat      = readFormat;
                        getType        = readType;
                        pixelBytes     = nativeFormat.pixelBytes;
                    }
                    else
                    {
                        // Will need to add glGetCompressedTexImage support to ANGLE_get_image.
                        // TODO(jmadill): add glGetCompressedTexImage. http://anglebug.com/3944
                        UNIMPLEMENTED();
                    }
                }

                uint32_t dataSize = pixelBytes * desc.size.width * desc.size.height;

                bool result = data.resize(dataSize);
                ASSERT(result);

                gl::PixelPackState packState;
                packState.alignment = 1;

                (void)texture->getTexImage(context, packState, nullptr, index.getTarget(),
                                           index.getLevelIndex(), getFormat, getType, data.data());

                cap(CaptureTexImage2D(replayState, true, index.getTarget(), index.getLevelIndex(),
                                      internalFormat, desc.size.width, desc.size.height, 0,
                                      getFormat, getType, data.data()));
            }
            else
            {
                cap(CaptureTexImage2D(replayState, true, index.getTarget(), index.getLevelIndex(),
                                      format.internalFormat, desc.size.width, desc.size.height, 0,
                                      format.format, format.type, nullptr));
            }
        }
    }

    // Set Texture bindings.
    size_t currentActiveTexture = 0;
    for (gl::TextureType textureType : angle::AllEnums<gl::TextureType>())
    {
        const gl::TextureBindingVector &bindings = boundTextures[textureType];
        for (size_t bindingIndex = 0; bindingIndex < bindings.size(); ++bindingIndex)
        {
            gl::TextureID textureID = bindings[bindingIndex].id();

            if (textureID.value != 0)
            {
                if (currentActiveTexture != bindingIndex)
                {
                    cap(CaptureActiveTexture(replayState, true,
                                             GL_TEXTURE0 + static_cast<GLenum>(bindingIndex)));
                    currentActiveTexture = bindingIndex;
                }

                if (currentTextureBindings[textureType] != textureID)
                {
                    cap(CaptureBindTexture(replayState, true, textureType, textureID));
                    currentTextureBindings[textureType] = textureID;
                }
            }
        }
    }

    // Set active Texture.
    size_t stateActiveTexture = apiState.getActiveSampler();
    if (currentActiveTexture != stateActiveTexture)
    {
        cap(CaptureActiveTexture(replayState, true,
                                 GL_TEXTURE0 + static_cast<GLenum>(stateActiveTexture)));
    }

    // Capture Renderbuffers.
    const gl::RenderbufferManager &renderbuffers = apiState.getRenderbufferManagerForCapture();

    gl::RenderbufferID currentRenderbuffer = {0};
    for (const auto &renderbufIter : renderbuffers)
    {
        gl::RenderbufferID id                = {renderbufIter.first};
        const gl::Renderbuffer *renderbuffer = renderbufIter.second;

        // Generate renderbuffer id.
        cap(CaptureGenRenderbuffers(replayState, true, 1, &id));
        MaybeCaptureUpdateResourceIDs(setupCalls);
        cap(CaptureBindRenderbuffer(replayState, true, GL_RENDERBUFFER, id));

        currentRenderbuffer = id;

        GLenum internalformat = renderbuffer->getFormat().info->internalFormat;

        if (renderbuffer->getSamples() > 0)
        {
            // Note: We could also use extensions if available.
            cap(CaptureRenderbufferStorageMultisample(
                replayState, true, GL_RENDERBUFFER, renderbuffer->getSamples(), internalformat,
                renderbuffer->getWidth(), renderbuffer->getHeight()));
        }
        else
        {
            cap(CaptureRenderbufferStorage(replayState, true, GL_RENDERBUFFER, internalformat,
                                           renderbuffer->getWidth(), renderbuffer->getHeight()));
        }

        // TODO(jmadill): Capture renderbuffer contents. http://anglebug.com/3662
    }

    // Set Renderbuffer binding.
    if (currentRenderbuffer != apiState.getRenderbufferId())
    {
        cap(CaptureBindRenderbuffer(replayState, true, GL_RENDERBUFFER,
                                    apiState.getRenderbufferId()));
    }

    // Capture Framebuffers.
    const gl::FramebufferManager &framebuffers = apiState.getFramebufferManagerForCapture();

    gl::FramebufferID currentDrawFramebuffer = {0};
    gl::FramebufferID currentReadFramebuffer = {0};

    for (const auto &framebufferIter : framebuffers)
    {
        gl::FramebufferID id               = {framebufferIter.first};
        const gl::Framebuffer *framebuffer = framebufferIter.second;

        // The default Framebuffer exists (by default).
        if (framebuffer->isDefault())
            continue;

        cap(CaptureGenFramebuffers(replayState, true, 1, &id));
        MaybeCaptureUpdateResourceIDs(setupCalls);
        cap(CaptureBindFramebuffer(replayState, true, GL_FRAMEBUFFER, id));
        currentDrawFramebuffer = currentReadFramebuffer = id;

        // Color Attachments.
        for (const gl::FramebufferAttachment &colorAttachment : framebuffer->getColorAttachments())
        {
            if (!colorAttachment.isAttached())
            {
                continue;
            }

            GLuint resourceID = colorAttachment.getResource()->getId();

            // TODO(jmadill): Layer attachments. http://anglebug.com/3662
            if (colorAttachment.type() == GL_TEXTURE)
            {
                gl::ImageIndex index = colorAttachment.getTextureImageIndex();

                cap(CaptureFramebufferTexture2D(replayState, true, GL_FRAMEBUFFER,
                                                colorAttachment.getBinding(), index.getTarget(),
                                                {resourceID}, index.getLevelIndex()));
            }
            else
            {
                ASSERT(colorAttachment.type() == GL_RENDERBUFFER);
                cap(CaptureFramebufferRenderbuffer(replayState, true, GL_FRAMEBUFFER,
                                                   colorAttachment.getBinding(), GL_RENDERBUFFER,
                                                   {resourceID}));
            }
        }

        const gl::FramebufferAttachment *depthAttachment = framebuffer->getDepthAttachment();
        if (depthAttachment)
        {
            ASSERT(depthAttachment->type() == GL_RENDERBUFFER);
            GLuint resourceID = depthAttachment->getResource()->getId();
            cap(CaptureFramebufferRenderbuffer(replayState, true, GL_FRAMEBUFFER,
                                               GL_DEPTH_ATTACHMENT, GL_RENDERBUFFER, {resourceID}));
        }

        const gl::FramebufferAttachment *stencilAttachment = framebuffer->getStencilAttachment();
        if (stencilAttachment)
        {
            ASSERT(stencilAttachment->type() == GL_RENDERBUFFER);
            GLuint resourceID = stencilAttachment->getResource()->getId();
            cap(CaptureFramebufferRenderbuffer(replayState, true, GL_FRAMEBUFFER,
                                               GL_STENCIL_ATTACHMENT, GL_RENDERBUFFER,
                                               {resourceID}));
        }

        // TODO(jmadill): Draw buffer states. http://anglebug.com/3662
    }

    // Capture framebuffer bindings.
    gl::FramebufferID stateReadFramebuffer = apiState.getReadFramebuffer()->id();
    gl::FramebufferID stateDrawFramebuffer = apiState.getDrawFramebuffer()->id();
    if (stateDrawFramebuffer == stateReadFramebuffer)
    {
        if (currentDrawFramebuffer != stateDrawFramebuffer ||
            currentReadFramebuffer != stateReadFramebuffer)
        {
            cap(CaptureBindFramebuffer(replayState, true, GL_FRAMEBUFFER, stateDrawFramebuffer));
            currentDrawFramebuffer = currentReadFramebuffer = stateDrawFramebuffer;
        }
    }
    else
    {
        if (currentDrawFramebuffer != stateDrawFramebuffer)
        {
            cap(CaptureBindFramebuffer(replayState, true, GL_DRAW_FRAMEBUFFER,
                                       currentDrawFramebuffer));
            currentDrawFramebuffer = stateDrawFramebuffer;
        }

        if (currentReadFramebuffer != stateReadFramebuffer)
        {
            cap(CaptureBindFramebuffer(replayState, true, GL_READ_FRAMEBUFFER,
                                       replayState.getReadFramebuffer()->id()));
            currentReadFramebuffer = stateReadFramebuffer;
        }
    }

    // Capture Shaders and Programs.
    const gl::ShaderProgramManager &shadersAndPrograms =
        apiState.getShaderProgramManagerForCapture();
    const gl::ResourceMap<gl::Shader, gl::ShaderProgramID> &shaders =
        shadersAndPrograms.getShadersForCapture();
    const gl::ResourceMap<gl::Program, gl::ShaderProgramID> &programs =
        shadersAndPrograms.getProgramsForCapture();

    // Capture Program binary state. Use shader ID 1 as a temporary shader ID.
    gl::ShaderProgramID tempShaderID = {1};
    for (const auto &programIter : programs)
    {
        gl::ShaderProgramID id = {programIter.first};
        gl::Program *program   = programIter.second;

        // Get last compiled shader source.
        const auto &foundSources = cachedProgramSources.find(id);
        ASSERT(foundSources != cachedProgramSources.end());
        const ProgramSources &linkedSources = foundSources->second;

        // Unlinked programs don't have an executable. Thus they don't need to be linked.
        if (!program->isLinked())
        {
            continue;
        }

        cap(CaptureCreateProgram(replayState, true, id.value));

        // Compile with last linked sources.
        for (gl::ShaderType shaderType : program->getState().getLinkedShaderStages())
        {
            const std::string &sourceString = linkedSources[shaderType];
            const char *sourcePointer       = sourceString.c_str();

            // Compile and attach the temporary shader. Then free it immediately.
            cap(CaptureCreateShader(replayState, true, shaderType, tempShaderID.value));
            cap(CaptureShaderSource(replayState, true, tempShaderID, 1, &sourcePointer, nullptr));
            cap(CaptureCompileShader(replayState, true, tempShaderID));
            cap(CaptureAttachShader(replayState, true, id, tempShaderID));
            cap(CaptureDeleteShader(replayState, true, tempShaderID));
        }

        cap(CaptureLinkProgram(replayState, true, id));
    }

    // Handle shaders.
    for (const auto &shaderIter : shaders)
    {
        gl::ShaderProgramID id = {shaderIter.first};
        gl::Shader *shader     = shaderIter.second;
        cap(CaptureCreateShader(replayState, true, shader->getType(), id.value));

        std::string shaderSource  = shader->getSourceString();
        const char *sourcePointer = shaderSource.empty() ? nullptr : shaderSource.c_str();

        // This does not handle some more tricky situations like attaching shaders to a non-linked
        // program. Or attaching uncompiled shaders. Or attaching and then deleting a shader.
        // TODO(jmadill): Handle trickier program uses. http://anglebug.com/3662
        if (shader->isCompiled())
        {
            const auto &foundSources = cachedShaderSources.find(id);
            ASSERT(foundSources != cachedShaderSources.end());
            const std::string &capturedSource = foundSources->second;

            if (capturedSource != shaderSource)
            {
                ASSERT(!capturedSource.empty());
                sourcePointer = capturedSource.c_str();
            }

            cap(CaptureShaderSource(replayState, true, id, 1, &sourcePointer, nullptr));
            cap(CaptureCompileShader(replayState, true, id));
        }

        if (sourcePointer && (!shader->isCompiled() || sourcePointer != shaderSource.c_str()))
        {
            cap(CaptureShaderSource(replayState, true, id, 1, &sourcePointer, nullptr));
        }
    }

    // For now we assume the installed program executable is the same as the current program.
    // TODO(jmadill): Handle installed program executable. http://anglebug.com/3662
    if (apiState.getProgram())
    {
        cap(CaptureUseProgram(replayState, true, apiState.getProgram()->id()));
    }

    // TODO(http://anglebug.com/3662): ES 3.x objects.

    // Capture GL Context states.
    // TODO(http://anglebug.com/3662): Complete state capture.
    auto capCap = [cap, &replayState](GLenum capEnum, bool capValue) {
        if (capValue)
        {
            cap(CaptureEnable(replayState, true, capEnum));
        }
        else
        {
            cap(CaptureDisable(replayState, true, capEnum));
        }
    };

    // Rasterizer state. Missing ES 3.x features.
    // TODO(http://anglebug.com/3662): Complete state capture.
    const gl::RasterizerState &defaultRasterState = replayState.getRasterizerState();
    const gl::RasterizerState &currentRasterState = apiState.getRasterizerState();
    if (currentRasterState.cullFace != defaultRasterState.cullFace)
    {
        capCap(GL_CULL_FACE, currentRasterState.cullFace);
    }

    if (currentRasterState.cullMode != defaultRasterState.cullMode)
    {
        cap(CaptureCullFace(replayState, true, currentRasterState.cullMode));
    }

    if (currentRasterState.frontFace != defaultRasterState.frontFace)
    {
        cap(CaptureFrontFace(replayState, true, currentRasterState.frontFace));
    }

    // Depth/stencil state.
    const gl::DepthStencilState &defaultDSState = replayState.getDepthStencilState();
    const gl::DepthStencilState &currentDSState = apiState.getDepthStencilState();
    if (defaultDSState.depthFunc != currentDSState.depthFunc)
    {
        cap(CaptureDepthFunc(replayState, true, currentDSState.depthFunc));
    }

    if (defaultDSState.depthMask != currentDSState.depthMask)
    {
        cap(CaptureDepthMask(replayState, true, gl::ConvertToGLBoolean(currentDSState.depthMask)));
    }

    if (defaultDSState.depthTest != currentDSState.depthTest)
    {
        capCap(GL_DEPTH_TEST, currentDSState.depthTest);
    }

    if (defaultDSState.stencilTest != currentDSState.stencilTest)
    {
        capCap(GL_STENCIL_TEST, currentDSState.stencilTest);
    }

    if (defaultDSState.stencilFunc != currentDSState.stencilFunc ||
        defaultDSState.stencilMask != currentDSState.stencilMask || apiState.getStencilRef() != 0)
    {
        cap(CaptureStencilFuncSeparate(replayState, true, GL_FRONT, currentDSState.stencilFunc,
                                       apiState.getStencilRef(), currentDSState.stencilMask));
    }

    if (defaultDSState.stencilBackFunc != currentDSState.stencilBackFunc ||
        defaultDSState.stencilBackMask != currentDSState.stencilBackMask ||
        apiState.getStencilBackRef() != 0)
    {
        cap(CaptureStencilFuncSeparate(replayState, true, GL_BACK, currentDSState.stencilBackFunc,
                                       apiState.getStencilBackRef(),
                                       currentDSState.stencilBackMask));
    }

    if (defaultDSState.stencilFail != currentDSState.stencilFail ||
        defaultDSState.stencilPassDepthFail != currentDSState.stencilPassDepthFail ||
        defaultDSState.stencilPassDepthPass != currentDSState.stencilPassDepthPass)
    {
        cap(CaptureStencilOpSeparate(replayState, true, GL_FRONT, currentDSState.stencilFail,
                                     currentDSState.stencilPassDepthFail,
                                     currentDSState.stencilPassDepthPass));
    }

    if (defaultDSState.stencilBackFail != currentDSState.stencilBackFail ||
        defaultDSState.stencilBackPassDepthFail != currentDSState.stencilBackPassDepthFail ||
        defaultDSState.stencilBackPassDepthPass != currentDSState.stencilBackPassDepthPass)
    {
        cap(CaptureStencilOpSeparate(replayState, true, GL_BACK, currentDSState.stencilBackFail,
                                     currentDSState.stencilBackPassDepthFail,
                                     currentDSState.stencilBackPassDepthPass));
    }

    if (defaultDSState.stencilWritemask != currentDSState.stencilWritemask)
    {
        cap(CaptureStencilMaskSeparate(replayState, true, GL_FRONT,
                                       currentDSState.stencilWritemask));
    }

    if (defaultDSState.stencilBackWritemask != currentDSState.stencilBackWritemask)
    {
        cap(CaptureStencilMaskSeparate(replayState, true, GL_BACK,
                                       currentDSState.stencilBackWritemask));
    }

    // Blend state.
    const gl::BlendState &defaultBlendState = replayState.getBlendState();
    const gl::BlendState &currentBlendState = apiState.getBlendState();

    if (currentBlendState.blend != defaultBlendState.blend)
    {
        capCap(GL_BLEND, currentBlendState.blend);
    }

    if (currentBlendState.sourceBlendRGB != defaultBlendState.sourceBlendRGB ||
        currentBlendState.destBlendRGB != defaultBlendState.destBlendRGB ||
        currentBlendState.sourceBlendAlpha != defaultBlendState.sourceBlendAlpha ||
        currentBlendState.destBlendAlpha != defaultBlendState.destBlendAlpha)
    {
        cap(CaptureBlendFuncSeparate(
            replayState, true, currentBlendState.sourceBlendRGB, currentBlendState.destBlendRGB,
            currentBlendState.sourceBlendAlpha, currentBlendState.destBlendAlpha));
    }

    if (currentBlendState.blendEquationRGB != defaultBlendState.blendEquationRGB ||
        currentBlendState.blendEquationAlpha != defaultBlendState.blendEquationAlpha)
    {
        cap(CaptureBlendEquationSeparate(replayState, true, currentBlendState.blendEquationRGB,
                                         currentBlendState.blendEquationAlpha));
    }

    if (currentBlendState.colorMaskRed != defaultBlendState.colorMaskRed ||
        currentBlendState.colorMaskGreen != defaultBlendState.colorMaskGreen ||
        currentBlendState.colorMaskBlue != defaultBlendState.colorMaskBlue ||
        currentBlendState.colorMaskAlpha != defaultBlendState.colorMaskAlpha)
    {
        cap(CaptureColorMask(replayState, true,
                             gl::ConvertToGLBoolean(currentBlendState.colorMaskRed),
                             gl::ConvertToGLBoolean(currentBlendState.colorMaskGreen),
                             gl::ConvertToGLBoolean(currentBlendState.colorMaskBlue),
                             gl::ConvertToGLBoolean(currentBlendState.colorMaskAlpha)));
    }

    const gl::ColorF &currentBlendColor = apiState.getBlendColor();
    if (currentBlendColor != gl::ColorF())
    {
        cap(CaptureBlendColor(replayState, true, currentBlendColor.red, currentBlendColor.green,
                              currentBlendColor.blue, currentBlendColor.alpha));
    }

    // Pixel storage states.
    // TODO(jmadill): ES 3.x+ implementation. http://anglebug.com/3662
    if (currentPackState.alignment != apiState.getPackAlignment())
    {
        cap(CapturePixelStorei(replayState, true, GL_UNPACK_ALIGNMENT,
                               apiState.getPackAlignment()));
        currentPackState.alignment = apiState.getPackAlignment();
    }

    // Clear state. Missing ES 3.x features.
    // TODO(http://anglebug.com/3662): Complete state capture.
    const gl::ColorF &currentClearColor = apiState.getColorClearValue();
    if (currentClearColor != gl::ColorF())
    {
        cap(CaptureClearColor(replayState, true, currentClearColor.red, currentClearColor.green,
                              currentClearColor.blue, currentClearColor.alpha));
    }

    if (apiState.getDepthClearValue() != 1.0f)
    {
        cap(CaptureClearDepthf(replayState, true, apiState.getDepthClearValue()));
    }

    // Viewport / scissor / clipping planes.
    const gl::Rectangle &currentViewport = apiState.getViewport();
    if (currentViewport != gl::Rectangle())
    {
        cap(CaptureViewport(replayState, true, currentViewport.x, currentViewport.y,
                            currentViewport.width, currentViewport.height));
    }

    if (apiState.getNearPlane() != 0.0f || apiState.getFarPlane() != 1.0f)
    {
        cap(CaptureDepthRangef(replayState, true, apiState.getNearPlane(), apiState.getFarPlane()));
    }

    if (apiState.isScissorTestEnabled())
    {
        capCap(GL_SCISSOR_TEST, apiState.isScissorTestEnabled());
    }

    const gl::Rectangle &currentScissor = apiState.getScissor();
    if (currentScissor != gl::Rectangle())
    {
        cap(CaptureScissor(replayState, true, currentScissor.x, currentScissor.y,
                           currentScissor.width, currentScissor.height));
    }

    // Allow the replayState object to be destroyed conveniently.
    replayState.setBufferBinding(context, gl::BufferBinding::Array, nullptr);
}
}  // namespace

ParamCapture::ParamCapture() : type(ParamType::TGLenum), enumGroup(gl::GLenumGroup::DefaultGroup) {}

ParamCapture::ParamCapture(const char *nameIn, ParamType typeIn)
    : name(nameIn), type(typeIn), enumGroup(gl::GLenumGroup::DefaultGroup)
{}

ParamCapture::~ParamCapture() = default;

ParamCapture::ParamCapture(ParamCapture &&other)
    : type(ParamType::TGLenum), enumGroup(gl::GLenumGroup::DefaultGroup)
{
    *this = std::move(other);
}

ParamCapture &ParamCapture::operator=(ParamCapture &&other)
{
    std::swap(name, other.name);
    std::swap(type, other.type);
    std::swap(value, other.value);
    std::swap(enumGroup, other.enumGroup);
    std::swap(data, other.data);
    std::swap(arrayClientPointerIndex, other.arrayClientPointerIndex);
    std::swap(readBufferSizeBytes, other.readBufferSizeBytes);
    return *this;
}

ParamBuffer::ParamBuffer() {}

ParamBuffer::~ParamBuffer() = default;

ParamBuffer::ParamBuffer(ParamBuffer &&other)
{
    *this = std::move(other);
}

ParamBuffer &ParamBuffer::operator=(ParamBuffer &&other)
{
    std::swap(mParamCaptures, other.mParamCaptures);
    std::swap(mClientArrayDataParam, other.mClientArrayDataParam);
    std::swap(mReadBufferSize, other.mReadBufferSize);
    std::swap(mReturnValueCapture, other.mReturnValueCapture);
    return *this;
}

ParamCapture &ParamBuffer::getParam(const char *paramName, ParamType paramType, int index)
{
    ParamCapture &capture = mParamCaptures[index];
    ASSERT(capture.name == paramName);
    ASSERT(capture.type == paramType);
    return capture;
}

const ParamCapture &ParamBuffer::getParam(const char *paramName,
                                          ParamType paramType,
                                          int index) const
{
    return const_cast<ParamBuffer *>(this)->getParam(paramName, paramType, index);
}

void ParamBuffer::addParam(ParamCapture &&param)
{
    if (param.arrayClientPointerIndex != -1)
    {
        ASSERT(mClientArrayDataParam == -1);
        mClientArrayDataParam = static_cast<int>(mParamCaptures.size());
    }

    mReadBufferSize = std::max(param.readBufferSizeBytes, mReadBufferSize);
    mParamCaptures.emplace_back(std::move(param));
}

void ParamBuffer::addReturnValue(ParamCapture &&returnValue)
{
    mReturnValueCapture = std::move(returnValue);
}

ParamCapture &ParamBuffer::getClientArrayPointerParameter()
{
    ASSERT(hasClientArrayData());
    return mParamCaptures[mClientArrayDataParam];
}

CallCapture::CallCapture(gl::EntryPoint entryPointIn, ParamBuffer &&paramsIn)
    : entryPoint(entryPointIn), params(std::move(paramsIn))
{}

CallCapture::CallCapture(const std::string &customFunctionNameIn, ParamBuffer &&paramsIn)
    : entryPoint(gl::EntryPoint::Invalid),
      customFunctionName(customFunctionNameIn),
      params(std::move(paramsIn))
{}

CallCapture::~CallCapture() = default;

CallCapture::CallCapture(CallCapture &&other)
{
    *this = std::move(other);
}

CallCapture &CallCapture::operator=(CallCapture &&other)
{
    std::swap(entryPoint, other.entryPoint);
    std::swap(customFunctionName, other.customFunctionName);
    std::swap(params, other.params);
    return *this;
}

const char *CallCapture::name() const
{
    if (entryPoint == gl::EntryPoint::Invalid)
    {
        ASSERT(!customFunctionName.empty());
        return customFunctionName.c_str();
    }

    return gl::GetEntryPointName(entryPoint);
}

ReplayContext::ReplayContext(size_t readBufferSizebytes,
                             const gl::AttribArray<size_t> &clientArraysSizebytes)
{
    mReadBuffer.resize(readBufferSizebytes);

    for (uint32_t i = 0; i < clientArraysSizebytes.size(); i++)
    {
        mClientArraysBuffer[i].resize(clientArraysSizebytes[i]);
    }
}
ReplayContext::~ReplayContext() {}

FrameCapture::FrameCapture()
    : mEnabled(true),
      mClientVertexArrayMap{},
      mFrameIndex(0),
      mFrameStart(0),
      mFrameEnd(10),
      mClientArraySizes{},
      mReadBufferSize(0),
      mHasResourceType{}
{
    reset();

    std::string enabledFromEnv = angle::GetEnvironmentVar(kEnabledVarName);
    if (enabledFromEnv == "0")
    {
        mEnabled = false;
    }

    std::string pathFromEnv = angle::GetEnvironmentVar(kOutDirectoryVarName);
    if (pathFromEnv.empty())
    {
        mOutDirectory = GetDefaultOutDirectory();
    }
    else
    {
        mOutDirectory = pathFromEnv;
    }

    // Ensure the capture path ends with a slash.
    if (mOutDirectory.back() != '\\' && mOutDirectory.back() != '/')
    {
        mOutDirectory += '/';
    }

    std::string startFromEnv = angle::GetEnvironmentVar(kFrameStartVarName);
    if (!startFromEnv.empty())
    {
        mFrameStart = atoi(startFromEnv.c_str());
    }

    std::string endFromEnv = angle::GetEnvironmentVar(kFrameEndVarName);
    if (!endFromEnv.empty())
    {
        mFrameEnd = atoi(endFromEnv.c_str());
    }
}

FrameCapture::~FrameCapture() = default;

void FrameCapture::maybeCaptureClientData(const gl::Context *context, const CallCapture &call)
{
    switch (call.entryPoint)
    {
        case gl::EntryPoint::VertexAttribPointer:
        {
            // Get array location
            GLuint index = call.params.getParam("index", ParamType::TGLuint, 0).value.GLuintVal;

            if (call.params.hasClientArrayData())
            {
                mClientVertexArrayMap[index] = static_cast<int>(mFrameCalls.size());
            }
            else
            {
                mClientVertexArrayMap[index] = -1;
            }
            break;
        }

        case gl::EntryPoint::DrawArrays:
        {
            if (context->getStateCache().hasAnyActiveClientAttrib())
            {
                // Get counts from paramBuffer.
                GLint firstVertex =
                    call.params.getParam("first", ParamType::TGLint, 1).value.GLintVal;
                GLsizei drawCount =
                    call.params.getParam("count", ParamType::TGLsizei, 2).value.GLsizeiVal;
                captureClientArraySnapshot(context, firstVertex + drawCount, 1);
            }
            break;
        }

        case gl::EntryPoint::DrawElements:
        {
            if (context->getStateCache().hasAnyActiveClientAttrib())
            {
                GLsizei count =
                    call.params.getParam("count", ParamType::TGLsizei, 1).value.GLsizeiVal;
                gl::DrawElementsType drawElementsType =
                    call.params.getParam("typePacked", ParamType::TDrawElementsType, 2)
                        .value.DrawElementsTypeVal;
                const void *indices =
                    call.params.getParam("indices", ParamType::TvoidConstPointer, 3)
                        .value.voidConstPointerVal;

                gl::IndexRange indexRange;

                bool restart = context->getState().isPrimitiveRestartEnabled();

                gl::Buffer *elementArrayBuffer =
                    context->getState().getVertexArray()->getElementArrayBuffer();
                if (elementArrayBuffer)
                {
                    size_t offset = reinterpret_cast<size_t>(indices);
                    (void)elementArrayBuffer->getIndexRange(context, drawElementsType, offset,
                                                            count, restart, &indexRange);
                }
                else
                {
                    indexRange = gl::ComputeIndexRange(drawElementsType, indices, count, restart);
                }

                // index starts from 0
                captureClientArraySnapshot(context, indexRange.end + 1, 1);
            }
            break;
        }

        case gl::EntryPoint::CompileShader:
        {
            // Refresh the cached shader sources.
            gl::ShaderProgramID shaderID =
                call.params.getParam("shaderPacked", ParamType::TShaderProgramID, 0)
                    .value.ShaderProgramIDVal;
            const gl::Shader *shader       = context->getShader(shaderID);
            mCachedShaderSources[shaderID] = shader->getSourceString();
            break;
        }

        case gl::EntryPoint::LinkProgram:
        {
            // Refresh the cached program sources.
            gl::ShaderProgramID programID =
                call.params.getParam("programPacked", ParamType::TShaderProgramID, 0)
                    .value.ShaderProgramIDVal;
            const gl::Program *program       = context->getProgramResolveLink(programID);
            mCachedProgramSources[programID] = GetAttachedProgramSources(program);
            break;
        }

        default:
            break;
    }
}

void FrameCapture::captureCall(const gl::Context *context, CallCapture &&call)
{
    // Process client data snapshots.
    maybeCaptureClientData(context, call);

    mReadBufferSize = std::max(mReadBufferSize, call.params.getReadBufferSize());
    mFrameCalls.emplace_back(std::move(call));

    // Process resource ID updates.
    MaybeCaptureUpdateResourceIDs(&mFrameCalls);
}

void FrameCapture::captureClientArraySnapshot(const gl::Context *context,
                                              size_t vertexCount,
                                              size_t instanceCount)
{
    const gl::VertexArray *vao = context->getState().getVertexArray();

    // Capture client array data.
    for (size_t attribIndex : context->getStateCache().getActiveClientAttribsMask())
    {
        const gl::VertexAttribute &attrib = vao->getVertexAttribute(attribIndex);
        const gl::VertexBinding &binding  = vao->getVertexBinding(attrib.bindingIndex);

        int callIndex = mClientVertexArrayMap[attribIndex];

        if (callIndex != -1)
        {
            size_t count = vertexCount;

            if (binding.getDivisor() > 0)
            {
                count = rx::UnsignedCeilDivide(static_cast<uint32_t>(instanceCount),
                                               binding.getDivisor());
            }

            // The last capture element doesn't take up the full stride.
            size_t bytesToCapture = (count - 1) * binding.getStride() + attrib.format->pixelBytes;

            CallCapture &call   = mFrameCalls[callIndex];
            ParamCapture &param = call.params.getClientArrayPointerParameter();
            ASSERT(param.type == ParamType::TvoidConstPointer);

            ParamBuffer updateParamBuffer;
            updateParamBuffer.addValueParam<GLint>("arrayIndex", ParamType::TGLint,
                                                   static_cast<uint32_t>(attribIndex));

            ParamCapture updateMemory("pointer", ParamType::TvoidConstPointer);
            CaptureMemory(param.value.voidConstPointerVal, bytesToCapture, &updateMemory);
            updateParamBuffer.addParam(std::move(updateMemory));

            updateParamBuffer.addValueParam<GLuint64>("size", ParamType::TGLuint64, bytesToCapture);

            mFrameCalls.emplace_back("UpdateClientArrayPointer", std::move(updateParamBuffer));

            mClientArraySizes[attribIndex] =
                std::max(mClientArraySizes[attribIndex], bytesToCapture);
        }
    }
}

void FrameCapture::onEndFrame(const gl::Context *context)
{
    // Note that we currently capture before the start frame to collect shader and program sources.
    if (!mFrameCalls.empty() && mFrameIndex >= mFrameStart)
    {
        WriteCppReplay(mOutDirectory, context->id(), mFrameIndex, mFrameCalls, mSetupCalls);

        // Save the index files after the last frame.
        if (mFrameIndex == mFrameEnd)
        {
            WriteCppReplayIndexFiles(mOutDirectory, context->id(), mFrameStart, mFrameEnd,
                                     mReadBufferSize, mClientArraySizes, mHasResourceType);
        }
    }

    // Count resource IDs. This is also done on every frame. It could probably be done by checking
    // the GL state instead of the calls.
    for (const CallCapture &call : mFrameCalls)
    {
        for (const ParamCapture &param : call.params.getParamCaptures())
        {
            ResourceIDType idType = GetResourceIDTypeFromParamType(param.type);
            if (idType != ResourceIDType::InvalidEnum)
            {
                mHasResourceType.set(idType);
            }
        }
    }

    reset();
    mFrameIndex++;

    if (enabled() && mFrameIndex == mFrameStart)
    {
        mSetupCalls.clear();
        CaptureMidExecutionSetup(context, &mSetupCalls, mCachedShaderSources,
                                 mCachedProgramSources);
    }
}

DataCounters::DataCounters() = default;

DataCounters::~DataCounters() = default;

int DataCounters::getAndIncrement(gl::EntryPoint entryPoint, const std::string &paramName)
{
    Counter counterKey = {entryPoint, paramName};
    return mData[counterKey]++;
}

bool FrameCapture::enabled() const
{
    // Currently we will always do a capture up until the last frame. In the future we could improve
    // mid execution capture by only capturing between the start and end frames. The only necessary
    // reason we need to capture before the start is for attached program and shader sources.
    return mEnabled && mFrameIndex <= mFrameEnd;
}

void FrameCapture::replay(gl::Context *context)
{
    ReplayContext replayContext(mReadBufferSize, mClientArraySizes);
    for (const CallCapture &call : mFrameCalls)
    {
        INFO() << "frame index: " << mFrameIndex << " " << call.name();

        if (call.entryPoint == gl::EntryPoint::Invalid)
        {
            if (call.customFunctionName == "UpdateClientArrayPointer")
            {
                GLint arrayIndex =
                    call.params.getParam("arrayIndex", ParamType::TGLint, 0).value.GLintVal;
                ASSERT(arrayIndex < gl::MAX_VERTEX_ATTRIBS);

                const ParamCapture &pointerParam =
                    call.params.getParam("pointer", ParamType::TvoidConstPointer, 1);
                ASSERT(pointerParam.data.size() == 1);
                const void *pointer = pointerParam.data[0].data();

                size_t size = static_cast<size_t>(
                    call.params.getParam("size", ParamType::TGLuint64, 2).value.GLuint64Val);

                std::vector<uint8_t> &curClientArrayBuffer =
                    replayContext.getClientArraysBuffer()[arrayIndex];
                ASSERT(curClientArrayBuffer.size() >= size);
                memcpy(curClientArrayBuffer.data(), pointer, size);
            }
            continue;
        }

        ReplayCall(context, &replayContext, call);
    }
}

void FrameCapture::reset()
{
    mFrameCalls.clear();
    mSetupCalls.clear();
    mClientVertexArrayMap.fill(-1);

    // Do not reset replay-specific settings like the maximum read buffer size, client array sizes,
    // or the 'has seen' type map. We could refine this into per-frame and per-capture maximums if
    // necessary.
}

std::ostream &operator<<(std::ostream &os, const ParamCapture &capture)
{
    WriteParamTypeToStream(os, capture.type, capture.value);
    return os;
}

void CaptureMemory(const void *source, size_t size, ParamCapture *paramCapture)
{
    std::vector<uint8_t> data(size);
    memcpy(data.data(), source, size);
    paramCapture->data.emplace_back(std::move(data));
}

void CaptureString(const GLchar *str, ParamCapture *paramCapture)
{
    // include the '\0' suffix
    CaptureMemory(str, strlen(str) + 1, paramCapture);
}

gl::Program *GetLinkedProgramForCapture(const gl::State &glState, gl::ShaderProgramID handle)
{
    gl::Program *program = glState.getShaderProgramManagerForCapture().getProgram(handle);
    ASSERT(program->isLinked());
    return program;
}

void CaptureGetParameter(const gl::State &glState,
                         GLenum pname,
                         size_t typeSize,
                         ParamCapture *paramCapture)
{
    GLenum nativeType;
    unsigned int numParams;
    if (!gl::GetQueryParameterInfo(glState, pname, &nativeType, &numParams))
    {
        numParams = 1;
    }

    paramCapture->readBufferSizeBytes = typeSize * numParams;
}

void CaptureGenHandlesImpl(GLsizei n, GLuint *handles, ParamCapture *paramCapture)
{
    paramCapture->readBufferSizeBytes = sizeof(GLuint) * n;
    CaptureMemory(handles, paramCapture->readBufferSizeBytes, paramCapture);
}

template <>
void WriteParamValueToStream<ParamType::TGLboolean>(std::ostream &os, GLboolean value)
{
    switch (value)
    {
        case GL_TRUE:
            os << "GL_TRUE";
            break;
        case GL_FALSE:
            os << "GL_FALSE";
            break;
        default:
            os << "GL_INVALID_ENUM";
    }
}

template <>
void WriteParamValueToStream<ParamType::TvoidConstPointer>(std::ostream &os, const void *value)
{
    if (value == 0)
    {
        os << "nullptr";
    }
    else
    {
        os << "reinterpret_cast<const void *>("
           << static_cast<int>(reinterpret_cast<uintptr_t>(value)) << ")";
    }
}

template <>
void WriteParamValueToStream<ParamType::TGLDEBUGPROCKHR>(std::ostream &os, GLDEBUGPROCKHR value)
{}

template <>
void WriteParamValueToStream<ParamType::TGLDEBUGPROC>(std::ostream &os, GLDEBUGPROC value)
{}

template <>
void WriteParamValueToStream<ParamType::TBufferID>(std::ostream &os, gl::BufferID value)
{
    os << "gBufferMap[" << value.value << "]";
}

template <>
void WriteParamValueToStream<ParamType::TFenceNVID>(std::ostream &os, gl::FenceNVID value)
{
    os << "gFenceMap[" << value.value << "]";
}

template <>
void WriteParamValueToStream<ParamType::TFramebufferID>(std::ostream &os, gl::FramebufferID value)
{
    os << "gFramebufferMap[" << value.value << "]";
}

template <>
void WriteParamValueToStream<ParamType::TMemoryObjectID>(std::ostream &os, gl::MemoryObjectID value)
{
    os << "gMemoryObjectMap[" << value.value << "]";
}

template <>
void WriteParamValueToStream<ParamType::TPathID>(std::ostream &os, gl::PathID value)
{
    os << "gPathMap[" << value.value << "]";
}

template <>
void WriteParamValueToStream<ParamType::TProgramPipelineID>(std::ostream &os,
                                                            gl::ProgramPipelineID value)
{
    os << "gProgramPipelineMap[" << value.value << "]";
}

template <>
void WriteParamValueToStream<ParamType::TQueryID>(std::ostream &os, gl::QueryID value)
{
    os << "gQueryMap[" << value.value << "]";
}

template <>
void WriteParamValueToStream<ParamType::TRenderbufferID>(std::ostream &os, gl::RenderbufferID value)
{
    os << "gRenderbufferMap[" << value.value << "]";
}

template <>
void WriteParamValueToStream<ParamType::TSamplerID>(std::ostream &os, gl::SamplerID value)
{
    os << "gSamplerMap[" << value.value << "]";
}

template <>
void WriteParamValueToStream<ParamType::TSemaphoreID>(std::ostream &os, gl::SemaphoreID value)
{
    os << "gSempahoreMap[" << value.value << "]";
}

template <>
void WriteParamValueToStream<ParamType::TShaderProgramID>(std::ostream &os,
                                                          gl::ShaderProgramID value)
{
    os << "gShaderProgramMap[" << value.value << "]";
}

template <>
void WriteParamValueToStream<ParamType::TTextureID>(std::ostream &os, gl::TextureID value)
{
    os << "gTextureMap[" << value.value << "]";
}

template <>
void WriteParamValueToStream<ParamType::TTransformFeedbackID>(std::ostream &os,
                                                              gl::TransformFeedbackID value)
{
    os << "gTransformFeedbackMap[" << value.value << "]";
}

template <>
void WriteParamValueToStream<ParamType::TVertexArrayID>(std::ostream &os, gl::VertexArrayID value)
{
    os << "gVertexArrayMap[" << value.value << "]";
}

#endif  // ANGLE_CAPTURE_ENABLED

}  // namespace angle<|MERGE_RESOLUTION|>--- conflicted
+++ resolved
@@ -25,12 +25,6 @@
 #include "libANGLE/queryconversions.h"
 #include "libANGLE/queryutils.h"
 
-<<<<<<< HEAD
-#ifdef ANGLE_PLATFORM_ANDROID
-#    define ANGLE_CAPTURE_PATH ("/sdcard/Android/data/" + CurrentAPKName() + "/")
-
-std::string CurrentAPKName()
-=======
 #if !ANGLE_CAPTURE_ENABLED
 #    error Frame capture must be enbled to include this file.
 #endif  // !ANGLE_CAPTURE_ENABLED
@@ -38,7 +32,6 @@
 namespace angle
 {
 namespace
->>>>>>> 0bb42e09
 {
 std::string GetDefaultOutDirectory()
 {
@@ -78,25 +71,6 @@
 
 struct FmtCapturePrefix
 {
-<<<<<<< HEAD
-#if !ANGLE_CAPTURE_ENABLED
-FrameCapture::FrameCapture()  = default;
-FrameCapture::~FrameCapture() = default;
-void FrameCapture::captureCall(const gl::Context *context, CallCapture &&call)
-{
-    // Do nothing.
-}
-void FrameCapture::onEndFrame(const gl::Context *context)
-{
-    // Do nothing.
-}
-CallCapture::~CallCapture()   = default;
-ParamBuffer::~ParamBuffer()   = default;
-ParamCapture::~ParamCapture() = default;
-
-#else  // !ANGLE_CAPTURE_ENABLED
-namespace
-=======
     FmtCapturePrefix(int contextIdIn) : contextId(contextIdIn) {}
     int contextId;
 };
@@ -117,7 +91,6 @@
 };
 
 std::ostream &operator<<(std::ostream &os, const FmtReplayFunction &fmt)
->>>>>>> 0bb42e09
 {
     os << "ReplayContext" << fmt.contextId << "Frame" << fmt.frameIndex << "()";
     return os;
@@ -2248,7 +2221,4 @@
 {
     os << "gVertexArrayMap[" << value.value << "]";
 }
-
-#endif  // ANGLE_CAPTURE_ENABLED
-
 }  // namespace angle