//
// Copyright 2014 The ANGLE Project Authors. All rights reserved.
// Use of this source code is governed by a BSD-style license that can be
// found in the LICENSE file.
//

// State.cpp: Implements the State class, encapsulating raw GL state.

#include "libANGLE/State.h"

#include <string.h>
#include <limits>

#include "common/bitset_utils.h"
#include "common/mathutil.h"
#include "common/matrix_utils.h"
#include "libANGLE/Buffer.h"
#include "libANGLE/Caps.h"
#include "libANGLE/Context.h"
#include "libANGLE/Debug.h"
#include "libANGLE/Framebuffer.h"
#include "libANGLE/FramebufferAttachment.h"
#include "libANGLE/Query.h"
#include "libANGLE/VertexArray.h"
#include "libANGLE/formatutils.h"
#include "libANGLE/queryconversions.h"
#include "libANGLE/queryutils.h"
#include "libANGLE/renderer/ContextImpl.h"
#include "libANGLE/renderer/TextureImpl.h"

namespace gl
{

namespace
{
bool GetAlternativeQueryType(QueryType type, QueryType *alternativeType)
{
    switch (type)
    {
        case QueryType::AnySamples:
            *alternativeType = QueryType::AnySamplesConservative;
            return true;
        case QueryType::AnySamplesConservative:
            *alternativeType = QueryType::AnySamples;
            return true;
        default:
            return false;
    }
}

// Mapping from a buffer binding type to a dirty bit type.
constexpr angle::PackedEnumMap<BufferBinding, size_t> kBufferBindingDirtyBits = {{
    {BufferBinding::AtomicCounter, State::DIRTY_BIT_ATOMIC_COUNTER_BUFFER_BINDING},
    {BufferBinding::DispatchIndirect, State::DIRTY_BIT_DISPATCH_INDIRECT_BUFFER_BINDING},
    {BufferBinding::DrawIndirect, State::DIRTY_BIT_DRAW_INDIRECT_BUFFER_BINDING},
    {BufferBinding::PixelPack, State::DIRTY_BIT_PACK_BUFFER_BINDING},
    {BufferBinding::PixelUnpack, State::DIRTY_BIT_UNPACK_BUFFER_BINDING},
    {BufferBinding::ShaderStorage, State::DIRTY_BIT_SHADER_STORAGE_BUFFER_BINDING},
    {BufferBinding::Uniform, State::DIRTY_BIT_UNIFORM_BUFFER_BINDINGS},
}};

// Returns a buffer binding function depending on if a dirty bit is set.
template <BufferBinding Target>
constexpr std::pair<BufferBinding, State::BufferBindingSetter> GetBufferBindingSetter()
{
    return std::make_pair(Target, kBufferBindingDirtyBits[Target] != 0
                                      ? &State::setGenericBufferBindingWithBit<Target>
                                      : &State::setGenericBufferBinding<Target>);
}

template <typename T>
using ContextStateMember = T *(State::*);

template <typename T>
T *AllocateOrGetSharedResourceManager(const State *shareContextState, ContextStateMember<T> member)
{
    if (shareContextState)
    {
        T *resourceManager = (*shareContextState).*member;
        resourceManager->addRef();
        return resourceManager;
    }
    else
    {
        return new T();
    }
}

TextureManager *AllocateOrGetSharedTextureManager(const State *shareContextState,
                                                  TextureManager *shareTextures,
                                                  ContextStateMember<TextureManager> member)
{
    if (shareContextState)
    {
        TextureManager *textureManager = (*shareContextState).*member;
        ASSERT(shareTextures == nullptr || textureManager == shareTextures);
        textureManager->addRef();
        return textureManager;
    }
    else if (shareTextures)
    {
        TextureManager *textureManager = shareTextures;
        textureManager->addRef();
        return textureManager;
    }
    else
    {
        return new TextureManager();
    }
}

// TODO(https://anglebug.com/3889): Remove this helper function after blink and chromium part
// refactory done.
bool IsTextureCompatibleWithSampler(TextureType texture, TextureType sampler)
{
    if (sampler == texture)
    {
        return true;
    }

    if (sampler == TextureType::VideoImage)
    {
        if (texture == TextureType::VideoImage || texture == TextureType::_2D)
        {
            return true;
        }
    }

    return false;
}

int gIDCounter = 1;
}  // namespace

template <typename BindingT, typename... ArgsT>
ANGLE_INLINE void UpdateNonTFBufferBinding(const Context *context,
                                           BindingT *binding,
                                           Buffer *buffer,
                                           ArgsT... args)
{
    Buffer *oldBuffer = binding->get();
    if (oldBuffer)
    {
        oldBuffer->onNonTFBindingChanged(-1);
        oldBuffer->release(context);
    }
    binding->assign(buffer, args...);
    if (buffer)
    {
        buffer->addRef();
        buffer->onNonTFBindingChanged(1);
    }
}

template <typename BindingT, typename... ArgsT>
void UpdateTFBufferBinding(const Context *context, BindingT *binding, bool indexed, ArgsT... args)
{
    if (binding->get())
        (*binding)->onTFBindingChanged(context, false, indexed);
    binding->set(context, args...);
    if (binding->get())
        (*binding)->onTFBindingChanged(context, true, indexed);
}

void UpdateBufferBinding(const Context *context,
                         BindingPointer<Buffer> *binding,
                         Buffer *buffer,
                         BufferBinding target)
{
    if (target == BufferBinding::TransformFeedback)
    {
        UpdateTFBufferBinding(context, binding, false, buffer);
    }
    else
    {
        UpdateNonTFBufferBinding(context, binding, buffer);
    }
}

void UpdateIndexedBufferBinding(const Context *context,
                                OffsetBindingPointer<Buffer> *binding,
                                Buffer *buffer,
                                BufferBinding target,
                                GLintptr offset,
                                GLsizeiptr size)
{
    if (target == BufferBinding::TransformFeedback)
    {
        UpdateTFBufferBinding(context, binding, true, buffer, offset, size);
    }
    else
    {
        UpdateNonTFBufferBinding(context, binding, buffer, offset, size);
    }
}

// These template functions must be defined before they are instantiated in kBufferSetters.
template <BufferBinding Target>
void State::setGenericBufferBindingWithBit(const Context *context, Buffer *buffer)
{
    UpdateNonTFBufferBinding(context, &mBoundBuffers[Target], buffer);
    mDirtyBits.set(kBufferBindingDirtyBits[Target]);
}

template <BufferBinding Target>
void State::setGenericBufferBinding(const Context *context, Buffer *buffer)
{
    UpdateNonTFBufferBinding(context, &mBoundBuffers[Target], buffer);
}

template <>
void State::setGenericBufferBinding<BufferBinding::TransformFeedback>(const Context *context,
                                                                      Buffer *buffer)
{
    UpdateTFBufferBinding(context, &mBoundBuffers[BufferBinding::TransformFeedback], false, buffer);
}

template <>
void State::setGenericBufferBinding<BufferBinding::ElementArray>(const Context *context,
                                                                 Buffer *buffer)
{
    Buffer *oldBuffer = mVertexArray->mState.mElementArrayBuffer.get();
    if (oldBuffer)
    {
        oldBuffer->removeObserver(&mVertexArray->mState.mElementArrayBuffer);
        oldBuffer->onNonTFBindingChanged(-1);
        oldBuffer->release(context);
    }
    mVertexArray->mState.mElementArrayBuffer.assign(buffer);
    if (buffer)
    {
        buffer->addObserver(&mVertexArray->mState.mElementArrayBuffer);
        buffer->onNonTFBindingChanged(1);
        buffer->addRef();
    }
    mVertexArray->mDirtyBits.set(VertexArray::DIRTY_BIT_ELEMENT_ARRAY_BUFFER);
    mVertexArray->mIndexRangeCache.invalidate();
    mDirtyObjects.set(DIRTY_OBJECT_VERTEX_ARRAY);
}

const angle::PackedEnumMap<BufferBinding, State::BufferBindingSetter> State::kBufferSetters = {{
    GetBufferBindingSetter<BufferBinding::Array>(),
    GetBufferBindingSetter<BufferBinding::AtomicCounter>(),
    GetBufferBindingSetter<BufferBinding::CopyRead>(),
    GetBufferBindingSetter<BufferBinding::CopyWrite>(),
    GetBufferBindingSetter<BufferBinding::DispatchIndirect>(),
    GetBufferBindingSetter<BufferBinding::DrawIndirect>(),
    GetBufferBindingSetter<BufferBinding::ElementArray>(),
    GetBufferBindingSetter<BufferBinding::PixelPack>(),
    GetBufferBindingSetter<BufferBinding::PixelUnpack>(),
    GetBufferBindingSetter<BufferBinding::ShaderStorage>(),
    GetBufferBindingSetter<BufferBinding::TransformFeedback>(),
    GetBufferBindingSetter<BufferBinding::Uniform>(),
}};

ActiveTexturesCache::ActiveTexturesCache() : mTextures{} {}

ActiveTexturesCache::~ActiveTexturesCache()
{
    ASSERT(empty());
}

void ActiveTexturesCache::clear(ContextID contextID)
{
    for (size_t textureIndex = 0; textureIndex < mTextures.size(); ++textureIndex)
    {
        reset(contextID, textureIndex);
    }
}

bool ActiveTexturesCache::empty() const
{
    for (Texture *texture : mTextures)
    {
        if (texture)
        {
            return false;
        }
    }

    return true;
}

ANGLE_INLINE void ActiveTexturesCache::reset(ContextID contextID, size_t textureIndex)
{
    if (mTextures[textureIndex])
    {
        mTextures[textureIndex]->onUnbindAsSamplerTexture(contextID);
        mTextures[textureIndex] = nullptr;
    }
}

ANGLE_INLINE void ActiveTexturesCache::set(ContextID contextID,
                                           size_t textureIndex,
                                           Texture *texture)
{
    // We don't call reset() here to avoid setting nullptr before rebind.
    if (mTextures[textureIndex])
    {
        mTextures[textureIndex]->onUnbindAsSamplerTexture(contextID);
    }

    ASSERT(texture);
    texture->onBindAsSamplerTexture(contextID);
    mTextures[textureIndex] = texture;
}

State::State(const State *shareContextState,
             TextureManager *shareTextures,
             const OverlayType *overlay,
             const EGLenum clientType,
             const Version &clientVersion,
             bool debug,
             bool bindGeneratesResource,
             bool clientArraysEnabled,
             bool robustResourceInit,
             bool programBinaryCacheEnabled,
             EGLenum contextPriority)
    : mID(gIDCounter++),
      mClientType(clientType),
      mContextPriority(contextPriority),
      mClientVersion(clientVersion),
      mBufferManager(AllocateOrGetSharedResourceManager(shareContextState, &State::mBufferManager)),
      mShaderProgramManager(
          AllocateOrGetSharedResourceManager(shareContextState, &State::mShaderProgramManager)),
      mTextureManager(AllocateOrGetSharedTextureManager(shareContextState,
                                                        shareTextures,
                                                        &State::mTextureManager)),
      mRenderbufferManager(
          AllocateOrGetSharedResourceManager(shareContextState, &State::mRenderbufferManager)),
      mSamplerManager(
          AllocateOrGetSharedResourceManager(shareContextState, &State::mSamplerManager)),
      mSyncManager(AllocateOrGetSharedResourceManager(shareContextState, &State::mSyncManager)),
      mFramebufferManager(new FramebufferManager()),
      mProgramPipelineManager(new ProgramPipelineManager()),
      mMemoryObjectManager(
          AllocateOrGetSharedResourceManager(shareContextState, &State::mMemoryObjectManager)),
      mSemaphoreManager(
          AllocateOrGetSharedResourceManager(shareContextState, &State::mSemaphoreManager)),
      mMaxDrawBuffers(0),
      mMaxCombinedTextureImageUnits(0),
      mDepthClearValue(0),
      mStencilClearValue(0),
      mScissorTest(false),
      mSampleAlphaToCoverage(false),
      mSampleCoverage(false),
      mSampleCoverageValue(0),
      mSampleCoverageInvert(false),
      mSampleMask(false),
      mMaxSampleMaskWords(0),
      mStencilRef(0),
      mStencilBackRef(0),
      mLineWidth(0),
      mGenerateMipmapHint(GL_NONE),
      mFragmentShaderDerivativeHint(GL_NONE),
      mBindGeneratesResource(bindGeneratesResource),
      mClientArraysEnabled(clientArraysEnabled),
      mNearZ(0),
      mFarZ(0),
      mReadFramebuffer(nullptr),
      mDrawFramebuffer(nullptr),
      mProgram(nullptr),
      mExecutable(nullptr),
      mProvokingVertex(gl::ProvokingVertexConvention::LastVertexConvention),
      mVertexArray(nullptr),
      mActiveSampler(0),
      mTexturesIncompatibleWithSamplers(0),
      mPrimitiveRestart(false),
      mDebug(debug),
      mMultiSampling(false),
      mSampleAlphaToOne(false),
      mFramebufferSRGB(true),
      mRobustResourceInit(robustResourceInit),
      mProgramBinaryCacheEnabled(programBinaryCacheEnabled),
      mTextureRectangleEnabled(true),
      mMaxShaderCompilerThreads(std::numeric_limits<GLuint>::max()),
      mOverlay(overlay),
      mNoSimultaneousConstantColorAndAlphaBlendFunc(false)
{}

State::~State() {}

void State::initialize(Context *context)
{
    const Caps &caps                   = context->getCaps();
    const Extensions &extensions       = context->getExtensions();
    const Extensions &nativeExtensions = context->getImplementation()->getNativeExtensions();
    const Version &clientVersion       = context->getClientVersion();

    mMaxDrawBuffers               = static_cast<GLuint>(caps.maxDrawBuffers);
    mMaxCombinedTextureImageUnits = static_cast<GLuint>(caps.maxCombinedTextureImageUnits);

    setColorClearValue(0.0f, 0.0f, 0.0f, 0.0f);

    mDepthClearValue   = 1.0f;
    mStencilClearValue = 0;

    mScissorTest    = false;
    mScissor.x      = 0;
    mScissor.y      = 0;
    mScissor.width  = 0;
    mScissor.height = 0;

    mBlendColor.red   = 0;
    mBlendColor.green = 0;
    mBlendColor.blue  = 0;
    mBlendColor.alpha = 0;

    mStencilRef     = 0;
    mStencilBackRef = 0;

    mSampleCoverage       = false;
    mSampleCoverageValue  = 1.0f;
    mSampleCoverageInvert = false;

    mMaxSampleMaskWords = static_cast<GLuint>(caps.maxSampleMaskWords);
    mSampleMask         = false;
    mSampleMaskValues.fill(~GLbitfield(0));

    mGenerateMipmapHint           = GL_DONT_CARE;
    mFragmentShaderDerivativeHint = GL_DONT_CARE;

    mLineWidth = 1.0f;

    mViewport.x      = 0;
    mViewport.y      = 0;
    mViewport.width  = 0;
    mViewport.height = 0;
    mNearZ           = 0.0f;
    mFarZ            = 1.0f;

    mActiveSampler = 0;

    mVertexAttribCurrentValues.resize(caps.maxVertexAttributes);

    // Set all indexes in state attributes type mask to float (default)
    for (int i = 0; i < MAX_VERTEX_ATTRIBS; i++)
    {
        SetComponentTypeMask(ComponentType::Float, i, &mCurrentValuesTypeMask);
    }

    mUniformBuffers.resize(caps.maxUniformBufferBindings);

    mSamplerTextures[TextureType::_2D].resize(caps.maxCombinedTextureImageUnits);
    mSamplerTextures[TextureType::CubeMap].resize(caps.maxCombinedTextureImageUnits);
    if (clientVersion >= Version(3, 0) || nativeExtensions.texture3DOES)
    {
        mSamplerTextures[TextureType::_3D].resize(caps.maxCombinedTextureImageUnits);
    }
    if (clientVersion >= Version(3, 0))
    {
        mSamplerTextures[TextureType::_2DArray].resize(caps.maxCombinedTextureImageUnits);
    }
    if (clientVersion >= Version(3, 1) || nativeExtensions.textureMultisample)
    {
        mSamplerTextures[TextureType::_2DMultisample].resize(caps.maxCombinedTextureImageUnits);
    }
    if (clientVersion >= Version(3, 1))
    {
        mSamplerTextures[TextureType::_2DMultisampleArray].resize(
            caps.maxCombinedTextureImageUnits);

        mAtomicCounterBuffers.resize(caps.maxAtomicCounterBufferBindings);
        mShaderStorageBuffers.resize(caps.maxShaderStorageBufferBindings);
        mImageUnits.resize(caps.maxImageUnits);
    }
    if (nativeExtensions.textureRectangle)
    {
        mSamplerTextures[TextureType::Rectangle].resize(caps.maxCombinedTextureImageUnits);
    }
    if (nativeExtensions.eglImageExternalOES || nativeExtensions.eglStreamConsumerExternalNV)
    {
        mSamplerTextures[TextureType::External].resize(caps.maxCombinedTextureImageUnits);
    }
    if (nativeExtensions.webglVideoTexture)
    {
        mSamplerTextures[TextureType::VideoImage].resize(caps.maxCombinedTextureImageUnits);
    }
    mCompleteTextureBindings.reserve(caps.maxCombinedTextureImageUnits);
    for (int32_t textureIndex = 0; textureIndex < caps.maxCombinedTextureImageUnits; ++textureIndex)
    {
        mCompleteTextureBindings.emplace_back(context, textureIndex);
    }

    mSamplers.resize(caps.maxCombinedTextureImageUnits);

    for (QueryType type : angle::AllEnums<QueryType>())
    {
        mActiveQueries[type].set(context, nullptr);
    }

    mProgram    = nullptr;
    mExecutable = nullptr;

    mReadFramebuffer = nullptr;
    mDrawFramebuffer = nullptr;

    mPrimitiveRestart = false;

    mDebug.setMaxLoggedMessages(extensions.maxDebugLoggedMessages);

    mMultiSampling    = true;
    mSampleAlphaToOne = false;

    mCoverageModulation = GL_NONE;

    mNoSimultaneousConstantColorAndAlphaBlendFunc =
        context->getLimitations().noSimultaneousConstantColorAndAlphaBlendFunc ||
        context->getExtensions().webglCompatibility;

    // GLES1 emulation: Initialize state for GLES1 if version applies
    // TODO(http://anglebug.com/3745): When on desktop client only do this in compatibility profile
    if (clientVersion < Version(2, 0) || mClientType == EGL_OPENGL_API)
    {
        mGLES1State.initialize(context, this);
    }
}

void State::reset(const Context *context)
{
    mActiveTexturesCache.clear(mID);

    for (auto &bindingVec : mSamplerTextures)
    {
        for (size_t textureIdx = 0; textureIdx < bindingVec.size(); textureIdx++)
        {
            bindingVec[textureIdx].set(context, nullptr);
        }
    }
    for (size_t samplerIdx = 0; samplerIdx < mSamplers.size(); samplerIdx++)
    {
        mSamplers[samplerIdx].set(context, nullptr);
    }

    for (auto &imageUnit : mImageUnits)
    {
        imageUnit.texture.set(context, nullptr);
        imageUnit.level   = 0;
        imageUnit.layered = false;
        imageUnit.layer   = 0;
        imageUnit.access  = GL_READ_ONLY;
        imageUnit.format  = GL_R32UI;
    }

    mRenderbuffer.set(context, nullptr);

    for (auto type : angle::AllEnums<BufferBinding>())
    {
        UpdateBufferBinding(context, &mBoundBuffers[type], nullptr, type);
    }

    if (mProgram)
    {
        mProgram->release(context);
    }
    mProgram = nullptr;
    mProgramPipeline.set(context, nullptr);
    mExecutable = nullptr;

    if (mTransformFeedback.get())
        mTransformFeedback->onBindingChanged(context, false);
    mTransformFeedback.set(context, nullptr);

    for (QueryType type : angle::AllEnums<QueryType>())
    {
        mActiveQueries[type].set(context, nullptr);
    }

    for (auto &buf : mUniformBuffers)
    {
        UpdateIndexedBufferBinding(context, &buf, nullptr, BufferBinding::Uniform, 0, 0);
    }

    for (auto &buf : mAtomicCounterBuffers)
    {
        UpdateIndexedBufferBinding(context, &buf, nullptr, BufferBinding::AtomicCounter, 0, 0);
    }

    for (auto &buf : mShaderStorageBuffers)
    {
        UpdateIndexedBufferBinding(context, &buf, nullptr, BufferBinding::ShaderStorage, 0, 0);
    }

    mClipDistancesEnabled.reset();

    mClipDistancesEnabled.reset();

    setAllDirtyBits();
}

ANGLE_INLINE void State::unsetActiveTextures(ActiveTextureMask textureMask)
{
    // Unset any relevant bound textures.
    for (size_t textureIndex : textureMask)
    {
        mActiveTexturesCache.reset(mID, textureIndex);
        mCompleteTextureBindings[textureIndex].reset();
    }
}

ANGLE_INLINE void State::updateActiveTextureState(const Context *context,
                                                  size_t textureIndex,
                                                  const Sampler *sampler,
                                                  Texture *texture)
{
    if (!texture->isSamplerComplete(context, sampler))
    {
        mActiveTexturesCache.reset(mID, textureIndex);
    }
    else
    {
        mActiveTexturesCache.set(mID, textureIndex, texture);

        if (texture->hasAnyDirtyBit())
        {
            setTextureDirty(textureIndex);
        }

        if (mRobustResourceInit && texture->initState() == InitState::MayNeedInit)
        {
            mDirtyObjects.set(DIRTY_OBJECT_TEXTURES_INIT);
        }
    }

    if (mProgram)
    {
        const SamplerState &samplerState =
            sampler ? sampler->getSamplerState() : texture->getSamplerState();
        mTexturesIncompatibleWithSamplers[textureIndex] =
            !texture->getTextureState().compatibleWithSamplerFormat(
                mExecutable->getSamplerFormatForTextureUnitIndex(textureIndex), samplerState);
    }
    else
    {
        mTexturesIncompatibleWithSamplers[textureIndex] = false;
    }

    mDirtyBits.set(DIRTY_BIT_TEXTURE_BINDINGS);
}

ANGLE_INLINE void State::updateActiveTexture(const Context *context,
                                             size_t textureIndex,
                                             Texture *texture)
{
    const Sampler *sampler = mSamplers[textureIndex].get();

    mCompleteTextureBindings[textureIndex].bind(texture);

    if (!texture)
    {
        mActiveTexturesCache.reset(mID, textureIndex);
        mDirtyBits.set(DIRTY_BIT_TEXTURE_BINDINGS);
        return;
    }

    updateActiveTextureState(context, textureIndex, sampler, texture);
}

ANGLE_INLINE bool State::hasConstantColor(GLenum sourceRGB, GLenum destRGB) const
{
    return sourceRGB == GL_CONSTANT_COLOR || sourceRGB == GL_ONE_MINUS_CONSTANT_COLOR ||
           destRGB == GL_CONSTANT_COLOR || destRGB == GL_ONE_MINUS_CONSTANT_COLOR;
}

ANGLE_INLINE bool State::hasConstantAlpha(GLenum sourceRGB, GLenum destRGB) const
{
    return sourceRGB == GL_CONSTANT_ALPHA || sourceRGB == GL_ONE_MINUS_CONSTANT_ALPHA ||
           destRGB == GL_CONSTANT_ALPHA || destRGB == GL_ONE_MINUS_CONSTANT_ALPHA;
}

const RasterizerState &State::getRasterizerState() const
{
    return mRasterizer;
}

const DepthStencilState &State::getDepthStencilState() const
{
    return mDepthStencil;
}

void State::setColorClearValue(float red, float green, float blue, float alpha)
{
    mColorClearValue.red   = red;
    mColorClearValue.green = green;
    mColorClearValue.blue  = blue;
    mColorClearValue.alpha = alpha;
    mDirtyBits.set(DIRTY_BIT_CLEAR_COLOR);
}

void State::setDepthClearValue(float depth)
{
    mDepthClearValue = depth;
    mDirtyBits.set(DIRTY_BIT_CLEAR_DEPTH);
}

void State::setStencilClearValue(int stencil)
{
    mStencilClearValue = stencil;
    mDirtyBits.set(DIRTY_BIT_CLEAR_STENCIL);
}

void State::setColorMask(bool red, bool green, bool blue, bool alpha)
{
    for (BlendState &blendState : mBlendStateArray)
    {
        blendState.colorMaskRed   = red;
        blendState.colorMaskGreen = green;
        blendState.colorMaskBlue  = blue;
        blendState.colorMaskAlpha = alpha;
    }
    mDirtyBits.set(DIRTY_BIT_COLOR_MASK);
}

void State::setColorMaskIndexed(bool red, bool green, bool blue, bool alpha, GLuint index)
{
    ASSERT(index < mBlendStateArray.size());
    mBlendStateArray[index].colorMaskRed   = red;
    mBlendStateArray[index].colorMaskGreen = green;
    mBlendStateArray[index].colorMaskBlue  = blue;
    mBlendStateArray[index].colorMaskAlpha = alpha;
    mDirtyBits.set(DIRTY_BIT_COLOR_MASK);
}

bool State::allActiveDrawBufferChannelsMasked() const
{
    for (size_t drawBufferIndex : mDrawFramebuffer->getDrawBufferMask())
    {
        const BlendState &blendState = mBlendStateArray[drawBufferIndex];
        if (blendState.colorMaskRed || blendState.colorMaskGreen || blendState.colorMaskBlue ||
            blendState.colorMaskAlpha)
        {
            return false;
        }
    }
    return true;
}

bool State::anyActiveDrawBufferChannelMasked() const
{
    for (size_t drawBufferIndex : mDrawFramebuffer->getDrawBufferMask())
    {
        const BlendState &blendState = mBlendStateArray[drawBufferIndex];
        if (!(blendState.colorMaskRed && blendState.colorMaskGreen && blendState.colorMaskBlue &&
              blendState.colorMaskAlpha))
        {
            return true;
        }
    }
    return false;
}

void State::setDepthMask(bool mask)
{
    if (mDepthStencil.depthMask != mask)
    {
        mDepthStencil.depthMask = mask;
        mDirtyBits.set(DIRTY_BIT_DEPTH_MASK);
    }
}

void State::setRasterizerDiscard(bool enabled)
{
    mRasterizer.rasterizerDiscard = enabled;
    mDirtyBits.set(DIRTY_BIT_RASTERIZER_DISCARD_ENABLED);
}

void State::setCullFace(bool enabled)
{
    mRasterizer.cullFace = enabled;
    mDirtyBits.set(DIRTY_BIT_CULL_FACE_ENABLED);
}

void State::setCullMode(CullFaceMode mode)
{
    mRasterizer.cullMode = mode;
    mDirtyBits.set(DIRTY_BIT_CULL_FACE);
}

void State::setFrontFace(GLenum front)
{
    mRasterizer.frontFace = front;
    mDirtyBits.set(DIRTY_BIT_FRONT_FACE);
}

void State::setDepthTest(bool enabled)
{
    if (mDepthStencil.depthTest != enabled)
    {
        mDepthStencil.depthTest = enabled;
        mDirtyBits.set(DIRTY_BIT_DEPTH_TEST_ENABLED);
    }
}

void State::setDepthFunc(GLenum depthFunc)
{
    if (mDepthStencil.depthFunc != depthFunc)
    {
        mDepthStencil.depthFunc = depthFunc;
        mDirtyBits.set(DIRTY_BIT_DEPTH_FUNC);
    }
}

void State::setDepthRange(float zNear, float zFar)
{
    if (mNearZ != zNear || mFarZ != zFar)
    {
        mNearZ = zNear;
        mFarZ  = zFar;
        mDirtyBits.set(DIRTY_BIT_DEPTH_RANGE);
    }
}

void State::setBlend(bool enabled)
{
    for (BlendState &blendState : mBlendStateArray)
    {
        blendState.blend = enabled;
    }
    enabled ? mBlendEnabledDrawBuffers.set() : mBlendEnabledDrawBuffers.reset();
    mDirtyBits.set(DIRTY_BIT_BLEND_ENABLED);
}

void State::setBlendIndexed(bool enabled, GLuint index)
{
    ASSERT(index < mBlendStateArray.size());
    mBlendStateArray[index].blend = enabled;
    mBlendEnabledDrawBuffers.set(index, enabled);
    mDirtyBits.set(DIRTY_BIT_BLEND_ENABLED);
}

void State::setBlendFactors(GLenum sourceRGB, GLenum destRGB, GLenum sourceAlpha, GLenum destAlpha)
{
    for (BlendState &blendState : mBlendStateArray)
    {
        blendState.sourceBlendRGB   = sourceRGB;
        blendState.destBlendRGB     = destRGB;
        blendState.sourceBlendAlpha = sourceAlpha;
        blendState.destBlendAlpha   = destAlpha;
    }

    if (mNoSimultaneousConstantColorAndAlphaBlendFunc)
    {
        if (hasConstantColor(sourceRGB, destRGB))
        {
            mBlendFuncConstantColorDrawBuffers.set();
        }
        else
        {
            mBlendFuncConstantColorDrawBuffers.reset();
        }

        if (hasConstantAlpha(sourceRGB, destRGB))
        {
            mBlendFuncConstantAlphaDrawBuffers.set();
        }
        else
        {
            mBlendFuncConstantAlphaDrawBuffers.reset();
        }
    }
    mDirtyBits.set(DIRTY_BIT_BLEND_FUNCS);
}

void State::setBlendFactorsIndexed(GLenum sourceRGB,
                                   GLenum destRGB,
                                   GLenum sourceAlpha,
                                   GLenum destAlpha,
                                   GLuint index)
{
    ASSERT(index < mBlendStateArray.size());
    mBlendStateArray[index].sourceBlendRGB   = sourceRGB;
    mBlendStateArray[index].destBlendRGB     = destRGB;
    mBlendStateArray[index].sourceBlendAlpha = sourceAlpha;
    mBlendStateArray[index].destBlendAlpha   = destAlpha;

    if (mNoSimultaneousConstantColorAndAlphaBlendFunc)
    {
        mBlendFuncConstantColorDrawBuffers.set(index, hasConstantColor(sourceRGB, destRGB));
        mBlendFuncConstantAlphaDrawBuffers.set(index, hasConstantAlpha(sourceRGB, destRGB));
    }
    mDirtyBits.set(DIRTY_BIT_BLEND_FUNCS);
}

void State::setBlendColor(float red, float green, float blue, float alpha)
{
    // In ES2 without render-to-float extensions, BlendColor clamps to [0,1] on store.
    // On ES3+, or with render-to-float exts enabled, it does not clamp on store.
    const bool isES2 = mClientVersion.major == 2;
    const bool hasFloatBlending =
        mExtensions.colorBufferFloat || mExtensions.colorBufferHalfFloat ||
        mExtensions.colorBufferFloatRGB || mExtensions.colorBufferFloatRGBA;
    if (isES2 && !hasFloatBlending)
    {
        red   = clamp01(red);
        green = clamp01(green);
        blue  = clamp01(blue);
        alpha = clamp01(alpha);
    }

    mBlendColor.red   = red;
    mBlendColor.green = green;
    mBlendColor.blue  = blue;
    mBlendColor.alpha = alpha;
    mDirtyBits.set(DIRTY_BIT_BLEND_COLOR);
}

void State::setBlendEquation(GLenum rgbEquation, GLenum alphaEquation)
{
    for (BlendState &blendState : mBlendStateArray)
    {
        blendState.blendEquationRGB   = rgbEquation;
        blendState.blendEquationAlpha = alphaEquation;
    }
    mDirtyBits.set(DIRTY_BIT_BLEND_EQUATIONS);
}

void State::setBlendEquationIndexed(GLenum rgbEquation, GLenum alphaEquation, GLuint index)
{
    ASSERT(index < mBlendStateArray.size());
    mBlendStateArray[index].blendEquationRGB   = rgbEquation;
    mBlendStateArray[index].blendEquationAlpha = alphaEquation;
    mDirtyBits.set(DIRTY_BIT_BLEND_EQUATIONS);
}

void State::setStencilTest(bool enabled)
{
    if (mDepthStencil.stencilTest != enabled)
    {
        mDepthStencil.stencilTest = enabled;
        mDirtyBits.set(DIRTY_BIT_STENCIL_TEST_ENABLED);
    }
}

void State::setStencilParams(GLenum stencilFunc, GLint stencilRef, GLuint stencilMask)
{
    if (mDepthStencil.stencilFunc != stencilFunc || mStencilRef != stencilRef ||
        mDepthStencil.stencilMask != stencilMask)
    {
        mDepthStencil.stencilFunc = stencilFunc;
        mStencilRef               = stencilRef;
        mDepthStencil.stencilMask = stencilMask;
        mDirtyBits.set(DIRTY_BIT_STENCIL_FUNCS_FRONT);
    }
}

void State::setStencilBackParams(GLenum stencilBackFunc,
                                 GLint stencilBackRef,
                                 GLuint stencilBackMask)
{
    if (mDepthStencil.stencilBackFunc != stencilBackFunc || mStencilBackRef != stencilBackRef ||
        mDepthStencil.stencilBackMask != stencilBackMask)
    {
        mDepthStencil.stencilBackFunc = stencilBackFunc;
        mStencilBackRef               = stencilBackRef;
        mDepthStencil.stencilBackMask = stencilBackMask;
        mDirtyBits.set(DIRTY_BIT_STENCIL_FUNCS_BACK);
    }
}

void State::setStencilWritemask(GLuint stencilWritemask)
{
    if (mDepthStencil.stencilWritemask != stencilWritemask)
    {
        mDepthStencil.stencilWritemask = stencilWritemask;
        mDirtyBits.set(DIRTY_BIT_STENCIL_WRITEMASK_FRONT);
    }
}

void State::setStencilBackWritemask(GLuint stencilBackWritemask)
{
    if (mDepthStencil.stencilBackWritemask != stencilBackWritemask)
    {
        mDepthStencil.stencilBackWritemask = stencilBackWritemask;
        mDirtyBits.set(DIRTY_BIT_STENCIL_WRITEMASK_BACK);
    }
}

void State::setStencilOperations(GLenum stencilFail,
                                 GLenum stencilPassDepthFail,
                                 GLenum stencilPassDepthPass)
{
    if (mDepthStencil.stencilFail != stencilFail ||
        mDepthStencil.stencilPassDepthFail != stencilPassDepthFail ||
        mDepthStencil.stencilPassDepthPass != stencilPassDepthPass)
    {
        mDepthStencil.stencilFail          = stencilFail;
        mDepthStencil.stencilPassDepthFail = stencilPassDepthFail;
        mDepthStencil.stencilPassDepthPass = stencilPassDepthPass;
        mDirtyBits.set(DIRTY_BIT_STENCIL_OPS_FRONT);
    }
}

void State::setStencilBackOperations(GLenum stencilBackFail,
                                     GLenum stencilBackPassDepthFail,
                                     GLenum stencilBackPassDepthPass)
{
    if (mDepthStencil.stencilBackFail != stencilBackFail ||
        mDepthStencil.stencilBackPassDepthFail != stencilBackPassDepthFail ||
        mDepthStencil.stencilBackPassDepthPass != stencilBackPassDepthPass)
    {
        mDepthStencil.stencilBackFail          = stencilBackFail;
        mDepthStencil.stencilBackPassDepthFail = stencilBackPassDepthFail;
        mDepthStencil.stencilBackPassDepthPass = stencilBackPassDepthPass;
        mDirtyBits.set(DIRTY_BIT_STENCIL_OPS_BACK);
    }
}

void State::setPolygonOffsetFill(bool enabled)
{
    mRasterizer.polygonOffsetFill = enabled;
    mDirtyBits.set(DIRTY_BIT_POLYGON_OFFSET_FILL_ENABLED);
}

void State::setPolygonOffsetParams(GLfloat factor, GLfloat units)
{
    // An application can pass NaN values here, so handle this gracefully
    mRasterizer.polygonOffsetFactor = factor != factor ? 0.0f : factor;
    mRasterizer.polygonOffsetUnits  = units != units ? 0.0f : units;
    mDirtyBits.set(DIRTY_BIT_POLYGON_OFFSET);
}

void State::setSampleAlphaToCoverage(bool enabled)
{
    mSampleAlphaToCoverage = enabled;
    mDirtyBits.set(DIRTY_BIT_SAMPLE_ALPHA_TO_COVERAGE_ENABLED);
}

void State::setSampleCoverage(bool enabled)
{
    mSampleCoverage = enabled;
    mDirtyBits.set(DIRTY_BIT_SAMPLE_COVERAGE_ENABLED);
}

void State::setSampleCoverageParams(GLclampf value, bool invert)
{
    mSampleCoverageValue  = value;
    mSampleCoverageInvert = invert;
    mDirtyBits.set(DIRTY_BIT_SAMPLE_COVERAGE);
}

void State::setSampleMaskEnabled(bool enabled)
{
    mSampleMask = enabled;
    mDirtyBits.set(DIRTY_BIT_SAMPLE_MASK_ENABLED);
}

void State::setSampleMaskParams(GLuint maskNumber, GLbitfield mask)
{
    ASSERT(maskNumber < mMaxSampleMaskWords);
    mSampleMaskValues[maskNumber] = mask;
    // TODO(jmadill): Use a child dirty bit if we ever use more than two words.
    mDirtyBits.set(DIRTY_BIT_SAMPLE_MASK);
}

void State::setSampleAlphaToOne(bool enabled)
{
    mSampleAlphaToOne = enabled;
    mDirtyBits.set(DIRTY_BIT_SAMPLE_ALPHA_TO_ONE);
}

void State::setMultisampling(bool enabled)
{
    mMultiSampling = enabled;
    mDirtyBits.set(DIRTY_BIT_MULTISAMPLING);
}

void State::setScissorTest(bool enabled)
{
    if (mScissorTest != enabled)
    {
        mScissorTest = enabled;
        mDirtyBits.set(DIRTY_BIT_SCISSOR_TEST_ENABLED);
    }
}

void State::setScissorParams(GLint x, GLint y, GLsizei width, GLsizei height)
{
    // Skip if same scissor info
    if (mScissor.x != x || mScissor.y != y || mScissor.width != width || mScissor.height != height)
    {
        mScissor.x      = x;
        mScissor.y      = y;
        mScissor.width  = width;
        mScissor.height = height;
        mDirtyBits.set(DIRTY_BIT_SCISSOR);
    }
}

void State::setDither(bool enabled)
{
    mRasterizer.dither = enabled;
    mDirtyBits.set(DIRTY_BIT_DITHER_ENABLED);
}

void State::setPrimitiveRestart(bool enabled)
{
    mPrimitiveRestart = enabled;
    mDirtyBits.set(DIRTY_BIT_PRIMITIVE_RESTART_ENABLED);
}

void State::setClipDistanceEnable(int idx, bool enable)
{
    if (enable)
    {
        mClipDistancesEnabled.set(idx);
    }
    else
    {
        mClipDistancesEnabled.reset(idx);
    }

    mDirtyBits.set(DIRTY_BIT_EXTENDED);
}

void State::setEnableFeature(GLenum feature, bool enabled)
{
    switch (feature)
    {
        case GL_MULTISAMPLE_EXT:
            setMultisampling(enabled);
            return;
        case GL_SAMPLE_ALPHA_TO_ONE_EXT:
            setSampleAlphaToOne(enabled);
            return;
        case GL_CULL_FACE:
            setCullFace(enabled);
            return;
        case GL_POLYGON_OFFSET_FILL:
            setPolygonOffsetFill(enabled);
            return;
        case GL_SAMPLE_ALPHA_TO_COVERAGE:
            setSampleAlphaToCoverage(enabled);
            return;
        case GL_SAMPLE_COVERAGE:
            setSampleCoverage(enabled);
            return;
        case GL_SCISSOR_TEST:
            setScissorTest(enabled);
            return;
        case GL_STENCIL_TEST:
            setStencilTest(enabled);
            return;
        case GL_DEPTH_TEST:
            setDepthTest(enabled);
            return;
        case GL_BLEND:
            setBlend(enabled);
            return;
        case GL_DITHER:
            setDither(enabled);
            return;
        case GL_PRIMITIVE_RESTART_FIXED_INDEX:
            setPrimitiveRestart(enabled);
            return;
        case GL_RASTERIZER_DISCARD:
            setRasterizerDiscard(enabled);
            return;
        case GL_SAMPLE_MASK:
            setSampleMaskEnabled(enabled);
            return;
        case GL_DEBUG_OUTPUT_SYNCHRONOUS:
            mDebug.setOutputSynchronous(enabled);
            return;
        case GL_DEBUG_OUTPUT:
            mDebug.setOutputEnabled(enabled);
            return;
        case GL_FRAMEBUFFER_SRGB_EXT:
            setFramebufferSRGB(enabled);
            return;
<<<<<<< HEAD
=======
        case GL_TEXTURE_RECTANGLE_ANGLE:
            mTextureRectangleEnabled = enabled;
            return;
>>>>>>> 21c5af31
        // GL_APPLE_clip_distance/GL_EXT_clip_cull_distance
        case GL_CLIP_DISTANCE0_EXT:
        case GL_CLIP_DISTANCE1_EXT:
        case GL_CLIP_DISTANCE2_EXT:
        case GL_CLIP_DISTANCE3_EXT:
        case GL_CLIP_DISTANCE4_EXT:
        case GL_CLIP_DISTANCE5_EXT:
        case GL_CLIP_DISTANCE6_EXT:
        case GL_CLIP_DISTANCE7_EXT:
            // NOTE(hqle): These enums are conflicted with GLES1's enums, need
            // to do additional check here:
            if (mClientVersion.major >= 2)
            {
                setClipDistanceEnable(feature - GL_CLIP_DISTANCE0_EXT, enabled);
                return;
            }
    }

<<<<<<< HEAD
    if (mClientVersion.major >= 2)
    {
        // Anything below are for GLES1
        UNREACHABLE();
        return;
    }
=======
    ASSERT(mClientVersion.major == 1);
>>>>>>> 21c5af31

    // GLES1 emulation. Need to separate from main switch due to conflict enum between
    // GL_CLIP_DISTANCE0_EXT & GL_CLIP_PLANE0
    switch (feature)
    {
        case GL_ALPHA_TEST:
            mGLES1State.mAlphaTestEnabled = enabled;
            break;
        case GL_TEXTURE_2D:
            mGLES1State.mTexUnitEnables[mActiveSampler].set(TextureType::_2D, enabled);
            break;
        case GL_TEXTURE_CUBE_MAP:
            mGLES1State.mTexUnitEnables[mActiveSampler].set(TextureType::CubeMap, enabled);
            break;
        case GL_LIGHTING:
            mGLES1State.mLightingEnabled = enabled;
            break;
        case GL_LIGHT0:
        case GL_LIGHT1:
        case GL_LIGHT2:
        case GL_LIGHT3:
        case GL_LIGHT4:
        case GL_LIGHT5:
        case GL_LIGHT6:
        case GL_LIGHT7:
            mGLES1State.mLights[feature - GL_LIGHT0].enabled = enabled;
            break;
        case GL_NORMALIZE:
            mGLES1State.mNormalizeEnabled = enabled;
            break;
        case GL_RESCALE_NORMAL:
            mGLES1State.mRescaleNormalEnabled = enabled;
            break;
        case GL_COLOR_MATERIAL:
            mGLES1State.mColorMaterialEnabled = enabled;
            break;
        case GL_CLIP_PLANE0:
        case GL_CLIP_PLANE1:
        case GL_CLIP_PLANE2:
        case GL_CLIP_PLANE3:
        case GL_CLIP_PLANE4:
        case GL_CLIP_PLANE5:
            mGLES1State.mClipPlanes[feature - GL_CLIP_PLANE0].enabled = enabled;
            break;
        case GL_FOG:
            mGLES1State.mFogEnabled = enabled;
            break;
        case GL_POINT_SMOOTH:
            mGLES1State.mPointSmoothEnabled = enabled;
            break;
        case GL_LINE_SMOOTH:
            mGLES1State.mLineSmoothEnabled = enabled;
            break;
        case GL_POINT_SPRITE_OES:
            mGLES1State.mPointSpriteEnabled = enabled;
            break;
        case GL_COLOR_LOGIC_OP:
            mGLES1State.mLogicOpEnabled = enabled;
            break;
        default:
            UNREACHABLE();
    }
}

void State::setEnableFeatureIndexed(GLenum feature, bool enabled, GLuint index)
{
    switch (feature)
    {
        case GL_BLEND:
            setBlendIndexed(enabled, index);
            break;
        default:
            UNREACHABLE();
    }
}

bool State::getEnableFeature(GLenum feature) const
{
    switch (feature)
    {
        case GL_MULTISAMPLE_EXT:
            return isMultisamplingEnabled();
        case GL_SAMPLE_ALPHA_TO_ONE_EXT:
            return isSampleAlphaToOneEnabled();
        case GL_CULL_FACE:
            return isCullFaceEnabled();
        case GL_POLYGON_OFFSET_FILL:
            return isPolygonOffsetFillEnabled();
        case GL_SAMPLE_ALPHA_TO_COVERAGE:
            return isSampleAlphaToCoverageEnabled();
        case GL_SAMPLE_COVERAGE:
            return isSampleCoverageEnabled();
        case GL_SCISSOR_TEST:
            return isScissorTestEnabled();
        case GL_STENCIL_TEST:
            return isStencilTestEnabled();
        case GL_DEPTH_TEST:
            return isDepthTestEnabled();
        case GL_BLEND:
            return isBlendEnabled();
        case GL_DITHER:
            return isDitherEnabled();
        case GL_PRIMITIVE_RESTART_FIXED_INDEX:
            return isPrimitiveRestartEnabled();
        case GL_RASTERIZER_DISCARD:
            return isRasterizerDiscardEnabled();
        case GL_SAMPLE_MASK:
            return isSampleMaskEnabled();
        case GL_DEBUG_OUTPUT_SYNCHRONOUS:
            return mDebug.isOutputSynchronous();
        case GL_DEBUG_OUTPUT:
            return mDebug.isOutputEnabled();
        case GL_BIND_GENERATES_RESOURCE_CHROMIUM:
            return isBindGeneratesResourceEnabled();
        case GL_CLIENT_ARRAYS_ANGLE:
            return areClientArraysEnabled();
        case GL_FRAMEBUFFER_SRGB_EXT:
            return getFramebufferSRGB();
        case GL_ROBUST_RESOURCE_INITIALIZATION_ANGLE:
            return mRobustResourceInit;
        case GL_PROGRAM_CACHE_ENABLED_ANGLE:
            return mProgramBinaryCacheEnabled;
<<<<<<< HEAD
=======
        case GL_TEXTURE_RECTANGLE_ANGLE:
            return mTextureRectangleEnabled;

>>>>>>> 21c5af31
        // GL_APPLE_clip_distance/GL_EXT_clip_cull_distance
        case GL_CLIP_DISTANCE0_EXT:
        case GL_CLIP_DISTANCE1_EXT:
        case GL_CLIP_DISTANCE2_EXT:
        case GL_CLIP_DISTANCE3_EXT:
        case GL_CLIP_DISTANCE4_EXT:
        case GL_CLIP_DISTANCE5_EXT:
        case GL_CLIP_DISTANCE6_EXT:
        case GL_CLIP_DISTANCE7_EXT:
            if (mClientVersion.major >= 2)
            {
                // If GLES version is 1, the GL_CLIP_DISTANCE0_EXT enum will be used as
                // GL_CLIP_PLANE0 instead.
                return mClipDistancesEnabled.test(feature - GL_CLIP_DISTANCE0_EXT);
            }
            break;
    }

<<<<<<< HEAD
    if (mClientVersion.major >= 2)
    {
        // Anything below are for GLES1
        UNREACHABLE();
        return false;
    }
=======
    ASSERT(mClientVersion.major == 1);
>>>>>>> 21c5af31

    switch (feature)
    {
        // GLES1 emulation
        case GL_ALPHA_TEST:
            return mGLES1State.mAlphaTestEnabled;
        case GL_VERTEX_ARRAY:
            return mGLES1State.mVertexArrayEnabled;
        case GL_NORMAL_ARRAY:
            return mGLES1State.mNormalArrayEnabled;
        case GL_COLOR_ARRAY:
            return mGLES1State.mColorArrayEnabled;
        case GL_POINT_SIZE_ARRAY_OES:
            return mGLES1State.mPointSizeArrayEnabled;
        case GL_TEXTURE_COORD_ARRAY:
            return mGLES1State.mTexCoordArrayEnabled[mGLES1State.mClientActiveTexture];
        case GL_TEXTURE_2D:
            return mGLES1State.mTexUnitEnables[mActiveSampler].test(TextureType::_2D);
        case GL_TEXTURE_CUBE_MAP:
            return mGLES1State.mTexUnitEnables[mActiveSampler].test(TextureType::CubeMap);
        case GL_LIGHTING:
            return mGLES1State.mLightingEnabled;
        case GL_LIGHT0:
        case GL_LIGHT1:
        case GL_LIGHT2:
        case GL_LIGHT3:
        case GL_LIGHT4:
        case GL_LIGHT5:
        case GL_LIGHT6:
        case GL_LIGHT7:
            return mGLES1State.mLights[feature - GL_LIGHT0].enabled;
        case GL_NORMALIZE:
            return mGLES1State.mNormalizeEnabled;
        case GL_RESCALE_NORMAL:
            return mGLES1State.mRescaleNormalEnabled;
        case GL_COLOR_MATERIAL:
            return mGLES1State.mColorMaterialEnabled;
        case GL_CLIP_PLANE0:
        case GL_CLIP_PLANE1:
        case GL_CLIP_PLANE2:
        case GL_CLIP_PLANE3:
        case GL_CLIP_PLANE4:
        case GL_CLIP_PLANE5:
            return mGLES1State.mClipPlanes[feature - GL_CLIP_PLANE0].enabled;
        case GL_FOG:
            return mGLES1State.mFogEnabled;
        case GL_POINT_SMOOTH:
            return mGLES1State.mPointSmoothEnabled;
        case GL_LINE_SMOOTH:
            return mGLES1State.mLineSmoothEnabled;
        case GL_POINT_SPRITE_OES:
            return mGLES1State.mPointSpriteEnabled;
        case GL_COLOR_LOGIC_OP:
            return mGLES1State.mLogicOpEnabled;
        default:
            UNREACHABLE();
            return false;
    }
}

bool State::getEnableFeatureIndexed(GLenum feature, GLuint index) const
{
    switch (feature)
    {
        case GL_BLEND:
            return isBlendEnabledIndexed(index);
        default:
            UNREACHABLE();
            return false;
    }
}

void State::setLineWidth(GLfloat width)
{
    mLineWidth = width;
    mDirtyBits.set(DIRTY_BIT_LINE_WIDTH);
}

void State::setGenerateMipmapHint(GLenum hint)
{
    mGenerateMipmapHint = hint;
    mDirtyBits.set(DIRTY_BIT_EXTENDED);
}

void State::setFragmentShaderDerivativeHint(GLenum hint)
{
    mFragmentShaderDerivativeHint = hint;
    mDirtyBits.set(DIRTY_BIT_EXTENDED);
    // TODO: Propagate the hint to shader translator so we can write
    // ddx, ddx_coarse, or ddx_fine depending on the hint.
    // Ignore for now. It is valid for implementations to ignore hint.
}

void State::setViewportParams(GLint x, GLint y, GLsizei width, GLsizei height)
{
    // Skip if same viewport info
    if (mViewport.x != x || mViewport.y != y || mViewport.width != width ||
        mViewport.height != height)
    {
        mViewport.x      = x;
        mViewport.y      = y;
        mViewport.width  = width;
        mViewport.height = height;
        mDirtyBits.set(DIRTY_BIT_VIEWPORT);
    }
}

void State::setActiveSampler(unsigned int active)
{
    mActiveSampler = active;
}

void State::setSamplerTexture(const Context *context, TextureType type, Texture *texture)
{
    if (mExecutable && mExecutable->getActiveSamplersMask()[mActiveSampler] &&
        IsTextureCompatibleWithSampler(type, mExecutable->getActiveSamplerTypes()[mActiveSampler]))
    {
        updateActiveTexture(context, mActiveSampler, texture);
    }

    mSamplerTextures[type][mActiveSampler].set(context, texture);

    mDirtyBits.set(DIRTY_BIT_TEXTURE_BINDINGS);
}

Texture *State::getTargetTexture(TextureType type) const
{
    return getSamplerTexture(static_cast<unsigned int>(mActiveSampler), type);
}

TextureID State::getSamplerTextureId(unsigned int sampler, TextureType type) const
{
    ASSERT(sampler < mSamplerTextures[type].size());
    return mSamplerTextures[type][sampler].id();
}

void State::detachTexture(const Context *context, const TextureMap &zeroTextures, TextureID texture)
{
    // Textures have a detach method on State rather than a simple
    // removeBinding, because the zero/null texture objects are managed
    // separately, and don't have to go through the Context's maps or
    // the ResourceManager.

    // [OpenGL ES 2.0.24] section 3.8 page 84:
    // If a texture object is deleted, it is as if all texture units which are bound to that texture
    // object are rebound to texture object zero

    for (TextureType type : angle::AllEnums<TextureType>())
    {
        TextureBindingVector &textureVector = mSamplerTextures[type];

        for (size_t bindingIndex = 0; bindingIndex < textureVector.size(); ++bindingIndex)
        {
            BindingPointer<Texture> &binding = textureVector[bindingIndex];
            if (binding.id() == texture)
            {
                // Zero textures are the "default" textures instead of NULL
                Texture *zeroTexture = zeroTextures[type].get();
                ASSERT(zeroTexture != nullptr);
                if (mCompleteTextureBindings[bindingIndex].getSubject() == binding.get())
                {
                    updateActiveTexture(context, bindingIndex, zeroTexture);
                }
                binding.set(context, zeroTexture);
            }
        }
    }

    for (auto &bindingImageUnit : mImageUnits)
    {
        if (bindingImageUnit.texture.id() == texture)
        {
            bindingImageUnit.texture.set(context, nullptr);
            bindingImageUnit.level   = 0;
            bindingImageUnit.layered = false;
            bindingImageUnit.layer   = 0;
            bindingImageUnit.access  = GL_READ_ONLY;
            bindingImageUnit.format  = GL_R32UI;
        }
    }

    // [OpenGL ES 2.0.24] section 4.4 page 112:
    // If a texture object is deleted while its image is attached to the currently bound
    // framebuffer, then it is as if Texture2DAttachment had been called, with a texture of 0, for
    // each attachment point to which this image was attached in the currently bound framebuffer.

    if (mReadFramebuffer && mReadFramebuffer->detachTexture(context, texture))
    {
        mDirtyObjects.set(DIRTY_OBJECT_READ_FRAMEBUFFER);
    }

    if (mDrawFramebuffer && mDrawFramebuffer->detachTexture(context, texture))
    {
        setDrawFramebufferDirty();
    }
}

void State::initializeZeroTextures(const Context *context, const TextureMap &zeroTextures)
{
    for (TextureType type : angle::AllEnums<TextureType>())
    {
        for (size_t textureUnit = 0; textureUnit < mSamplerTextures[type].size(); ++textureUnit)
        {
            mSamplerTextures[type][textureUnit].set(context, zeroTextures[type].get());
        }
    }
}

void State::invalidateTexture(TextureType type)
{
    mDirtyBits.set(DIRTY_BIT_TEXTURE_BINDINGS);
}

void State::setSamplerBinding(const Context *context, GLuint textureUnit, Sampler *sampler)
{
    if (mSamplers[textureUnit].get() == sampler)
        return;

    mSamplers[textureUnit].set(context, sampler);
    mDirtyBits.set(DIRTY_BIT_SAMPLER_BINDINGS);
    // This is overly conservative as it assumes the sampler has never been bound.
    setSamplerDirty(textureUnit);
    onActiveTextureChange(context, textureUnit);
    onActiveTextureStateChange(context, textureUnit);
}

void State::detachSampler(const Context *context, SamplerID sampler)
{
    // [OpenGL ES 3.0.2] section 3.8.2 pages 123-124:
    // If a sampler object that is currently bound to one or more texture units is
    // deleted, it is as though BindSampler is called once for each texture unit to
    // which the sampler is bound, with unit set to the texture unit and sampler set to zero.
    for (size_t i = 0; i < mSamplers.size(); i++)
    {
        if (mSamplers[i].id() == sampler)
        {
            setSamplerBinding(context, static_cast<GLuint>(i), nullptr);
        }
    }
}

void State::setRenderbufferBinding(const Context *context, Renderbuffer *renderbuffer)
{
    mRenderbuffer.set(context, renderbuffer);
    mDirtyBits.set(DIRTY_BIT_RENDERBUFFER_BINDING);
}

void State::detachRenderbuffer(const Context *context, RenderbufferID renderbuffer)
{
    // [OpenGL ES 2.0.24] section 4.4 page 109:
    // If a renderbuffer that is currently bound to RENDERBUFFER is deleted, it is as though
    // BindRenderbuffer had been executed with the target RENDERBUFFER and name of zero.

    if (mRenderbuffer.id() == renderbuffer)
    {
        setRenderbufferBinding(context, nullptr);
    }

    // [OpenGL ES 2.0.24] section 4.4 page 111:
    // If a renderbuffer object is deleted while its image is attached to the currently bound
    // framebuffer, then it is as if FramebufferRenderbuffer had been called, with a renderbuffer of
    // 0, for each attachment point to which this image was attached in the currently bound
    // framebuffer.

    Framebuffer *readFramebuffer = mReadFramebuffer;
    Framebuffer *drawFramebuffer = mDrawFramebuffer;

    if (readFramebuffer && readFramebuffer->detachRenderbuffer(context, renderbuffer))
    {
        mDirtyObjects.set(DIRTY_OBJECT_READ_FRAMEBUFFER);
    }

    if (drawFramebuffer && drawFramebuffer != readFramebuffer)
    {
        if (drawFramebuffer->detachRenderbuffer(context, renderbuffer))
        {
            setDrawFramebufferDirty();
        }
    }
}

void State::setReadFramebufferBinding(Framebuffer *framebuffer)
{
    if (mReadFramebuffer == framebuffer)
        return;

    mReadFramebuffer = framebuffer;
    mDirtyBits.set(DIRTY_BIT_READ_FRAMEBUFFER_BINDING);

    if (mReadFramebuffer && mReadFramebuffer->hasAnyDirtyBit())
    {
        mDirtyObjects.set(DIRTY_OBJECT_READ_FRAMEBUFFER);
    }
}

void State::setDrawFramebufferBinding(Framebuffer *framebuffer)
{
    if (mDrawFramebuffer == framebuffer)
        return;

    mDrawFramebuffer = framebuffer;
    mDirtyBits.set(DIRTY_BIT_DRAW_FRAMEBUFFER_BINDING);

    if (mDrawFramebuffer)
    {
        if (mDrawFramebuffer->hasAnyDirtyBit())
        {
            mDirtyObjects.set(DIRTY_OBJECT_DRAW_FRAMEBUFFER);
        }

        if (mRobustResourceInit && mDrawFramebuffer->hasResourceThatNeedsInit())
        {
            mDirtyObjects.set(DIRTY_OBJECT_DRAW_ATTACHMENTS);
        }
    }
}

Framebuffer *State::getTargetFramebuffer(GLenum target) const
{
    switch (target)
    {
        case GL_READ_FRAMEBUFFER_ANGLE:
            return mReadFramebuffer;
        case GL_DRAW_FRAMEBUFFER_ANGLE:
        case GL_FRAMEBUFFER:
            return mDrawFramebuffer;
        default:
            UNREACHABLE();
            return nullptr;
    }
}

bool State::removeReadFramebufferBinding(FramebufferID framebuffer)
{
    if (mReadFramebuffer != nullptr && mReadFramebuffer->id() == framebuffer)
    {
        setReadFramebufferBinding(nullptr);
        return true;
    }

    return false;
}

bool State::removeDrawFramebufferBinding(FramebufferID framebuffer)
{
    if (mReadFramebuffer != nullptr && mDrawFramebuffer->id() == framebuffer)
    {
        setDrawFramebufferBinding(nullptr);
        return true;
    }

    return false;
}

void State::setVertexArrayBinding(const Context *context, VertexArray *vertexArray)
{
    if (mVertexArray == vertexArray)
        return;
    if (mVertexArray)
        mVertexArray->onBindingChanged(context, -1);
    mVertexArray = vertexArray;
    if (vertexArray)
        vertexArray->onBindingChanged(context, 1);
    mDirtyBits.set(DIRTY_BIT_VERTEX_ARRAY_BINDING);

    if (mVertexArray && mVertexArray->hasAnyDirtyBit())
    {
        mDirtyObjects.set(DIRTY_OBJECT_VERTEX_ARRAY);
    }
}

bool State::removeVertexArrayBinding(const Context *context, VertexArrayID vertexArray)
{
    if (mVertexArray && mVertexArray->id().value == vertexArray.value)
    {
        mVertexArray->onBindingChanged(context, -1);
        mVertexArray = nullptr;
        mDirtyBits.set(DIRTY_BIT_VERTEX_ARRAY_BINDING);
        mDirtyObjects.set(DIRTY_OBJECT_VERTEX_ARRAY);
        return true;
    }

    return false;
}

VertexArrayID State::getVertexArrayId() const
{
    ASSERT(mVertexArray != nullptr);
    return mVertexArray->id();
}

void State::bindVertexBuffer(const Context *context,
                             GLuint bindingIndex,
                             Buffer *boundBuffer,
                             GLintptr offset,
                             GLsizei stride)
{
    getVertexArray()->bindVertexBuffer(context, bindingIndex, boundBuffer, offset, stride);
    mDirtyObjects.set(DIRTY_OBJECT_VERTEX_ARRAY);
}

void State::setVertexAttribFormat(GLuint attribIndex,
                                  GLint size,
                                  VertexAttribType type,
                                  bool normalized,
                                  bool pureInteger,
                                  GLuint relativeOffset)
{
    getVertexArray()->setVertexAttribFormat(attribIndex, size, type, normalized, pureInteger,
                                            relativeOffset);
    mDirtyObjects.set(DIRTY_OBJECT_VERTEX_ARRAY);
}

void State::setVertexBindingDivisor(GLuint bindingIndex, GLuint divisor)
{
    getVertexArray()->setVertexBindingDivisor(bindingIndex, divisor);
    mDirtyObjects.set(DIRTY_OBJECT_VERTEX_ARRAY);
}

angle::Result State::setProgram(const Context *context, Program *newProgram)
{
    if (mProgram != newProgram)
    {
        if (mProgram)
        {
            unsetActiveTextures(mExecutable->getActiveSamplersMask());
            mProgram->release(context);
        }

        mProgram    = newProgram;
        mExecutable = nullptr;

        if (mProgram)
        {
            mExecutable = &mProgram->getExecutable();
            newProgram->addRef();
            ANGLE_TRY(onProgramExecutableChange(context, newProgram));
        }
        else if (mProgramPipeline.get())
        {
            mExecutable = &mProgramPipeline->getExecutable();
        }

        // Note that rendering is undefined if glUseProgram(0) is called. But ANGLE will generate
        // an error if the app tries to draw in this case.

        mDirtyBits.set(DIRTY_BIT_PROGRAM_BINDING);
    }

    return angle::Result::Continue;
}

void State::setTransformFeedbackBinding(const Context *context,
                                        TransformFeedback *transformFeedback)
{
    if (transformFeedback == mTransformFeedback.get())
        return;
    if (mTransformFeedback.get())
        mTransformFeedback->onBindingChanged(context, false);
    mTransformFeedback.set(context, transformFeedback);
    if (mTransformFeedback.get())
        mTransformFeedback->onBindingChanged(context, true);
    mDirtyBits.set(DIRTY_BIT_TRANSFORM_FEEDBACK_BINDING);
}

bool State::removeTransformFeedbackBinding(const Context *context,
                                           TransformFeedbackID transformFeedback)
{
    if (mTransformFeedback.id() == transformFeedback)
    {
        if (mTransformFeedback.get())
            mTransformFeedback->onBindingChanged(context, false);
        mTransformFeedback.set(context, nullptr);
        return true;
    }

    return false;
}

angle::Result State::useProgramStages(const Context *context,
                                      ProgramPipeline *programPipeline,
                                      GLbitfield stages,
                                      Program *shaderProgram)
{
    programPipeline->useProgramStages(context, stages, shaderProgram);
    ANGLE_TRY(onProgramPipelineExecutableChange(context, programPipeline));

    return angle::Result::Continue;
}

angle::Result State::setProgramPipelineBinding(const Context *context, ProgramPipeline *pipeline)
{
    if (mProgramPipeline.get() == pipeline)
    {
        return angle::Result::Continue;
    }

    if (mProgramPipeline.get())
    {
        unsetActiveTextures(mProgramPipeline->getExecutable().getActiveSamplersMask());
    }

    mProgramPipeline.set(context, pipeline);
    mDirtyBits.set(DIRTY_BIT_PROGRAM_BINDING);

    // A bound Program always overrides the ProgramPipeline, so only update the
    // current ProgramExecutable if there isn't currently a Program bound.
    if (!mProgram)
    {
        if (mProgramPipeline.get())
        {
            mExecutable = &mProgramPipeline->getExecutable();
        }
        else
        {
            mExecutable = nullptr;
        }
    }

    if (mProgramPipeline.get())
    {
        mProgramPipeline->bind();
        ANGLE_TRY(onProgramPipelineExecutableChange(context, mProgramPipeline.get()));

        if (mProgramPipeline->hasAnyDirtyBit())
        {
            mDirtyObjects.set(DIRTY_OBJECT_PROGRAM_PIPELINE);
        }
    }

    return angle::Result::Continue;
}

void State::detachProgramPipeline(const Context *context, ProgramPipelineID pipeline)
{
    mProgramPipeline.set(context, nullptr);

    // A bound Program always overrides the ProgramPipeline, so only update the
    // current ProgramExecutable if there isn't currently a Program bound.
    if (!mProgram)
    {
        mExecutable = nullptr;
    }
}

bool State::isQueryActive(QueryType type) const
{
    const Query *query = mActiveQueries[type].get();
    if (query != nullptr)
    {
        return true;
    }

    QueryType alternativeType;
    if (GetAlternativeQueryType(type, &alternativeType))
    {
        query = mActiveQueries[alternativeType].get();
        return query != nullptr;
    }

    return false;
}

bool State::isQueryActive(Query *query) const
{
    for (auto &queryPointer : mActiveQueries)
    {
        if (queryPointer.get() == query)
        {
            return true;
        }
    }

    return false;
}

void State::setActiveQuery(const Context *context, QueryType type, Query *query)
{
    mActiveQueries[type].set(context, query);
}

QueryID State::getActiveQueryId(QueryType type) const
{
    const Query *query = getActiveQuery(type);
    if (query)
    {
        return query->id();
    }
    return {0};
}

Query *State::getActiveQuery(QueryType type) const
{
    return mActiveQueries[type].get();
}

angle::Result State::setIndexedBufferBinding(const Context *context,
                                             BufferBinding target,
                                             GLuint index,
                                             Buffer *buffer,
                                             GLintptr offset,
                                             GLsizeiptr size)
{
    setBufferBinding(context, target, buffer);

    switch (target)
    {
        case BufferBinding::TransformFeedback:
            ANGLE_TRY(mTransformFeedback->bindIndexedBuffer(context, index, buffer, offset, size));
            setBufferBinding(context, target, buffer);
            break;
        case BufferBinding::Uniform:
            UpdateIndexedBufferBinding(context, &mUniformBuffers[index], buffer, target, offset,
                                       size);
            break;
        case BufferBinding::AtomicCounter:
            UpdateIndexedBufferBinding(context, &mAtomicCounterBuffers[index], buffer, target,
                                       offset, size);
            break;
        case BufferBinding::ShaderStorage:
            UpdateIndexedBufferBinding(context, &mShaderStorageBuffers[index], buffer, target,
                                       offset, size);
            break;
        default:
            UNREACHABLE();
            break;
    }

    return angle::Result::Continue;
}

const OffsetBindingPointer<Buffer> &State::getIndexedUniformBuffer(size_t index) const
{
    ASSERT(index < mUniformBuffers.size());
    return mUniformBuffers[index];
}

const OffsetBindingPointer<Buffer> &State::getIndexedAtomicCounterBuffer(size_t index) const
{
    ASSERT(index < mAtomicCounterBuffers.size());
    return mAtomicCounterBuffers[index];
}

const OffsetBindingPointer<Buffer> &State::getIndexedShaderStorageBuffer(size_t index) const
{
    ASSERT(index < mShaderStorageBuffers.size());
    return mShaderStorageBuffers[index];
}

angle::Result State::detachBuffer(Context *context, const Buffer *buffer)
{
    if (!buffer->isBound())
    {
        return angle::Result::Continue;
    }
    BufferID bufferID = buffer->id();
    for (gl::BufferBinding target : angle::AllEnums<BufferBinding>())
    {
        if (mBoundBuffers[target].id() == bufferID)
        {
            UpdateBufferBinding(context, &mBoundBuffers[target], nullptr, target);
        }
    }

    TransformFeedback *curTransformFeedback = getCurrentTransformFeedback();
    if (curTransformFeedback)
    {
        ANGLE_TRY(curTransformFeedback->detachBuffer(context, bufferID));
    }

    if (getVertexArray()->detachBuffer(context, bufferID))
    {
        mDirtyObjects.set(DIRTY_OBJECT_VERTEX_ARRAY);
        context->getStateCache().onVertexArrayStateChange(context);
    }

    for (auto &buf : mUniformBuffers)
    {
        if (buf.id() == bufferID)
        {
            UpdateIndexedBufferBinding(context, &buf, nullptr, BufferBinding::Uniform, 0, 0);
        }
    }

    for (auto &buf : mAtomicCounterBuffers)
    {
        if (buf.id() == bufferID)
        {
            UpdateIndexedBufferBinding(context, &buf, nullptr, BufferBinding::AtomicCounter, 0, 0);
        }
    }

    for (auto &buf : mShaderStorageBuffers)
    {
        if (buf.id() == bufferID)
        {
            UpdateIndexedBufferBinding(context, &buf, nullptr, BufferBinding::ShaderStorage, 0, 0);
        }
    }

    return angle::Result::Continue;
}

void State::setEnableVertexAttribArray(unsigned int attribNum, bool enabled)
{
    getVertexArray()->enableAttribute(attribNum, enabled);
    mDirtyObjects.set(DIRTY_OBJECT_VERTEX_ARRAY);
}

void State::setVertexAttribf(GLuint index, const GLfloat values[4])
{
    ASSERT(static_cast<size_t>(index) < mVertexAttribCurrentValues.size());
    mVertexAttribCurrentValues[index].setFloatValues(values);
    mDirtyBits.set(DIRTY_BIT_CURRENT_VALUES);
    mDirtyCurrentValues.set(index);
    SetComponentTypeMask(ComponentType::Float, index, &mCurrentValuesTypeMask);
}

void State::setVertexAttribu(GLuint index, const GLuint values[4])
{
    ASSERT(static_cast<size_t>(index) < mVertexAttribCurrentValues.size());
    mVertexAttribCurrentValues[index].setUnsignedIntValues(values);
    mDirtyBits.set(DIRTY_BIT_CURRENT_VALUES);
    mDirtyCurrentValues.set(index);
    SetComponentTypeMask(ComponentType::UnsignedInt, index, &mCurrentValuesTypeMask);
}

void State::setVertexAttribi(GLuint index, const GLint values[4])
{
    ASSERT(static_cast<size_t>(index) < mVertexAttribCurrentValues.size());
    mVertexAttribCurrentValues[index].setIntValues(values);
    mDirtyBits.set(DIRTY_BIT_CURRENT_VALUES);
    mDirtyCurrentValues.set(index);
    SetComponentTypeMask(ComponentType::Int, index, &mCurrentValuesTypeMask);
}

void State::setVertexAttribDivisor(const Context *context, GLuint index, GLuint divisor)
{
    getVertexArray()->setVertexAttribDivisor(context, index, divisor);
    mDirtyObjects.set(DIRTY_OBJECT_VERTEX_ARRAY);
}

const void *State::getVertexAttribPointer(unsigned int attribNum) const
{
    return getVertexArray()->getVertexAttribute(attribNum).pointer;
}

void State::setPackAlignment(GLint alignment)
{
    mPack.alignment = alignment;
    mDirtyBits.set(DIRTY_BIT_PACK_STATE);
}

void State::setPackReverseRowOrder(bool reverseRowOrder)
{
    mPack.reverseRowOrder = reverseRowOrder;
    mDirtyBits.set(DIRTY_BIT_PACK_STATE);
}

void State::setPackRowLength(GLint rowLength)
{
    mPack.rowLength = rowLength;
    mDirtyBits.set(DIRTY_BIT_PACK_STATE);
}

void State::setPackSkipRows(GLint skipRows)
{
    mPack.skipRows = skipRows;
    mDirtyBits.set(DIRTY_BIT_PACK_STATE);
}

void State::setPackSkipPixels(GLint skipPixels)
{
    mPack.skipPixels = skipPixels;
    mDirtyBits.set(DIRTY_BIT_PACK_STATE);
}

void State::setUnpackAlignment(GLint alignment)
{
    mUnpack.alignment = alignment;
    mDirtyBits.set(DIRTY_BIT_UNPACK_STATE);
}

void State::setUnpackRowLength(GLint rowLength)
{
    mUnpack.rowLength = rowLength;
    mDirtyBits.set(DIRTY_BIT_UNPACK_STATE);
}

void State::setUnpackImageHeight(GLint imageHeight)
{
    mUnpack.imageHeight = imageHeight;
    mDirtyBits.set(DIRTY_BIT_UNPACK_STATE);
}

void State::setUnpackSkipImages(GLint skipImages)
{
    mUnpack.skipImages = skipImages;
    mDirtyBits.set(DIRTY_BIT_UNPACK_STATE);
}

void State::setUnpackSkipRows(GLint skipRows)
{
    mUnpack.skipRows = skipRows;
    mDirtyBits.set(DIRTY_BIT_UNPACK_STATE);
}

void State::setUnpackSkipPixels(GLint skipPixels)
{
    mUnpack.skipPixels = skipPixels;
    mDirtyBits.set(DIRTY_BIT_UNPACK_STATE);
}

void State::setCoverageModulation(GLenum components)
{
    mCoverageModulation = components;
    mDirtyBits.set(DIRTY_BIT_COVERAGE_MODULATION);
}

void State::setFramebufferSRGB(bool sRGB)
{
    mFramebufferSRGB = sRGB;
    mDirtyBits.set(DIRTY_BIT_FRAMEBUFFER_SRGB);
}

void State::setMaxShaderCompilerThreads(GLuint count)
{
    mMaxShaderCompilerThreads = count;
}

void State::getBooleanv(GLenum pname, GLboolean *params) const
{
    switch (pname)
    {
        case GL_SAMPLE_COVERAGE_INVERT:
            *params = mSampleCoverageInvert;
            break;
        case GL_DEPTH_WRITEMASK:
            *params = mDepthStencil.depthMask;
            break;
        case GL_COLOR_WRITEMASK:
            // non-indexed get returns the state of draw buffer zero
            params[0] = mBlendStateArray[0].colorMaskRed;
            params[1] = mBlendStateArray[0].colorMaskGreen;
            params[2] = mBlendStateArray[0].colorMaskBlue;
            params[3] = mBlendStateArray[0].colorMaskAlpha;
            break;
        case GL_CULL_FACE:
            *params = mRasterizer.cullFace;
            break;
        case GL_POLYGON_OFFSET_FILL:
            *params = mRasterizer.polygonOffsetFill;
            break;
        case GL_SAMPLE_ALPHA_TO_COVERAGE:
            *params = mSampleAlphaToCoverage;
            break;
        case GL_SAMPLE_COVERAGE:
            *params = mSampleCoverage;
            break;
        case GL_SAMPLE_MASK:
            *params = mSampleMask;
            break;
        case GL_SCISSOR_TEST:
            *params = mScissorTest;
            break;
        case GL_STENCIL_TEST:
            *params = mDepthStencil.stencilTest;
            break;
        case GL_DEPTH_TEST:
            *params = mDepthStencil.depthTest;
            break;
        case GL_BLEND:
            // non-indexed get returns the state of draw buffer zero
            *params = mBlendStateArray[0].blend;
            break;
        case GL_DITHER:
            *params = mRasterizer.dither;
            break;
        case GL_TRANSFORM_FEEDBACK_ACTIVE:
            *params = getCurrentTransformFeedback()->isActive() ? GL_TRUE : GL_FALSE;
            break;
        case GL_TRANSFORM_FEEDBACK_PAUSED:
            *params = getCurrentTransformFeedback()->isPaused() ? GL_TRUE : GL_FALSE;
            break;
        case GL_PRIMITIVE_RESTART_FIXED_INDEX:
            *params = mPrimitiveRestart;
            break;
        case GL_RASTERIZER_DISCARD:
            *params = isRasterizerDiscardEnabled() ? GL_TRUE : GL_FALSE;
            break;
        case GL_DEBUG_OUTPUT_SYNCHRONOUS:
            *params = mDebug.isOutputSynchronous() ? GL_TRUE : GL_FALSE;
            break;
        case GL_DEBUG_OUTPUT:
            *params = mDebug.isOutputEnabled() ? GL_TRUE : GL_FALSE;
            break;
        case GL_MULTISAMPLE_EXT:
            *params = mMultiSampling;
            break;
        case GL_SAMPLE_ALPHA_TO_ONE_EXT:
            *params = mSampleAlphaToOne;
            break;
        case GL_BIND_GENERATES_RESOURCE_CHROMIUM:
            *params = isBindGeneratesResourceEnabled() ? GL_TRUE : GL_FALSE;
            break;
        case GL_CLIENT_ARRAYS_ANGLE:
            *params = areClientArraysEnabled() ? GL_TRUE : GL_FALSE;
            break;
        case GL_FRAMEBUFFER_SRGB_EXT:
            *params = getFramebufferSRGB() ? GL_TRUE : GL_FALSE;
            break;
        case GL_ROBUST_RESOURCE_INITIALIZATION_ANGLE:
            *params = mRobustResourceInit ? GL_TRUE : GL_FALSE;
            break;
        case GL_PROGRAM_CACHE_ENABLED_ANGLE:
            *params = mProgramBinaryCacheEnabled ? GL_TRUE : GL_FALSE;
            break;
        case GL_TEXTURE_RECTANGLE_ANGLE:
            *params = mTextureRectangleEnabled ? GL_TRUE : GL_FALSE;
            break;
        case GL_LIGHT_MODEL_TWO_SIDE:
            *params = IsLightModelTwoSided(&mGLES1State);
            break;

        default:
            UNREACHABLE();
            break;
    }
}

void State::getFloatv(GLenum pname, GLfloat *params) const
{
    // Please note: DEPTH_CLEAR_VALUE is included in our internal getFloatv implementation
    // because it is stored as a float, despite the fact that the GL ES 2.0 spec names
    // GetIntegerv as its native query function. As it would require conversion in any
    // case, this should make no difference to the calling application.
    switch (pname)
    {
        case GL_LINE_WIDTH:
            *params = mLineWidth;
            break;
        case GL_SAMPLE_COVERAGE_VALUE:
            *params = mSampleCoverageValue;
            break;
        case GL_DEPTH_CLEAR_VALUE:
            *params = mDepthClearValue;
            break;
        case GL_POLYGON_OFFSET_FACTOR:
            *params = mRasterizer.polygonOffsetFactor;
            break;
        case GL_POLYGON_OFFSET_UNITS:
            *params = mRasterizer.polygonOffsetUnits;
            break;
        case GL_DEPTH_RANGE:
            params[0] = mNearZ;
            params[1] = mFarZ;
            break;
        case GL_COLOR_CLEAR_VALUE:
            params[0] = mColorClearValue.red;
            params[1] = mColorClearValue.green;
            params[2] = mColorClearValue.blue;
            params[3] = mColorClearValue.alpha;
            break;
        case GL_BLEND_COLOR:
            params[0] = mBlendColor.red;
            params[1] = mBlendColor.green;
            params[2] = mBlendColor.blue;
            params[3] = mBlendColor.alpha;
            break;
        case GL_MULTISAMPLE_EXT:
            *params = static_cast<GLfloat>(mMultiSampling);
            break;
        case GL_SAMPLE_ALPHA_TO_ONE_EXT:
            *params = static_cast<GLfloat>(mSampleAlphaToOne);
            break;
        case GL_COVERAGE_MODULATION_CHROMIUM:
            params[0] = static_cast<GLfloat>(mCoverageModulation);
            break;
        case GL_ALPHA_TEST_REF:
            *params = mGLES1State.mAlphaTestRef;
            break;
        case GL_CURRENT_COLOR:
        {
            const auto &color = mGLES1State.mCurrentColor;
            params[0]         = color.red;
            params[1]         = color.green;
            params[2]         = color.blue;
            params[3]         = color.alpha;
            break;
        }
        case GL_CURRENT_NORMAL:
        {
            const auto &normal = mGLES1State.mCurrentNormal;
            params[0]          = normal[0];
            params[1]          = normal[1];
            params[2]          = normal[2];
            break;
        }
        case GL_CURRENT_TEXTURE_COORDS:
        {
            const auto &texcoord = mGLES1State.mCurrentTextureCoords[mActiveSampler];
            params[0]            = texcoord.s;
            params[1]            = texcoord.t;
            params[2]            = texcoord.r;
            params[3]            = texcoord.q;
            break;
        }
        case GL_MODELVIEW_MATRIX:
            memcpy(params, mGLES1State.mModelviewMatrices.back().constData(), 16 * sizeof(GLfloat));
            break;
        case GL_PROJECTION_MATRIX:
            memcpy(params, mGLES1State.mProjectionMatrices.back().constData(),
                   16 * sizeof(GLfloat));
            break;
        case GL_TEXTURE_MATRIX:
            memcpy(params, mGLES1State.mTextureMatrices[mActiveSampler].back().constData(),
                   16 * sizeof(GLfloat));
            break;
        case GL_LIGHT_MODEL_AMBIENT:
            GetLightModelParameters(&mGLES1State, pname, params);
            break;
        case GL_FOG_MODE:
        case GL_FOG_DENSITY:
        case GL_FOG_START:
        case GL_FOG_END:
        case GL_FOG_COLOR:
            GetFogParameters(&mGLES1State, pname, params);
            break;
        case GL_POINT_SIZE:
            GetPointSize(&mGLES1State, params);
            break;
        case GL_POINT_SIZE_MIN:
        case GL_POINT_SIZE_MAX:
        case GL_POINT_FADE_THRESHOLD_SIZE:
        case GL_POINT_DISTANCE_ATTENUATION:
            GetPointParameter(&mGLES1State, FromGLenum<PointParameter>(pname), params);
            break;
        default:
            UNREACHABLE();
            break;
    }
}

angle::Result State::getIntegerv(const Context *context, GLenum pname, GLint *params) const
{
    if (pname >= GL_DRAW_BUFFER0_EXT && pname <= GL_DRAW_BUFFER15_EXT)
    {
        size_t drawBuffer = (pname - GL_DRAW_BUFFER0_EXT);
        ASSERT(drawBuffer < mMaxDrawBuffers);
        Framebuffer *framebuffer = mDrawFramebuffer;
        // The default framebuffer may have fewer draw buffer states than a user-created one. The
        // user is always allowed to query up to GL_MAX_DRAWBUFFERS so just return GL_NONE here if
        // the draw buffer is out of range for this framebuffer.
        *params = drawBuffer < framebuffer->getDrawbufferStateCount()
                      ? framebuffer->getDrawBufferState(drawBuffer)
                      : GL_NONE;
        return angle::Result::Continue;
    }

    // Please note: DEPTH_CLEAR_VALUE is not included in our internal getIntegerv implementation
    // because it is stored as a float, despite the fact that the GL ES 2.0 spec names
    // GetIntegerv as its native query function. As it would require conversion in any
    // case, this should make no difference to the calling application. You may find it in
    // State::getFloatv.
    switch (pname)
    {
        case GL_ARRAY_BUFFER_BINDING:
            *params = mBoundBuffers[BufferBinding::Array].id().value;
            break;
        case GL_DRAW_INDIRECT_BUFFER_BINDING:
            *params = mBoundBuffers[BufferBinding::DrawIndirect].id().value;
            break;
        case GL_ELEMENT_ARRAY_BUFFER_BINDING:
        {
            Buffer *elementArrayBuffer = getVertexArray()->getElementArrayBuffer();
            *params                    = elementArrayBuffer ? elementArrayBuffer->id().value : 0;
            break;
        }
        case GL_DRAW_FRAMEBUFFER_BINDING:
            static_assert(GL_DRAW_FRAMEBUFFER_BINDING == GL_DRAW_FRAMEBUFFER_BINDING_ANGLE,
                          "Enum mismatch");
            *params = mDrawFramebuffer->id().value;
            break;
        case GL_READ_FRAMEBUFFER_BINDING:
            static_assert(GL_READ_FRAMEBUFFER_BINDING == GL_READ_FRAMEBUFFER_BINDING_ANGLE,
                          "Enum mismatch");
            *params = mReadFramebuffer->id().value;
            break;
        case GL_RENDERBUFFER_BINDING:
            *params = mRenderbuffer.id().value;
            break;
        case GL_VERTEX_ARRAY_BINDING:
            *params = mVertexArray->id().value;
            break;
        case GL_CURRENT_PROGRAM:
            *params = mProgram ? mProgram->id().value : 0;
            break;
        case GL_PACK_ALIGNMENT:
            *params = mPack.alignment;
            break;
        case GL_PACK_REVERSE_ROW_ORDER_ANGLE:
            *params = mPack.reverseRowOrder;
            break;
        case GL_PACK_ROW_LENGTH:
            *params = mPack.rowLength;
            break;
        case GL_PACK_SKIP_ROWS:
            *params = mPack.skipRows;
            break;
        case GL_PACK_SKIP_PIXELS:
            *params = mPack.skipPixels;
            break;
        case GL_UNPACK_ALIGNMENT:
            *params = mUnpack.alignment;
            break;
        case GL_UNPACK_ROW_LENGTH:
            *params = mUnpack.rowLength;
            break;
        case GL_UNPACK_IMAGE_HEIGHT:
            *params = mUnpack.imageHeight;
            break;
        case GL_UNPACK_SKIP_IMAGES:
            *params = mUnpack.skipImages;
            break;
        case GL_UNPACK_SKIP_ROWS:
            *params = mUnpack.skipRows;
            break;
        case GL_UNPACK_SKIP_PIXELS:
            *params = mUnpack.skipPixels;
            break;
        case GL_GENERATE_MIPMAP_HINT:
            *params = mGenerateMipmapHint;
            break;
        case GL_FRAGMENT_SHADER_DERIVATIVE_HINT_OES:
            *params = mFragmentShaderDerivativeHint;
            break;
        case GL_ACTIVE_TEXTURE:
            *params = (static_cast<GLint>(mActiveSampler) + GL_TEXTURE0);
            break;
        case GL_STENCIL_FUNC:
            *params = mDepthStencil.stencilFunc;
            break;
        case GL_STENCIL_REF:
            *params = mStencilRef;
            break;
        case GL_STENCIL_VALUE_MASK:
            *params = CastMaskValue(mDepthStencil.stencilMask);
            break;
        case GL_STENCIL_BACK_FUNC:
            *params = mDepthStencil.stencilBackFunc;
            break;
        case GL_STENCIL_BACK_REF:
            *params = mStencilBackRef;
            break;
        case GL_STENCIL_BACK_VALUE_MASK:
            *params = CastMaskValue(mDepthStencil.stencilBackMask);
            break;
        case GL_STENCIL_FAIL:
            *params = mDepthStencil.stencilFail;
            break;
        case GL_STENCIL_PASS_DEPTH_FAIL:
            *params = mDepthStencil.stencilPassDepthFail;
            break;
        case GL_STENCIL_PASS_DEPTH_PASS:
            *params = mDepthStencil.stencilPassDepthPass;
            break;
        case GL_STENCIL_BACK_FAIL:
            *params = mDepthStencil.stencilBackFail;
            break;
        case GL_STENCIL_BACK_PASS_DEPTH_FAIL:
            *params = mDepthStencil.stencilBackPassDepthFail;
            break;
        case GL_STENCIL_BACK_PASS_DEPTH_PASS:
            *params = mDepthStencil.stencilBackPassDepthPass;
            break;
        case GL_DEPTH_FUNC:
            *params = mDepthStencil.depthFunc;
            break;
        case GL_BLEND_SRC_RGB:
            // non-indexed get returns the state of draw buffer zero
            *params = mBlendStateArray[0].sourceBlendRGB;
            break;
        case GL_BLEND_SRC_ALPHA:
            *params = mBlendStateArray[0].sourceBlendAlpha;
            break;
        case GL_BLEND_DST_RGB:
            *params = mBlendStateArray[0].destBlendRGB;
            break;
        case GL_BLEND_DST_ALPHA:
            *params = mBlendStateArray[0].destBlendAlpha;
            break;
        case GL_BLEND_EQUATION_RGB:
            *params = mBlendStateArray[0].blendEquationRGB;
            break;
        case GL_BLEND_EQUATION_ALPHA:
            *params = mBlendStateArray[0].blendEquationAlpha;
            break;
        case GL_STENCIL_WRITEMASK:
            *params = CastMaskValue(mDepthStencil.stencilWritemask);
            break;
        case GL_STENCIL_BACK_WRITEMASK:
            *params = CastMaskValue(mDepthStencil.stencilBackWritemask);
            break;
        case GL_STENCIL_CLEAR_VALUE:
            *params = mStencilClearValue;
            break;
        case GL_IMPLEMENTATION_COLOR_READ_TYPE:
            *params = mReadFramebuffer->getImplementationColorReadType(context);
            break;
        case GL_IMPLEMENTATION_COLOR_READ_FORMAT:
            *params = mReadFramebuffer->getImplementationColorReadFormat(context);
            break;
        case GL_SAMPLE_BUFFERS:
        case GL_SAMPLES:
        {
            Framebuffer *framebuffer = mDrawFramebuffer;
            if (framebuffer->isComplete(context))
            {
                GLint samples = framebuffer->getSamples(context);
                switch (pname)
                {
                    case GL_SAMPLE_BUFFERS:
                        if (samples != 0)
                        {
                            *params = 1;
                        }
                        else
                        {
                            *params = 0;
                        }
                        break;
                    case GL_SAMPLES:
                        *params = samples;
                        break;
                }
            }
            else
            {
                *params = 0;
            }
        }
        break;
        case GL_VIEWPORT:
            params[0] = mViewport.x;
            params[1] = mViewport.y;
            params[2] = mViewport.width;
            params[3] = mViewport.height;
            break;
        case GL_SCISSOR_BOX:
            params[0] = mScissor.x;
            params[1] = mScissor.y;
            params[2] = mScissor.width;
            params[3] = mScissor.height;
            break;
        case GL_CULL_FACE_MODE:
            *params = ToGLenum(mRasterizer.cullMode);
            break;
        case GL_FRONT_FACE:
            *params = mRasterizer.frontFace;
            break;
        case GL_RED_BITS:
        case GL_GREEN_BITS:
        case GL_BLUE_BITS:
        case GL_ALPHA_BITS:
        {
            Framebuffer *framebuffer                 = getDrawFramebuffer();
            const FramebufferAttachment *colorbuffer = framebuffer->getFirstColorAttachment();

            if (colorbuffer)
            {
                switch (pname)
                {
                    case GL_RED_BITS:
                        *params = colorbuffer->getRedSize();
                        break;
                    case GL_GREEN_BITS:
                        *params = colorbuffer->getGreenSize();
                        break;
                    case GL_BLUE_BITS:
                        *params = colorbuffer->getBlueSize();
                        break;
                    case GL_ALPHA_BITS:
                        *params = colorbuffer->getAlphaSize();
                        break;
                }
            }
            else
            {
                *params = 0;
            }
        }
        break;
        case GL_DEPTH_BITS:
        {
            const Framebuffer *framebuffer           = getDrawFramebuffer();
            const FramebufferAttachment *depthbuffer = framebuffer->getDepthAttachment();

            if (depthbuffer)
            {
                *params = depthbuffer->getDepthSize();
            }
            else
            {
                *params = 0;
            }
        }
        break;
        case GL_STENCIL_BITS:
        {
            const Framebuffer *framebuffer             = getDrawFramebuffer();
            const FramebufferAttachment *stencilbuffer = framebuffer->getStencilAttachment();

            if (stencilbuffer)
            {
                *params = stencilbuffer->getStencilSize();
            }
            else
            {
                *params = 0;
            }
        }
        break;
        case GL_TEXTURE_BINDING_2D:
            ASSERT(mActiveSampler < mMaxCombinedTextureImageUnits);
            *params =
                getSamplerTextureId(static_cast<unsigned int>(mActiveSampler), TextureType::_2D)
                    .value;
            break;
        case GL_TEXTURE_BINDING_RECTANGLE_ANGLE:
            ASSERT(mActiveSampler < mMaxCombinedTextureImageUnits);
            *params = getSamplerTextureId(static_cast<unsigned int>(mActiveSampler),
                                          TextureType::Rectangle)
                          .value;
            break;
        case GL_TEXTURE_BINDING_CUBE_MAP:
            ASSERT(mActiveSampler < mMaxCombinedTextureImageUnits);
            *params =
                getSamplerTextureId(static_cast<unsigned int>(mActiveSampler), TextureType::CubeMap)
                    .value;
            break;
        case GL_TEXTURE_BINDING_3D:
            ASSERT(mActiveSampler < mMaxCombinedTextureImageUnits);
            *params =
                getSamplerTextureId(static_cast<unsigned int>(mActiveSampler), TextureType::_3D)
                    .value;
            break;
        case GL_TEXTURE_BINDING_2D_ARRAY:
            ASSERT(mActiveSampler < mMaxCombinedTextureImageUnits);
            *params = getSamplerTextureId(static_cast<unsigned int>(mActiveSampler),
                                          TextureType::_2DArray)
                          .value;
            break;
        case GL_TEXTURE_BINDING_2D_MULTISAMPLE:
            ASSERT(mActiveSampler < mMaxCombinedTextureImageUnits);
            *params = getSamplerTextureId(static_cast<unsigned int>(mActiveSampler),
                                          TextureType::_2DMultisample)
                          .value;
            break;
        case GL_TEXTURE_BINDING_2D_MULTISAMPLE_ARRAY:
            ASSERT(mActiveSampler < mMaxCombinedTextureImageUnits);
            *params = getSamplerTextureId(static_cast<unsigned int>(mActiveSampler),
                                          TextureType::_2DMultisampleArray)
                          .value;
            break;
        case GL_TEXTURE_BINDING_EXTERNAL_OES:
            ASSERT(mActiveSampler < mMaxCombinedTextureImageUnits);
            *params = getSamplerTextureId(static_cast<unsigned int>(mActiveSampler),
                                          TextureType::External)
                          .value;
            break;
        case GL_UNIFORM_BUFFER_BINDING:
            *params = mBoundBuffers[BufferBinding::Uniform].id().value;
            break;
        case GL_TRANSFORM_FEEDBACK_BINDING:
            *params = mTransformFeedback.id().value;
            break;
        case GL_TRANSFORM_FEEDBACK_BUFFER_BINDING:
            *params = mBoundBuffers[BufferBinding::TransformFeedback].id().value;
            break;
        case GL_COPY_READ_BUFFER_BINDING:
            *params = mBoundBuffers[BufferBinding::CopyRead].id().value;
            break;
        case GL_COPY_WRITE_BUFFER_BINDING:
            *params = mBoundBuffers[BufferBinding::CopyWrite].id().value;
            break;
        case GL_PIXEL_PACK_BUFFER_BINDING:
            *params = mBoundBuffers[BufferBinding::PixelPack].id().value;
            break;
        case GL_PIXEL_UNPACK_BUFFER_BINDING:
            *params = mBoundBuffers[BufferBinding::PixelUnpack].id().value;
            break;
        case GL_READ_BUFFER:
            *params = mReadFramebuffer->getReadBufferState();
            break;
        case GL_SAMPLER_BINDING:
            ASSERT(mActiveSampler < mMaxCombinedTextureImageUnits);
            *params = getSamplerId(static_cast<GLuint>(mActiveSampler)).value;
            break;
        case GL_DEBUG_LOGGED_MESSAGES:
            *params = static_cast<GLint>(mDebug.getMessageCount());
            break;
        case GL_DEBUG_NEXT_LOGGED_MESSAGE_LENGTH:
            *params = static_cast<GLint>(mDebug.getNextMessageLength());
            break;
        case GL_DEBUG_GROUP_STACK_DEPTH:
            *params = static_cast<GLint>(mDebug.getGroupStackDepth());
            break;
        case GL_MULTISAMPLE_EXT:
            *params = static_cast<GLint>(mMultiSampling);
            break;
        case GL_SAMPLE_ALPHA_TO_ONE_EXT:
            *params = static_cast<GLint>(mSampleAlphaToOne);
            break;
        case GL_COVERAGE_MODULATION_CHROMIUM:
            *params = static_cast<GLint>(mCoverageModulation);
            break;
        case GL_ATOMIC_COUNTER_BUFFER_BINDING:
            *params = mBoundBuffers[BufferBinding::AtomicCounter].id().value;
            break;
        case GL_SHADER_STORAGE_BUFFER_BINDING:
            *params = mBoundBuffers[BufferBinding::ShaderStorage].id().value;
            break;
        case GL_DISPATCH_INDIRECT_BUFFER_BINDING:
            *params = mBoundBuffers[BufferBinding::DispatchIndirect].id().value;
            break;
        case GL_ALPHA_TEST_FUNC:
            *params = ToGLenum(mGLES1State.mAlphaTestFunc);
            break;
        case GL_CLIENT_ACTIVE_TEXTURE:
            *params = mGLES1State.mClientActiveTexture + GL_TEXTURE0;
            break;
        case GL_MATRIX_MODE:
            *params = ToGLenum(mGLES1State.mMatrixMode);
            break;
        case GL_SHADE_MODEL:
            *params = ToGLenum(mGLES1State.mShadeModel);
            break;
        case GL_MODELVIEW_STACK_DEPTH:
        case GL_PROJECTION_STACK_DEPTH:
        case GL_TEXTURE_STACK_DEPTH:
            *params = mGLES1State.getCurrentMatrixStackDepth(pname);
            break;
        case GL_LOGIC_OP_MODE:
            *params = ToGLenum(mGLES1State.mLogicOp);
            break;
        case GL_BLEND_SRC:
            // non-indexed get returns the state of draw buffer zero
            *params = mBlendStateArray[0].sourceBlendRGB;
            break;
        case GL_BLEND_DST:
            *params = mBlendStateArray[0].destBlendRGB;
            break;
        case GL_PERSPECTIVE_CORRECTION_HINT:
        case GL_POINT_SMOOTH_HINT:
        case GL_LINE_SMOOTH_HINT:
        case GL_FOG_HINT:
            *params = mGLES1State.getHint(pname);
            break;

        // GL_ANGLE_provoking_vertex
        case GL_PROVOKING_VERTEX:
            *params = ToGLenum(mProvokingVertex);
            break;

        case GL_PROGRAM_PIPELINE_BINDING:
        {
            ProgramPipeline *pipeline = getProgramPipeline();
            if (pipeline)
            {
                *params = pipeline->id().value;
            }
            else
            {
                *params = 0;
            }
            break;
        }

        default:
            UNREACHABLE();
            break;
    }

    return angle::Result::Continue;
}

void State::getPointerv(const Context *context, GLenum pname, void **params) const
{
    switch (pname)
    {
        case GL_DEBUG_CALLBACK_FUNCTION:
            *params = reinterpret_cast<void *>(mDebug.getCallback());
            break;
        case GL_DEBUG_CALLBACK_USER_PARAM:
            *params = const_cast<void *>(mDebug.getUserParam());
            break;
        case GL_VERTEX_ARRAY_POINTER:
        case GL_NORMAL_ARRAY_POINTER:
        case GL_COLOR_ARRAY_POINTER:
        case GL_TEXTURE_COORD_ARRAY_POINTER:
        case GL_POINT_SIZE_ARRAY_POINTER_OES:
            QueryVertexAttribPointerv(getVertexArray()->getVertexAttribute(
                                          context->vertexArrayIndex(ParamToVertexArrayType(pname))),
                                      GL_VERTEX_ATTRIB_ARRAY_POINTER, params);
            return;
        default:
            UNREACHABLE();
            break;
    }
}

void State::getIntegeri_v(GLenum target, GLuint index, GLint *data) const
{
    switch (target)
    {
        case GL_BLEND_SRC_RGB:
            ASSERT(static_cast<size_t>(index) < mBlendStateArray.size());
            *data = mBlendStateArray[index].sourceBlendRGB;
            break;
        case GL_BLEND_SRC_ALPHA:
            ASSERT(static_cast<size_t>(index) < mBlendStateArray.size());
            *data = mBlendStateArray[index].sourceBlendAlpha;
            break;
        case GL_BLEND_DST_RGB:
            ASSERT(static_cast<size_t>(index) < mBlendStateArray.size());
            *data = mBlendStateArray[index].destBlendRGB;
            break;
        case GL_BLEND_DST_ALPHA:
            ASSERT(static_cast<size_t>(index) < mBlendStateArray.size());
            *data = mBlendStateArray[index].destBlendAlpha;
            break;
        case GL_BLEND_EQUATION_RGB:
            ASSERT(static_cast<size_t>(index) < mBlendStateArray.size());
            *data = mBlendStateArray[index].blendEquationRGB;
            break;
        case GL_BLEND_EQUATION_ALPHA:
            ASSERT(static_cast<size_t>(index) < mBlendStateArray.size());
            *data = mBlendStateArray[index].blendEquationAlpha;
            break;
        case GL_TRANSFORM_FEEDBACK_BUFFER_BINDING:
            ASSERT(static_cast<size_t>(index) < mTransformFeedback->getIndexedBufferCount());
            *data = mTransformFeedback->getIndexedBuffer(index).id().value;
            break;
        case GL_UNIFORM_BUFFER_BINDING:
            ASSERT(static_cast<size_t>(index) < mUniformBuffers.size());
            *data = mUniformBuffers[index].id().value;
            break;
        case GL_ATOMIC_COUNTER_BUFFER_BINDING:
            ASSERT(static_cast<size_t>(index) < mAtomicCounterBuffers.size());
            *data = mAtomicCounterBuffers[index].id().value;
            break;
        case GL_SHADER_STORAGE_BUFFER_BINDING:
            ASSERT(static_cast<size_t>(index) < mShaderStorageBuffers.size());
            *data = mShaderStorageBuffers[index].id().value;
            break;
        case GL_VERTEX_BINDING_BUFFER:
            ASSERT(static_cast<size_t>(index) < mVertexArray->getMaxBindings());
            *data = mVertexArray->getVertexBinding(index).getBuffer().id().value;
            break;
        case GL_VERTEX_BINDING_DIVISOR:
            ASSERT(static_cast<size_t>(index) < mVertexArray->getMaxBindings());
            *data = mVertexArray->getVertexBinding(index).getDivisor();
            break;
        case GL_VERTEX_BINDING_OFFSET:
            ASSERT(static_cast<size_t>(index) < mVertexArray->getMaxBindings());
            *data = static_cast<GLuint>(mVertexArray->getVertexBinding(index).getOffset());
            break;
        case GL_VERTEX_BINDING_STRIDE:
            ASSERT(static_cast<size_t>(index) < mVertexArray->getMaxBindings());
            *data = mVertexArray->getVertexBinding(index).getStride();
            break;
        case GL_SAMPLE_MASK_VALUE:
            ASSERT(static_cast<size_t>(index) < mSampleMaskValues.size());
            *data = mSampleMaskValues[index];
            break;
        case GL_IMAGE_BINDING_NAME:
            ASSERT(static_cast<size_t>(index) < mImageUnits.size());
            *data = mImageUnits[index].texture.id().value;
            break;
        case GL_IMAGE_BINDING_LEVEL:
            ASSERT(static_cast<size_t>(index) < mImageUnits.size());
            *data = mImageUnits[index].level;
            break;
        case GL_IMAGE_BINDING_LAYER:
            ASSERT(static_cast<size_t>(index) < mImageUnits.size());
            *data = mImageUnits[index].layer;
            break;
        case GL_IMAGE_BINDING_ACCESS:
            ASSERT(static_cast<size_t>(index) < mImageUnits.size());
            *data = mImageUnits[index].access;
            break;
        case GL_IMAGE_BINDING_FORMAT:
            ASSERT(static_cast<size_t>(index) < mImageUnits.size());
            *data = mImageUnits[index].format;
            break;
        default:
            UNREACHABLE();
            break;
    }
}

void State::getInteger64i_v(GLenum target, GLuint index, GLint64 *data) const
{
    switch (target)
    {
        case GL_TRANSFORM_FEEDBACK_BUFFER_START:
            ASSERT(static_cast<size_t>(index) < mTransformFeedback->getIndexedBufferCount());
            *data = mTransformFeedback->getIndexedBuffer(index).getOffset();
            break;
        case GL_TRANSFORM_FEEDBACK_BUFFER_SIZE:
            ASSERT(static_cast<size_t>(index) < mTransformFeedback->getIndexedBufferCount());
            *data = mTransformFeedback->getIndexedBuffer(index).getSize();
            break;
        case GL_UNIFORM_BUFFER_START:
            ASSERT(static_cast<size_t>(index) < mUniformBuffers.size());
            *data = mUniformBuffers[index].getOffset();
            break;
        case GL_UNIFORM_BUFFER_SIZE:
            ASSERT(static_cast<size_t>(index) < mUniformBuffers.size());
            *data = mUniformBuffers[index].getSize();
            break;
        case GL_ATOMIC_COUNTER_BUFFER_START:
            ASSERT(static_cast<size_t>(index) < mAtomicCounterBuffers.size());
            *data = mAtomicCounterBuffers[index].getOffset();
            break;
        case GL_ATOMIC_COUNTER_BUFFER_SIZE:
            ASSERT(static_cast<size_t>(index) < mAtomicCounterBuffers.size());
            *data = mAtomicCounterBuffers[index].getSize();
            break;
        case GL_SHADER_STORAGE_BUFFER_START:
            ASSERT(static_cast<size_t>(index) < mShaderStorageBuffers.size());
            *data = mShaderStorageBuffers[index].getOffset();
            break;
        case GL_SHADER_STORAGE_BUFFER_SIZE:
            ASSERT(static_cast<size_t>(index) < mShaderStorageBuffers.size());
            *data = mShaderStorageBuffers[index].getSize();
            break;
        default:
            UNREACHABLE();
            break;
    }
}

void State::getBooleani_v(GLenum target, GLuint index, GLboolean *data) const
{
    switch (target)
    {
        case GL_COLOR_WRITEMASK:
            ASSERT(static_cast<size_t>(index) < mBlendStateArray.size());
            data[0] = mBlendStateArray[index].colorMaskRed;
            data[1] = mBlendStateArray[index].colorMaskGreen;
            data[2] = mBlendStateArray[index].colorMaskBlue;
            data[3] = mBlendStateArray[index].colorMaskAlpha;
            break;
        case GL_IMAGE_BINDING_LAYERED:
            ASSERT(static_cast<size_t>(index) < mImageUnits.size());
            *data = mImageUnits[index].layered;
            break;
        default:
            UNREACHABLE();
            break;
    }
}

// TODO(https://anglebug.com/3889): Remove this helper function after blink and chromium part
// refactory done.
Texture *State::getTextureForActiveSampler(TextureType type, size_t index)
{
    if (type != TextureType::VideoImage)
    {
        return mSamplerTextures[type][index].get();
    }

    ASSERT(type == TextureType::VideoImage);

    Texture *candidateTexture = mSamplerTextures[type][index].get();
    if (candidateTexture->getWidth(TextureTarget::VideoImage, 0) == 0 ||
        candidateTexture->getHeight(TextureTarget::VideoImage, 0) == 0 ||
        candidateTexture->getDepth(TextureTarget::VideoImage, 0) == 0)
    {
        return mSamplerTextures[TextureType::_2D][index].get();
    }

    return mSamplerTextures[type][index].get();
}

angle::Result State::syncTexturesInit(const Context *context)
{
    ASSERT(mRobustResourceInit);

    if (!mProgram)
        return angle::Result::Continue;

    for (size_t textureUnitIndex : mExecutable->getActiveSamplersMask())
    {
        Texture *texture = mActiveTexturesCache[textureUnitIndex];
        if (texture)
        {
            ANGLE_TRY(texture->ensureInitialized(context));
        }
    }
    return angle::Result::Continue;
}

angle::Result State::syncImagesInit(const Context *context)
{
    ASSERT(mRobustResourceInit);
    ASSERT(mProgram);
    for (size_t imageUnitIndex : mExecutable->getActiveImagesMask())
    {
        Texture *texture = mImageUnits[imageUnitIndex].texture.get();
        if (texture)
        {
            ANGLE_TRY(texture->ensureInitialized(context));
        }
    }
    return angle::Result::Continue;
}

angle::Result State::syncReadAttachments(const Context *context)
{
    ASSERT(mReadFramebuffer);
    ASSERT(mRobustResourceInit);
    return mReadFramebuffer->ensureReadAttachmentsInitialized(context);
}

angle::Result State::syncDrawAttachments(const Context *context)
{
    ASSERT(mDrawFramebuffer);
    ASSERT(mRobustResourceInit);
    return mDrawFramebuffer->ensureDrawAttachmentsInitialized(context);
}

angle::Result State::syncReadFramebuffer(const Context *context)
{
    ASSERT(mReadFramebuffer);
    return mReadFramebuffer->syncState(context, GL_READ_FRAMEBUFFER);
}

angle::Result State::syncDrawFramebuffer(const Context *context)
{
    ASSERT(mDrawFramebuffer);
    return mDrawFramebuffer->syncState(context, GL_DRAW_FRAMEBUFFER);
}

angle::Result State::syncTextures(const Context *context)
{
    if (mDirtyTextures.none())
        return angle::Result::Continue;

    for (size_t textureIndex : mDirtyTextures)
    {
        Texture *texture = mActiveTexturesCache[textureIndex];
        if (texture && texture->hasAnyDirtyBit())
        {
            ANGLE_TRY(texture->syncState(context));
        }
    }

    mDirtyTextures.reset();
    return angle::Result::Continue;
}

angle::Result State::syncImages(const Context *context)
{
    if (mDirtyImages.none())
        return angle::Result::Continue;

    for (size_t imageUnitIndex : mDirtyImages)
    {
        Texture *texture = mImageUnits[imageUnitIndex].texture.get();
        if (texture && texture->hasAnyDirtyBit())
        {
            ANGLE_TRY(texture->syncState(context));
        }
    }

    mDirtyImages.reset();
    return angle::Result::Continue;
}

angle::Result State::syncSamplers(const Context *context)
{
    if (mDirtySamplers.none())
        return angle::Result::Continue;

    for (size_t samplerIndex : mDirtySamplers)
    {
        BindingPointer<Sampler> &sampler = mSamplers[samplerIndex];
        if (sampler.get() && sampler->isDirty())
        {
            ANGLE_TRY(sampler->syncState(context));
        }
    }

    mDirtySamplers.reset();

    return angle::Result::Continue;
}

angle::Result State::syncVertexArray(const Context *context)
{
    ASSERT(mVertexArray);
    return mVertexArray->syncState(context);
}

angle::Result State::syncProgram(const Context *context)
{
    // There may not be a program if the calling application only uses program pipelines.
    if (mProgram)
    {
        return mProgram->syncState(context);
    }
    return angle::Result::Continue;
}

angle::Result State::syncProgramPipeline(const Context *context)
{
    // There may not be a program pipeline if the calling application only uses programs.
    if (mProgramPipeline.get())
    {
        return mProgramPipeline->syncState(context);
    }
    return angle::Result::Continue;
}

angle::Result State::syncDirtyObject(const Context *context, GLenum target)
{
    DirtyObjects localSet;

    switch (target)
    {
        case GL_READ_FRAMEBUFFER:
            localSet.set(DIRTY_OBJECT_READ_FRAMEBUFFER);
            break;
        case GL_DRAW_FRAMEBUFFER:
            localSet.set(DIRTY_OBJECT_DRAW_FRAMEBUFFER);
            break;
        case GL_FRAMEBUFFER:
            localSet.set(DIRTY_OBJECT_READ_FRAMEBUFFER);
            localSet.set(DIRTY_OBJECT_DRAW_FRAMEBUFFER);
            break;
        case GL_VERTEX_ARRAY:
            localSet.set(DIRTY_OBJECT_VERTEX_ARRAY);
            break;
        case GL_TEXTURE:
            localSet.set(DIRTY_OBJECT_TEXTURES);
            break;
        case GL_SAMPLER:
            localSet.set(DIRTY_OBJECT_SAMPLERS);
            break;
        case GL_PROGRAM:
            localSet.set(DIRTY_OBJECT_PROGRAM);
            break;
    }

    return syncDirtyObjects(context, localSet);
}

void State::setObjectDirty(GLenum target)
{
    switch (target)
    {
        case GL_READ_FRAMEBUFFER:
            mDirtyObjects.set(DIRTY_OBJECT_READ_FRAMEBUFFER);
            break;
        case GL_DRAW_FRAMEBUFFER:
            setDrawFramebufferDirty();
            break;
        case GL_FRAMEBUFFER:
            mDirtyObjects.set(DIRTY_OBJECT_READ_FRAMEBUFFER);
            setDrawFramebufferDirty();
            break;
        case GL_VERTEX_ARRAY:
            mDirtyObjects.set(DIRTY_OBJECT_VERTEX_ARRAY);
            break;
        case GL_PROGRAM:
            mDirtyObjects.set(DIRTY_OBJECT_PROGRAM);
            break;
        default:
            break;
    }
}

angle::Result State::onProgramExecutableChange(const Context *context, Program *program)
{
    // OpenGL Spec:
    // "If LinkProgram or ProgramBinary successfully re-links a program object
    //  that was already in use as a result of a previous call to UseProgram, then the
    //  generated executable code will be installed as part of the current rendering state."
    ASSERT(program->isLinked());

    mDirtyBits.set(DIRTY_BIT_PROGRAM_EXECUTABLE);

    if (program->hasAnyDirtyBit())
    {
        mDirtyObjects.set(DIRTY_OBJECT_PROGRAM);
    }

    // Set any bound textures.
    const ProgramExecutable &executable        = program->getExecutable();
    const ActiveTextureTypeArray &textureTypes = executable.getActiveSamplerTypes();
    for (size_t textureIndex : executable.getActiveSamplersMask())
    {
        TextureType type = textureTypes[textureIndex];

        // This can happen if there is a conflicting texture type.
        if (type == TextureType::InvalidEnum)
            continue;

        Texture *texture = getTextureForActiveSampler(type, textureIndex);
        updateActiveTexture(context, textureIndex, texture);
    }

    for (size_t imageUnitIndex : executable.getActiveImagesMask())
    {
        Texture *image = mImageUnits[imageUnitIndex].texture.get();
        if (!image)
            continue;

        if (image->hasAnyDirtyBit())
        {
            ANGLE_TRY(image->syncState(context));
        }

        if (mRobustResourceInit && image->initState() == InitState::MayNeedInit)
        {
            mDirtyObjects.set(DIRTY_OBJECT_IMAGES_INIT);
        }
    }

    return angle::Result::Continue;
}

angle::Result State::onProgramPipelineExecutableChange(const Context *context,
                                                       ProgramPipeline *programPipeline)
{
    mDirtyBits.set(DIRTY_BIT_PROGRAM_EXECUTABLE);

    if (programPipeline->hasAnyDirtyBit())
    {
        mDirtyObjects.set(DIRTY_OBJECT_PROGRAM_PIPELINE);
    }

    // Set any bound textures.
    const ActiveTextureTypeArray &textureTypes =
        programPipeline->getExecutable().getActiveSamplerTypes();
    for (size_t textureIndex : programPipeline->getExecutable().getActiveSamplersMask())
    {
        TextureType type = textureTypes[textureIndex];

        // This can happen if there is a conflicting texture type.
        if (type == TextureType::InvalidEnum)
            continue;

        Texture *texture = getTextureForActiveSampler(type, textureIndex);
        updateActiveTexture(context, textureIndex, texture);
    }

    for (size_t imageUnitIndex : programPipeline->getExecutable().getActiveImagesMask())
    {
        Texture *image = mImageUnits[imageUnitIndex].texture.get();
        if (!image)
            continue;

        if (image->hasAnyDirtyBit())
        {
            ANGLE_TRY(image->syncState(context));
        }

        if (mRobustResourceInit && image->initState() == InitState::MayNeedInit)
        {
            mDirtyObjects.set(DIRTY_OBJECT_IMAGES_INIT);
        }
    }

    return angle::Result::Continue;
}

void State::setTextureDirty(size_t textureUnitIndex)
{
    mDirtyObjects.set(DIRTY_OBJECT_TEXTURES);
    mDirtyTextures.set(textureUnitIndex);
}

void State::setSamplerDirty(size_t samplerIndex)
{
    mDirtyObjects.set(DIRTY_OBJECT_SAMPLERS);
    mDirtySamplers.set(samplerIndex);
}

void State::setImageUnit(const Context *context,
                         size_t unit,
                         Texture *texture,
                         GLint level,
                         GLboolean layered,
                         GLint layer,
                         GLenum access,
                         GLenum format)
{
    ImageUnit &imageUnit = mImageUnits[unit];

    if (imageUnit.texture.get())
    {
        imageUnit.texture->onUnbindAsImageTexture(mID);
    }
    if (texture)
    {
        texture->onBindAsImageTexture(mID);
    }
    imageUnit.texture.set(context, texture);
    imageUnit.level   = level;
    imageUnit.layered = layered;
    imageUnit.layer   = layer;
    imageUnit.access  = access;
    imageUnit.format  = format;
    mDirtyBits.set(DIRTY_BIT_IMAGE_BINDINGS);

    onImageStateChange(context, unit);
}

// Handle a dirty texture event.
void State::onActiveTextureChange(const Context *context, size_t textureUnit)
{
    if (mProgram)
    {
        TextureType type = mExecutable->getActiveSamplerTypes()[textureUnit];
        if (type != TextureType::InvalidEnum)
        {
            Texture *activeTexture = getTextureForActiveSampler(type, textureUnit);
            updateActiveTexture(context, textureUnit, activeTexture);
        }
    }
}

void State::onActiveTextureStateChange(const Context *context, size_t textureUnit)
{
    if (mProgram)
    {
        TextureType type = mExecutable->getActiveSamplerTypes()[textureUnit];
        if (type != TextureType::InvalidEnum)
        {
            Texture *activeTexture = getTextureForActiveSampler(type, textureUnit);
            const Sampler *sampler = mSamplers[textureUnit].get();
            updateActiveTextureState(context, textureUnit, sampler, activeTexture);
        }
    }
}

void State::onImageStateChange(const Context *context, size_t unit)
{
    if (mProgram)
    {
        const ImageUnit &image = mImageUnits[unit];

        // Have nothing to do here if no texture bound
        if (!image.texture.get())
            return;

        if (image.texture->hasAnyDirtyBit())
        {
            mDirtyImages.set(unit);
            mDirtyObjects.set(DIRTY_OBJECT_IMAGES);
        }

        if (mRobustResourceInit && image.texture->initState() == InitState::MayNeedInit)
        {
            mDirtyObjects.set(DIRTY_OBJECT_IMAGES_INIT);
        }
    }
}

void State::onUniformBufferStateChange(size_t uniformBufferIndex)
{
    // This could be represented by a different dirty bit. Using the same one keeps it simple.
    mDirtyBits.set(DIRTY_BIT_UNIFORM_BUFFER_BINDINGS);
}

AttributesMask State::getAndResetDirtyCurrentValues() const
{
    AttributesMask retVal = mDirtyCurrentValues;
    mDirtyCurrentValues.reset();
    return retVal;
}

constexpr State::DirtyObjectHandler State::kDirtyObjectHandlers[DIRTY_OBJECT_MAX];

}  // namespace gl<|MERGE_RESOLUTION|>--- conflicted
+++ resolved
@@ -583,8 +583,6 @@
 
     mClipDistancesEnabled.reset();
 
-    mClipDistancesEnabled.reset();
-
     setAllDirtyBits();
 }
 
@@ -1167,12 +1165,9 @@
         case GL_FRAMEBUFFER_SRGB_EXT:
             setFramebufferSRGB(enabled);
             return;
-<<<<<<< HEAD
-=======
         case GL_TEXTURE_RECTANGLE_ANGLE:
             mTextureRectangleEnabled = enabled;
             return;
->>>>>>> 21c5af31
         // GL_APPLE_clip_distance/GL_EXT_clip_cull_distance
         case GL_CLIP_DISTANCE0_EXT:
         case GL_CLIP_DISTANCE1_EXT:
@@ -1191,16 +1186,7 @@
             }
     }
 
-<<<<<<< HEAD
-    if (mClientVersion.major >= 2)
-    {
-        // Anything below are for GLES1
-        UNREACHABLE();
-        return;
-    }
-=======
     ASSERT(mClientVersion.major == 1);
->>>>>>> 21c5af31
 
     // GLES1 emulation. Need to separate from main switch due to conflict enum between
     // GL_CLIP_DISTANCE0_EXT & GL_CLIP_PLANE0
@@ -1323,12 +1309,9 @@
             return mRobustResourceInit;
         case GL_PROGRAM_CACHE_ENABLED_ANGLE:
             return mProgramBinaryCacheEnabled;
-<<<<<<< HEAD
-=======
         case GL_TEXTURE_RECTANGLE_ANGLE:
             return mTextureRectangleEnabled;
 
->>>>>>> 21c5af31
         // GL_APPLE_clip_distance/GL_EXT_clip_cull_distance
         case GL_CLIP_DISTANCE0_EXT:
         case GL_CLIP_DISTANCE1_EXT:
@@ -1347,16 +1330,7 @@
             break;
     }
 
-<<<<<<< HEAD
-    if (mClientVersion.major >= 2)
-    {
-        // Anything below are for GLES1
-        UNREACHABLE();
-        return false;
-    }
-=======
     ASSERT(mClientVersion.major == 1);
->>>>>>> 21c5af31
 
     switch (feature)
     {
