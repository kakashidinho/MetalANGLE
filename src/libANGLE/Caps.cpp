//
// Copyright 2014 The ANGLE Project Authors. All rights reserved.
// Use of this source code is governed by a BSD-style license that can be
// found in the LICENSE file.
//

#include "libANGLE/Caps.h"

#include "anglebase/no_destructor.h"
#include "common/angleutils.h"
#include "common/debug.h"

#include "libANGLE/formatutils.h"

#include "angle_gl.h"

#include <algorithm>
#include <sstream>

static void InsertExtensionString(const std::string &extension,
                                  bool supported,
                                  std::vector<std::string> *extensionVector)
{
    if (supported)
    {
        extensionVector->push_back(extension);
    }
}

namespace gl
{

TextureCaps::TextureCaps() = default;

TextureCaps::TextureCaps(const TextureCaps &other) = default;

TextureCaps::~TextureCaps() = default;

GLuint TextureCaps::getMaxSamples() const
{
    return !sampleCounts.empty() ? *sampleCounts.rbegin() : 0;
}

GLuint TextureCaps::getNearestSamples(GLuint requestedSamples) const
{
    if (requestedSamples == 0)
    {
        return 0;
    }

    for (SupportedSampleSet::const_iterator i = sampleCounts.begin(); i != sampleCounts.end(); i++)
    {
        GLuint samples = *i;
        if (samples >= requestedSamples)
        {
            return samples;
        }
    }

    return 0;
}

TextureCaps GenerateMinimumTextureCaps(GLenum sizedInternalFormat,
                                       const Version &clientVersion,
                                       const Extensions &extensions)
{
    TextureCaps caps;

    const InternalFormat &internalFormatInfo = GetSizedInternalFormatInfo(sizedInternalFormat);
    caps.texturable        = internalFormatInfo.textureSupport(clientVersion, extensions);
    caps.filterable        = internalFormatInfo.filterSupport(clientVersion, extensions);
    caps.textureAttachment = internalFormatInfo.textureAttachmentSupport(clientVersion, extensions);
    caps.renderbuffer      = internalFormatInfo.renderbufferSupport(clientVersion, extensions);
    caps.blendable         = internalFormatInfo.blendSupport(clientVersion, extensions);

    caps.sampleCounts.insert(0);
    if (internalFormatInfo.isRequiredRenderbufferFormat(clientVersion))
    {
        if ((clientVersion.major >= 3 && clientVersion.minor >= 1) ||
            (clientVersion.major >= 3 && !internalFormatInfo.isInt()))
        {
            caps.sampleCounts.insert(4);
        }
    }

    return caps;
}

TextureCapsMap::TextureCapsMap() {}

TextureCapsMap::~TextureCapsMap() {}

void TextureCapsMap::insert(GLenum internalFormat, const TextureCaps &caps)
{
    angle::FormatID formatID = angle::Format::InternalFormatToID(internalFormat);
    get(formatID)            = caps;
}

void TextureCapsMap::clear()
{
    mFormatData.fill(TextureCaps());
}

const TextureCaps &TextureCapsMap::get(GLenum internalFormat) const
{
    angle::FormatID formatID = angle::Format::InternalFormatToID(internalFormat);
    return get(formatID);
}

const TextureCaps &TextureCapsMap::get(angle::FormatID formatID) const
{
    return mFormatData[static_cast<size_t>(formatID)];
}

TextureCaps &TextureCapsMap::get(angle::FormatID formatID)
{
    return mFormatData[static_cast<size_t>(formatID)];
}

void TextureCapsMap::set(angle::FormatID formatID, const TextureCaps &caps)
{
    get(formatID) = caps;
}

void InitMinimumTextureCapsMap(const Version &clientVersion,
                               const Extensions &extensions,
                               TextureCapsMap *capsMap)
{
    for (GLenum internalFormat : GetAllSizedInternalFormats())
    {
        capsMap->insert(internalFormat,
                        GenerateMinimumTextureCaps(internalFormat, clientVersion, extensions));
    }
}

Extensions::Extensions() = default;

Extensions::Extensions(const Extensions &other) = default;

std::vector<std::string> Extensions::getStrings() const
{
    std::vector<std::string> extensionStrings;

    for (const auto &extensionInfo : GetExtensionInfoMap())
    {
        if (this->*(extensionInfo.second.ExtensionsMember))
        {
            extensionStrings.push_back(extensionInfo.first);
        }
    }

    return extensionStrings;
}

Limitations::Limitations() = default;

static bool GetFormatSupportBase(const TextureCapsMap &textureCaps,
                                 const GLenum *requiredFormats,
                                 size_t requiredFormatsSize,
                                 bool requiresTexturing,
                                 bool requiresFiltering,
                                 bool requiresAttachingTexture,
                                 bool requiresRenderbufferSupport,
                                 bool requiresBlending)
{
    for (size_t i = 0; i < requiredFormatsSize; i++)
    {
        const TextureCaps &cap = textureCaps.get(requiredFormats[i]);

        if (requiresTexturing && !cap.texturable)
        {
            return false;
        }

        if (requiresFiltering && !cap.filterable)
        {
            return false;
        }

        if (requiresAttachingTexture && !cap.textureAttachment)
        {
            return false;
        }

        if (requiresRenderbufferSupport && !cap.renderbuffer)
        {
            return false;
        }

        if (requiresBlending && !cap.blendable)
        {
            return false;
        }
    }

    return true;
}

template <size_t N>
static bool GetFormatSupport(const TextureCapsMap &textureCaps,
                             const GLenum (&requiredFormats)[N],
                             bool requiresTexturing,
                             bool requiresFiltering,
                             bool requiresAttachingTexture,
                             bool requiresRenderbufferSupport,
                             bool requiresBlending)
{
    return GetFormatSupportBase(textureCaps, requiredFormats, N, requiresTexturing,
                                requiresFiltering, requiresAttachingTexture,
                                requiresRenderbufferSupport, requiresBlending);
}

// Check for GL_OES_packed_depth_stencil support
static bool DeterminePackedDepthStencilSupport(const TextureCapsMap &textureCaps)
{
    constexpr GLenum requiredFormats[] = {
        GL_DEPTH24_STENCIL8,
    };

    return GetFormatSupport(textureCaps, requiredFormats, false, false, true, true, false);
}

// Checks for GL_NV_read_depth support
static bool DetermineReadDepthSupport(const TextureCapsMap &textureCaps)
{
    constexpr GLenum requiredFormats[] = {
        GL_DEPTH_COMPONENT16,
    };

    return GetFormatSupport(textureCaps, requiredFormats, true, false, true, false, false);
}

// Checks for GL_NV_read_stencil support
static bool DetermineReadStencilSupport(const TextureCapsMap &textureCaps)
{
    constexpr GLenum requiredFormats[] = {
        GL_STENCIL_INDEX8,
    };

    return GetFormatSupport(textureCaps, requiredFormats, false, false, true, false, false);
}

// Checks for GL_NV_depth_buffer_float2 support
static bool DetermineDepthBufferFloat2Support(const TextureCapsMap &textureCaps)
{
    constexpr GLenum requiredFormats[] = {
        GL_DEPTH_COMPONENT32F,
        GL_DEPTH32F_STENCIL8,
    };

    return GetFormatSupport(textureCaps, requiredFormats, true, false, true, false, false);
}

// Checks for GL_OES_rgb8_rgba8 support
static bool DetermineRGB8AndRGBA8TextureSupport(const TextureCapsMap &textureCaps)
{
    constexpr GLenum requiredFormats[] = {
        GL_RGB8,
        GL_RGBA8,
    };

    return GetFormatSupport(textureCaps, requiredFormats, false, false, false, true, false);
}

// Checks for GL_EXT_texture_format_BGRA8888 support
static bool DetermineBGRA8TextureSupport(const TextureCapsMap &textureCaps)
{
    constexpr GLenum requiredFormats[] = {
        GL_BGRA8_EXT,
    };

    return GetFormatSupport(textureCaps, requiredFormats, true, true, true, true, false);
}

// Checks for GL_EXT_read_format_bgra support
static bool DetermineBGRAReadFormatSupport(const TextureCapsMap &textureCaps)
{
    constexpr GLenum requiredFormats[] = {
        GL_BGRA8_EXT,
        // TODO(http://anglebug.com/4302): GL_EXT_read_format_bgra specifies 2 more types, which are
        // currently ignored. The equivalent formats would be: GL_BGRA4_ANGLEX, GL_BGR5_A1_ANGLEX
    };

    return GetFormatSupport(textureCaps, requiredFormats, true, false, true, true, false);
}

// Checks for GL_OES_color_buffer_half_float support
static bool DetermineColorBufferHalfFloatSupport(const TextureCapsMap &textureCaps)
{
    // EXT_color_buffer_half_float issue #2 states that an implementation doesn't need to support
    // rendering to any of the formats but is expected to be able to render to at least one. WebGL
    // requires that at least RGBA16F is renderable so we make the same requirement.
    constexpr GLenum requiredFormats[] = {
        GL_RGBA16F,
    };

    return GetFormatSupport(textureCaps, requiredFormats, false, false, true, true, false);
}

// Checks for GL_OES_texture_half_float support
static bool DetermineHalfFloatTextureSupport(const TextureCapsMap &textureCaps)
{
    constexpr GLenum requiredFormats[] = {
        GL_RGBA16F, GL_RGB16F, GL_LUMINANCE_ALPHA16F_EXT, GL_LUMINANCE16F_EXT, GL_ALPHA16F_EXT,
    };

    return GetFormatSupport(textureCaps, requiredFormats, true, false, false, false, false);
}

// Checks for GL_OES_texture_half_float_linear support
static bool DetermineHalfFloatTextureFilteringSupport(const TextureCapsMap &textureCaps,
                                                      bool checkLegacyFormats)
{
    constexpr GLenum requiredFormats[] = {GL_RGBA16F, GL_RGB16F};
    // If GL_OES_texture_half_float is present, this extension must also support legacy formats
    // introduced by that extension
    constexpr GLenum requiredFormatsES2[] = {GL_LUMINANCE_ALPHA16F_EXT, GL_LUMINANCE16F_EXT,
                                             GL_ALPHA16F_EXT};

    if (checkLegacyFormats &&
        !GetFormatSupport(textureCaps, requiredFormatsES2, false, true, false, false, false))
    {
        return false;
    }

    return GetFormatSupport(textureCaps, requiredFormats, false, true, false, false, false);
}

// Checks for GL_OES_texture_float support
static bool DetermineFloatTextureSupport(const TextureCapsMap &textureCaps)
{
    constexpr GLenum requiredFormats[] = {
        GL_RGBA32F, GL_RGB32F, GL_LUMINANCE_ALPHA32F_EXT, GL_LUMINANCE32F_EXT, GL_ALPHA32F_EXT,
    };

    return GetFormatSupport(textureCaps, requiredFormats, true, false, false, false, false);
}

// Checks for GL_OES_texture_float_linear support
static bool DetermineFloatTextureFilteringSupport(const TextureCapsMap &textureCaps,
                                                  bool checkLegacyFormats)
{
    constexpr GLenum requiredFormats[] = {
        GL_RGBA32F,
        GL_RGB32F,
    };
    // If GL_OES_texture_float is present, this extension must also support legacy formats
    // introduced by that extension
    constexpr GLenum requiredFormatsES2[] = {
        GL_LUMINANCE_ALPHA32F_EXT,
        GL_LUMINANCE32F_EXT,
        GL_ALPHA32F_EXT,
    };

    if (checkLegacyFormats &&
        !GetFormatSupport(textureCaps, requiredFormatsES2, false, true, false, false, false))
    {
        return false;
    }

    return GetFormatSupport(textureCaps, requiredFormats, false, true, false, false, false);
}

// Checks for GL_EXT_texture_rg support
static bool DetermineRGTextureSupport(const TextureCapsMap &textureCaps,
                                      bool checkHalfFloatFormats,
                                      bool checkFloatFormats)
{
    constexpr GLenum requiredFormats[] = {
        GL_R8,
        GL_RG8,
    };
    constexpr GLenum requiredHalfFloatFormats[] = {
        GL_R16F,
        GL_RG16F,
    };
    constexpr GLenum requiredFloatFormats[] = {
        GL_R32F,
        GL_RG32F,
    };

    if (checkHalfFloatFormats &&
        !GetFormatSupport(textureCaps, requiredHalfFloatFormats, true, false, false, false, false))
    {
        return false;
    }

    if (checkFloatFormats &&
        !GetFormatSupport(textureCaps, requiredFloatFormats, true, false, false, false, false))
    {
        return false;
    }

    return GetFormatSupport(textureCaps, requiredFormats, true, true, true, true, false);
}

// Check for GL_EXT_texture_compression_dxt1 support
static bool DetermineDXT1TextureSupport(const TextureCapsMap &textureCaps)
{
    constexpr GLenum requiredFormats[] = {
        GL_COMPRESSED_RGB_S3TC_DXT1_EXT,
        GL_COMPRESSED_RGBA_S3TC_DXT1_EXT,
    };

    return GetFormatSupport(textureCaps, requiredFormats, true, true, false, false, false);
}

// Check for GL_ANGLE_texture_compression_dxt3 support
static bool DetermineDXT3TextureSupport(const TextureCapsMap &textureCaps)
{
    constexpr GLenum requiredFormats[] = {
        GL_COMPRESSED_RGBA_S3TC_DXT3_ANGLE,
    };

    return GetFormatSupport(textureCaps, requiredFormats, true, true, false, false, false);
}

// Check for GL_ANGLE_texture_compression_dxt5 support
static bool DetermineDXT5TextureSupport(const TextureCapsMap &textureCaps)
{
    constexpr GLenum requiredFormats[] = {
        GL_COMPRESSED_RGBA_S3TC_DXT5_ANGLE,
    };

    return GetFormatSupport(textureCaps, requiredFormats, true, true, false, false, false);
}

// Check for GL_EXT_texture_compression_s3tc_srgb support
static bool DetermineS3TCsRGBTextureSupport(const TextureCapsMap &textureCaps)
{
    constexpr GLenum requiredFormats[] = {
        GL_COMPRESSED_SRGB_S3TC_DXT1_EXT,
        GL_COMPRESSED_SRGB_ALPHA_S3TC_DXT1_EXT,
        GL_COMPRESSED_SRGB_ALPHA_S3TC_DXT3_EXT,
        GL_COMPRESSED_SRGB_ALPHA_S3TC_DXT5_EXT,
    };

    return GetFormatSupport(textureCaps, requiredFormats, true, true, false, false, false);
}

// Check for GL_KHR_texture_compression_astc_ldr support
static bool DetermineASTCLDRTextureSupport(const TextureCapsMap &textureCaps)
{
    constexpr GLenum requiredFormats[] = {
        GL_COMPRESSED_RGBA_ASTC_4x4_KHR,           GL_COMPRESSED_RGBA_ASTC_5x4_KHR,
        GL_COMPRESSED_RGBA_ASTC_5x5_KHR,           GL_COMPRESSED_RGBA_ASTC_6x5_KHR,
        GL_COMPRESSED_RGBA_ASTC_6x6_KHR,           GL_COMPRESSED_RGBA_ASTC_8x5_KHR,
        GL_COMPRESSED_RGBA_ASTC_8x6_KHR,           GL_COMPRESSED_RGBA_ASTC_8x8_KHR,
        GL_COMPRESSED_RGBA_ASTC_10x5_KHR,          GL_COMPRESSED_RGBA_ASTC_10x6_KHR,
        GL_COMPRESSED_RGBA_ASTC_10x8_KHR,          GL_COMPRESSED_RGBA_ASTC_10x10_KHR,
        GL_COMPRESSED_RGBA_ASTC_12x10_KHR,         GL_COMPRESSED_RGBA_ASTC_12x12_KHR,
        GL_COMPRESSED_SRGB8_ALPHA8_ASTC_4x4_KHR,   GL_COMPRESSED_SRGB8_ALPHA8_ASTC_5x4_KHR,
        GL_COMPRESSED_SRGB8_ALPHA8_ASTC_5x5_KHR,   GL_COMPRESSED_SRGB8_ALPHA8_ASTC_6x5_KHR,
        GL_COMPRESSED_SRGB8_ALPHA8_ASTC_6x6_KHR,   GL_COMPRESSED_SRGB8_ALPHA8_ASTC_8x5_KHR,
        GL_COMPRESSED_SRGB8_ALPHA8_ASTC_8x6_KHR,   GL_COMPRESSED_SRGB8_ALPHA8_ASTC_8x8_KHR,
        GL_COMPRESSED_SRGB8_ALPHA8_ASTC_10x5_KHR,  GL_COMPRESSED_SRGB8_ALPHA8_ASTC_10x6_KHR,
        GL_COMPRESSED_SRGB8_ALPHA8_ASTC_10x8_KHR,  GL_COMPRESSED_SRGB8_ALPHA8_ASTC_10x10_KHR,
        GL_COMPRESSED_SRGB8_ALPHA8_ASTC_12x10_KHR, GL_COMPRESSED_SRGB8_ALPHA8_ASTC_12x12_KHR,
    };

    return GetFormatSupport(textureCaps, requiredFormats, true, true, false, false, false);
}

// Check for GL_OES_texture_compression_astc support
static bool DetermineASTCOESTExtureSupport(const TextureCapsMap &textureCaps)
{
    if (!DetermineASTCLDRTextureSupport(textureCaps))
    {
        return false;
    }

    // The OES version of the extension also requires the 3D ASTC formats
    constexpr GLenum requiredFormats[] = {
        GL_COMPRESSED_RGBA_ASTC_3x3x3_OES,         GL_COMPRESSED_RGBA_ASTC_4x3x3_OES,
        GL_COMPRESSED_RGBA_ASTC_4x4x3_OES,         GL_COMPRESSED_RGBA_ASTC_4x4x4_OES,
        GL_COMPRESSED_RGBA_ASTC_5x4x4_OES,         GL_COMPRESSED_RGBA_ASTC_5x5x4_OES,
        GL_COMPRESSED_RGBA_ASTC_5x5x5_OES,         GL_COMPRESSED_RGBA_ASTC_6x5x5_OES,
        GL_COMPRESSED_RGBA_ASTC_6x6x5_OES,         GL_COMPRESSED_RGBA_ASTC_6x6x6_OES,
        GL_COMPRESSED_SRGB8_ALPHA8_ASTC_3x3x3_OES, GL_COMPRESSED_SRGB8_ALPHA8_ASTC_4x3x3_OES,
        GL_COMPRESSED_SRGB8_ALPHA8_ASTC_4x4x3_OES, GL_COMPRESSED_SRGB8_ALPHA8_ASTC_4x4x4_OES,
        GL_COMPRESSED_SRGB8_ALPHA8_ASTC_5x4x4_OES, GL_COMPRESSED_SRGB8_ALPHA8_ASTC_5x5x4_OES,
        GL_COMPRESSED_SRGB8_ALPHA8_ASTC_5x5x5_OES, GL_COMPRESSED_SRGB8_ALPHA8_ASTC_6x5x5_OES,
        GL_COMPRESSED_SRGB8_ALPHA8_ASTC_6x6x5_OES, GL_COMPRESSED_SRGB8_ALPHA8_ASTC_6x6x6_OES,
    };

    return GetFormatSupport(textureCaps, requiredFormats, true, true, false, false, false);
}

// Check for GL_ETC1_RGB8_OES support
static bool DetermineETC1RGB8TextureSupport(const TextureCapsMap &textureCaps)
{
    constexpr GLenum requiredFormats[] = {
        GL_ETC1_RGB8_OES,
    };

    return GetFormatSupport(textureCaps, requiredFormats, true, true, false, false, false);
}

// Check for OES_compressed_ETC2_RGB8_texture support
static bool DetermineETC2RGB8TextureSupport(const TextureCapsMap &textureCaps)
{
    constexpr GLenum requiredFormats[] = {
        GL_COMPRESSED_RGB8_ETC2,
    };

    return GetFormatSupport(textureCaps, requiredFormats, true, true, false, false, false);
}

// Check for OES_compressed_ETC2_sRGB8_texture support
static bool DetermineETC2sRGB8TextureSupport(const TextureCapsMap &textureCaps)
{
    constexpr GLenum requiredFormats[] = {
        GL_COMPRESSED_SRGB8_ETC2,
    };

    return GetFormatSupport(textureCaps, requiredFormats, true, true, false, false, false);
}

// Check for OES_compressed_ETC2_punchthroughA_RGBA8_texture support
static bool DetermineETC2PunchthroughARGB8TextureSupport(const TextureCapsMap &textureCaps)
{
    constexpr GLenum requiredFormats[] = {
        GL_COMPRESSED_RGB8_PUNCHTHROUGH_ALPHA1_ETC2,
    };

    return GetFormatSupport(textureCaps, requiredFormats, true, true, false, false, false);
}

// Check for OES_compressed_ETC2_punchthroughA_sRGB8_alpha_texture support
static bool DetermineETC2PunchthroughAsRGB8AlphaTextureSupport(const TextureCapsMap &textureCaps)
{
    constexpr GLenum requiredFormats[] = {
        GL_COMPRESSED_SRGB8_PUNCHTHROUGH_ALPHA1_ETC2,
    };

    return GetFormatSupport(textureCaps, requiredFormats, true, true, false, false, false);
}

// Check for OES_compressed_ETC2_RGBA8_texture support
static bool DetermineETC2RGBA8TextureSupport(const TextureCapsMap &textureCaps)
{
    constexpr GLenum requiredFormats[] = {
        GL_COMPRESSED_RGBA8_ETC2_EAC,
    };

    return GetFormatSupport(textureCaps, requiredFormats, true, true, false, false, false);
}

// Check for OES_compressed_ETC2_sRGB8_alpha8_texture support
static bool DetermineETC2sRGB8Alpha8TextureSupport(const TextureCapsMap &textureCaps)
{
    constexpr GLenum requiredFormats[] = {
        GL_COMPRESSED_SRGB8_ALPHA8_ETC2_EAC,
    };

    return GetFormatSupport(textureCaps, requiredFormats, true, true, false, false, false);
}

// Check for OES_compressed_EAC_R11_unsigned_texture support
static bool DetermineEACR11UnsignedTextureSupport(const TextureCapsMap &textureCaps)
{
    constexpr GLenum requiredFormats[] = {
        GL_COMPRESSED_R11_EAC,
    };

    return GetFormatSupport(textureCaps, requiredFormats, true, true, false, false, false);
}

// Check for OES_compressed_EAC_R11_signed_texture support
static bool DetermineEACR11SignedTextureSupport(const TextureCapsMap &textureCaps)
{
    constexpr GLenum requiredFormats[] = {
        GL_COMPRESSED_SIGNED_R11_EAC,
    };

    return GetFormatSupport(textureCaps, requiredFormats, true, true, false, false, false);
}

// Check for OES_compressed_EAC_RG11_unsigned_texture support
static bool DetermineEACRG11UnsignedTextureSupport(const TextureCapsMap &textureCaps)
{
    constexpr GLenum requiredFormats[] = {
        GL_COMPRESSED_RG11_EAC,
    };

    return GetFormatSupport(textureCaps, requiredFormats, true, true, false, false, false);
}

// Check for OES_compressed_EAC_RG11_signed_texture support
static bool DetermineEACRG11SignedTextureSupport(const TextureCapsMap &textureCaps)
{
    constexpr GLenum requiredFormats[] = {
        GL_COMPRESSED_SIGNED_RG11_EAC,
    };

    return GetFormatSupport(textureCaps, requiredFormats, true, true, false, false, false);
}

// Check for GL_EXT_sRGB support
static bool DetermineSRGBTextureSupport(const TextureCapsMap &textureCaps)
{
    constexpr GLenum requiredFilterFormats[] = {
        GL_SRGB8,
        GL_SRGB8_ALPHA8,
    };

    constexpr GLenum requiredRenderFormats[] = {
        GL_SRGB8_ALPHA8,
    };

    return GetFormatSupport(textureCaps, requiredFilterFormats, true, true, false, false, false) &&
           GetFormatSupport(textureCaps, requiredRenderFormats, true, false, true, true, false);
}

// Check for GL_EXT_texture_sRGB_R8 support
static bool DetermineSRGBR8TextureSupport(const TextureCapsMap &textureCaps)
{
    constexpr GLenum requiredFilterFormats[] = {GL_SR8_EXT};

    return GetFormatSupport(textureCaps, requiredFilterFormats, true, true, false, false, false);
}

// Check for GL_ANGLE_depth_texture support
static bool DetermineDepthTextureANGLESupport(const TextureCapsMap &textureCaps)
{
    constexpr GLenum requiredFormats[] = {
        GL_DEPTH_COMPONENT16,
        GL_DEPTH_COMPONENT32_OES,
        GL_DEPTH24_STENCIL8_OES,
    };

    return GetFormatSupport(textureCaps, requiredFormats, true, true, true, false, false);
}

// Check for GL_OES_depth_texture support
static bool DetermineDepthTextureOESSupport(const TextureCapsMap &textureCaps)
{
    constexpr GLenum requiredFormats[] = {
        GL_DEPTH_COMPONENT16,
        GL_DEPTH_COMPONENT32_OES,
    };

    return GetFormatSupport(textureCaps, requiredFormats, true, true, true, true, false);
}

// Check for GL_OES_depth24
static bool DetermineDepth24OESSupport(const TextureCapsMap &textureCaps)
{
    constexpr GLenum requiredFormats[] = {
        GL_DEPTH_COMPONENT24_OES,
    };

    return GetFormatSupport(textureCaps, requiredFormats, false, false, false, true, false);
}

// Check for GL_OES_depth32 support
static bool DetermineDepth32Support(const TextureCapsMap &textureCaps)
{
    constexpr GLenum requiredFormats[] = {
        GL_DEPTH_COMPONENT32_OES,
    };

    return GetFormatSupport(textureCaps, requiredFormats, false, false, true, true, false);
}

// Check for GL_CHROMIUM_color_buffer_float_rgb support
static bool DetermineColorBufferFloatRGBSupport(const TextureCapsMap &textureCaps)
{
    constexpr GLenum requiredFormats[] = {
        GL_RGB32F,
    };

    return GetFormatSupport(textureCaps, requiredFormats, true, false, true, false, false);
}

// Check for GL_CHROMIUM_color_buffer_float_rgba support
static bool DetermineColorBufferFloatRGBASupport(const TextureCapsMap &textureCaps)
{
    constexpr GLenum requiredFormats[] = {
        GL_RGBA32F,
    };

    return GetFormatSupport(textureCaps, requiredFormats, true, false, true, true, false);
}

// Check for GL_EXT_color_buffer_float support
static bool DetermineColorBufferFloatSupport(const TextureCapsMap &textureCaps)
{
    constexpr GLenum nonBlendableFormats[] = {
        GL_R32F,
        GL_RG32F,
        GL_RGBA32F,
    };

    constexpr GLenum blendableFormats[] = {
        GL_R16F,
        GL_RG16F,
        GL_RGBA16F,
        GL_R11F_G11F_B10F,
    };

    return GetFormatSupport(textureCaps, nonBlendableFormats, true, false, true, true, false) &&
           GetFormatSupport(textureCaps, blendableFormats, true, false, true, true, true);
}

// Check for GL_EXT_float_blend support
static bool DetermineFloatBlendSupport(const TextureCapsMap &textureCaps)
{
    constexpr GLenum requiredFormats[] = {
        GL_R32F,
        GL_RG32F,
        GL_RGBA32F,
    };

    return GetFormatSupport(textureCaps, requiredFormats, true, false, true, true, true);
}

// Check for GL_EXT_texture_norm16 support
static bool DetermineTextureNorm16Support(const TextureCapsMap &textureCaps)
{
    constexpr GLenum requiredFilterFormats[] = {
        GL_R16_EXT,       GL_RG16_EXT,       GL_RGB16_EXT,       GL_RGBA16_EXT,
        GL_R16_SNORM_EXT, GL_RG16_SNORM_EXT, GL_RGB16_SNORM_EXT, GL_RGBA16_SNORM_EXT,
    };

    constexpr GLenum requiredRenderFormats[] = {
        GL_R16_EXT,
        GL_RG16_EXT,
        GL_RGBA16_EXT,
    };

    return GetFormatSupport(textureCaps, requiredFilterFormats, true, true, false, false, false) &&
           GetFormatSupport(textureCaps, requiredRenderFormats, true, false, true, true, false);
}

// Check for EXT_texture_compression_rgtc support
static bool DetermineRGTCTextureSupport(const TextureCapsMap &textureCaps)
{
    constexpr GLenum requiredFormats[] = {
        GL_COMPRESSED_RED_RGTC1_EXT, GL_COMPRESSED_SIGNED_RED_RGTC1_EXT,
        GL_COMPRESSED_RED_GREEN_RGTC2_EXT, GL_COMPRESSED_SIGNED_RED_GREEN_RGTC2_EXT};

    return GetFormatSupport(textureCaps, requiredFormats, true, true, false, false, false);
}

// Check for EXT_texture_compression_bptc support
static bool DetermineBPTCTextureSupport(const TextureCapsMap &textureCaps)
{
    constexpr GLenum requiredFormats[] = {
        GL_COMPRESSED_RGBA_BPTC_UNORM_EXT, GL_COMPRESSED_SRGB_ALPHA_BPTC_UNORM_EXT,
        GL_COMPRESSED_RGB_BPTC_SIGNED_FLOAT_EXT, GL_COMPRESSED_RGB_BPTC_UNSIGNED_FLOAT_EXT};

    return GetFormatSupport(textureCaps, requiredFormats, true, true, false, false, false);
}

// Check for GL_IMG_texture_compression_pvrtc support
static bool DeterminePVRTCTextureSupport(const TextureCapsMap &textureCaps)
{
    constexpr GLenum requiredFormats[] = {
        GL_COMPRESSED_RGB_PVRTC_4BPPV1_IMG, GL_COMPRESSED_RGB_PVRTC_2BPPV1_IMG,
        GL_COMPRESSED_RGBA_PVRTC_4BPPV1_IMG, GL_COMPRESSED_RGBA_PVRTC_2BPPV1_IMG};

    return GetFormatSupport(textureCaps, requiredFormats, true, true, false, false, false);
}

// Check for GL_EXT_pvrtc_sRGB support
static bool DeterminePVRTCsRGBTextureSupport(const TextureCapsMap &textureCaps)
{
    constexpr GLenum requiredFormats[] = {
        GL_COMPRESSED_SRGB_PVRTC_2BPPV1_EXT, GL_COMPRESSED_SRGB_PVRTC_4BPPV1_EXT,
        GL_COMPRESSED_SRGB_ALPHA_PVRTC_2BPPV1_EXT, GL_COMPRESSED_SRGB_ALPHA_PVRTC_4BPPV1_EXT};

    return GetFormatSupport(textureCaps, requiredFormats, true, true, false, false, false);
}

bool DetermineCompressedTextureETCSupport(const TextureCapsMap &textureCaps)
{
    constexpr GLenum requiredFormats[] = {GL_COMPRESSED_R11_EAC,
                                          GL_COMPRESSED_SIGNED_R11_EAC,
                                          GL_COMPRESSED_RG11_EAC,
                                          GL_COMPRESSED_SIGNED_RG11_EAC,
                                          GL_COMPRESSED_RGB8_ETC2,
                                          GL_COMPRESSED_SRGB8_ETC2,
                                          GL_COMPRESSED_RGB8_PUNCHTHROUGH_ALPHA1_ETC2,
                                          GL_COMPRESSED_SRGB8_PUNCHTHROUGH_ALPHA1_ETC2,
                                          GL_COMPRESSED_RGBA8_ETC2_EAC,
                                          GL_COMPRESSED_SRGB8_ALPHA8_ETC2_EAC};

    return GetFormatSupport(textureCaps, requiredFormats, true, true, false, false, false);
}

void Extensions::setTextureExtensionSupport(const TextureCapsMap &textureCaps)
{
    // TODO(ynovikov): rgb8rgba8OES, colorBufferHalfFloat, textureHalfFloat, textureHalfFloatLinear,
    // textureFloatOES, textureFloatLinearOES, textureRG, sRGB, colorBufferFloatRGB,
    // colorBufferFloatRGBA and colorBufferFloat were verified. Verify the rest.
    packedDepthStencilOES = DeterminePackedDepthStencilSupport(textureCaps);
    rgb8rgba8OES          = DetermineRGB8AndRGBA8TextureSupport(textureCaps);
    readDepthNV           = DetermineReadDepthSupport(textureCaps);
    readStencilNV         = DetermineReadStencilSupport(textureCaps);
    depthBufferFloat2NV   = DetermineDepthBufferFloat2Support(textureCaps);
    textureFormatBGRA8888 = DetermineBGRA8TextureSupport(textureCaps);
    readFormatBGRA        = DetermineBGRAReadFormatSupport(textureCaps);
    textureHalfFloat      = DetermineHalfFloatTextureSupport(textureCaps);
    textureHalfFloatLinear =
        DetermineHalfFloatTextureFilteringSupport(textureCaps, textureHalfFloat);
    textureFloatOES       = DetermineFloatTextureSupport(textureCaps);
    textureFloatLinearOES = DetermineFloatTextureFilteringSupport(textureCaps, textureFloatOES);
    textureRG = DetermineRGTextureSupport(textureCaps, textureHalfFloat, textureFloatOES);
    colorBufferHalfFloat   = textureHalfFloat && DetermineColorBufferHalfFloatSupport(textureCaps);
    textureCompressionDXT1 = DetermineDXT1TextureSupport(textureCaps);
    textureCompressionDXT3 = DetermineDXT3TextureSupport(textureCaps);
    textureCompressionDXT5 = DetermineDXT5TextureSupport(textureCaps);
    textureCompressionS3TCsRGB    = DetermineS3TCsRGBTextureSupport(textureCaps);
    textureCompressionASTCLDRKHR  = DetermineASTCLDRTextureSupport(textureCaps);
    textureCompressionASTCOES     = DetermineASTCOESTExtureSupport(textureCaps);
    compressedETC1RGB8TextureOES  = DetermineETC1RGB8TextureSupport(textureCaps);
    compressedETC2RGB8TextureOES  = DetermineETC2RGB8TextureSupport(textureCaps);
    compressedETC2sRGB8TextureOES = DetermineETC2sRGB8TextureSupport(textureCaps);
    compressedETC2PunchthroughARGB8TextureOES =
        DetermineETC2PunchthroughARGB8TextureSupport(textureCaps);
    compressedETC2PunchthroughAsRGB8AlphaTextureOES =
        DetermineETC2PunchthroughAsRGB8AlphaTextureSupport(textureCaps);
    compressedETC2RGBA8TextureOES       = DetermineETC2RGBA8TextureSupport(textureCaps);
    compressedETC2sRGB8Alpha8TextureOES = DetermineETC2sRGB8Alpha8TextureSupport(textureCaps);
    compressedEACR11UnsignedTextureOES  = DetermineEACR11UnsignedTextureSupport(textureCaps);
    compressedEACR11SignedTextureOES    = DetermineEACR11SignedTextureSupport(textureCaps);
    compressedEACRG11UnsignedTextureOES = DetermineEACRG11UnsignedTextureSupport(textureCaps);
    compressedEACRG11SignedTextureOES   = DetermineEACRG11SignedTextureSupport(textureCaps);
    sRGB                                = DetermineSRGBTextureSupport(textureCaps);
    sRGBR8EXT                           = DetermineSRGBR8TextureSupport(textureCaps);
    depthTextureANGLE                   = DetermineDepthTextureANGLESupport(textureCaps);
    depthTextureOES                     = DetermineDepthTextureOESSupport(textureCaps);
    depth24OES                          = DetermineDepth24OESSupport(textureCaps);
    depth32OES                          = DetermineDepth32Support(textureCaps);
    colorBufferFloatRGB                 = DetermineColorBufferFloatRGBSupport(textureCaps);
    colorBufferFloatRGBA                = DetermineColorBufferFloatRGBASupport(textureCaps);
    colorBufferFloat                    = DetermineColorBufferFloatSupport(textureCaps);
    floatBlend                          = DetermineFloatBlendSupport(textureCaps);
    textureNorm16                       = DetermineTextureNorm16Support(textureCaps);
    textureCompressionRGTC              = DetermineRGTCTextureSupport(textureCaps);
    textureCompressionBPTC              = DetermineBPTCTextureSupport(textureCaps);
    compressedTexturePVRTC              = DeterminePVRTCTextureSupport(textureCaps);
    compressedTexturePVRTCsRGB          = DeterminePVRTCsRGBTextureSupport(textureCaps);
}

const ExtensionInfoMap &GetExtensionInfoMap()
{
    auto buildExtensionInfoMap = []() {
        auto enableableExtension = [](ExtensionBool member) {
            ExtensionInfo info;
            info.Requestable      = true;
            info.ExtensionsMember = member;
            return info;
        };

        auto enableableDisablableExtension = [&](ExtensionBool member) {
            ExtensionInfo info = enableableExtension(member);
            info.Disablable    = true;
            return info;
        };

        auto esOnlyExtension = [](ExtensionBool member) {
            ExtensionInfo info;
            info.ExtensionsMember = member;
            return info;
        };

        // clang-format off
        ExtensionInfoMap map;
        map["GL_OES_element_index_uint"] = enableableExtension(&Extensions::elementIndexUintOES);
        map["GL_OES_packed_depth_stencil"] = esOnlyExtension(&Extensions::packedDepthStencilOES);
        map["GL_OES_get_program_binary"] = enableableExtension(&Extensions::getProgramBinaryOES);
        map["GL_OES_rgb8_rgba8"] = enableableExtension(&Extensions::rgb8rgba8OES);
        map["GL_NV_read_depth"] = enableableExtension(&Extensions::readDepthNV);
        map["GL_NV_read_stencil"] = enableableExtension(&Extensions::readStencilNV);
        map["GL_NV_depth_buffer_float2"] = enableableExtension(&Extensions::depthBufferFloat2NV);
        map["GL_EXT_texture_format_BGRA8888"] = enableableExtension(&Extensions::textureFormatBGRA8888);
        map["GL_EXT_texture_type_2_10_10_10_REV"] = enableableExtension(&Extensions::textureFormat2101010REV);
        map["GL_EXT_read_format_bgra"] = enableableExtension(&Extensions::readFormatBGRA);
        map["GL_NV_pixel_buffer_object"] = enableableExtension(&Extensions::pixelBufferObjectNV);
        map["GL_ARB_sync"] = enableableExtension(&Extensions::glSyncARB);
        map["GL_OES_mapbuffer"] = enableableExtension(&Extensions::mapBufferOES);
        map["GL_EXT_map_buffer_range"] = enableableExtension(&Extensions::mapBufferRange);
        map["GL_EXT_color_buffer_half_float"] = enableableExtension(&Extensions::colorBufferHalfFloat);
        map["GL_OES_texture_half_float"] = enableableExtension(&Extensions::textureHalfFloat);
        map["GL_OES_texture_half_float_linear"] = enableableExtension(&Extensions::textureHalfFloatLinear);
        map["GL_OES_texture_float"] = enableableExtension(&Extensions::textureFloatOES);
        map["GL_OES_texture_float_linear"] = enableableExtension(&Extensions::textureFloatLinearOES);
        map["GL_EXT_texture_rg"] = enableableExtension(&Extensions::textureRG);
        map["GL_EXT_texture_compression_dxt1"] = enableableExtension(&Extensions::textureCompressionDXT1);
        map["GL_ANGLE_texture_compression_dxt3"] = enableableExtension(&Extensions::textureCompressionDXT3);
        map["GL_ANGLE_texture_compression_dxt5"] = enableableExtension(&Extensions::textureCompressionDXT5);
        map["GL_EXT_texture_compression_s3tc_srgb"] = enableableExtension(&Extensions::textureCompressionS3TCsRGB);
        map["GL_KHR_texture_compression_astc_ldr"] = enableableExtension(&Extensions::textureCompressionASTCLDRKHR);
        map["GL_KHR_texture_compression_astc_hdr"] = enableableExtension(&Extensions::textureCompressionASTCHDRKHR);
        map["GL_KHR_texture_compression_astc_sliced_3d"] = enableableExtension(&Extensions::textureCompressionSliced3dASTCKHR);
        map["GL_OES_texture_compression_astc"] = enableableExtension(&Extensions::textureCompressionASTCOES);
        map["GL_EXT_texture_compression_bptc"] = enableableExtension(&Extensions::textureCompressionBPTC);
        map["GL_EXT_texture_compression_rgtc"] = enableableExtension(&Extensions::textureCompressionRGTC);
        map["GL_OES_compressed_ETC1_RGB8_texture"] = enableableExtension(&Extensions::compressedETC1RGB8TextureOES);
        map["GL_EXT_compressed_ETC1_RGB8_sub_texture"] = enableableExtension(&Extensions::compressedETC1RGB8SubTexture);
        map["GL_OES_compressed_ETC2_RGB8_texture"] = enableableExtension(&Extensions::compressedETC2RGB8TextureOES);
        map["GL_OES_compressed_ETC2_sRGB8_texture"] = enableableExtension(&Extensions::compressedETC2sRGB8TextureOES);
        map["GL_OES_compressed_ETC2_punchthroughA_RGBA8_texture"] = enableableExtension(&Extensions::compressedETC2PunchthroughARGB8TextureOES);
        map["GL_OES_compressed_ETC2_punchthroughA_sRGB8_alpha_texture"] = enableableExtension(&Extensions::compressedETC2PunchthroughAsRGB8AlphaTextureOES);
        map["GL_OES_compressed_ETC2_RGBA8_texture"] = enableableExtension(&Extensions::compressedETC2RGBA8TextureOES);
        map["GL_OES_compressed_ETC2_sRGB8_alpha8_texture"] = enableableExtension(&Extensions::compressedETC2sRGB8Alpha8TextureOES);
        map["GL_OES_compressed_EAC_R11_unsigned_texture"] = enableableExtension(&Extensions::compressedEACR11UnsignedTextureOES);
        map["GL_OES_compressed_EAC_R11_signed_texture"] = enableableExtension(&Extensions::compressedEACR11SignedTextureOES);
        map["GL_OES_compressed_EAC_RG11_unsigned_texture"] = enableableExtension(&Extensions::compressedEACRG11UnsignedTextureOES);
        map["GL_OES_compressed_EAC_RG11_signed_texture"] = enableableExtension(&Extensions::compressedEACRG11SignedTextureOES);
        map["GL_ANGLE_compressed_texture_etc"] = enableableExtension(&Extensions::compressedTextureETC);
        map["GL_IMG_texture_compression_pvrtc"] = enableableExtension(&Extensions::compressedTexturePVRTC);
        map["GL_EXT_pvrtc_sRGB"] = enableableExtension(&Extensions::compressedTexturePVRTCsRGB);
        map["GL_EXT_sRGB"] = enableableExtension(&Extensions::sRGB);
        map["GL_EXT_texture_sRGB_R8"] = enableableExtension(&Extensions::sRGBR8EXT);
        map["GL_ANGLE_depth_texture"] = esOnlyExtension(&Extensions::depthTextureANGLE);
        map["GL_OES_depth_texture"] = esOnlyExtension(&Extensions::depthTextureOES);
        map["GL_OES_depth_texture_cube_map"] = enableableExtension(&Extensions::depthTextureCubeMapOES);
        map["GL_OES_depth24"] = esOnlyExtension(&Extensions::depth24OES);
        map["GL_OES_depth32"] = esOnlyExtension(&Extensions::depth32OES);
        map["GL_OES_texture_3D"] = enableableExtension(&Extensions::texture3DOES);
        map["GL_EXT_texture_storage"] = enableableExtension(&Extensions::textureStorage);
        map["GL_OES_texture_npot"] = enableableExtension(&Extensions::textureNPOTOES);
        map["GL_EXT_draw_buffers"] = enableableExtension(&Extensions::drawBuffers);
        map["GL_EXT_draw_buffers_indexed"] = enableableExtension(&Extensions::drawBuffersIndexedEXT);
        map["GL_OES_draw_buffers_indexed"] = enableableExtension(&Extensions::drawBuffersIndexedOES);
        map["GL_EXT_texture_filter_anisotropic"] = enableableExtension(&Extensions::textureFilterAnisotropic);
        map["GL_EXT_occlusion_query_boolean"] = enableableExtension(&Extensions::occlusionQueryBoolean);
        map["GL_NV_fence"] = esOnlyExtension(&Extensions::fenceNV);
        map["GL_EXT_disjoint_timer_query"] = enableableExtension(&Extensions::disjointTimerQuery);
        map["GL_EXT_robustness"] = esOnlyExtension(&Extensions::robustness);
        map["GL_KHR_robust_buffer_access_behavior"] = esOnlyExtension(&Extensions::robustBufferAccessBehavior);
        map["GL_EXT_blend_minmax"] = enableableExtension(&Extensions::blendMinMax);
        map["GL_ANGLE_framebuffer_blit"] = enableableExtension(&Extensions::framebufferBlit);
        map["GL_ANGLE_framebuffer_multisample"] = enableableExtension(&Extensions::framebufferMultisample);
        map["GL_EXT_multisampled_render_to_texture"] = enableableExtension(&Extensions::multisampledRenderToTexture);
        map["GL_ANGLE_instanced_arrays"] = enableableExtension(&Extensions::instancedArraysANGLE);
        map["GL_EXT_instanced_arrays"] = enableableExtension(&Extensions::instancedArraysEXT);
        map["GL_ANGLE_pack_reverse_row_order"] = enableableExtension(&Extensions::packReverseRowOrder);
        map["GL_OES_standard_derivatives"] = enableableExtension(&Extensions::standardDerivativesOES);
        map["GL_EXT_shader_texture_lod"] = enableableExtension(&Extensions::shaderTextureLOD);
        map["GL_EXT_frag_depth"] = enableableExtension(&Extensions::fragDepth);
        map["GL_OVR_multiview"] = enableableExtension(&Extensions::multiview);
        map["GL_OVR_multiview2"] = enableableExtension(&Extensions::multiview2);
        map["GL_ANGLE_texture_usage"] = enableableExtension(&Extensions::textureUsage);
        map["GL_ANGLE_translated_shader_source"] = esOnlyExtension(&Extensions::translatedShaderSource);
        map["GL_OES_fbo_render_mipmap"] = enableableExtension(&Extensions::fboRenderMipmapOES);
        map["GL_EXT_discard_framebuffer"] = esOnlyExtension(&Extensions::discardFramebuffer);
        map["GL_EXT_debug_marker"] = esOnlyExtension(&Extensions::debugMarker);
        map["GL_OES_EGL_image"] = enableableExtension(&Extensions::eglImageOES);
        map["GL_OES_EGL_image_external"] = enableableExtension(&Extensions::eglImageExternalOES);
        map["GL_OES_EGL_image_external_essl3"] = enableableExtension(&Extensions::eglImageExternalEssl3OES);
        map["GL_EXT_EGL_image_external_wrap_modes"] = enableableExtension(&Extensions::eglImageExternalWrapModesEXT);
        map["GL_OES_EGL_sync"] = esOnlyExtension(&Extensions::eglSyncOES);
        map["GL_EXT_memory_object"] = enableableExtension(&Extensions::memoryObject);
        map["GL_EXT_memory_object_fd"] = enableableExtension(&Extensions::memoryObjectFd);
        map["GL_ANGLE_memory_object_fuchsia"] = enableableExtension(&Extensions::memoryObjectFuchsiaANGLE);
        map["GL_EXT_semaphore"] = enableableExtension(&Extensions::semaphore);
        map["GL_EXT_semaphore_fd"] = enableableExtension(&Extensions::semaphoreFd);
        map["GL_NV_EGL_stream_consumer_external"] = enableableExtension(&Extensions::eglStreamConsumerExternalNV);
        map["GL_NV_shader_noperspective_interpolation"] = enableableExtension(&Extensions::noperspectiveInterpolationNV);
        map["GL_ANGLE_semaphore_fuchsia"] = enableableExtension(&Extensions::semaphoreFuchsiaANGLE);
        map["GL_EXT_unpack_subimage"] = enableableExtension(&Extensions::unpackSubimage);
        map["GL_NV_pack_subimage"] = enableableExtension(&Extensions::packSubimage);
        map["GL_EXT_color_buffer_float"] = enableableExtension(&Extensions::colorBufferFloat);
        map["GL_OES_vertex_half_float"] = enableableExtension(&Extensions::vertexHalfFloatOES);
        map["GL_OES_vertex_array_object"] = enableableExtension(&Extensions::vertexArrayObjectOES);
        map["GL_OES_vertex_type_10_10_10_2"] = enableableExtension(&Extensions::vertexAttribType1010102OES);
        map["GL_KHR_debug"] = esOnlyExtension(&Extensions::debug);
        map["GL_OES_texture_border_clamp"] = enableableExtension(&Extensions::textureBorderClampOES);
        map["GL_KHR_no_error"] = esOnlyExtension(&Extensions::noError);
        map["GL_ANGLE_lossy_etc_decode"] = enableableExtension(&Extensions::lossyETCDecode);
        map["GL_CHROMIUM_bind_uniform_location"] = esOnlyExtension(&Extensions::bindUniformLocation);
        map["GL_CHROMIUM_sync_query"] = enableableExtension(&Extensions::syncQuery);
        map["GL_CHROMIUM_copy_texture"] = esOnlyExtension(&Extensions::copyTexture);
        map["GL_CHROMIUM_copy_compressed_texture"] = esOnlyExtension(&Extensions::copyCompressedTexture);
        map["GL_ANGLE_copy_texture_3d"] = enableableExtension(&Extensions::copyTexture3d);
        map["GL_ANGLE_webgl_compatibility"] = esOnlyExtension(&Extensions::webglCompatibility);
        map["GL_ANGLE_request_extension"] = esOnlyExtension(&Extensions::requestExtension);
        map["GL_CHROMIUM_bind_generates_resource"] = esOnlyExtension(&Extensions::bindGeneratesResource);
        map["GL_ANGLE_robust_client_memory"] = esOnlyExtension(&Extensions::robustClientMemory);
        map["GL_EXT_texture_sRGB_decode"] = esOnlyExtension(&Extensions::textureSRGBDecode);
        map["GL_EXT_sRGB_write_control"] = esOnlyExtension(&Extensions::sRGBWriteControl);
        map["GL_CHROMIUM_color_buffer_float_rgb"] = enableableExtension(&Extensions::colorBufferFloatRGB);
        map["GL_CHROMIUM_color_buffer_float_rgba"] = enableableExtension(&Extensions::colorBufferFloatRGBA);
        map["GL_EXT_multisample_compatibility"] = esOnlyExtension(&Extensions::multisampleCompatibility);
        map["GL_CHROMIUM_framebuffer_mixed_samples"] = esOnlyExtension(&Extensions::framebufferMixedSamples);
        map["GL_EXT_texture_norm16"] = enableableExtension(&Extensions::textureNorm16);
        map["GL_OES_surfaceless_context"] = esOnlyExtension(&Extensions::surfacelessContextOES);
        map["GL_ANGLE_client_arrays"] = esOnlyExtension(&Extensions::clientArrays);
        map["GL_ANGLE_robust_resource_initialization"] = esOnlyExtension(&Extensions::robustResourceInitialization);
        map["GL_ANGLE_program_cache_control"] = esOnlyExtension(&Extensions::programCacheControl);
        map["GL_ANGLE_texture_rectangle"] = enableableDisablableExtension(&Extensions::textureRectangle);
        map["GL_EXT_geometry_shader"] = enableableExtension(&Extensions::geometryShader);
        map["GL_ANGLE_explicit_context_gles1"] = enableableExtension(&Extensions::explicitContextGles1);
        map["GL_ANGLE_explicit_context"] = enableableExtension(&Extensions::explicitContext);
        map["GL_KHR_parallel_shader_compile"] = enableableExtension(&Extensions::parallelShaderCompile);
        map["GL_OES_texture_storage_multisample_2d_array"] = enableableExtension(&Extensions::textureStorageMultisample2DArrayOES);
        map["GL_ANGLE_multiview_multisample"] = enableableExtension(&Extensions::multiviewMultisample);
        map["GL_EXT_blend_func_extended"] = enableableExtension(&Extensions::blendFuncExtended);
        map["GL_EXT_float_blend"] = enableableExtension(&Extensions::floatBlend);
        map["GL_ANGLE_texture_multisample"] = enableableExtension(&Extensions::textureMultisample);
        map["GL_ANGLE_multi_draw"] = enableableExtension(&Extensions::multiDraw);
        map["GL_ANGLE_provoking_vertex"] = enableableExtension(&Extensions::provokingVertex);
        map["GL_CHROMIUM_lose_context"] = enableableExtension(&Extensions::loseContextCHROMIUM);
        map["GL_ANGLE_texture_external_update"] = enableableExtension(&Extensions::textureExternalUpdateANGLE);
        map["GL_ANGLE_base_vertex_base_instance"] = enableableExtension(&Extensions::baseVertexBaseInstance);
        map["GL_ANGLE_get_image"] = enableableExtension(&Extensions::getImageANGLE);
<<<<<<< HEAD
        map["GL_APPLE_clip_distance"] = enableableExtension(&Extensions::clipDistanceAPPLE);
        // GLES1 extensinos
        map["GL_OES_point_size_array"] = enableableExtension(&Extensions::pointSizeArray);
        map["GL_OES_texture_cube_map"] = enableableExtension(&Extensions::textureCubeMap);
        map["GL_OES_point_sprite"] = enableableExtension(&Extensions::pointSprite);
        map["GL_OES_draw_texture"] = enableableExtension(&Extensions::drawTexture);
=======
        map["GL_OES_draw_elements_base_vertex"] = enableableExtension(&Extensions::drawElementsBaseVertexOES);
        map["GL_EXT_draw_elements_base_vertex"] = enableableExtension(&Extensions::drawElementsBaseVertexEXT);
        map["GL_EXT_gpu_shader5"] = enableableExtension(&Extensions::gpuShader5EXT);
        map["GL_APPLE_clip_distance"] = enableableExtension(&Extensions::clipDistanceAPPLE);
        // GLES1 extensions
        map["GL_OES_point_size_array"] = enableableExtension(&Extensions::pointSizeArrayOES);
        map["GL_OES_texture_cube_map"] = enableableExtension(&Extensions::textureCubeMapOES);
        map["GL_OES_point_sprite"] = enableableExtension(&Extensions::pointSpriteOES);
        map["GL_OES_draw_texture"] = enableableExtension(&Extensions::drawTextureOES);
>>>>>>> 21c5af31
        map["GL_ANGLE_memory_size"] = enableableExtension(&Extensions::memorySize);
        map["GL_EXT_shader_non_constant_global_initializers"] = enableableExtension(&Extensions::shaderNonConstGlobalInitializersEXT);
        map["GL_WEBGL_video_texture"] = enableableExtension(&Extensions::webglVideoTexture);
        // clang-format on

#if defined(ANGLE_ENABLE_ASSERTS)
        // Verify all extension strings start with GL_
        for (const auto &extension : map)
        {
            ASSERT(extension.first.rfind("GL_", 0) == 0);
        }
#endif

        return map;
    };

    static const angle::base::NoDestructor<ExtensionInfoMap> extensionInfo(buildExtensionInfoMap());
    return *extensionInfo;
}

TypePrecision::TypePrecision() = default;

TypePrecision::TypePrecision(const TypePrecision &other) = default;

void TypePrecision::setIEEEFloat()
{
    range     = {{127, 127}};
    precision = 23;
}

void TypePrecision::setTwosComplementInt(unsigned int bits)
{
    range     = {{static_cast<GLint>(bits) - 1, static_cast<GLint>(bits) - 2}};
    precision = 0;
}

void TypePrecision::setSimulatedFloat(unsigned int r, unsigned int p)
{
    range     = {{static_cast<GLint>(r), static_cast<GLint>(r)}};
    precision = static_cast<GLint>(p);
}

void TypePrecision::setSimulatedInt(unsigned int r)
{
    range     = {{static_cast<GLint>(r), static_cast<GLint>(r)}};
    precision = 0;
}

void TypePrecision::get(GLint *returnRange, GLint *returnPrecision) const
{
    std::copy(range.begin(), range.end(), returnRange);
    *returnPrecision = precision;
}

Caps::Caps()                  = default;
Caps::Caps(const Caps &other) = default;
Caps::~Caps()                 = default;

Caps GenerateMinimumCaps(const Version &clientVersion, const Extensions &extensions)
{
    Caps caps;

    // GLES1 emulation (Minimums taken from Table 6.20 / 6.22 (ES 1.1 spec))
    if (clientVersion < Version(2, 0))
    {
        caps.maxMultitextureUnits = 2;
        caps.maxLights            = 8;
        caps.maxClipPlanes        = 1;

        caps.maxModelviewMatrixStackDepth  = 16;
        caps.maxProjectionMatrixStackDepth = 2;
        caps.maxTextureMatrixStackDepth    = 2;

        caps.minSmoothPointSize = 1.0f;
        caps.maxSmoothPointSize = 1.0f;
    }

    if (clientVersion >= Version(2, 0))
    {
        // Table 6.18
        caps.max2DTextureSize      = 64;
        caps.maxCubeMapTextureSize = 16;
        caps.maxViewportWidth      = caps.max2DTextureSize;
        caps.maxViewportHeight     = caps.max2DTextureSize;
        caps.minAliasedPointSize   = 1;
        caps.maxAliasedPointSize   = 1;
        caps.minAliasedLineWidth   = 1;
        caps.maxAliasedLineWidth   = 1;

        // Table 6.19
        caps.vertexHighpFloat.setSimulatedFloat(62, 16);
        caps.vertexMediumpFloat.setSimulatedFloat(14, 10);
        caps.vertexLowpFloat.setSimulatedFloat(1, 8);
        caps.vertexHighpInt.setSimulatedInt(16);
        caps.vertexMediumpInt.setSimulatedInt(10);
        caps.vertexLowpInt.setSimulatedInt(8);
        caps.fragmentHighpFloat.setSimulatedFloat(62, 16);
        caps.fragmentMediumpFloat.setSimulatedFloat(14, 10);
        caps.fragmentLowpFloat.setSimulatedFloat(1, 8);
        caps.fragmentHighpInt.setSimulatedInt(16);
        caps.fragmentMediumpInt.setSimulatedInt(10);
        caps.fragmentLowpInt.setSimulatedInt(8);

        // Table 6.20
        caps.maxVertexAttributes                              = 8;
        caps.maxVertexUniformVectors                          = 128;
        caps.maxVaryingVectors                                = 8;
        caps.maxCombinedTextureImageUnits                     = 8;
        caps.maxShaderTextureImageUnits[ShaderType::Fragment] = 8;
        caps.maxFragmentUniformVectors                        = 16;
        caps.maxRenderbufferSize                              = 1;

        // Table 3.35
        caps.maxSamples = 4;
    }

    if (clientVersion >= Version(3, 0))
    {
        // Table 6.28
        caps.maxElementIndex       = (1 << 24) - 1;
        caps.max3DTextureSize      = 256;
        caps.max2DTextureSize      = 2048;
        caps.maxArrayTextureLayers = 256;
        caps.maxLODBias            = 2.0f;
        caps.maxCubeMapTextureSize = 2048;
        caps.maxRenderbufferSize   = 2048;
        caps.maxDrawBuffers        = 4;
        caps.maxColorAttachments   = 4;
        caps.maxViewportWidth      = caps.max2DTextureSize;
        caps.maxViewportHeight     = caps.max2DTextureSize;

        // Table 6.29
        caps.compressedTextureFormats.push_back(GL_COMPRESSED_R11_EAC);
        caps.compressedTextureFormats.push_back(GL_COMPRESSED_SIGNED_R11_EAC);
        caps.compressedTextureFormats.push_back(GL_COMPRESSED_RG11_EAC);
        caps.compressedTextureFormats.push_back(GL_COMPRESSED_SIGNED_RG11_EAC);
        caps.compressedTextureFormats.push_back(GL_COMPRESSED_RGB8_ETC2);
        caps.compressedTextureFormats.push_back(GL_COMPRESSED_SRGB8_ETC2);
        caps.compressedTextureFormats.push_back(GL_COMPRESSED_RGB8_PUNCHTHROUGH_ALPHA1_ETC2);
        caps.compressedTextureFormats.push_back(GL_COMPRESSED_SRGB8_PUNCHTHROUGH_ALPHA1_ETC2);
        caps.compressedTextureFormats.push_back(GL_COMPRESSED_RGBA8_ETC2_EAC);
        caps.compressedTextureFormats.push_back(GL_COMPRESSED_SRGB8_ALPHA8_ETC2_EAC);
        caps.vertexHighpFloat.setIEEEFloat();
        caps.vertexHighpInt.setTwosComplementInt(32);
        caps.vertexMediumpInt.setTwosComplementInt(16);
        caps.vertexLowpInt.setTwosComplementInt(8);
        caps.fragmentHighpFloat.setIEEEFloat();
        caps.fragmentHighpInt.setSimulatedInt(32);
        caps.fragmentMediumpInt.setTwosComplementInt(16);
        caps.fragmentLowpInt.setTwosComplementInt(8);
        caps.maxServerWaitTimeout = 0;

        // Table 6.31
        caps.maxVertexAttributes                            = 16;
        caps.maxShaderUniformComponents[ShaderType::Vertex] = 1024;
        caps.maxVertexUniformVectors                        = 256;
        caps.maxShaderUniformBlocks[ShaderType::Vertex]     = limits::kMinimumShaderUniformBlocks;
        caps.maxVertexOutputComponents = limits::kMinimumVertexOutputComponents;
        caps.maxShaderTextureImageUnits[ShaderType::Vertex] = 16;

        // Table 6.32
        caps.maxShaderUniformComponents[ShaderType::Fragment] = 896;
        caps.maxFragmentUniformVectors                        = 224;
        caps.maxShaderUniformBlocks[ShaderType::Fragment]     = limits::kMinimumShaderUniformBlocks;
        caps.maxFragmentInputComponents                       = 60;
        caps.maxShaderTextureImageUnits[ShaderType::Fragment] = 16;
        caps.minProgramTexelOffset                            = -8;
        caps.maxProgramTexelOffset                            = 7;

        // Table 6.33
        caps.maxUniformBufferBindings     = 24;
        caps.maxUniformBlockSize          = 16384;
        caps.uniformBufferOffsetAlignment = 256;
        caps.maxCombinedUniformBlocks     = 24;
        caps.maxVaryingComponents         = 60;
        caps.maxVaryingVectors            = 15;
        caps.maxCombinedTextureImageUnits = 32;

        // Table 6.34
        caps.maxTransformFeedbackInterleavedComponents = 64;
        caps.maxTransformFeedbackSeparateAttributes    = 4;
        caps.maxTransformFeedbackSeparateComponents    = 4;
    }

    if (clientVersion >= Version(3, 1))
    {
        // Table 20.40
        caps.maxFramebufferWidth    = 2048;
        caps.maxFramebufferHeight   = 2048;
        caps.maxFramebufferSamples  = 4;
        caps.maxSampleMaskWords     = 1;
        caps.maxColorTextureSamples = 1;
        caps.maxDepthTextureSamples = 1;
        caps.maxIntegerSamples      = 1;

        // Table 20.41
        caps.maxVertexAttribRelativeOffset = 2047;
        caps.maxVertexAttribBindings       = 16;
        caps.maxVertexAttribStride         = 2048;

        // Table 20.43
        caps.maxShaderAtomicCounterBuffers[ShaderType::Vertex] = 0;
        caps.maxShaderAtomicCounters[ShaderType::Vertex]       = 0;
        caps.maxShaderImageUniforms[ShaderType::Vertex]        = 0;
        caps.maxShaderStorageBlocks[ShaderType::Vertex]        = 0;

        // Table 20.44
        caps.maxShaderUniformComponents[ShaderType::Fragment]    = 1024;
        caps.maxFragmentUniformVectors                           = 256;
        caps.maxShaderAtomicCounterBuffers[ShaderType::Fragment] = 0;
        caps.maxShaderAtomicCounters[ShaderType::Fragment]       = 0;
        caps.maxShaderImageUniforms[ShaderType::Fragment]        = 0;
        caps.maxShaderStorageBlocks[ShaderType::Fragment]        = 0;
        caps.minProgramTextureGatherOffset                       = 0;
        caps.maxProgramTextureGatherOffset                       = 0;

        // Table 20.45
        caps.maxComputeWorkGroupCount                        = {{65535, 65535, 65535}};
        caps.maxComputeWorkGroupSize                         = {{128, 128, 64}};
        caps.maxComputeWorkGroupInvocations                  = 12;
        caps.maxShaderUniformBlocks[ShaderType::Compute]     = limits::kMinimumShaderUniformBlocks;
        caps.maxShaderTextureImageUnits[ShaderType::Compute] = 16;
        caps.maxComputeSharedMemorySize                      = 16384;
        caps.maxShaderUniformComponents[ShaderType::Compute] = 1024;
        caps.maxShaderAtomicCounterBuffers[ShaderType::Compute] = 1;
        caps.maxShaderAtomicCounters[ShaderType::Compute]       = 8;
        caps.maxShaderImageUniforms[ShaderType::Compute]        = 4;
        caps.maxShaderStorageBlocks[ShaderType::Compute]        = 4;

        // Table 20.46
        caps.maxUniformBufferBindings         = 36;
        caps.maxCombinedTextureImageUnits     = 48;
        caps.maxCombinedShaderOutputResources = 4;

        // Table 20.47
        caps.maxUniformLocations                = 1024;
        caps.maxAtomicCounterBufferBindings     = 1;
        caps.maxAtomicCounterBufferSize         = 32;
        caps.maxCombinedAtomicCounterBuffers    = 1;
        caps.maxCombinedAtomicCounters          = 8;
        caps.maxImageUnits                      = 4;
        caps.maxCombinedImageUniforms           = 4;
        caps.maxShaderStorageBufferBindings     = 4;
        caps.maxShaderStorageBlockSize          = 1 << 27;
        caps.maxCombinedShaderStorageBlocks     = 4;
        caps.shaderStorageBufferOffsetAlignment = 256;
    }

    if (extensions.textureRectangle)
    {
        caps.maxRectangleTextureSize = 64;
    }

    if (extensions.geometryShader)
    {
        // Table 20.40 (GL_EXT_geometry_shader)
        caps.maxFramebufferLayers = 256;
        caps.layerProvokingVertex = GL_LAST_VERTEX_CONVENTION_EXT;

        // Table 20.43gs (GL_EXT_geometry_shader)
        caps.maxShaderUniformComponents[ShaderType::Geometry] = 1024;
        caps.maxShaderUniformBlocks[ShaderType::Geometry]     = limits::kMinimumShaderUniformBlocks;
        caps.maxGeometryInputComponents                       = 64;
        caps.maxGeometryOutputComponents                      = 64;
        caps.maxGeometryOutputVertices                        = 256;
        caps.maxGeometryTotalOutputComponents                 = 1024;
        caps.maxShaderTextureImageUnits[ShaderType::Geometry] = 16;
        caps.maxShaderAtomicCounterBuffers[ShaderType::Geometry] = 0;
        caps.maxShaderAtomicCounters[ShaderType::Geometry]       = 0;
        caps.maxShaderStorageBlocks[ShaderType::Geometry]        = 0;
        caps.maxGeometryShaderInvocations                        = 32;

        // Table 20.46 (GL_EXT_geometry_shader)
        caps.maxShaderImageUniforms[ShaderType::Geometry] = 0;

        // Table 20.46 (GL_EXT_geometry_shader)
        caps.maxUniformBufferBindings     = 48;
        caps.maxCombinedUniformBlocks     = 36;
        caps.maxCombinedTextureImageUnits = 64;
    }

    for (ShaderType shaderType : AllShaderTypes())
    {
        caps.maxCombinedShaderUniformComponents[shaderType] =
            caps.maxShaderUniformBlocks[shaderType] *
                static_cast<GLuint>(caps.maxUniformBlockSize / 4) +
            caps.maxShaderUniformComponents[shaderType];
    }

    return caps;
}
}  // namespace gl

namespace egl
{

Caps::Caps() = default;

DisplayExtensions::DisplayExtensions() = default;

std::vector<std::string> DisplayExtensions::getStrings() const
{
    std::vector<std::string> extensionStrings;

    // clang-format off
    //                   | Extension name                                       | Supported flag                    | Output vector   |
    InsertExtensionString("EGL_EXT_create_context_robustness",                   createContextRobustness,            &extensionStrings);
    InsertExtensionString("EGL_ANGLE_d3d_share_handle_client_buffer",            d3dShareHandleClientBuffer,         &extensionStrings);
    InsertExtensionString("EGL_ANGLE_d3d_texture_client_buffer",                 d3dTextureClientBuffer,             &extensionStrings);
    InsertExtensionString("EGL_ANGLE_surface_d3d_texture_2d_share_handle",       surfaceD3DTexture2DShareHandle,     &extensionStrings);
    InsertExtensionString("EGL_ANGLE_query_surface_pointer",                     querySurfacePointer,                &extensionStrings);
    InsertExtensionString("EGL_ANGLE_window_fixed_size",                         windowFixedSize,                    &extensionStrings);
    InsertExtensionString("EGL_ANGLE_keyed_mutex",                               keyedMutex,                         &extensionStrings);
    InsertExtensionString("EGL_ANGLE_surface_orientation",                       surfaceOrientation,                 &extensionStrings);
    InsertExtensionString("EGL_ANGLE_direct_composition",                        directComposition,                  &extensionStrings);
    InsertExtensionString("EGL_ANGLE_windows_ui_composition",                    windowsUIComposition,               &extensionStrings);
    InsertExtensionString("EGL_NV_post_sub_buffer",                              postSubBuffer,                      &extensionStrings);
    InsertExtensionString("EGL_KHR_create_context",                              createContext,                      &extensionStrings);
    InsertExtensionString("EGL_EXT_device_query",                                deviceQuery,                        &extensionStrings);
    InsertExtensionString("EGL_KHR_image",                                       image,                              &extensionStrings);
    InsertExtensionString("EGL_KHR_image_base",                                  imageBase,                          &extensionStrings);
    InsertExtensionString("EGL_KHR_image_pixmap",                                imagePixmap,                        &extensionStrings);
<<<<<<< HEAD
=======
    InsertExtensionString("EGL_EXT_image_gl_colorspace",                         imageGlColorspace,                  &extensionStrings);
>>>>>>> 21c5af31
    InsertExtensionString("EGL_KHR_gl_colorspace",                               glColorspace,                       &extensionStrings);
    InsertExtensionString("EGL_EXT_gl_colorspace_scrgb",                         glColorspaceScrgb,                  &extensionStrings);
    InsertExtensionString("EGL_EXT_gl_colorspace_scrgb_linear",                  glColorspaceScrgbLinear,            &extensionStrings);
    InsertExtensionString("EGL_EXT_gl_colorspace_display_p3",                    glColorspaceDisplayP3,              &extensionStrings);
    InsertExtensionString("EGL_EXT_gl_colorspace_display_p3_linear",             glColorspaceDisplayP3Linear,        &extensionStrings);
    InsertExtensionString("EGL_EXT_gl_colorspace_display_p3_passthrough",        glColorspaceDisplayP3Passthrough,   &extensionStrings);
    InsertExtensionString("EGL_KHR_gl_texture_2D_image",                         glTexture2DImage,                   &extensionStrings);
    InsertExtensionString("EGL_KHR_gl_texture_cubemap_image",                    glTextureCubemapImage,              &extensionStrings);
    InsertExtensionString("EGL_KHR_gl_texture_3D_image",                         glTexture3DImage,                   &extensionStrings);
    InsertExtensionString("EGL_KHR_gl_renderbuffer_image",                       glRenderbufferImage,                &extensionStrings);
    InsertExtensionString("EGL_KHR_get_all_proc_addresses",                      getAllProcAddresses,                &extensionStrings);
    InsertExtensionString("EGL_KHR_stream",                                      stream,                             &extensionStrings);
    InsertExtensionString("EGL_KHR_stream_consumer_gltexture",                   streamConsumerGLTexture,            &extensionStrings);
    InsertExtensionString("EGL_NV_stream_consumer_gltexture_yuv",                streamConsumerGLTextureYUV,         &extensionStrings);
    InsertExtensionString("EGL_KHR_fence_sync",                                  fenceSync,                          &extensionStrings);
    InsertExtensionString("EGL_KHR_wait_sync",                                   waitSync,                           &extensionStrings);
    InsertExtensionString("EGL_ANGLE_flexible_surface_compatibility",            flexibleSurfaceCompatibility,       &extensionStrings);
    InsertExtensionString("EGL_ANGLE_stream_producer_d3d_texture",               streamProducerD3DTexture,           &extensionStrings);
    InsertExtensionString("EGL_ANGLE_create_context_webgl_compatibility",        createContextWebGLCompatibility,    &extensionStrings);
    InsertExtensionString("EGL_CHROMIUM_create_context_bind_generates_resource", createContextBindGeneratesResource, &extensionStrings);
    InsertExtensionString("EGL_CHROMIUM_sync_control",                           syncControlCHROMIUM,                &extensionStrings);
    InsertExtensionString("EGL_ANGLE_sync_control_rate",                         syncControlRateANGLE,               &extensionStrings);
    InsertExtensionString("EGL_KHR_swap_buffers_with_damage",                    swapBuffersWithDamage,              &extensionStrings);
    InsertExtensionString("EGL_EXT_pixel_format_float",                          pixelFormatFloat,                   &extensionStrings);
    InsertExtensionString("EGL_KHR_surfaceless_context",                         surfacelessContext,                 &extensionStrings);
    InsertExtensionString("EGL_ANGLE_display_texture_share_group",               displayTextureShareGroup,           &extensionStrings);
    InsertExtensionString("EGL_ANGLE_create_context_client_arrays",              createContextClientArrays,          &extensionStrings);
    InsertExtensionString("EGL_ANGLE_program_cache_control",                     programCacheControl,                &extensionStrings);
    InsertExtensionString("EGL_ANGLE_robust_resource_initialization",            robustResourceInitialization,       &extensionStrings);
    InsertExtensionString("EGL_ANGLE_iosurface_client_buffer",                   iosurfaceClientBuffer,              &extensionStrings);
    InsertExtensionString("EGL_ANGLE_create_context_extensions_enabled",         createContextExtensionsEnabled,     &extensionStrings);
    InsertExtensionString("EGL_ANDROID_presentation_time",                       presentationTime,                   &extensionStrings);
    InsertExtensionString("EGL_ANDROID_blob_cache",                              blobCache,                          &extensionStrings);
    InsertExtensionString("EGL_ANDROID_framebuffer_target",                      framebufferTargetANDROID,           &extensionStrings);
    InsertExtensionString("EGL_ANDROID_image_native_buffer",                     imageNativeBuffer,                  &extensionStrings);
    InsertExtensionString("EGL_ANDROID_get_frame_timestamps",                    getFrameTimestamps,                 &extensionStrings);
    InsertExtensionString("EGL_ANDROID_recordable",                              recordable,                         &extensionStrings);
    InsertExtensionString("EGL_ANGLE_power_preference",                          powerPreference,                    &extensionStrings);
    InsertExtensionString("EGL_ANGLE_image_d3d11_texture",                       imageD3D11Texture,                  &extensionStrings);
    InsertExtensionString("EGL_ANDROID_get_native_client_buffer",                getNativeClientBufferANDROID,       &extensionStrings);
    InsertExtensionString("EGL_ANDROID_native_fence_sync",                       nativeFenceSyncANDROID,             &extensionStrings);
    InsertExtensionString("EGL_ANGLE_create_context_backwards_compatible",       createContextBackwardsCompatible,   &extensionStrings);
    InsertExtensionString("EGL_KHR_no_config_context",                           noConfigContext,                    &extensionStrings);
    InsertExtensionString("EGL_IMG_context_priority",                            contextPriority,                    &extensionStrings);
    InsertExtensionString("EGL_KHR_create_context_no_error",                     createContextNoError,               &extensionStrings);
    // clang-format on

    return extensionStrings;
}

DeviceExtensions::DeviceExtensions() = default;

std::vector<std::string> DeviceExtensions::getStrings() const
{
    std::vector<std::string> extensionStrings;

    // clang-format off
    //                   | Extension name                                 | Supported flag                | Output vector   |
    InsertExtensionString("EGL_ANGLE_device_d3d",                          deviceD3D,                      &extensionStrings);
    InsertExtensionString("EGL_ANGLE_device_cgl",                          deviceCGL,                      &extensionStrings);
    // clang-format on

    return extensionStrings;
}

ClientExtensions::ClientExtensions()                              = default;
ClientExtensions::ClientExtensions(const ClientExtensions &other) = default;

std::vector<std::string> ClientExtensions::getStrings() const
{
    std::vector<std::string> extensionStrings;

    // clang-format off
    //                   | Extension name                                    | Supported flag                   | Output vector   |
    InsertExtensionString("EGL_EXT_client_extensions",                        clientExtensions,                   &extensionStrings);
    InsertExtensionString("EGL_EXT_platform_base",                            platformBase,                       &extensionStrings);
    InsertExtensionString("EGL_EXT_platform_device",                          platformDevice,                     &extensionStrings);
    InsertExtensionString("EGL_ANGLE_platform_angle",                         platformANGLE,                      &extensionStrings);
    InsertExtensionString("EGL_ANGLE_platform_angle_d3d",                     platformANGLED3D,                   &extensionStrings);
    InsertExtensionString("EGL_ANGLE_platform_angle_d3d11on12",               platformANGLED3D11ON12,             &extensionStrings);
    InsertExtensionString("EGL_ANGLE_platform_angle_device_type_egl_angle",   platformANGLEDeviceTypeEGLANGLE,    &extensionStrings);
    InsertExtensionString("EGL_ANGLE_platform_angle_device_type_swiftshader", platformANGLEDeviceTypeSwiftShader, &extensionStrings);
    InsertExtensionString("EGL_ANGLE_platform_angle_opengl",                  platformANGLEOpenGL,                &extensionStrings);
    InsertExtensionString("EGL_ANGLE_platform_angle_null",                    platformANGLENULL,                  &extensionStrings);
    InsertExtensionString("EGL_ANGLE_platform_angle_vulkan",                  platformANGLEVulkan,                &extensionStrings);
    InsertExtensionString("EGL_ANGLE_platform_angle_metal",                   platformANGLEMetal,                 &extensionStrings);
    InsertExtensionString("EGL_ANGLE_platform_angle_context_virtualization",  platformANGLEContextVirtualization, &extensionStrings);
    InsertExtensionString("EGL_ANGLE_device_creation",                        deviceCreation,                     &extensionStrings);
    InsertExtensionString("EGL_ANGLE_device_creation_d3d11",                  deviceCreationD3D11,                &extensionStrings);
    InsertExtensionString("EGL_ANGLE_x11_visual",                             x11Visual,                          &extensionStrings);
    InsertExtensionString("EGL_ANGLE_experimental_present_path",              experimentalPresentPath,            &extensionStrings);
    InsertExtensionString("EGL_KHR_client_get_all_proc_addresses",            clientGetAllProcAddresses,          &extensionStrings);
    InsertExtensionString("EGL_KHR_debug",                                    debug,                              &extensionStrings);
    InsertExtensionString("EGL_ANGLE_explicit_context",                       explicitContext,                    &extensionStrings);
    InsertExtensionString("EGL_ANGLE_feature_control",                        featureControlANGLE,                &extensionStrings);
    // clang-format on

    return extensionStrings;
}

}  // namespace egl<|MERGE_RESOLUTION|>--- conflicted
+++ resolved
@@ -1008,14 +1008,6 @@
         map["GL_ANGLE_texture_external_update"] = enableableExtension(&Extensions::textureExternalUpdateANGLE);
         map["GL_ANGLE_base_vertex_base_instance"] = enableableExtension(&Extensions::baseVertexBaseInstance);
         map["GL_ANGLE_get_image"] = enableableExtension(&Extensions::getImageANGLE);
-<<<<<<< HEAD
-        map["GL_APPLE_clip_distance"] = enableableExtension(&Extensions::clipDistanceAPPLE);
-        // GLES1 extensinos
-        map["GL_OES_point_size_array"] = enableableExtension(&Extensions::pointSizeArray);
-        map["GL_OES_texture_cube_map"] = enableableExtension(&Extensions::textureCubeMap);
-        map["GL_OES_point_sprite"] = enableableExtension(&Extensions::pointSprite);
-        map["GL_OES_draw_texture"] = enableableExtension(&Extensions::drawTexture);
-=======
         map["GL_OES_draw_elements_base_vertex"] = enableableExtension(&Extensions::drawElementsBaseVertexOES);
         map["GL_EXT_draw_elements_base_vertex"] = enableableExtension(&Extensions::drawElementsBaseVertexEXT);
         map["GL_EXT_gpu_shader5"] = enableableExtension(&Extensions::gpuShader5EXT);
@@ -1025,7 +1017,6 @@
         map["GL_OES_texture_cube_map"] = enableableExtension(&Extensions::textureCubeMapOES);
         map["GL_OES_point_sprite"] = enableableExtension(&Extensions::pointSpriteOES);
         map["GL_OES_draw_texture"] = enableableExtension(&Extensions::drawTextureOES);
->>>>>>> 21c5af31
         map["GL_ANGLE_memory_size"] = enableableExtension(&Extensions::memorySize);
         map["GL_EXT_shader_non_constant_global_initializers"] = enableableExtension(&Extensions::shaderNonConstGlobalInitializersEXT);
         map["GL_WEBGL_video_texture"] = enableableExtension(&Extensions::webglVideoTexture);
@@ -1348,10 +1339,7 @@
     InsertExtensionString("EGL_KHR_image",                                       image,                              &extensionStrings);
     InsertExtensionString("EGL_KHR_image_base",                                  imageBase,                          &extensionStrings);
     InsertExtensionString("EGL_KHR_image_pixmap",                                imagePixmap,                        &extensionStrings);
-<<<<<<< HEAD
-=======
     InsertExtensionString("EGL_EXT_image_gl_colorspace",                         imageGlColorspace,                  &extensionStrings);
->>>>>>> 21c5af31
     InsertExtensionString("EGL_KHR_gl_colorspace",                               glColorspace,                       &extensionStrings);
     InsertExtensionString("EGL_EXT_gl_colorspace_scrgb",                         glColorspaceScrgb,                  &extensionStrings);
     InsertExtensionString("EGL_EXT_gl_colorspace_scrgb_linear",                  glColorspaceScrgbLinear,            &extensionStrings);
