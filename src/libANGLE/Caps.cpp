--- conflicted
+++ resolved
@@ -799,13 +799,9 @@
         map["OES_compressed_EAC_R11_signed_texture"] = enableableExtension(&Extensions::compressedEACR11SignedTexture);
         map["OES_compressed_EAC_RG11_unsigned_texture"] = enableableExtension(&Extensions::compressedEACRG11UnsignedTexture);
         map["OES_compressed_EAC_RG11_signed_texture"] = enableableExtension(&Extensions::compressedEACRG11SignedTexture);
-<<<<<<< HEAD
-        map["GL_CHROMIUM_compressed_texture_etc"] = enableableExtension(&Extensions::compressedTextureETC);
+        map["GL_ANGLE_compressed_texture_etc"] = enableableExtension(&Extensions::compressedTextureETC);
         map["GL_IMG_texture_compression_pvrtc"] = enableableExtension(&Extensions::compressedTexturePVRTC);
         map["GL_EXT_pvrtc_sRGB"] = enableableExtension(&Extensions::compressedTexturePVRTCsRGB);
-=======
-        map["GL_ANGLE_compressed_texture_etc"] = enableableExtension(&Extensions::compressedTextureETC);
->>>>>>> 44be08d2
         map["GL_EXT_sRGB"] = enableableExtension(&Extensions::sRGB);
         map["GL_ANGLE_depth_texture"] = esOnlyExtension(&Extensions::depthTextureANGLE);
         map["GL_OES_depth_texture"] = esOnlyExtension(&Extensions::depthTextureOES);
