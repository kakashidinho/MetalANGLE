//
// Copyright 2014 The ANGLE Project Authors. All rights reserved.
// Use of this source code is governed by a BSD-style license that can be
// found in the LICENSE file.
//

#include "libANGLE/Caps.h"

#include "anglebase/no_destructor.h"
#include "common/angleutils.h"
#include "common/debug.h"

#include "libANGLE/formatutils.h"

#include "angle_gl.h"

#include <algorithm>
#include <sstream>

static void InsertExtensionString(const std::string &extension,
                                  bool supported,
                                  std::vector<std::string> *extensionVector)
{
    if (supported)
    {
        extensionVector->push_back(extension);
    }
}

namespace gl
{

TextureCaps::TextureCaps() = default;

TextureCaps::TextureCaps(const TextureCaps &other) = default;

TextureCaps::~TextureCaps() = default;

GLuint TextureCaps::getMaxSamples() const
{
    return !sampleCounts.empty() ? *sampleCounts.rbegin() : 0;
}

GLuint TextureCaps::getNearestSamples(GLuint requestedSamples) const
{
    if (requestedSamples == 0)
    {
        return 0;
    }

    for (SupportedSampleSet::const_iterator i = sampleCounts.begin(); i != sampleCounts.end(); i++)
    {
        GLuint samples = *i;
        if (samples >= requestedSamples)
        {
            return samples;
        }
    }

    return 0;
}

TextureCaps GenerateMinimumTextureCaps(GLenum sizedInternalFormat,
                                       const Version &clientVersion,
                                       const Extensions &extensions)
{
    TextureCaps caps;

    const InternalFormat &internalFormatInfo = GetSizedInternalFormatInfo(sizedInternalFormat);
    caps.texturable        = internalFormatInfo.textureSupport(clientVersion, extensions);
    caps.filterable        = internalFormatInfo.filterSupport(clientVersion, extensions);
    caps.textureAttachment = internalFormatInfo.textureAttachmentSupport(clientVersion, extensions);
    caps.renderbuffer      = internalFormatInfo.renderbufferSupport(clientVersion, extensions);

    caps.sampleCounts.insert(0);
    if (internalFormatInfo.isRequiredRenderbufferFormat(clientVersion))
    {
        if ((clientVersion.major >= 3 && clientVersion.minor >= 1) ||
            (clientVersion.major >= 3 && !internalFormatInfo.isInt()))
        {
            caps.sampleCounts.insert(4);
        }
    }

    return caps;
}

TextureCapsMap::TextureCapsMap() {}

TextureCapsMap::~TextureCapsMap() {}

void TextureCapsMap::insert(GLenum internalFormat, const TextureCaps &caps)
{
    angle::FormatID formatID = angle::Format::InternalFormatToID(internalFormat);
    get(formatID)            = caps;
}

void TextureCapsMap::clear()
{
    mFormatData.fill(TextureCaps());
}

const TextureCaps &TextureCapsMap::get(GLenum internalFormat) const
{
    angle::FormatID formatID = angle::Format::InternalFormatToID(internalFormat);
    return get(formatID);
}

const TextureCaps &TextureCapsMap::get(angle::FormatID formatID) const
{
    return mFormatData[static_cast<size_t>(formatID)];
}

TextureCaps &TextureCapsMap::get(angle::FormatID formatID)
{
    return mFormatData[static_cast<size_t>(formatID)];
}

void TextureCapsMap::set(angle::FormatID formatID, const TextureCaps &caps)
{
    get(formatID) = caps;
}

void InitMinimumTextureCapsMap(const Version &clientVersion,
                               const Extensions &extensions,
                               TextureCapsMap *capsMap)
{
    for (GLenum internalFormat : GetAllSizedInternalFormats())
    {
        capsMap->insert(internalFormat,
                        GenerateMinimumTextureCaps(internalFormat, clientVersion, extensions));
    }
}

Extensions::Extensions() = default;

Extensions::Extensions(const Extensions &other) = default;

std::vector<std::string> Extensions::getStrings() const
{
    std::vector<std::string> extensionStrings;

    for (const auto &extensionInfo : GetExtensionInfoMap())
    {
        if (this->*(extensionInfo.second.ExtensionsMember))
        {
            extensionStrings.push_back(extensionInfo.first);
        }
    }

    return extensionStrings;
}

Limitations::Limitations() = default;

static bool GetFormatSupportBase(const TextureCapsMap &textureCaps,
                                 const GLenum *requiredFormats,
                                 size_t requiredFormatsSize,
                                 bool requiresTexturing,
                                 bool requiresFiltering,
                                 bool requiresAttachingTexture,
                                 bool requiresRenderbufferSupport)
{
    for (size_t i = 0; i < requiredFormatsSize; i++)
    {
        const TextureCaps &cap = textureCaps.get(requiredFormats[i]);

        if (requiresTexturing && !cap.texturable)
        {
            return false;
        }

        if (requiresFiltering && !cap.filterable)
        {
            return false;
        }

        if (requiresAttachingTexture && !cap.textureAttachment)
        {
            return false;
        }

        if (requiresRenderbufferSupport && !cap.renderbuffer)
        {
            return false;
        }
    }

    return true;
}

template <size_t N>
static bool GetFormatSupport(const TextureCapsMap &textureCaps,
                             const GLenum (&requiredFormats)[N],
                             bool requiresTexturing,
                             bool requiresFiltering,
                             bool requiresAttachingTexture,
                             bool requiresRenderbufferSupport)
{
    return GetFormatSupportBase(textureCaps, requiredFormats, N, requiresTexturing,
                                requiresFiltering, requiresAttachingTexture,
                                requiresRenderbufferSupport);
}

// Check for GL_OES_packed_depth_stencil
static bool DeterminePackedDepthStencilSupport(const TextureCapsMap &textureCaps)
{
    constexpr GLenum requiredFormats[] = {
        GL_DEPTH24_STENCIL8,
    };

    return GetFormatSupport(textureCaps, requiredFormats, false, false, true, true);
}

// Checks for GL_OES_rgb8_rgba8 support
static bool DetermineRGB8AndRGBA8TextureSupport(const TextureCapsMap &textureCaps)
{
    constexpr GLenum requiredFormats[] = {
        GL_RGB8,
        GL_RGBA8,
    };

    return GetFormatSupport(textureCaps, requiredFormats, false, false, false, true);
}

// Checks for GL_EXT_texture_format_BGRA8888 support
static bool DetermineBGRA8TextureSupport(const TextureCapsMap &textureCaps)
{
    constexpr GLenum requiredFormats[] = {
        GL_BGRA8_EXT,
    };

    return GetFormatSupport(textureCaps, requiredFormats, true, true, true, true);
}

// Checks for GL_OES_color_buffer_half_float support
static bool DetermineColorBufferHalfFloatSupport(const TextureCapsMap &textureCaps)
{
    // EXT_color_buffer_half_float issue #2 states that an implementation doesn't need to support
    // rendering to any of the formats but is expected to be able to render to at least one. WebGL
    // requires that at least RGBA16F is renderable so we make the same requirement.
    constexpr GLenum requiredFormats[] = {
        GL_RGBA16F,
    };

    return GetFormatSupport(textureCaps, requiredFormats, false, false, true, true);
}

// Checks for GL_OES_texture_half_float support
static bool DetermineHalfFloatTextureSupport(const TextureCapsMap &textureCaps)
{
    constexpr GLenum requiredFormats[] = {
        GL_RGBA16F, GL_RGB16F, GL_LUMINANCE_ALPHA16F_EXT, GL_LUMINANCE16F_EXT, GL_ALPHA16F_EXT,
    };

    return GetFormatSupport(textureCaps, requiredFormats, true, false, false, false);
}

// Checks for GL_OES_texture_half_float_linear support
static bool DetermineHalfFloatTextureFilteringSupport(const TextureCapsMap &textureCaps,
                                                      bool checkLegacyFormats)
{
    constexpr GLenum requiredFormats[] = {GL_RGBA16F, GL_RGB16F};
    // If GL_OES_texture_half_float is present, this extension must also support legacy formats
    // introduced by that extension
    constexpr GLenum requiredFormatsES2[] = {GL_LUMINANCE_ALPHA16F_EXT, GL_LUMINANCE16F_EXT,
                                             GL_ALPHA16F_EXT};

    if (checkLegacyFormats &&
        !GetFormatSupport(textureCaps, requiredFormatsES2, false, true, false, false))
    {
        return false;
    }

    return GetFormatSupport(textureCaps, requiredFormats, false, true, false, false);
}

// Checks for GL_OES_texture_float support
static bool DetermineFloatTextureSupport(const TextureCapsMap &textureCaps)
{
    constexpr GLenum requiredFormats[] = {
        GL_RGBA32F, GL_RGB32F, GL_LUMINANCE_ALPHA32F_EXT, GL_LUMINANCE32F_EXT, GL_ALPHA32F_EXT,
    };

    return GetFormatSupport(textureCaps, requiredFormats, true, false, false, false);
}

// Checks for GL_OES_texture_float_linear support
static bool DetermineFloatTextureFilteringSupport(const TextureCapsMap &textureCaps,
                                                  bool checkLegacyFormats)
{
    constexpr GLenum requiredFormats[] = {
        GL_RGBA32F,
        GL_RGB32F,
    };
    // If GL_OES_texture_float is present, this extension must also support legacy formats
    // introduced by that extension
    constexpr GLenum requiredFormatsES2[] = {
        GL_LUMINANCE_ALPHA32F_EXT,
        GL_LUMINANCE32F_EXT,
        GL_ALPHA32F_EXT,
    };

    if (checkLegacyFormats &&
        !GetFormatSupport(textureCaps, requiredFormatsES2, false, true, false, false))
    {
        return false;
    }

    return GetFormatSupport(textureCaps, requiredFormats, false, true, false, false);
}

// Checks for GL_EXT_texture_rg support
static bool DetermineRGTextureSupport(const TextureCapsMap &textureCaps,
                                      bool checkHalfFloatFormats,
                                      bool checkFloatFormats)
{
    constexpr GLenum requiredFormats[] = {
        GL_R8,
        GL_RG8,
    };
    constexpr GLenum requiredHalfFloatFormats[] = {
        GL_R16F,
        GL_RG16F,
    };
    constexpr GLenum requiredFloatFormats[] = {
        GL_R32F,
        GL_RG32F,
    };

    if (checkHalfFloatFormats &&
        !GetFormatSupport(textureCaps, requiredHalfFloatFormats, true, false, false, false))
    {
        return false;
    }

    if (checkFloatFormats &&
        !GetFormatSupport(textureCaps, requiredFloatFormats, true, false, false, false))
    {
        return false;
    }

    return GetFormatSupport(textureCaps, requiredFormats, true, true, true, true);
}

// Check for GL_EXT_texture_compression_dxt1
static bool DetermineDXT1TextureSupport(const TextureCapsMap &textureCaps)
{
    constexpr GLenum requiredFormats[] = {
        GL_COMPRESSED_RGB_S3TC_DXT1_EXT,
        GL_COMPRESSED_RGBA_S3TC_DXT1_EXT,
    };

    return GetFormatSupport(textureCaps, requiredFormats, true, true, false, false);
}

// Check for GL_ANGLE_texture_compression_dxt3
static bool DetermineDXT3TextureSupport(const TextureCapsMap &textureCaps)
{
    constexpr GLenum requiredFormats[] = {
        GL_COMPRESSED_RGBA_S3TC_DXT3_ANGLE,
    };

    return GetFormatSupport(textureCaps, requiredFormats, true, true, false, false);
}

// Check for GL_ANGLE_texture_compression_dxt5
static bool DetermineDXT5TextureSupport(const TextureCapsMap &textureCaps)
{
    constexpr GLenum requiredFormats[] = {
        GL_COMPRESSED_RGBA_S3TC_DXT5_ANGLE,
    };

    return GetFormatSupport(textureCaps, requiredFormats, true, true, false, false);
}

// Check for GL_EXT_texture_compression_s3tc_srgb
static bool DetermineS3TCsRGBTextureSupport(const TextureCapsMap &textureCaps)
{
    constexpr GLenum requiredFormats[] = {
        GL_COMPRESSED_SRGB_S3TC_DXT1_EXT,
        GL_COMPRESSED_SRGB_ALPHA_S3TC_DXT1_EXT,
        GL_COMPRESSED_SRGB_ALPHA_S3TC_DXT3_EXT,
        GL_COMPRESSED_SRGB_ALPHA_S3TC_DXT5_EXT,
    };

    return GetFormatSupport(textureCaps, requiredFormats, true, true, false, false);
}

// Check for GL_KHR_texture_compression_astc_ldr
static bool DetermineASTCLDRTextureSupport(const TextureCapsMap &textureCaps)
{
    constexpr GLenum requiredFormats[] = {
        GL_COMPRESSED_RGBA_ASTC_4x4_KHR,           GL_COMPRESSED_RGBA_ASTC_5x4_KHR,
        GL_COMPRESSED_RGBA_ASTC_5x5_KHR,           GL_COMPRESSED_RGBA_ASTC_6x5_KHR,
        GL_COMPRESSED_RGBA_ASTC_6x6_KHR,           GL_COMPRESSED_RGBA_ASTC_8x5_KHR,
        GL_COMPRESSED_RGBA_ASTC_8x6_KHR,           GL_COMPRESSED_RGBA_ASTC_8x8_KHR,
        GL_COMPRESSED_RGBA_ASTC_10x5_KHR,          GL_COMPRESSED_RGBA_ASTC_10x6_KHR,
        GL_COMPRESSED_RGBA_ASTC_10x8_KHR,          GL_COMPRESSED_RGBA_ASTC_10x10_KHR,
        GL_COMPRESSED_RGBA_ASTC_12x10_KHR,         GL_COMPRESSED_RGBA_ASTC_12x12_KHR,
        GL_COMPRESSED_SRGB8_ALPHA8_ASTC_4x4_KHR,   GL_COMPRESSED_SRGB8_ALPHA8_ASTC_5x4_KHR,
        GL_COMPRESSED_SRGB8_ALPHA8_ASTC_5x5_KHR,   GL_COMPRESSED_SRGB8_ALPHA8_ASTC_6x5_KHR,
        GL_COMPRESSED_SRGB8_ALPHA8_ASTC_6x6_KHR,   GL_COMPRESSED_SRGB8_ALPHA8_ASTC_8x5_KHR,
        GL_COMPRESSED_SRGB8_ALPHA8_ASTC_8x6_KHR,   GL_COMPRESSED_SRGB8_ALPHA8_ASTC_8x8_KHR,
        GL_COMPRESSED_SRGB8_ALPHA8_ASTC_10x5_KHR,  GL_COMPRESSED_SRGB8_ALPHA8_ASTC_10x6_KHR,
        GL_COMPRESSED_SRGB8_ALPHA8_ASTC_10x8_KHR,  GL_COMPRESSED_SRGB8_ALPHA8_ASTC_10x10_KHR,
        GL_COMPRESSED_SRGB8_ALPHA8_ASTC_12x10_KHR, GL_COMPRESSED_SRGB8_ALPHA8_ASTC_12x12_KHR,
    };

    return GetFormatSupport(textureCaps, requiredFormats, true, true, false, false);
}

// Check for GL_OES_texture_compression_astc
static bool DetermineASTCOESTExtureSupport(const TextureCapsMap &textureCaps)
{
    if (!DetermineASTCLDRTextureSupport(textureCaps))
    {
        return false;
    }

    // The OES version of the extension also requires the 3D ASTC formats
    constexpr GLenum requiredFormats[] = {
        GL_COMPRESSED_RGBA_ASTC_3x3x3_OES,         GL_COMPRESSED_RGBA_ASTC_4x3x3_OES,
        GL_COMPRESSED_RGBA_ASTC_4x4x3_OES,         GL_COMPRESSED_RGBA_ASTC_4x4x4_OES,
        GL_COMPRESSED_RGBA_ASTC_5x4x4_OES,         GL_COMPRESSED_RGBA_ASTC_5x5x4_OES,
        GL_COMPRESSED_RGBA_ASTC_5x5x5_OES,         GL_COMPRESSED_RGBA_ASTC_6x5x5_OES,
        GL_COMPRESSED_RGBA_ASTC_6x6x5_OES,         GL_COMPRESSED_RGBA_ASTC_6x6x6_OES,
        GL_COMPRESSED_SRGB8_ALPHA8_ASTC_3x3x3_OES, GL_COMPRESSED_SRGB8_ALPHA8_ASTC_4x3x3_OES,
        GL_COMPRESSED_SRGB8_ALPHA8_ASTC_4x4x3_OES, GL_COMPRESSED_SRGB8_ALPHA8_ASTC_4x4x4_OES,
        GL_COMPRESSED_SRGB8_ALPHA8_ASTC_5x4x4_OES, GL_COMPRESSED_SRGB8_ALPHA8_ASTC_5x5x4_OES,
        GL_COMPRESSED_SRGB8_ALPHA8_ASTC_5x5x5_OES, GL_COMPRESSED_SRGB8_ALPHA8_ASTC_6x5x5_OES,
        GL_COMPRESSED_SRGB8_ALPHA8_ASTC_6x6x5_OES, GL_COMPRESSED_SRGB8_ALPHA8_ASTC_6x6x6_OES,
    };

    return GetFormatSupport(textureCaps, requiredFormats, true, true, false, false);
}

// Check for GL_ETC1_RGB8_OES
static bool DetermineETC1RGB8TextureSupport(const TextureCapsMap &textureCaps)
{
    constexpr GLenum requiredFormats[] = {
        GL_ETC1_RGB8_OES,
    };

    return GetFormatSupport(textureCaps, requiredFormats, true, true, false, false);
}

// Check for OES_compressed_ETC2_RGB8_texture
static bool DetermineETC2RGB8TextureSupport(const TextureCapsMap &textureCaps)
{
    constexpr GLenum requiredFormats[] = {
        GL_COMPRESSED_RGB8_ETC2,
    };

    return GetFormatSupport(textureCaps, requiredFormats, true, true, false, false);
}

// Check for OES_compressed_ETC2_sRGB8_texture
static bool DetermineETC2sRGB8TextureSupport(const TextureCapsMap &textureCaps)
{
    constexpr GLenum requiredFormats[] = {
        GL_COMPRESSED_SRGB8_ETC2,
    };

    return GetFormatSupport(textureCaps, requiredFormats, true, true, false, false);
}

// Check for OES_compressed_ETC2_punchthroughA_RGBA8_texture
static bool DetermineETC2PunchthroughARGB8TextureSupport(const TextureCapsMap &textureCaps)
{
    constexpr GLenum requiredFormats[] = {
        GL_COMPRESSED_RGB8_PUNCHTHROUGH_ALPHA1_ETC2,
    };

    return GetFormatSupport(textureCaps, requiredFormats, true, true, false, false);
}

// Check for OES_compressed_ETC2_punchthroughA_sRGB8_alpha_texture
static bool DetermineETC2PunchthroughAsRGB8AlphaTextureSupport(const TextureCapsMap &textureCaps)
{
    constexpr GLenum requiredFormats[] = {
        GL_COMPRESSED_SRGB8_PUNCHTHROUGH_ALPHA1_ETC2,
    };

    return GetFormatSupport(textureCaps, requiredFormats, true, true, false, false);
}

// Check for OES_compressed_ETC2_RGBA8_texture
static bool DetermineETC2RGBA8TextureSupport(const TextureCapsMap &textureCaps)
{
    constexpr GLenum requiredFormats[] = {
        GL_COMPRESSED_RGBA8_ETC2_EAC,
    };

    return GetFormatSupport(textureCaps, requiredFormats, true, true, false, false);
}

// Check for OES_compressed_ETC2_sRGB8_alpha8_texture
static bool DetermineETC2sRGB8Alpha8TextureSupport(const TextureCapsMap &textureCaps)
{
    constexpr GLenum requiredFormats[] = {
        GL_COMPRESSED_SRGB8_ALPHA8_ETC2_EAC,
    };

    return GetFormatSupport(textureCaps, requiredFormats, true, true, false, false);
}

// Check for OES_compressed_EAC_R11_unsigned_texture
static bool DetermineEACR11UnsignedTextureSupport(const TextureCapsMap &textureCaps)
{
    constexpr GLenum requiredFormats[] = {
        GL_COMPRESSED_R11_EAC,
    };

    return GetFormatSupport(textureCaps, requiredFormats, true, true, false, false);
}

// Check for OES_compressed_EAC_R11_signed_texture
static bool DetermineEACR11SignedTextureSupport(const TextureCapsMap &textureCaps)
{
    constexpr GLenum requiredFormats[] = {
        GL_COMPRESSED_SIGNED_R11_EAC,
    };

    return GetFormatSupport(textureCaps, requiredFormats, true, true, false, false);
}

// Check for OES_compressed_EAC_RG11_unsigned_texture
static bool DetermineEACRG11UnsignedTextureSupport(const TextureCapsMap &textureCaps)
{
    constexpr GLenum requiredFormats[] = {
        GL_COMPRESSED_RG11_EAC,
    };

    return GetFormatSupport(textureCaps, requiredFormats, true, true, false, false);
}

// Check for OES_compressed_EAC_RG11_signed_texture
static bool DetermineEACRG11SignedTextureSupport(const TextureCapsMap &textureCaps)
{
    constexpr GLenum requiredFormats[] = {
        GL_COMPRESSED_SIGNED_RG11_EAC,
    };

    return GetFormatSupport(textureCaps, requiredFormats, true, true, false, false);
}

// Check for GL_EXT_sRGB
static bool DetermineSRGBTextureSupport(const TextureCapsMap &textureCaps)
{
    constexpr GLenum requiredFilterFormats[] = {
        GL_SRGB8,
        GL_SRGB8_ALPHA8,
    };

    constexpr GLenum requiredRenderFormats[] = {
        GL_SRGB8_ALPHA8,
    };

    return GetFormatSupport(textureCaps, requiredFilterFormats, true, true, false, false) &&
           GetFormatSupport(textureCaps, requiredRenderFormats, true, false, true, true);
}

// Check for GL_ANGLE_depth_texture
static bool DetermineDepthTextureANGLESupport(const TextureCapsMap &textureCaps)
{
    constexpr GLenum requiredFormats[] = {
        GL_DEPTH_COMPONENT16,
        GL_DEPTH_COMPONENT32_OES,
        GL_DEPTH24_STENCIL8_OES,
    };

    return GetFormatSupport(textureCaps, requiredFormats, true, true, true, true);
}

// Check for GL_OES_depth_texture
static bool DetermineDepthTextureOESSupport(const TextureCapsMap &textureCaps)
{
    constexpr GLenum requiredFormats[] = {
        GL_DEPTH_COMPONENT16,
        GL_DEPTH_COMPONENT32_OES,
    };

    return GetFormatSupport(textureCaps, requiredFormats, true, true, true, true);
}

// Check for GL_OES_depth24
static bool DetermineDepth24OESSupport(const TextureCapsMap &textureCaps)
{
    constexpr GLenum requiredFormats[] = {
        GL_DEPTH_COMPONENT24_OES,
    };

    return GetFormatSupport(textureCaps, requiredFormats, false, false, false, true);
}

// Check for GL_OES_depth32
static bool DetermineDepth32Support(const TextureCapsMap &textureCaps)
{
    constexpr GLenum requiredFormats[] = {
        GL_DEPTH_COMPONENT32_OES,
    };

    return GetFormatSupport(textureCaps, requiredFormats, false, false, true, true);
}

// Check for GL_CHROMIUM_color_buffer_float_rgb
static bool DetermineColorBufferFloatRGBSupport(const TextureCapsMap &textureCaps)
{
    constexpr GLenum requiredFormats[] = {
        GL_RGB32F,
    };

    return GetFormatSupport(textureCaps, requiredFormats, true, false, true, false);
}

// Check for GL_CHROMIUM_color_buffer_float_rgba
static bool DetermineColorBufferFloatRGBASupport(const TextureCapsMap &textureCaps)
{
    constexpr GLenum requiredFormats[] = {
        GL_RGBA32F,
    };

    return GetFormatSupport(textureCaps, requiredFormats, true, false, true, true);
}

// Check for GL_EXT_color_buffer_float
static bool DetermineColorBufferFloatSupport(const TextureCapsMap &textureCaps)
{
    constexpr GLenum requiredFormats[] = {
        GL_R16F, GL_RG16F, GL_RGBA16F, GL_R32F, GL_RG32F, GL_RGBA32F, GL_R11F_G11F_B10F,
    };

    return GetFormatSupport(textureCaps, requiredFormats, true, false, true, true);
}

// Check for GL_EXT_texture_norm16
static bool DetermineTextureNorm16Support(const TextureCapsMap &textureCaps)
{
    constexpr GLenum requiredFilterFormats[] = {
        GL_R16_EXT,       GL_RG16_EXT,       GL_RGB16_EXT,       GL_RGBA16_EXT,
        GL_R16_SNORM_EXT, GL_RG16_SNORM_EXT, GL_RGB16_SNORM_EXT, GL_RGBA16_SNORM_EXT,
    };

    constexpr GLenum requiredRenderFormats[] = {
        GL_R16_EXT,
        GL_RG16_EXT,
        GL_RGBA16_EXT,
    };

    return GetFormatSupport(textureCaps, requiredFilterFormats, true, true, false, false) &&
           GetFormatSupport(textureCaps, requiredRenderFormats, true, false, true, true);
}

// Check for EXT_texture_compression_bptc
static bool DetermineBPTCTextureSupport(const TextureCapsMap &textureCaps)
{
    constexpr GLenum requiredFormats[] = {
        GL_COMPRESSED_RGBA_BPTC_UNORM_EXT, GL_COMPRESSED_SRGB_ALPHA_BPTC_UNORM_EXT,
        GL_COMPRESSED_RGB_BPTC_SIGNED_FLOAT_EXT, GL_COMPRESSED_RGB_BPTC_UNSIGNED_FLOAT_EXT};

    return GetFormatSupport(textureCaps, requiredFormats, true, true, false, false);
}

// Check for GL_IMG_texture_compression_pvrtc
static bool DeterminePVRTCTextureSupport(const TextureCapsMap &textureCaps)
{
    constexpr GLenum requiredFormats[] = {
        GL_COMPRESSED_RGB_PVRTC_4BPPV1_IMG, GL_COMPRESSED_RGB_PVRTC_2BPPV1_IMG,
        GL_COMPRESSED_RGBA_PVRTC_4BPPV1_IMG, GL_COMPRESSED_RGBA_PVRTC_2BPPV1_IMG};

    return GetFormatSupport(textureCaps, requiredFormats, true, true, false, false);
}

// Check for GL_EXT_pvrtc_sRGB
static bool DeterminePVRTCsRGBTextureSupport(const TextureCapsMap &textureCaps)
{
    constexpr GLenum requiredFormats[] = {
        GL_COMPRESSED_SRGB_PVRTC_2BPPV1_EXT, GL_COMPRESSED_SRGB_PVRTC_4BPPV1_EXT,
        GL_COMPRESSED_SRGB_ALPHA_PVRTC_2BPPV1_EXT, GL_COMPRESSED_SRGB_ALPHA_PVRTC_4BPPV1_EXT};

    return GetFormatSupport(textureCaps, requiredFormats, true, true, false, false);
}

bool DetermineCompressedTextureETCSupport(const TextureCapsMap &textureCaps)
{
    constexpr GLenum requiredFormats[] = {GL_COMPRESSED_R11_EAC,
                                          GL_COMPRESSED_SIGNED_R11_EAC,
                                          GL_COMPRESSED_RG11_EAC,
                                          GL_COMPRESSED_SIGNED_RG11_EAC,
                                          GL_COMPRESSED_RGB8_ETC2,
                                          GL_COMPRESSED_SRGB8_ETC2,
                                          GL_COMPRESSED_RGB8_PUNCHTHROUGH_ALPHA1_ETC2,
                                          GL_COMPRESSED_SRGB8_PUNCHTHROUGH_ALPHA1_ETC2,
                                          GL_COMPRESSED_RGBA8_ETC2_EAC,
                                          GL_COMPRESSED_SRGB8_ALPHA8_ETC2_EAC};

    return GetFormatSupport(textureCaps, requiredFormats, true, true, false, false);
}

void Extensions::setTextureExtensionSupport(const TextureCapsMap &textureCaps)
{
    // TODO(ynovikov): rgb8rgba8, colorBufferHalfFloat, textureHalfFloat, textureHalfFloatLinear,
    // textureFloat, textureFloatLinear, textureRG, sRGB, colorBufferFloatRGB, colorBufferFloatRGBA
    // and colorBufferFloat were verified. Verify the rest.
    packedDepthStencil    = DeterminePackedDepthStencilSupport(textureCaps);
    rgb8rgba8             = DetermineRGB8AndRGBA8TextureSupport(textureCaps);
    textureFormatBGRA8888 = DetermineBGRA8TextureSupport(textureCaps);
    textureHalfFloat      = DetermineHalfFloatTextureSupport(textureCaps);
    textureHalfFloatLinear =
        DetermineHalfFloatTextureFilteringSupport(textureCaps, textureHalfFloat);
    textureFloat           = DetermineFloatTextureSupport(textureCaps);
    textureFloatLinear     = DetermineFloatTextureFilteringSupport(textureCaps, textureFloat);
    textureRG              = DetermineRGTextureSupport(textureCaps, textureHalfFloat, textureFloat);
    colorBufferHalfFloat   = textureHalfFloat && DetermineColorBufferHalfFloatSupport(textureCaps);
    textureCompressionDXT1 = DetermineDXT1TextureSupport(textureCaps);
    textureCompressionDXT3 = DetermineDXT3TextureSupport(textureCaps);
    textureCompressionDXT5 = DetermineDXT5TextureSupport(textureCaps);
    textureCompressionS3TCsRGB   = DetermineS3TCsRGBTextureSupport(textureCaps);
    textureCompressionASTCLDRKHR = DetermineASTCLDRTextureSupport(textureCaps);
    textureCompressionASTCOES    = DetermineASTCOESTExtureSupport(textureCaps);
    compressedETC1RGB8Texture    = DetermineETC1RGB8TextureSupport(textureCaps);
    compressedETC2RGB8Texture    = DetermineETC2RGB8TextureSupport(textureCaps);
    compressedETC2sRGB8Texture   = DetermineETC2sRGB8TextureSupport(textureCaps);
    compressedETC2PunchthroughARGB8Texture =
        DetermineETC2PunchthroughARGB8TextureSupport(textureCaps);
    compressedETC2PunchthroughAsRGB8AlphaTexture =
        DetermineETC2PunchthroughAsRGB8AlphaTextureSupport(textureCaps);
    compressedETC2RGBA8Texture       = DetermineETC2RGBA8TextureSupport(textureCaps);
    compressedETC2sRGB8Alpha8Texture = DetermineETC2sRGB8Alpha8TextureSupport(textureCaps);
    compressedEACR11UnsignedTexture  = DetermineEACR11UnsignedTextureSupport(textureCaps);
    compressedEACR11SignedTexture    = DetermineEACR11SignedTextureSupport(textureCaps);
    compressedEACRG11UnsignedTexture = DetermineEACRG11UnsignedTextureSupport(textureCaps);
    compressedEACRG11SignedTexture   = DetermineEACRG11SignedTextureSupport(textureCaps);
    sRGB                             = DetermineSRGBTextureSupport(textureCaps);
    depthTextureANGLE                = DetermineDepthTextureANGLESupport(textureCaps);
    depthTextureOES                  = DetermineDepthTextureOESSupport(textureCaps);
    depth24OES                       = DetermineDepth24OESSupport(textureCaps);
    depth32                          = DetermineDepth32Support(textureCaps);
    colorBufferFloatRGB              = DetermineColorBufferFloatRGBSupport(textureCaps);
    colorBufferFloatRGBA             = DetermineColorBufferFloatRGBASupport(textureCaps);
    colorBufferFloat                 = DetermineColorBufferFloatSupport(textureCaps);
    textureNorm16                    = DetermineTextureNorm16Support(textureCaps);
    textureCompressionBPTC           = DetermineBPTCTextureSupport(textureCaps);
    compressedTexturePVRTC           = DeterminePVRTCTextureSupport(textureCaps);
    compressedTexturePVRTCsRGB       = DeterminePVRTCsRGBTextureSupport(textureCaps);
}

const ExtensionInfoMap &GetExtensionInfoMap()
{
    auto buildExtensionInfoMap = []() {
        auto enableableExtension = [](ExtensionBool member) {
            ExtensionInfo info;
            info.Requestable      = true;
            info.ExtensionsMember = member;
            return info;
        };

        auto enableableDisablableExtension = [&](ExtensionBool member) {
            ExtensionInfo info = enableableExtension(member);
            info.Disablable    = true;
            return info;
        };

        auto esOnlyExtension = [](ExtensionBool member) {
            ExtensionInfo info;
            info.ExtensionsMember = member;
            return info;
        };

        // clang-format off
        ExtensionInfoMap map;
        map["GL_OES_element_index_uint"] = enableableExtension(&Extensions::elementIndexUint);
        map["GL_OES_packed_depth_stencil"] = esOnlyExtension(&Extensions::packedDepthStencil);
        map["GL_OES_get_program_binary"] = enableableExtension(&Extensions::getProgramBinary);
        map["GL_OES_rgb8_rgba8"] = enableableExtension(&Extensions::rgb8rgba8);
        map["GL_EXT_texture_format_BGRA8888"] = enableableExtension(&Extensions::textureFormatBGRA8888);
        map["GL_EXT_texture_type_2_10_10_10_REV"] = enableableExtension(&Extensions::textureFormat2101010REV);
        map["GL_EXT_read_format_bgra"] = esOnlyExtension(&Extensions::readFormatBGRA);
        map["GL_NV_pixel_buffer_object"] = enableableExtension(&Extensions::pixelBufferObject);
        map["GL_OES_mapbuffer"] = enableableExtension(&Extensions::mapBuffer);
        map["GL_EXT_map_buffer_range"] = enableableExtension(&Extensions::mapBufferRange);
        map["GL_EXT_color_buffer_half_float"] = enableableExtension(&Extensions::colorBufferHalfFloat);
        map["GL_OES_texture_half_float"] = enableableExtension(&Extensions::textureHalfFloat);
        map["GL_OES_texture_half_float_linear"] = enableableExtension(&Extensions::textureHalfFloatLinear);
        map["GL_OES_texture_float"] = enableableExtension(&Extensions::textureFloat);
        map["GL_OES_texture_float_linear"] = enableableExtension(&Extensions::textureFloatLinear);
        map["GL_EXT_texture_rg"] = enableableExtension(&Extensions::textureRG);
        map["GL_EXT_texture_compression_dxt1"] = enableableExtension(&Extensions::textureCompressionDXT1);
        map["GL_ANGLE_texture_compression_dxt3"] = enableableExtension(&Extensions::textureCompressionDXT3);
        map["GL_ANGLE_texture_compression_dxt5"] = enableableExtension(&Extensions::textureCompressionDXT5);
        map["GL_EXT_texture_compression_s3tc_srgb"] = enableableExtension(&Extensions::textureCompressionS3TCsRGB);
        map["GL_KHR_texture_compression_astc_ldr"] = enableableExtension(&Extensions::textureCompressionASTCLDRKHR);
        map["GL_KHR_texture_compression_astc_hdr"] = enableableExtension(&Extensions::textureCompressionASTCHDRKHR);
        map["GL_OES_texture_compression_astc"] = enableableExtension(&Extensions::textureCompressionASTCOES);
        map["GL_EXT_texture_compression_bptc"] = enableableExtension(&Extensions::textureCompressionBPTC);
        map["GL_OES_compressed_ETC1_RGB8_texture"] = enableableExtension(&Extensions::compressedETC1RGB8Texture);
        map["GL_OES_compressed_ETC2_RGB8_texture"] = enableableExtension(&Extensions::compressedETC2RGB8Texture);
        map["GL_OES_compressed_ETC2_sRGB8_texture"] = enableableExtension(&Extensions::compressedETC2sRGB8Texture);
        map["GL_OES_compressed_ETC2_punchthroughA_RGBA8_texture"] = enableableExtension(&Extensions::compressedETC2PunchthroughARGB8Texture);
        map["GL_OES_compressed_ETC2_punchthroughA_sRGB8_alpha_texture"] = enableableExtension(&Extensions::compressedETC2PunchthroughAsRGB8AlphaTexture);
        map["GL_OES_compressed_ETC2_RGBA8_texture"] = enableableExtension(&Extensions::compressedETC2RGBA8Texture);
        map["GL_OES_compressed_ETC2_sRGB8_alpha8_texture"] = enableableExtension(&Extensions::compressedETC2sRGB8Alpha8Texture);
        map["GL_OES_compressed_EAC_R11_unsigned_texture"] = enableableExtension(&Extensions::compressedEACR11UnsignedTexture);
        map["GL_OES_compressed_EAC_R11_signed_texture"] = enableableExtension(&Extensions::compressedEACR11SignedTexture);
        map["GL_OES_compressed_EAC_RG11_unsigned_texture"] = enableableExtension(&Extensions::compressedEACRG11UnsignedTexture);
        map["GL_OES_compressed_EAC_RG11_signed_texture"] = enableableExtension(&Extensions::compressedEACRG11SignedTexture);
        map["GL_ANGLE_compressed_texture_etc"] = enableableExtension(&Extensions::compressedTextureETC);
        map["GL_IMG_texture_compression_pvrtc"] = enableableExtension(&Extensions::compressedTexturePVRTC);
        map["GL_EXT_pvrtc_sRGB"] = enableableExtension(&Extensions::compressedTexturePVRTCsRGB);
        map["GL_EXT_sRGB"] = enableableExtension(&Extensions::sRGB);
        map["GL_ANGLE_depth_texture"] = esOnlyExtension(&Extensions::depthTextureANGLE);
        map["GL_OES_depth_texture"] = esOnlyExtension(&Extensions::depthTextureOES);
        map["GL_OES_depth24"] = esOnlyExtension(&Extensions::depth24OES);
        map["GL_OES_depth32"] = esOnlyExtension(&Extensions::depth32);
        map["GL_OES_texture_3D"] = enableableExtension(&Extensions::texture3DOES);
        map["GL_EXT_texture_storage"] = enableableExtension(&Extensions::textureStorage);
        map["GL_OES_texture_npot"] = enableableExtension(&Extensions::textureNPOT);
        map["GL_EXT_draw_buffers"] = enableableExtension(&Extensions::drawBuffers);
        map["GL_EXT_texture_filter_anisotropic"] = enableableExtension(&Extensions::textureFilterAnisotropic);
        map["GL_EXT_occlusion_query_boolean"] = enableableExtension(&Extensions::occlusionQueryBoolean);
        map["GL_NV_fence"] = esOnlyExtension(&Extensions::fence);
        map["GL_EXT_disjoint_timer_query"] = enableableExtension(&Extensions::disjointTimerQuery);
        map["GL_EXT_robustness"] = esOnlyExtension(&Extensions::robustness);
        map["GL_KHR_robust_buffer_access_behavior"] = esOnlyExtension(&Extensions::robustBufferAccessBehavior);
        map["GL_EXT_blend_minmax"] = enableableExtension(&Extensions::blendMinMax);
        map["GL_ANGLE_framebuffer_blit"] = enableableExtension(&Extensions::framebufferBlit);
        map["GL_ANGLE_framebuffer_multisample"] = enableableExtension(&Extensions::framebufferMultisample);
        map["GL_EXT_multisampled_render_to_texture"] = enableableExtension(&Extensions::multisampledRenderToTexture);
        map["GL_ANGLE_instanced_arrays"] = enableableExtension(&Extensions::instancedArraysANGLE);
        map["GL_EXT_instanced_arrays"] = enableableExtension(&Extensions::instancedArraysEXT);
        map["GL_ANGLE_pack_reverse_row_order"] = enableableExtension(&Extensions::packReverseRowOrder);
        map["GL_OES_standard_derivatives"] = enableableExtension(&Extensions::standardDerivatives);
        map["GL_EXT_shader_texture_lod"] = enableableExtension(&Extensions::shaderTextureLOD);
        map["GL_EXT_frag_depth"] = enableableExtension(&Extensions::fragDepth);
        map["GL_OVR_multiview"] = enableableExtension(&Extensions::multiview);
        map["GL_OVR_multiview2"] = enableableExtension(&Extensions::multiview2);
        map["GL_ANGLE_texture_usage"] = enableableExtension(&Extensions::textureUsage);
        map["GL_ANGLE_translated_shader_source"] = esOnlyExtension(&Extensions::translatedShaderSource);
        map["GL_OES_fbo_render_mipmap"] = enableableExtension(&Extensions::fboRenderMipmap);
        map["GL_EXT_discard_framebuffer"] = esOnlyExtension(&Extensions::discardFramebuffer);
        map["GL_EXT_debug_marker"] = esOnlyExtension(&Extensions::debugMarker);
        map["GL_OES_EGL_image"] = enableableExtension(&Extensions::eglImage);
        map["GL_OES_EGL_image_external"] = enableableExtension(&Extensions::eglImageExternal);
        map["GL_OES_EGL_image_external_essl3"] = enableableExtension(&Extensions::eglImageExternalEssl3);
        map["GL_OES_EGL_sync"] = esOnlyExtension(&Extensions::eglSync);
        map["GL_EXT_memory_object"] = enableableExtension(&Extensions::memoryObject);
        map["GL_EXT_memory_object_fd"] = enableableExtension(&Extensions::memoryObjectFd);
        map["GL_EXT_semaphore"] = enableableExtension(&Extensions::semaphore);
        map["GL_EXT_semaphore_fd"] = enableableExtension(&Extensions::semaphoreFd);
        map["GL_NV_EGL_stream_consumer_external"] = enableableExtension(&Extensions::eglStreamConsumerExternal);
        map["GL_EXT_unpack_subimage"] = enableableExtension(&Extensions::unpackSubimage);
        map["GL_NV_pack_subimage"] = enableableExtension(&Extensions::packSubimage);
        map["GL_EXT_color_buffer_float"] = enableableExtension(&Extensions::colorBufferFloat);
        map["GL_OES_vertex_half_float"] = enableableExtension(&Extensions::vertexHalfFloat);
        map["GL_OES_vertex_array_object"] = enableableExtension(&Extensions::vertexArrayObject);
        map["GL_OES_vertex_type_10_10_10_2"] = enableableExtension(&Extensions::vertexAttribType1010102);
        map["GL_KHR_debug"] = esOnlyExtension(&Extensions::debug);
        map["GL_OES_texture_border_clamp"] = enableableExtension(&Extensions::textureBorderClamp);
        // TODO(jmadill): Enable this when complete.
        //map["GL_KHR_no_error"] = esOnlyExtension(&Extensions::noError);
        map["GL_ANGLE_lossy_etc_decode"] = enableableExtension(&Extensions::lossyETCDecode);
        map["GL_CHROMIUM_bind_uniform_location"] = esOnlyExtension(&Extensions::bindUniformLocation);
        map["GL_CHROMIUM_sync_query"] = enableableExtension(&Extensions::syncQuery);
        map["GL_CHROMIUM_copy_texture"] = esOnlyExtension(&Extensions::copyTexture);
        map["GL_CHROMIUM_copy_compressed_texture"] = esOnlyExtension(&Extensions::copyCompressedTexture);
        map["GL_ANGLE_copy_texture_3d"] = enableableExtension(&Extensions::copyTexture3d);
        map["GL_ANGLE_webgl_compatibility"] = esOnlyExtension(&Extensions::webglCompatibility);
        map["GL_ANGLE_request_extension"] = esOnlyExtension(&Extensions::requestExtension);
        map["GL_CHROMIUM_bind_generates_resource"] = esOnlyExtension(&Extensions::bindGeneratesResource);
        map["GL_ANGLE_robust_client_memory"] = esOnlyExtension(&Extensions::robustClientMemory);
        map["GL_EXT_texture_sRGB_decode"] = esOnlyExtension(&Extensions::textureSRGBDecode);
        map["GL_EXT_sRGB_write_control"] = esOnlyExtension(&Extensions::sRGBWriteControl);
        map["GL_CHROMIUM_color_buffer_float_rgb"] = enableableExtension(&Extensions::colorBufferFloatRGB);
        map["GL_CHROMIUM_color_buffer_float_rgba"] = enableableExtension(&Extensions::colorBufferFloatRGBA);
        map["GL_EXT_multisample_compatibility"] = esOnlyExtension(&Extensions::multisampleCompatibility);
        map["GL_CHROMIUM_framebuffer_mixed_samples"] = esOnlyExtension(&Extensions::framebufferMixedSamples);
        map["GL_EXT_texture_norm16"] = enableableExtension(&Extensions::textureNorm16);
        map["GL_CHROMIUM_path_rendering"] = esOnlyExtension(&Extensions::pathRendering);
        map["GL_OES_surfaceless_context"] = esOnlyExtension(&Extensions::surfacelessContext);
        map["GL_ANGLE_client_arrays"] = esOnlyExtension(&Extensions::clientArrays);
        map["GL_ANGLE_robust_resource_initialization"] = esOnlyExtension(&Extensions::robustResourceInitialization);
        map["GL_ANGLE_program_cache_control"] = esOnlyExtension(&Extensions::programCacheControl);
        map["GL_ANGLE_texture_rectangle"] = enableableDisablableExtension(&Extensions::textureRectangle);
        map["GL_EXT_geometry_shader"] = enableableExtension(&Extensions::geometryShader);
        map["GL_ANGLE_explicit_context_gles1"] = enableableExtension(&Extensions::explicitContextGles1);
        map["GL_ANGLE_explicit_context"] = enableableExtension(&Extensions::explicitContext);
        map["GL_KHR_parallel_shader_compile"] = enableableExtension(&Extensions::parallelShaderCompile);
        map["GL_OES_texture_storage_multisample_2d_array"] = enableableExtension(&Extensions::textureStorageMultisample2DArray);
        map["GL_ANGLE_multiview_multisample"] = enableableExtension(&Extensions::multiviewMultisample);
        map["GL_EXT_blend_func_extended"] = enableableExtension(&Extensions::blendFuncExtended);
        map["GL_EXT_float_blend"] = enableableExtension(&Extensions::floatBlend);
        map["GL_ANGLE_texture_multisample"] = enableableExtension(&Extensions::textureMultisample);
        map["GL_ANGLE_multi_draw"] = enableableExtension(&Extensions::multiDraw);
        map["GL_ANGLE_provoking_vertex"] = enableableExtension(&Extensions::provokingVertex);
        map["GL_CHROMIUM_lose_context"] = enableableExtension(&Extensions::loseContextCHROMIUM);
        map["GL_ANGLE_texture_external_update"] = enableableExtension(&Extensions::textureExternalUpdateANGLE);
        map["GL_ANGLE_base_vertex_base_instance"] = enableableExtension(&Extensions::baseVertexBaseInstance);
<<<<<<< HEAD
        map["GL_APPLE_clip_distance"] = enableableExtension(&Extensions::clipDistanceAPPLE);
=======
        map["GL_ANGLE_get_image"] = enableableExtension(&Extensions::getImageANGLE);
>>>>>>> 0bb42e09
        // GLES1 extensinos
        map["GL_OES_point_size_array"] = enableableExtension(&Extensions::pointSizeArray);
        map["GL_OES_texture_cube_map"] = enableableExtension(&Extensions::textureCubeMap);
        map["GL_OES_point_sprite"] = enableableExtension(&Extensions::pointSprite);
        map["GL_OES_draw_texture"] = enableableExtension(&Extensions::drawTexture);
        map["GL_ANGLE_memory_size"] = enableableExtension(&Extensions::memorySize);
        // clang-format on

#if defined(ANGLE_ENABLE_ASSERTS)
        // Verify all extension strings start with GL_
        for (const auto &extension : map)
        {
            ASSERT(extension.first.rfind("GL_", 0) == 0);
        }
#endif

        return map;
    };

    static const angle::base::NoDestructor<ExtensionInfoMap> extensionInfo(buildExtensionInfoMap());
    return *extensionInfo;
}

TypePrecision::TypePrecision() = default;

TypePrecision::TypePrecision(const TypePrecision &other) = default;

void TypePrecision::setIEEEFloat()
{
    range     = {{127, 127}};
    precision = 23;
}

void TypePrecision::setTwosComplementInt(unsigned int bits)
{
    range     = {{static_cast<GLint>(bits) - 1, static_cast<GLint>(bits) - 2}};
    precision = 0;
}

void TypePrecision::setSimulatedFloat(unsigned int r, unsigned int p)
{
    range     = {{static_cast<GLint>(r), static_cast<GLint>(r)}};
    precision = static_cast<GLint>(p);
}

void TypePrecision::setSimulatedInt(unsigned int r)
{
    range     = {{static_cast<GLint>(r), static_cast<GLint>(r)}};
    precision = 0;
}

void TypePrecision::get(GLint *returnRange, GLint *returnPrecision) const
{
    std::copy(range.begin(), range.end(), returnRange);
    *returnPrecision = precision;
}

Caps::Caps()                  = default;
Caps::Caps(const Caps &other) = default;
Caps::~Caps()                 = default;

Caps GenerateMinimumCaps(const Version &clientVersion, const Extensions &extensions)
{
    Caps caps;

    // GLES1 emulation (Minimums taken from Table 6.20 / 6.22 (ES 1.1 spec))
    if (clientVersion < Version(2, 0))
    {
        caps.maxMultitextureUnits = 2;
        caps.maxLights            = 8;
        caps.maxClipPlanes        = 1;

        caps.maxModelviewMatrixStackDepth  = 16;
        caps.maxProjectionMatrixStackDepth = 2;
        caps.maxTextureMatrixStackDepth    = 2;

        caps.minSmoothPointSize = 1.0f;
        caps.maxSmoothPointSize = 1.0f;
    }

    if (clientVersion >= Version(2, 0))
    {
        // Table 6.18
        caps.max2DTextureSize      = 64;
        caps.maxCubeMapTextureSize = 16;
        caps.maxViewportWidth      = caps.max2DTextureSize;
        caps.maxViewportHeight     = caps.max2DTextureSize;
        caps.minAliasedPointSize   = 1;
        caps.maxAliasedPointSize   = 1;
        caps.minAliasedLineWidth   = 1;
        caps.maxAliasedLineWidth   = 1;

        // Table 6.19
        caps.vertexHighpFloat.setSimulatedFloat(62, 16);
        caps.vertexMediumpFloat.setSimulatedFloat(14, 10);
        caps.vertexLowpFloat.setSimulatedFloat(1, 8);
        caps.vertexHighpInt.setSimulatedInt(16);
        caps.vertexMediumpInt.setSimulatedInt(10);
        caps.vertexLowpInt.setSimulatedInt(8);
        caps.fragmentHighpFloat.setSimulatedFloat(62, 16);
        caps.fragmentMediumpFloat.setSimulatedFloat(14, 10);
        caps.fragmentLowpFloat.setSimulatedFloat(1, 8);
        caps.fragmentHighpInt.setSimulatedInt(16);
        caps.fragmentMediumpInt.setSimulatedInt(10);
        caps.fragmentLowpInt.setSimulatedInt(8);

        // Table 6.20
        caps.maxVertexAttributes                              = 8;
        caps.maxVertexUniformVectors                          = 128;
        caps.maxVaryingVectors                                = 8;
        caps.maxCombinedTextureImageUnits                     = 8;
        caps.maxShaderTextureImageUnits[ShaderType::Fragment] = 8;
        caps.maxFragmentUniformVectors                        = 16;
        caps.maxRenderbufferSize                              = 1;

        // Table 3.35
        caps.maxSamples = 4;
    }

    if (clientVersion >= Version(3, 0))
    {
        // Table 6.28
        caps.maxElementIndex       = (1 << 24) - 1;
        caps.max3DTextureSize      = 256;
        caps.max2DTextureSize      = 2048;
        caps.maxArrayTextureLayers = 256;
        caps.maxLODBias            = 2.0f;
        caps.maxCubeMapTextureSize = 2048;
        caps.maxRenderbufferSize   = 2048;
        caps.maxDrawBuffers        = 4;
        caps.maxColorAttachments   = 4;
        caps.maxViewportWidth      = caps.max2DTextureSize;
        caps.maxViewportHeight     = caps.max2DTextureSize;

        // Table 6.29
        caps.compressedTextureFormats.push_back(GL_COMPRESSED_R11_EAC);
        caps.compressedTextureFormats.push_back(GL_COMPRESSED_SIGNED_R11_EAC);
        caps.compressedTextureFormats.push_back(GL_COMPRESSED_RG11_EAC);
        caps.compressedTextureFormats.push_back(GL_COMPRESSED_SIGNED_RG11_EAC);
        caps.compressedTextureFormats.push_back(GL_COMPRESSED_RGB8_ETC2);
        caps.compressedTextureFormats.push_back(GL_COMPRESSED_SRGB8_ETC2);
        caps.compressedTextureFormats.push_back(GL_COMPRESSED_RGB8_PUNCHTHROUGH_ALPHA1_ETC2);
        caps.compressedTextureFormats.push_back(GL_COMPRESSED_SRGB8_PUNCHTHROUGH_ALPHA1_ETC2);
        caps.compressedTextureFormats.push_back(GL_COMPRESSED_RGBA8_ETC2_EAC);
        caps.compressedTextureFormats.push_back(GL_COMPRESSED_SRGB8_ALPHA8_ETC2_EAC);
        caps.vertexHighpFloat.setIEEEFloat();
        caps.vertexHighpInt.setTwosComplementInt(32);
        caps.vertexMediumpInt.setTwosComplementInt(16);
        caps.vertexLowpInt.setTwosComplementInt(8);
        caps.fragmentHighpFloat.setIEEEFloat();
        caps.fragmentHighpInt.setSimulatedInt(32);
        caps.fragmentMediumpInt.setTwosComplementInt(16);
        caps.fragmentLowpInt.setTwosComplementInt(8);
        caps.maxServerWaitTimeout = 0;

        // Table 6.31
        caps.maxVertexAttributes                            = 16;
        caps.maxShaderUniformComponents[ShaderType::Vertex] = 1024;
        caps.maxVertexUniformVectors                        = 256;
        caps.maxShaderUniformBlocks[ShaderType::Vertex]     = limits::kMinimumShaderUniformBlocks;
        caps.maxVertexOutputComponents = limits::kMinimumVertexOutputComponents;
        caps.maxShaderTextureImageUnits[ShaderType::Vertex] = 16;

        // Table 6.32
        caps.maxShaderUniformComponents[ShaderType::Fragment] = 896;
        caps.maxFragmentUniformVectors                        = 224;
        caps.maxShaderUniformBlocks[ShaderType::Fragment]     = limits::kMinimumShaderUniformBlocks;
        caps.maxFragmentInputComponents                       = 60;
        caps.maxShaderTextureImageUnits[ShaderType::Fragment] = 16;
        caps.minProgramTexelOffset                            = -8;
        caps.maxProgramTexelOffset                            = 7;

        // Table 6.33
        caps.maxUniformBufferBindings     = 24;
        caps.maxUniformBlockSize          = 16384;
        caps.uniformBufferOffsetAlignment = 256;
        caps.maxCombinedUniformBlocks     = 24;
        caps.maxVaryingComponents         = 60;
        caps.maxVaryingVectors            = 15;
        caps.maxCombinedTextureImageUnits = 32;

        // Table 6.34
        caps.maxTransformFeedbackInterleavedComponents = 64;
        caps.maxTransformFeedbackSeparateAttributes    = 4;
        caps.maxTransformFeedbackSeparateComponents    = 4;
    }

    if (clientVersion >= Version(3, 1))
    {
        // Table 20.40
        caps.maxFramebufferWidth    = 2048;
        caps.maxFramebufferHeight   = 2048;
        caps.maxFramebufferSamples  = 4;
        caps.maxSampleMaskWords     = 1;
        caps.maxColorTextureSamples = 1;
        caps.maxDepthTextureSamples = 1;
        caps.maxIntegerSamples      = 1;

        // Table 20.41
        caps.maxVertexAttribRelativeOffset = 2047;
        caps.maxVertexAttribBindings       = 16;
        caps.maxVertexAttribStride         = 2048;

        // Table 20.43
        caps.maxShaderAtomicCounterBuffers[ShaderType::Vertex] = 0;
        caps.maxShaderAtomicCounters[ShaderType::Vertex]       = 0;
        caps.maxShaderImageUniforms[ShaderType::Vertex]        = 0;
        caps.maxShaderStorageBlocks[ShaderType::Vertex]        = 0;

        // Table 20.44
        caps.maxShaderUniformComponents[ShaderType::Fragment]    = 1024;
        caps.maxFragmentUniformVectors                           = 256;
        caps.maxShaderAtomicCounterBuffers[ShaderType::Fragment] = 0;
        caps.maxShaderAtomicCounters[ShaderType::Fragment]       = 0;
        caps.maxShaderImageUniforms[ShaderType::Fragment]        = 0;
        caps.maxShaderStorageBlocks[ShaderType::Fragment]        = 0;
        caps.minProgramTextureGatherOffset                       = 0;
        caps.maxProgramTextureGatherOffset                       = 0;

        // Table 20.45
        caps.maxComputeWorkGroupCount                        = {{65535, 65535, 65535}};
        caps.maxComputeWorkGroupSize                         = {{128, 128, 64}};
        caps.maxComputeWorkGroupInvocations                  = 12;
        caps.maxShaderUniformBlocks[ShaderType::Compute]     = limits::kMinimumShaderUniformBlocks;
        caps.maxShaderTextureImageUnits[ShaderType::Compute] = 16;
        caps.maxComputeSharedMemorySize                      = 16384;
        caps.maxShaderUniformComponents[ShaderType::Compute] = 1024;
        caps.maxShaderAtomicCounterBuffers[ShaderType::Compute] = 1;
        caps.maxShaderAtomicCounters[ShaderType::Compute]       = 8;
        caps.maxShaderImageUniforms[ShaderType::Compute]        = 4;
        caps.maxShaderStorageBlocks[ShaderType::Compute]        = 4;

        // Table 20.46
        caps.maxUniformBufferBindings         = 36;
        caps.maxCombinedTextureImageUnits     = 48;
        caps.maxCombinedShaderOutputResources = 4;

        // Table 20.47
        caps.maxUniformLocations                = 1024;
        caps.maxAtomicCounterBufferBindings     = 1;
        caps.maxAtomicCounterBufferSize         = 32;
        caps.maxCombinedAtomicCounterBuffers    = 1;
        caps.maxCombinedAtomicCounters          = 8;
        caps.maxImageUnits                      = 4;
        caps.maxCombinedImageUniforms           = 4;
        caps.maxShaderStorageBufferBindings     = 4;
        caps.maxShaderStorageBlockSize          = 1 << 27;
        caps.maxCombinedShaderStorageBlocks     = 4;
        caps.shaderStorageBufferOffsetAlignment = 256;
    }

    if (extensions.textureRectangle)
    {
        caps.maxRectangleTextureSize = 64;
    }

    if (extensions.geometryShader)
    {
        // Table 20.40 (GL_EXT_geometry_shader)
        caps.maxFramebufferLayers = 256;
        caps.layerProvokingVertex = GL_LAST_VERTEX_CONVENTION_EXT;

        // Table 20.43gs (GL_EXT_geometry_shader)
        caps.maxShaderUniformComponents[ShaderType::Geometry] = 1024;
        caps.maxShaderUniformBlocks[ShaderType::Geometry]     = limits::kMinimumShaderUniformBlocks;
        caps.maxGeometryInputComponents                       = 64;
        caps.maxGeometryOutputComponents                      = 64;
        caps.maxGeometryOutputVertices                        = 256;
        caps.maxGeometryTotalOutputComponents                 = 1024;
        caps.maxShaderTextureImageUnits[ShaderType::Geometry] = 16;
        caps.maxShaderAtomicCounterBuffers[ShaderType::Geometry] = 0;
        caps.maxShaderAtomicCounters[ShaderType::Geometry]       = 0;
        caps.maxShaderStorageBlocks[ShaderType::Geometry]        = 0;
        caps.maxGeometryShaderInvocations                        = 32;

        // Table 20.46 (GL_EXT_geometry_shader)
        caps.maxShaderImageUniforms[ShaderType::Geometry] = 0;

        // Table 20.46 (GL_EXT_geometry_shader)
        caps.maxUniformBufferBindings     = 48;
        caps.maxCombinedUniformBlocks     = 36;
        caps.maxCombinedTextureImageUnits = 64;
    }

    for (ShaderType shaderType : AllShaderTypes())
    {
        caps.maxCombinedShaderUniformComponents[shaderType] =
            caps.maxShaderUniformBlocks[shaderType] *
                static_cast<GLuint>(caps.maxUniformBlockSize / 4) +
            caps.maxShaderUniformComponents[shaderType];
    }

    return caps;
}
}  // namespace gl

namespace egl
{

Caps::Caps() = default;

DisplayExtensions::DisplayExtensions() = default;

std::vector<std::string> DisplayExtensions::getStrings() const
{
    std::vector<std::string> extensionStrings;

    // clang-format off
    //                   | Extension name                                       | Supported flag                    | Output vector   |
    InsertExtensionString("EGL_EXT_create_context_robustness",                   createContextRobustness,            &extensionStrings);
    InsertExtensionString("EGL_ANGLE_d3d_share_handle_client_buffer",            d3dShareHandleClientBuffer,         &extensionStrings);
    InsertExtensionString("EGL_ANGLE_d3d_texture_client_buffer",                 d3dTextureClientBuffer,             &extensionStrings);
    InsertExtensionString("EGL_ANGLE_surface_d3d_texture_2d_share_handle",       surfaceD3DTexture2DShareHandle,     &extensionStrings);
    InsertExtensionString("EGL_ANGLE_query_surface_pointer",                     querySurfacePointer,                &extensionStrings);
    InsertExtensionString("EGL_ANGLE_window_fixed_size",                         windowFixedSize,                    &extensionStrings);
    InsertExtensionString("EGL_ANGLE_keyed_mutex",                               keyedMutex,                         &extensionStrings);
    InsertExtensionString("EGL_ANGLE_surface_orientation",                       surfaceOrientation,                 &extensionStrings);
    InsertExtensionString("EGL_ANGLE_direct_composition",                        directComposition,                  &extensionStrings);
    InsertExtensionString("EGL_ANGLE_windows_ui_composition",                    windowsUIComposition,               &extensionStrings);
    InsertExtensionString("EGL_NV_post_sub_buffer",                              postSubBuffer,                      &extensionStrings);
    InsertExtensionString("EGL_KHR_create_context",                              createContext,                      &extensionStrings);
    InsertExtensionString("EGL_EXT_device_query",                                deviceQuery,                        &extensionStrings);
    InsertExtensionString("EGL_KHR_image",                                       image,                              &extensionStrings);
    InsertExtensionString("EGL_KHR_image_base",                                  imageBase,                          &extensionStrings);
    InsertExtensionString("EGL_KHR_image_pixmap",                                imagePixmap,                        &extensionStrings);
    InsertExtensionString("EGL_KHR_gl_colorspace",                               glColorspace,                       &extensionStrings);
    InsertExtensionString("EGL_EXT_gl_colorspace_scrgb",                         glColorspaceScrgb,                  &extensionStrings);
    InsertExtensionString("EGL_EXT_gl_colorspace_scrgb_linear",                  glColorspaceScrgbLinear,            &extensionStrings);
    InsertExtensionString("EGL_EXT_gl_colorspace_display_p3",                    glColorspaceDisplayP3,              &extensionStrings);
    InsertExtensionString("EGL_EXT_gl_colorspace_display_p3_linear",             glColorspaceDisplayP3Linear,        &extensionStrings);
    InsertExtensionString("EGL_EXT_gl_colorspace_display_p3_passthrough",        glColorspaceDisplayP3Passthrough,   &extensionStrings);
    InsertExtensionString("EGL_KHR_gl_texture_2D_image",                         glTexture2DImage,                   &extensionStrings);
    InsertExtensionString("EGL_KHR_gl_texture_cubemap_image",                    glTextureCubemapImage,              &extensionStrings);
    InsertExtensionString("EGL_KHR_gl_texture_3D_image",                         glTexture3DImage,                   &extensionStrings);
    InsertExtensionString("EGL_KHR_gl_renderbuffer_image",                       glRenderbufferImage,                &extensionStrings);
    InsertExtensionString("EGL_KHR_get_all_proc_addresses",                      getAllProcAddresses,                &extensionStrings);
    InsertExtensionString("EGL_KHR_stream",                                      stream,                             &extensionStrings);
    InsertExtensionString("EGL_KHR_stream_consumer_gltexture",                   streamConsumerGLTexture,            &extensionStrings);
    InsertExtensionString("EGL_NV_stream_consumer_gltexture_yuv",                streamConsumerGLTextureYUV,         &extensionStrings);
    InsertExtensionString("EGL_KHR_fence_sync",                                  fenceSync,                          &extensionStrings);
    InsertExtensionString("EGL_KHR_wait_sync",                                   waitSync,                           &extensionStrings);
    InsertExtensionString("EGL_ANGLE_flexible_surface_compatibility",            flexibleSurfaceCompatibility,       &extensionStrings);
    InsertExtensionString("EGL_ANGLE_stream_producer_d3d_texture",               streamProducerD3DTexture,           &extensionStrings);
    InsertExtensionString("EGL_ANGLE_create_context_webgl_compatibility",        createContextWebGLCompatibility,    &extensionStrings);
    InsertExtensionString("EGL_CHROMIUM_create_context_bind_generates_resource", createContextBindGeneratesResource, &extensionStrings);
    InsertExtensionString("EGL_CHROMIUM_sync_control",                           syncControlCHROMIUM,                &extensionStrings);
    InsertExtensionString("EGL_KHR_swap_buffers_with_damage",                    swapBuffersWithDamage,              &extensionStrings);
    InsertExtensionString("EGL_EXT_pixel_format_float",                          pixelFormatFloat,                   &extensionStrings);
    InsertExtensionString("EGL_KHR_surfaceless_context",                         surfacelessContext,                 &extensionStrings);
    InsertExtensionString("EGL_ANGLE_display_texture_share_group",               displayTextureShareGroup,           &extensionStrings);
    InsertExtensionString("EGL_ANGLE_create_context_client_arrays",              createContextClientArrays,          &extensionStrings);
    InsertExtensionString("EGL_ANGLE_program_cache_control",                     programCacheControl,                &extensionStrings);
    InsertExtensionString("EGL_ANGLE_robust_resource_initialization",            robustResourceInitialization,       &extensionStrings);
    InsertExtensionString("EGL_ANGLE_iosurface_client_buffer",                   iosurfaceClientBuffer,              &extensionStrings);
    InsertExtensionString("EGL_ANGLE_create_context_extensions_enabled",         createContextExtensionsEnabled,     &extensionStrings);
    InsertExtensionString("EGL_ANDROID_presentation_time",                       presentationTime,                   &extensionStrings);
    InsertExtensionString("EGL_ANDROID_blob_cache",                              blobCache,                          &extensionStrings);
    InsertExtensionString("EGL_ANDROID_image_native_buffer",                     imageNativeBuffer,                  &extensionStrings);
    InsertExtensionString("EGL_ANDROID_get_frame_timestamps",                    getFrameTimestamps,                 &extensionStrings);
    InsertExtensionString("EGL_ANDROID_recordable",                              recordable,                         &extensionStrings);
    InsertExtensionString("EGL_ANGLE_power_preference",                          powerPreference,                    &extensionStrings);
    InsertExtensionString("EGL_ANGLE_image_d3d11_texture",                       imageD3D11Texture,                  &extensionStrings);
    InsertExtensionString("EGL_ANDROID_get_native_client_buffer",                getNativeClientBufferANDROID,       &extensionStrings);
    InsertExtensionString("EGL_ANDROID_native_fence_sync",                       nativeFenceSyncANDROID,             &extensionStrings);
    InsertExtensionString("EGL_ANGLE_create_context_backwards_compatible",       createContextBackwardsCompatible,   &extensionStrings);
    InsertExtensionString("EGL_KHR_no_config_context",                           noConfigContext,                    &extensionStrings);
    // TODO(jmadill): Enable this when complete.
    //InsertExtensionString("KHR_create_context_no_error",                       createContextNoError,               &extensionStrings);
    // clang-format on

    return extensionStrings;
}

DeviceExtensions::DeviceExtensions() = default;

std::vector<std::string> DeviceExtensions::getStrings() const
{
    std::vector<std::string> extensionStrings;

    // clang-format off
    //                   | Extension name                                 | Supported flag                | Output vector   |
    InsertExtensionString("EGL_ANGLE_device_d3d",                          deviceD3D,                      &extensionStrings);
    InsertExtensionString("EGL_ANGLE_device_cgl",                          deviceCGL,                      &extensionStrings);
    // clang-format on

    return extensionStrings;
}

ClientExtensions::ClientExtensions()                              = default;
ClientExtensions::ClientExtensions(const ClientExtensions &other) = default;

std::vector<std::string> ClientExtensions::getStrings() const
{
    std::vector<std::string> extensionStrings;

    // clang-format off
    //                   | Extension name                                    | Supported flag                   | Output vector   |
    InsertExtensionString("EGL_EXT_client_extensions",                        clientExtensions,                   &extensionStrings);
    InsertExtensionString("EGL_EXT_platform_base",                            platformBase,                       &extensionStrings);
    InsertExtensionString("EGL_EXT_platform_device",                          platformDevice,                     &extensionStrings);
    InsertExtensionString("EGL_ANGLE_platform_angle",                         platformANGLE,                      &extensionStrings);
    InsertExtensionString("EGL_ANGLE_platform_angle_d3d",                     platformANGLED3D,                   &extensionStrings);
    InsertExtensionString("EGL_ANGLE_platform_angle_d3d11on12",               platformANGLED3D11ON12,             &extensionStrings);
    InsertExtensionString("EGL_ANGLE_platform_angle_device_type_swiftshader", platformANGLEDeviceTypeSwiftShader, &extensionStrings);
    InsertExtensionString("EGL_ANGLE_platform_angle_opengl",                  platformANGLEOpenGL,                &extensionStrings);
    InsertExtensionString("EGL_ANGLE_platform_angle_null",                    platformANGLENULL,                  &extensionStrings);
    InsertExtensionString("EGL_ANGLE_platform_angle_vulkan",                  platformANGLEVulkan,                &extensionStrings);
    InsertExtensionString("EGL_ANGLE_platform_angle_metal",                   platformANGLEMetal,                 &extensionStrings);
    InsertExtensionString("EGL_ANGLE_platform_angle_context_virtualization",  platformANGLEContextVirtualization, &extensionStrings);
    InsertExtensionString("EGL_ANGLE_device_creation",                        deviceCreation,                     &extensionStrings);
    InsertExtensionString("EGL_ANGLE_device_creation_d3d11",                  deviceCreationD3D11,                &extensionStrings);
    InsertExtensionString("EGL_ANGLE_x11_visual",                             x11Visual,                          &extensionStrings);
    InsertExtensionString("EGL_ANGLE_experimental_present_path",              experimentalPresentPath,            &extensionStrings);
    InsertExtensionString("EGL_KHR_client_get_all_proc_addresses",            clientGetAllProcAddresses,          &extensionStrings);
    InsertExtensionString("EGL_KHR_debug",                                    debug,                              &extensionStrings);
    InsertExtensionString("EGL_ANGLE_explicit_context",                       explicitContext,                    &extensionStrings);
    InsertExtensionString("EGL_ANGLE_feature_control",                        featureControlANGLE,                &extensionStrings);
    // clang-format on

    return extensionStrings;
}

}  // namespace egl<|MERGE_RESOLUTION|>--- conflicted
+++ resolved
@@ -896,11 +896,8 @@
         map["GL_CHROMIUM_lose_context"] = enableableExtension(&Extensions::loseContextCHROMIUM);
         map["GL_ANGLE_texture_external_update"] = enableableExtension(&Extensions::textureExternalUpdateANGLE);
         map["GL_ANGLE_base_vertex_base_instance"] = enableableExtension(&Extensions::baseVertexBaseInstance);
-<<<<<<< HEAD
+        map["GL_ANGLE_get_image"] = enableableExtension(&Extensions::getImageANGLE);
         map["GL_APPLE_clip_distance"] = enableableExtension(&Extensions::clipDistanceAPPLE);
-=======
-        map["GL_ANGLE_get_image"] = enableableExtension(&Extensions::getImageANGLE);
->>>>>>> 0bb42e09
         // GLES1 extensinos
         map["GL_OES_point_size_array"] = enableableExtension(&Extensions::pointSizeArray);
         map["GL_OES_texture_cube_map"] = enableableExtension(&Extensions::textureCubeMap);
