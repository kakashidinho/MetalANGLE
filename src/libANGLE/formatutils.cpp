//
// Copyright 2013 The ANGLE Project Authors. All rights reserved.
// Use of this source code is governed by a BSD-style license that can be
// found in the LICENSE file.
//

// formatutils.cpp: Queries for GL image formats.

#include "libANGLE/formatutils.h"

#include "anglebase/no_destructor.h"
#include "common/mathutil.h"
#include "libANGLE/Context.h"
#include "libANGLE/Framebuffer.h"

using namespace angle;

namespace gl
{

// ES2 requires that format is equal to internal format at all glTex*Image2D entry points and the
// implementation can decide the true, sized, internal format. The ES2FormatMap determines the
// internal format for all valid format and type combinations.
GLenum GetSizedFormatInternal(GLenum format, GLenum type);

namespace
{
using InternalFormatInfoMap =
    std::unordered_map<GLenum, std::unordered_map<GLenum, InternalFormat>>;

bool CheckedMathResult(const CheckedNumeric<GLuint> &value, GLuint *resultOut)
{
    if (!value.IsValid())
    {
        return false;
    }
    else
    {
        *resultOut = value.ValueOrDie();
        return true;
    }
}

constexpr uint32_t PackTypeInfo(GLuint bytes, bool specialized)
{
    // static_assert within constexpr requires c++17
    // static_assert(isPow2(bytes));
    return bytes | (rx::Log2(bytes) << 8) | (specialized << 16);
}

}  // anonymous namespace

FormatType::FormatType() : format(GL_NONE), type(GL_NONE) {}

FormatType::FormatType(GLenum format_, GLenum type_) : format(format_), type(type_) {}

bool FormatType::operator<(const FormatType &other) const
{
    if (format != other.format)
        return format < other.format;
    return type < other.type;
}

bool operator<(const Type &a, const Type &b)
{
    return memcmp(&a, &b, sizeof(Type)) < 0;
}

// Information about internal formats
static bool AlwaysSupported(const Version &, const Extensions &)
{
    return true;
}

static bool NeverSupported(const Version &, const Extensions &)
{
    return false;
}

template <GLuint minCoreGLMajorVersion, GLuint minCoreGLMinorVersion>
static bool RequireES(const Version &clientVersion, const Extensions &)
{
    return clientVersion >= Version(minCoreGLMajorVersion, minCoreGLMinorVersion);
}

// Check support for a single extension
template <ExtensionBool bool1>
static bool RequireExt(const Version &, const Extensions &extensions)
{
    return extensions.*bool1;
}

// Check for a minimum client version or a single extension
template <GLuint minCoreGLMajorVersion, GLuint minCoreGLMinorVersion, ExtensionBool bool1>
static bool RequireESOrExt(const Version &clientVersion, const Extensions &extensions)
{
    return clientVersion >= Version(minCoreGLMajorVersion, minCoreGLMinorVersion) ||
           extensions.*bool1;
}

// Check for a minimum client version or two extensions
template <GLuint minCoreGLMajorVersion,
          GLuint minCoreGLMinorVersion,
          ExtensionBool bool1,
          ExtensionBool bool2>
static bool RequireESOrExtAndExt(const Version &clientVersion, const Extensions &extensions)
{
    return clientVersion >= Version(minCoreGLMajorVersion, minCoreGLMinorVersion) ||
           (extensions.*bool1 && extensions.*bool2);
}

// Check for a minimum client version or at least one of two extensions
template <GLuint minCoreGLMajorVersion,
          GLuint minCoreGLMinorVersion,
          ExtensionBool bool1,
          ExtensionBool bool2>
static bool RequireESOrExtOrExt(const Version &clientVersion, const Extensions &extensions)
{
    return clientVersion >= Version(minCoreGLMajorVersion, minCoreGLMinorVersion) ||
           extensions.*bool1 || extensions.*bool2;
}

// Check support for two extensions
template <ExtensionBool bool1, ExtensionBool bool2>
static bool RequireExtAndExt(const Version &, const Extensions &extensions)
{
    return extensions.*bool1 && extensions.*bool2;
}

// Check support for either of two extensions
template <ExtensionBool bool1, ExtensionBool bool2>
static bool RequireExtOrExt(const Version &, const Extensions &extensions)
{
    return extensions.*bool1 || extensions.*bool2;
}

// Check support for any of three extensions
template <ExtensionBool bool1, ExtensionBool bool2, ExtensionBool bool3>
static bool RequireExtOrExtOrExt(const Version &, const Extensions &extensions)
{
    return extensions.*bool1 || extensions.*bool2 || extensions.*bool3;
}

static bool UnsizedHalfFloatOESRGBATextureAttachmentSupport(const Version &clientVersion,
                                                            const Extensions &extensions)
{
    // dEQP requires ES3 + EXT_color_buffer_half_float for rendering to RGB[A] + HALF_FLOAT_OES
    // textures but WebGL allows it with just ES 2.0
    return (clientVersion.major >= 3 || extensions.webglCompatibility) &&
           extensions.colorBufferHalfFloat;
}

// R8, RG8
static bool SizedRGSupport(const Version &clientVersion, const Extensions &extensions)
{
    return clientVersion >= Version(3, 0) || (extensions.textureStorage && extensions.textureRG);
}

// R16F, RG16F with HALF_FLOAT_OES type
static bool SizedHalfFloatOESRGSupport(const Version &clientVersion, const Extensions &extensions)
{
    return extensions.textureStorage && extensions.textureHalfFloat && extensions.textureRG;
}

static bool SizedHalfFloatOESRGTextureAttachmentSupport(const Version &clientVersion,
                                                        const Extensions &extensions)
{
    return SizedHalfFloatOESRGSupport(clientVersion, extensions) && extensions.colorBufferHalfFloat;
}

// R16F, RG16F with either HALF_FLOAT_OES or HALF_FLOAT types
static bool SizedHalfFloatRGSupport(const Version &clientVersion, const Extensions &extensions)
{
    // HALF_FLOAT
    if (clientVersion >= Version(3, 0))
    {
        return true;
    }
    // HALF_FLOAT_OES
    else
    {
        return SizedHalfFloatOESRGSupport(clientVersion, extensions);
    }
}

static bool SizedHalfFloatRGTextureAttachmentSupport(const Version &clientVersion,
                                                     const Extensions &extensions)
{
    // HALF_FLOAT
    if (clientVersion >= Version(3, 0))
    {
        return extensions.colorBufferFloat;
    }
    // HALF_FLOAT_OES
    else
    {
        return SizedHalfFloatOESRGTextureAttachmentSupport(clientVersion, extensions);
    }
}

static bool SizedHalfFloatRGRenderbufferSupport(const Version &clientVersion,
                                                const Extensions &extensions)
{
    return (clientVersion >= Version(3, 0) ||
            (extensions.textureHalfFloat && extensions.textureRG)) &&
           (extensions.colorBufferFloat || extensions.colorBufferHalfFloat);
}

// RGB16F, RGBA16F with HALF_FLOAT_OES type
static bool SizedHalfFloatOESSupport(const Version &clientVersion, const Extensions &extensions)
{
    return extensions.textureStorage && extensions.textureHalfFloat;
}

static bool SizedHalfFloatOESTextureAttachmentSupport(const Version &clientVersion,
                                                      const Extensions &extensions)
{
    return SizedHalfFloatOESSupport(clientVersion, extensions) && extensions.colorBufferHalfFloat;
}

// RGB16F, RGBA16F with either HALF_FLOAT_OES or HALF_FLOAT types
static bool SizedHalfFloatSupport(const Version &clientVersion, const Extensions &extensions)
{
    // HALF_FLOAT
    if (clientVersion >= Version(3, 0))
    {
        return true;
    }
    // HALF_FLOAT_OES
    else
    {
        return SizedHalfFloatOESSupport(clientVersion, extensions);
    }
}

static bool SizedHalfFloatFilterSupport(const Version &clientVersion, const Extensions &extensions)
{
    // HALF_FLOAT
    if (clientVersion >= Version(3, 0))
    {
        return true;
    }
    // HALF_FLOAT_OES
    else
    {
        return extensions.textureHalfFloatLinear;
    }
}

static bool SizedHalfFloatRGBTextureAttachmentSupport(const Version &clientVersion,
                                                      const Extensions &extensions)
{
    // HALF_FLOAT
    if (clientVersion >= Version(3, 0))
    {
        // It is unclear how EXT_color_buffer_half_float applies to ES3.0 and above, however,
        // dEQP GLES3 es3fFboColorbufferTests.cpp verifies that texture attachment of GL_RGB16F
        // is possible, so assume that all GLES implementations support it.
        return extensions.colorBufferHalfFloat;
    }
    // HALF_FLOAT_OES
    else
    {
        return SizedHalfFloatOESTextureAttachmentSupport(clientVersion, extensions);
    }
}

static bool SizedHalfFloatRGBRenderbufferSupport(const Version &clientVersion,
                                                 const Extensions &extensions)
{
    return (clientVersion >= Version(3, 0) || extensions.textureHalfFloat) &&
           extensions.colorBufferHalfFloat;
}

static bool SizedHalfFloatRGBATextureAttachmentSupport(const Version &clientVersion,
                                                       const Extensions &extensions)
{
    // HALF_FLOAT
    if (clientVersion >= Version(3, 0))
    {
        return extensions.colorBufferFloat;
    }
    // HALF_FLOAT_OES
    else
    {
        return SizedHalfFloatOESTextureAttachmentSupport(clientVersion, extensions);
    }
}

static bool SizedHalfFloatRGBARenderbufferSupport(const Version &clientVersion,
                                                  const Extensions &extensions)
{
    return (clientVersion >= Version(3, 0) || extensions.textureHalfFloat) &&
           (extensions.colorBufferFloat || extensions.colorBufferHalfFloat);
}

// R32F, RG32F
static bool SizedFloatRGSupport(const Version &clientVersion, const Extensions &extensions)
{
    return clientVersion >= Version(3, 0) ||
           (extensions.textureStorage && extensions.textureFloat && extensions.textureRG);
}

// RGB32F
static bool SizedFloatRGBSupport(const Version &clientVersion, const Extensions &extensions)
{
    return clientVersion >= Version(3, 0) ||
           (extensions.textureStorage && extensions.textureFloat) || extensions.colorBufferFloatRGB;
}

// RGBA32F
static bool SizedFloatRGBASupport(const Version &clientVersion, const Extensions &extensions)
{
    return clientVersion >= Version(3, 0) ||
           (extensions.textureStorage && extensions.textureFloat) ||
           extensions.colorBufferFloatRGBA;
}

static bool SizedFloatRGBARenderableSupport(const Version &clientVersion,
                                            const Extensions &extensions)
{
    // This logic is the same for both Renderbuffers and TextureAttachment.
    return extensions.colorBufferFloatRGBA ||  // ES2
           extensions.colorBufferFloat;        // ES3
}

InternalFormat::InternalFormat()
    : internalFormat(GL_NONE),
      sized(false),
      sizedInternalFormat(GL_NONE),
      redBits(0),
      greenBits(0),
      blueBits(0),
      luminanceBits(0),
      alphaBits(0),
      sharedBits(0),
      depthBits(0),
      stencilBits(0),
      pixelBytes(0),
      componentCount(0),
      compressed(false),
      compressedBlockWidth(0),
      compressedBlockHeight(0),
      compressedBlockDepth(0),
      format(GL_NONE),
      type(GL_NONE),
      componentType(GL_NONE),
      colorEncoding(GL_NONE),
      textureSupport(NeverSupported),
      filterSupport(NeverSupported),
      textureAttachmentSupport(NeverSupported),
      renderbufferSupport(NeverSupported)
{}

InternalFormat::InternalFormat(const InternalFormat &other) = default;

bool InternalFormat::isLUMA() const
{
    return ((redBits + greenBits + blueBits + depthBits + stencilBits) == 0 &&
            (luminanceBits + alphaBits) > 0);
}

GLenum InternalFormat::getReadPixelsFormat() const
{
    return format;
}

GLenum InternalFormat::getReadPixelsType(const Version &version) const
{
    switch (type)
    {
        case GL_HALF_FLOAT:
        case GL_HALF_FLOAT_OES:
            if (version < Version(3, 0))
            {
                // The internal format may have a type of GL_HALF_FLOAT but when exposing this type
                // as the IMPLEMENTATION_READ_TYPE, only HALF_FLOAT_OES is allowed by
                // OES_texture_half_float.  HALF_FLOAT becomes core in ES3 and is acceptable to use
                // as an IMPLEMENTATION_READ_TYPE.
                return GL_HALF_FLOAT_OES;
            }
            else
            {
                return GL_HALF_FLOAT;
            }

        default:
            return type;
    }
}

bool InternalFormat::supportSubImage() const
{
    return !CompressedFormatRequiresWholeImage(internalFormat);
}

bool InternalFormat::isRequiredRenderbufferFormat(const Version &version) const
{
    // GLES 3.0.5 section 4.4.2.2:
    // "Implementations are required to support the same internal formats for renderbuffers as the
    // required formats for textures enumerated in section 3.8.3.1, with the exception of the color
    // formats labelled "texture-only"."
    if (!sized || compressed)
    {
        return false;
    }

    // Luma formats.
    if (isLUMA())
    {
        return false;
    }

    // Depth/stencil formats.
    if (depthBits > 0 || stencilBits > 0)
    {
        // GLES 2.0.25 table 4.5.
        // GLES 3.0.5 section 3.8.3.1.
        // GLES 3.1 table 8.14.

        // Required formats in all versions.
        switch (internalFormat)
        {
            case GL_DEPTH_COMPONENT16:
            case GL_STENCIL_INDEX8:
                // Note that STENCIL_INDEX8 is not mentioned in GLES 3.0.5 section 3.8.3.1, but it
                // is in section 4.4.2.2.
                return true;
            default:
                break;
        }
        if (version.major < 3)
        {
            return false;
        }
        // Required formats in GLES 3.0 and up.
        switch (internalFormat)
        {
            case GL_DEPTH_COMPONENT32F:
            case GL_DEPTH_COMPONENT24:
            case GL_DEPTH32F_STENCIL8:
            case GL_DEPTH24_STENCIL8:
                return true;
            default:
                return false;
        }
    }

    // RGBA formats.
    // GLES 2.0.25 table 4.5.
    // GLES 3.0.5 section 3.8.3.1.
    // GLES 3.1 table 8.13.

    // Required formats in all versions.
    switch (internalFormat)
    {
        case GL_RGBA4:
        case GL_RGB5_A1:
        case GL_RGB565:
            return true;
        default:
            break;
    }
    if (version.major < 3)
    {
        return false;
    }

    if (format == GL_BGRA_EXT)
    {
        return false;
    }

    switch (componentType)
    {
        case GL_SIGNED_NORMALIZED:
        case GL_FLOAT:
            return false;
        case GL_UNSIGNED_INT:
        case GL_INT:
            // Integer RGB formats are not required renderbuffer formats.
            if (alphaBits == 0 && blueBits != 0)
            {
                return false;
            }
            // All integer R and RG formats are required.
            // Integer RGBA formats including RGB10_A2_UI are required.
            return true;
        case GL_UNSIGNED_NORMALIZED:
            if (internalFormat == GL_SRGB8)
            {
                return false;
            }
            return true;
        default:
            UNREACHABLE();
#if !UNREACHABLE_IS_NORETURN
            return false;
#endif
    }
}

bool InternalFormat::isInt() const
{
    return componentType == GL_INT || componentType == GL_UNSIGNED_INT;
}

bool InternalFormat::isDepthOrStencil() const
{
    return depthBits != 0 || stencilBits != 0;
}

Format::Format(GLenum internalFormat) : Format(GetSizedInternalFormatInfo(internalFormat)) {}

Format::Format(const InternalFormat &internalFormat) : info(&internalFormat) {}

Format::Format(GLenum internalFormat, GLenum type)
    : info(&GetInternalFormatInfo(internalFormat, type))
{}

Format::Format(const Format &other) = default;
Format &Format::operator=(const Format &other) = default;

bool Format::valid() const
{
    return info->internalFormat != GL_NONE;
}

// static
bool Format::SameSized(const Format &a, const Format &b)
{
    return a.info->sizedInternalFormat == b.info->sizedInternalFormat;
}

static GLenum EquivalentBlitInternalFormat(GLenum internalformat)
{
    // BlitFramebuffer works if the color channels are identically
    // sized, even if there is a swizzle (for example, blitting from a
    // multisampled RGBA8 renderbuffer to a BGRA8 texture). This could
    // be expanded and/or autogenerated if that is found necessary.
    if (internalformat == GL_BGRA8_EXT)
        return GL_RGBA8;
    return internalformat;
}

// static
bool Format::EquivalentForBlit(const Format &a, const Format &b)
{
    return (EquivalentBlitInternalFormat(a.info->sizedInternalFormat) ==
            EquivalentBlitInternalFormat(b.info->sizedInternalFormat));
}

// static
Format Format::Invalid()
{
    static Format invalid(GL_NONE, GL_NONE);
    return invalid;
}

std::ostream &operator<<(std::ostream &os, const Format &fmt)
{
    // TODO(ynovikov): return string representation when available
    return FmtHex(os, fmt.info->sizedInternalFormat);
}

bool InternalFormat::operator==(const InternalFormat &other) const
{
    // We assume all internal formats are unique if they have the same internal format and type
    return internalFormat == other.internalFormat && type == other.type;
}

bool InternalFormat::operator!=(const InternalFormat &other) const
{
    return !(*this == other);
}

void InsertFormatInfo(InternalFormatInfoMap *map, const InternalFormat &formatInfo)
{
    ASSERT(!formatInfo.sized || (*map).count(formatInfo.internalFormat) == 0);
    ASSERT((*map)[formatInfo.internalFormat].count(formatInfo.type) == 0);
    (*map)[formatInfo.internalFormat][formatInfo.type] = formatInfo;
}

void AddRGBAFormat(InternalFormatInfoMap *map,
                   GLenum internalFormat,
                   bool sized,
                   GLuint red,
                   GLuint green,
                   GLuint blue,
                   GLuint alpha,
                   GLuint shared,
                   GLenum format,
                   GLenum type,
                   GLenum componentType,
                   bool srgb,
                   InternalFormat::SupportCheckFunction textureSupport,
                   InternalFormat::SupportCheckFunction filterSupport,
                   InternalFormat::SupportCheckFunction textureAttachmentSupport,
                   InternalFormat::SupportCheckFunction renderbufferSupport)
{
    InternalFormat formatInfo;
    formatInfo.internalFormat = internalFormat;
    formatInfo.sized          = sized;
    formatInfo.sizedInternalFormat =
        sized ? internalFormat : GetSizedFormatInternal(internalFormat, type);
    formatInfo.redBits    = red;
    formatInfo.greenBits  = green;
    formatInfo.blueBits   = blue;
    formatInfo.alphaBits  = alpha;
    formatInfo.sharedBits = shared;
    formatInfo.pixelBytes = (red + green + blue + alpha + shared) / 8;
    formatInfo.componentCount =
        ((red > 0) ? 1 : 0) + ((green > 0) ? 1 : 0) + ((blue > 0) ? 1 : 0) + ((alpha > 0) ? 1 : 0);
    formatInfo.format                   = format;
    formatInfo.type                     = type;
    formatInfo.componentType            = componentType;
    formatInfo.colorEncoding            = (srgb ? GL_SRGB : GL_LINEAR);
    formatInfo.textureSupport           = textureSupport;
    formatInfo.filterSupport            = filterSupport;
    formatInfo.textureAttachmentSupport = textureAttachmentSupport;
    formatInfo.renderbufferSupport      = renderbufferSupport;

    InsertFormatInfo(map, formatInfo);
}

static void AddLUMAFormat(InternalFormatInfoMap *map,
                          GLenum internalFormat,
                          bool sized,
                          GLuint luminance,
                          GLuint alpha,
                          GLenum format,
                          GLenum type,
                          GLenum componentType,
                          InternalFormat::SupportCheckFunction textureSupport,
                          InternalFormat::SupportCheckFunction filterSupport,
                          InternalFormat::SupportCheckFunction textureAttachmentSupport,
                          InternalFormat::SupportCheckFunction renderbufferSupport)
{
    InternalFormat formatInfo;
    formatInfo.internalFormat = internalFormat;
    formatInfo.sized          = sized;
    formatInfo.sizedInternalFormat =
        sized ? internalFormat : GetSizedFormatInternal(internalFormat, type);
    formatInfo.luminanceBits            = luminance;
    formatInfo.alphaBits                = alpha;
    formatInfo.pixelBytes               = (luminance + alpha) / 8;
    formatInfo.componentCount           = ((luminance > 0) ? 1 : 0) + ((alpha > 0) ? 1 : 0);
    formatInfo.format                   = format;
    formatInfo.type                     = type;
    formatInfo.componentType            = componentType;
    formatInfo.colorEncoding            = GL_LINEAR;
    formatInfo.textureSupport           = textureSupport;
    formatInfo.filterSupport            = filterSupport;
    formatInfo.textureAttachmentSupport = textureAttachmentSupport;
    formatInfo.renderbufferSupport      = renderbufferSupport;

    InsertFormatInfo(map, formatInfo);
}

void AddDepthStencilFormat(InternalFormatInfoMap *map,
                           GLenum internalFormat,
                           bool sized,
                           GLuint depthBits,
                           GLuint stencilBits,
                           GLuint unusedBits,
                           GLenum format,
                           GLenum type,
                           GLenum componentType,
                           InternalFormat::SupportCheckFunction textureSupport,
                           InternalFormat::SupportCheckFunction filterSupport,
                           InternalFormat::SupportCheckFunction textureAttachmentSupport,
                           InternalFormat::SupportCheckFunction renderbufferSupport)
{
    InternalFormat formatInfo;
    formatInfo.internalFormat = internalFormat;
    formatInfo.sized          = sized;
    formatInfo.sizedInternalFormat =
        sized ? internalFormat : GetSizedFormatInternal(internalFormat, type);
    formatInfo.depthBits                = depthBits;
    formatInfo.stencilBits              = stencilBits;
    formatInfo.pixelBytes               = (depthBits + stencilBits + unusedBits) / 8;
    formatInfo.componentCount           = ((depthBits > 0) ? 1 : 0) + ((stencilBits > 0) ? 1 : 0);
    formatInfo.format                   = format;
    formatInfo.type                     = type;
    formatInfo.componentType            = componentType;
    formatInfo.colorEncoding            = GL_LINEAR;
    formatInfo.textureSupport           = textureSupport;
    formatInfo.filterSupport            = filterSupport;
    formatInfo.textureAttachmentSupport = textureAttachmentSupport;
    formatInfo.renderbufferSupport      = renderbufferSupport;

    InsertFormatInfo(map, formatInfo);
}

void AddCompressedFormat(InternalFormatInfoMap *map,
                         GLenum internalFormat,
                         GLuint compressedBlockWidth,
                         GLuint compressedBlockHeight,
                         GLuint compressedBlockDepth,
                         GLuint compressedBlockSize,
                         GLuint componentCount,
                         bool srgb,
                         InternalFormat::SupportCheckFunction textureSupport,
                         InternalFormat::SupportCheckFunction filterSupport,
                         InternalFormat::SupportCheckFunction textureAttachmentSupport,
                         InternalFormat::SupportCheckFunction renderbufferSupport)
{
    InternalFormat formatInfo;
    formatInfo.internalFormat           = internalFormat;
    formatInfo.sized                    = true;
    formatInfo.sizedInternalFormat      = internalFormat;
    formatInfo.compressedBlockWidth     = compressedBlockWidth;
    formatInfo.compressedBlockHeight    = compressedBlockHeight;
    formatInfo.compressedBlockDepth     = compressedBlockDepth;
    formatInfo.pixelBytes               = compressedBlockSize / 8;
    formatInfo.componentCount           = componentCount;
    formatInfo.format                   = internalFormat;
    formatInfo.type                     = GL_UNSIGNED_BYTE;
    formatInfo.componentType            = GL_UNSIGNED_NORMALIZED;
    formatInfo.colorEncoding            = (srgb ? GL_SRGB : GL_LINEAR);
    formatInfo.compressed               = true;
    formatInfo.textureSupport           = textureSupport;
    formatInfo.filterSupport            = filterSupport;
    formatInfo.textureAttachmentSupport = textureAttachmentSupport;
    formatInfo.renderbufferSupport      = renderbufferSupport;

    InsertFormatInfo(map, formatInfo);
}

// Notes:
// 1. "Texture supported" includes all the means by which texture can be created, however,
//    GL_EXT_texture_storage in ES2 is a special case, when only glTexStorage* is allowed.
//    The assumption is that ES2 validation will not check textureSupport for sized formats.
//
// 2. Sized half float types are a combination of GL_HALF_FLOAT and GL_HALF_FLOAT_OES support,
//    due to a limitation that only one type for sized formats is allowed.
//
// TODO(ynovikov): http://anglebug.com/2846 Verify support fields of BGRA, depth, stencil
// and compressed formats. Perform texturable check as part of filterable and attachment checks.
static InternalFormatInfoMap BuildInternalFormatInfoMap()
{
    InternalFormatInfoMap map;

    // From ES 3.0.1 spec, table 3.12
    map[GL_NONE][GL_NONE] = InternalFormat();

    // clang-format off

    //                 | Internal format     |sized| R | G | B | A |S | Format         | Type                             | Component type        | SRGB | Texture supported                                | Filterable     | Texture attachment                               | Renderbuffer                                 |
    AddRGBAFormat(&map, GL_R8,                true,  8,  0,  0,  0, 0, GL_RED,          GL_UNSIGNED_BYTE,                  GL_UNSIGNED_NORMALIZED, false, SizedRGSupport,                                    AlwaysSupported, SizedRGSupport,                                    RequireESOrExt<3, 0, &Extensions::textureRG>  );
    AddRGBAFormat(&map, GL_R8_SNORM,          true,  8,  0,  0,  0, 0, GL_RED,          GL_BYTE,                           GL_SIGNED_NORMALIZED,   false, RequireES<3, 0>,                                   AlwaysSupported, NeverSupported,                                    NeverSupported                                );
    AddRGBAFormat(&map, GL_RG8,               true,  8,  8,  0,  0, 0, GL_RG,           GL_UNSIGNED_BYTE,                  GL_UNSIGNED_NORMALIZED, false, SizedRGSupport,                                    AlwaysSupported, SizedRGSupport,                                    RequireESOrExt<3, 0, &Extensions::textureRG>  );
    AddRGBAFormat(&map, GL_RG8_SNORM,         true,  8,  8,  0,  0, 0, GL_RG,           GL_BYTE,                           GL_SIGNED_NORMALIZED,   false, RequireES<3, 0>,                                   AlwaysSupported, NeverSupported,                                    NeverSupported                                );
    AddRGBAFormat(&map, GL_RGB8,              true,  8,  8,  8,  0, 0, GL_RGB,          GL_UNSIGNED_BYTE,                  GL_UNSIGNED_NORMALIZED, false, RequireESOrExt<3, 0, &Extensions::textureStorage>, AlwaysSupported, RequireESOrExt<3, 0, &Extensions::textureStorage>, RequireESOrExt<3, 0, &Extensions::rgb8rgba8>  );
    AddRGBAFormat(&map, GL_RGB8_SNORM,        true,  8,  8,  8,  0, 0, GL_RGB,          GL_BYTE,                           GL_SIGNED_NORMALIZED,   false, RequireES<3, 0>,                                   AlwaysSupported, NeverSupported,                                    NeverSupported                                );
    AddRGBAFormat(&map, GL_RGB565,            true,  5,  6,  5,  0, 0, GL_RGB,          GL_UNSIGNED_SHORT_5_6_5,           GL_UNSIGNED_NORMALIZED, false, RequireESOrExt<3, 0, &Extensions::textureStorage>, AlwaysSupported, RequireESOrExt<3, 0, &Extensions::textureStorage>, RequireES<2, 0>                               );
    AddRGBAFormat(&map, GL_RGBA4,             true,  4,  4,  4,  4, 0, GL_RGBA,         GL_UNSIGNED_SHORT_4_4_4_4,         GL_UNSIGNED_NORMALIZED, false, RequireESOrExt<3, 0, &Extensions::textureStorage>, AlwaysSupported, RequireESOrExt<3, 0, &Extensions::textureStorage>, RequireES<2, 0>                               );
    AddRGBAFormat(&map, GL_RGB5_A1,           true,  5,  5,  5,  1, 0, GL_RGBA,         GL_UNSIGNED_SHORT_5_5_5_1,         GL_UNSIGNED_NORMALIZED, false, RequireESOrExt<3, 0, &Extensions::textureStorage>, AlwaysSupported, RequireESOrExt<3, 0, &Extensions::textureStorage>, RequireES<2, 0>                               );
    AddRGBAFormat(&map, GL_RGBA8,             true,  8,  8,  8,  8, 0, GL_RGBA,         GL_UNSIGNED_BYTE,                  GL_UNSIGNED_NORMALIZED, false, RequireESOrExt<3, 0, &Extensions::textureStorage>, AlwaysSupported, RequireESOrExt<3, 0, &Extensions::textureStorage>, RequireESOrExt<3, 0, &Extensions::rgb8rgba8>  );
    AddRGBAFormat(&map, GL_RGBA8_SNORM,       true,  8,  8,  8,  8, 0, GL_RGBA,         GL_BYTE,                           GL_SIGNED_NORMALIZED,   false, RequireES<3, 0>,                                   AlwaysSupported, NeverSupported,                                    NeverSupported                                );
    AddRGBAFormat(&map, GL_RGB10_A2,          true, 10, 10, 10,  2, 0, GL_RGBA,         GL_UNSIGNED_INT_2_10_10_10_REV,    GL_UNSIGNED_NORMALIZED, false, RequireES<3, 0>,                                   AlwaysSupported, RequireES<3, 0>,                                   RequireES<3, 0>                               );
    AddRGBAFormat(&map, GL_RGB10_A2UI,        true, 10, 10, 10,  2, 0, GL_RGBA_INTEGER, GL_UNSIGNED_INT_2_10_10_10_REV,    GL_UNSIGNED_INT,        false, RequireES<3, 0>,                                   NeverSupported,  RequireES<3, 0>,                                   RequireES<3, 0>                               );
    AddRGBAFormat(&map, GL_SRGB8,             true,  8,  8,  8,  0, 0, GL_RGB,          GL_UNSIGNED_BYTE,                  GL_UNSIGNED_NORMALIZED, true,  RequireES<3, 0>,                                   AlwaysSupported, NeverSupported,                                    NeverSupported                                );
    AddRGBAFormat(&map, GL_SRGB8_ALPHA8,      true,  8,  8,  8,  8, 0, GL_RGBA,         GL_UNSIGNED_BYTE,                  GL_UNSIGNED_NORMALIZED, true,  RequireES<3, 0>,                                   AlwaysSupported, RequireES<3, 0>,                                   RequireESOrExt<3, 0, &Extensions::sRGB>       );
    AddRGBAFormat(&map, GL_R11F_G11F_B10F,    true, 11, 11, 10,  0, 0, GL_RGB,          GL_UNSIGNED_INT_10F_11F_11F_REV,   GL_FLOAT,               false, RequireES<3, 0>,                                   AlwaysSupported, RequireExt<&Extensions::colorBufferFloat>,         RequireExt<&Extensions::colorBufferFloat>     );
    AddRGBAFormat(&map, GL_RGB9_E5,           true,  9,  9,  9,  0, 5, GL_RGB,          GL_UNSIGNED_INT_5_9_9_9_REV,       GL_FLOAT,               false, RequireES<3, 0>,                                   AlwaysSupported, NeverSupported,                                    NeverSupported                                );
    AddRGBAFormat(&map, GL_R8I,               true,  8,  0,  0,  0, 0, GL_RED_INTEGER,  GL_BYTE,                           GL_INT,                 false, RequireES<3, 0>,                                   NeverSupported,  RequireES<3, 0>,                                   RequireES<3, 0>                               );
    AddRGBAFormat(&map, GL_R8UI,              true,  8,  0,  0,  0, 0, GL_RED_INTEGER,  GL_UNSIGNED_BYTE,                  GL_UNSIGNED_INT,        false, RequireES<3, 0>,                                   NeverSupported,  RequireES<3, 0>,                                   RequireES<3, 0>                               );
    AddRGBAFormat(&map, GL_R16I,              true, 16,  0,  0,  0, 0, GL_RED_INTEGER,  GL_SHORT,                          GL_INT,                 false, RequireES<3, 0>,                                   NeverSupported,  RequireES<3, 0>,                                   RequireES<3, 0>                               );
    AddRGBAFormat(&map, GL_R16UI,             true, 16,  0,  0,  0, 0, GL_RED_INTEGER,  GL_UNSIGNED_SHORT,                 GL_UNSIGNED_INT,        false, RequireES<3, 0>,                                   NeverSupported,  RequireES<3, 0>,                                   RequireES<3, 0>                               );
    AddRGBAFormat(&map, GL_R32I,              true, 32,  0,  0,  0, 0, GL_RED_INTEGER,  GL_INT,                            GL_INT,                 false, RequireES<3, 0>,                                   NeverSupported,  RequireES<3, 0>,                                   RequireES<3, 0>                               );
    AddRGBAFormat(&map, GL_R32UI,             true, 32,  0,  0,  0, 0, GL_RED_INTEGER,  GL_UNSIGNED_INT,                   GL_UNSIGNED_INT,        false, RequireES<3, 0>,                                   NeverSupported,  RequireES<3, 0>,                                   RequireES<3, 0>                               );
    AddRGBAFormat(&map, GL_RG8I,              true,  8,  8,  0,  0, 0, GL_RG_INTEGER,   GL_BYTE,                           GL_INT,                 false, RequireES<3, 0>,                                   NeverSupported,  RequireES<3, 0>,                                   RequireES<3, 0>                               );
    AddRGBAFormat(&map, GL_RG8UI,             true,  8,  8,  0,  0, 0, GL_RG_INTEGER,   GL_UNSIGNED_BYTE,                  GL_UNSIGNED_INT,        false, RequireES<3, 0>,                                   NeverSupported,  RequireES<3, 0>,                                   RequireES<3, 0>                               );
    AddRGBAFormat(&map, GL_RG16I,             true, 16, 16,  0,  0, 0, GL_RG_INTEGER,   GL_SHORT,                          GL_INT,                 false, RequireES<3, 0>,                                   NeverSupported,  RequireES<3, 0>,                                   RequireES<3, 0>                               );
    AddRGBAFormat(&map, GL_RG16UI,            true, 16, 16,  0,  0, 0, GL_RG_INTEGER,   GL_UNSIGNED_SHORT,                 GL_UNSIGNED_INT,        false, RequireES<3, 0>,                                   NeverSupported,  RequireES<3, 0>,                                   RequireES<3, 0>                               );
    AddRGBAFormat(&map, GL_RG32I,             true, 32, 32,  0,  0, 0, GL_RG_INTEGER,   GL_INT,                            GL_INT,                 false, RequireES<3, 0>,                                   NeverSupported,  RequireES<3, 0>,                                   RequireES<3, 0>                               );
    AddRGBAFormat(&map, GL_RG32UI,            true, 32, 32,  0,  0, 0, GL_RG_INTEGER,   GL_UNSIGNED_INT,                   GL_UNSIGNED_INT,        false, RequireES<3, 0>,                                   NeverSupported,  RequireES<3, 0>,                                   RequireES<3, 0>                               );
    AddRGBAFormat(&map, GL_RGB8I,             true,  8,  8,  8,  0, 0, GL_RGB_INTEGER,  GL_BYTE,                           GL_INT,                 false, RequireES<3, 0>,                                   NeverSupported,  NeverSupported,                                    NeverSupported                                );
    AddRGBAFormat(&map, GL_RGB8UI,            true,  8,  8,  8,  0, 0, GL_RGB_INTEGER,  GL_UNSIGNED_BYTE,                  GL_UNSIGNED_INT,        false, RequireES<3, 0>,                                   NeverSupported,  NeverSupported,                                    NeverSupported                                );
    AddRGBAFormat(&map, GL_RGB16I,            true, 16, 16, 16,  0, 0, GL_RGB_INTEGER,  GL_SHORT,                          GL_INT,                 false, RequireES<3, 0>,                                   NeverSupported,  NeverSupported,                                    NeverSupported                                );
    AddRGBAFormat(&map, GL_RGB16UI,           true, 16, 16, 16,  0, 0, GL_RGB_INTEGER,  GL_UNSIGNED_SHORT,                 GL_UNSIGNED_INT,        false, RequireES<3, 0>,                                   NeverSupported,  NeverSupported,                                    NeverSupported                                );
    AddRGBAFormat(&map, GL_RGB32I,            true, 32, 32, 32,  0, 0, GL_RGB_INTEGER,  GL_INT,                            GL_INT,                 false, RequireES<3, 0>,                                   NeverSupported,  NeverSupported,                                    NeverSupported                                );
    AddRGBAFormat(&map, GL_RGB32UI,           true, 32, 32, 32,  0, 0, GL_RGB_INTEGER,  GL_UNSIGNED_INT,                   GL_UNSIGNED_INT,        false, RequireES<3, 0>,                                   NeverSupported,  NeverSupported,                                    NeverSupported                                );
    AddRGBAFormat(&map, GL_RGBA8I,            true,  8,  8,  8,  8, 0, GL_RGBA_INTEGER, GL_BYTE,                           GL_INT,                 false, RequireES<3, 0>,                                   NeverSupported,  RequireES<3, 0>,                                   RequireES<3, 0>                               );
    AddRGBAFormat(&map, GL_RGBA8UI,           true,  8,  8,  8,  8, 0, GL_RGBA_INTEGER, GL_UNSIGNED_BYTE,                  GL_UNSIGNED_INT,        false, RequireES<3, 0>,                                   NeverSupported,  RequireES<3, 0>,                                   RequireES<3, 0>                               );
    AddRGBAFormat(&map, GL_RGBA16I,           true, 16, 16, 16, 16, 0, GL_RGBA_INTEGER, GL_SHORT,                          GL_INT,                 false, RequireES<3, 0>,                                   NeverSupported,  RequireES<3, 0>,                                   RequireES<3, 0>                               );
    AddRGBAFormat(&map, GL_RGBA16UI,          true, 16, 16, 16, 16, 0, GL_RGBA_INTEGER, GL_UNSIGNED_SHORT,                 GL_UNSIGNED_INT,        false, RequireES<3, 0>,                                   NeverSupported,  RequireES<3, 0>,                                   RequireES<3, 0>                               );
    AddRGBAFormat(&map, GL_RGBA32I,           true, 32, 32, 32, 32, 0, GL_RGBA_INTEGER, GL_INT,                            GL_INT,                 false, RequireES<3, 0>,                                   NeverSupported,  RequireES<3, 0>,                                   RequireES<3, 0>                               );
    AddRGBAFormat(&map, GL_RGBA32UI,          true, 32, 32, 32, 32, 0, GL_RGBA_INTEGER, GL_UNSIGNED_INT,                   GL_UNSIGNED_INT,        false, RequireES<3, 0>,                                   NeverSupported,  RequireES<3, 0>,                                   RequireES<3, 0>                               );

    AddRGBAFormat(&map, GL_BGRA8_EXT,         true,  8,  8,  8,  8, 0, GL_BGRA_EXT,     GL_UNSIGNED_BYTE,                  GL_UNSIGNED_NORMALIZED, false, RequireExt<&Extensions::textureFormatBGRA8888>,    AlwaysSupported, RequireExt<&Extensions::textureFormatBGRA8888>,    RequireExt<&Extensions::textureFormatBGRA8888>);
    AddRGBAFormat(&map, GL_BGRA4_ANGLEX,      true,  4,  4,  4,  4, 0, GL_BGRA_EXT,     GL_UNSIGNED_SHORT_4_4_4_4_REV_EXT, GL_UNSIGNED_NORMALIZED, false, RequireExt<&Extensions::textureFormatBGRA8888>,    AlwaysSupported, RequireExt<&Extensions::textureFormatBGRA8888>,    RequireExt<&Extensions::textureFormatBGRA8888>);
    AddRGBAFormat(&map, GL_BGR5_A1_ANGLEX,    true,  5,  5,  5,  1, 0, GL_BGRA_EXT,     GL_UNSIGNED_SHORT_1_5_5_5_REV_EXT, GL_UNSIGNED_NORMALIZED, false, RequireExt<&Extensions::textureFormatBGRA8888>,    AlwaysSupported, RequireExt<&Extensions::textureFormatBGRA8888>,    RequireExt<&Extensions::textureFormatBGRA8888>);

    // Special format that is used for D3D textures that are used within ANGLE via the
    // EGL_ANGLE_d3d_texture_client_buffer extension. We don't allow uploading texture images with
    // this format, but textures in this format can be created from D3D textures, and filtering them
    // and rendering to them is allowed.
    AddRGBAFormat(&map, GL_BGRA8_SRGB_ANGLEX, true,  8,  8,  8,  8, 0, GL_BGRA_EXT,     GL_UNSIGNED_BYTE,                  GL_UNSIGNED_NORMALIZED, true,  NeverSupported,                                    AlwaysSupported, AlwaysSupported,                                   AlwaysSupported                               );

    // Special format which is not really supported, so always false for all supports.
    AddRGBAFormat(&map, GL_BGRX8_ANGLEX,      true,  8,  8,  8,  0, 0, GL_BGRA_EXT,     GL_UNSIGNED_BYTE,                  GL_UNSIGNED_NORMALIZED, false, NeverSupported,                                    NeverSupported,  NeverSupported,                                    NeverSupported                                );
    AddRGBAFormat(&map, GL_BGR565_ANGLEX,     true,  5,  6,  5,  1, 0, GL_BGRA_EXT,     GL_UNSIGNED_SHORT_5_6_5,           GL_UNSIGNED_NORMALIZED, false, NeverSupported,                                    NeverSupported,  NeverSupported,                                    NeverSupported                                );

    // Floating point formats
    //                 | Internal format |sized| R | G | B | A |S | Format | Type             | Component type | SRGB | Texture supported         | Filterable                                 | Texture attachment                          | Renderbuffer                            |
    // It's not possible to have two entries per sized format.
    // E.g. for GL_RG16F, one with GL_HALF_FLOAT type and the other with GL_HALF_FLOAT_OES type.
    // So, GL_HALF_FLOAT type formats conditions are merged with GL_HALF_FLOAT_OES type conditions.
    AddRGBAFormat(&map, GL_R16F,          true, 16,  0,  0,  0, 0, GL_RED,  GL_HALF_FLOAT,     GL_FLOAT,        false, SizedHalfFloatRGSupport,    SizedHalfFloatFilterSupport,                 SizedHalfFloatRGTextureAttachmentSupport,     SizedHalfFloatRGRenderbufferSupport      );
    AddRGBAFormat(&map, GL_RG16F,         true, 16, 16,  0,  0, 0, GL_RG,   GL_HALF_FLOAT,     GL_FLOAT,        false, SizedHalfFloatRGSupport,    SizedHalfFloatFilterSupport,                 SizedHalfFloatRGTextureAttachmentSupport,     SizedHalfFloatRGRenderbufferSupport      );
    AddRGBAFormat(&map, GL_RGB16F,        true, 16, 16, 16,  0, 0, GL_RGB,  GL_HALF_FLOAT,     GL_FLOAT,        false, SizedHalfFloatSupport,      SizedHalfFloatFilterSupport,                 SizedHalfFloatRGBTextureAttachmentSupport,    SizedHalfFloatRGBRenderbufferSupport     );
    AddRGBAFormat(&map, GL_RGBA16F,       true, 16, 16, 16, 16, 0, GL_RGBA, GL_HALF_FLOAT,     GL_FLOAT,        false, SizedHalfFloatSupport,      SizedHalfFloatFilterSupport,                 SizedHalfFloatRGBATextureAttachmentSupport,   SizedHalfFloatRGBARenderbufferSupport    );
    AddRGBAFormat(&map, GL_R32F,          true, 32,  0,  0,  0, 0, GL_RED,  GL_FLOAT,          GL_FLOAT,        false, SizedFloatRGSupport,        RequireExt<&Extensions::textureFloatLinear>, RequireExt<&Extensions::colorBufferFloat>,    RequireExt<&Extensions::colorBufferFloat>);
    AddRGBAFormat(&map, GL_RG32F,         true, 32, 32,  0,  0, 0, GL_RG,   GL_FLOAT,          GL_FLOAT,        false, SizedFloatRGSupport,        RequireExt<&Extensions::textureFloatLinear>, RequireExt<&Extensions::colorBufferFloat>,    RequireExt<&Extensions::colorBufferFloat>);
    AddRGBAFormat(&map, GL_RGB32F,        true, 32, 32, 32,  0, 0, GL_RGB,  GL_FLOAT,          GL_FLOAT,        false, SizedFloatRGBSupport,       RequireExt<&Extensions::textureFloatLinear>, RequireExt<&Extensions::colorBufferFloatRGB>, NeverSupported                           );
    AddRGBAFormat(&map, GL_RGBA32F,       true, 32, 32, 32, 32, 0, GL_RGBA, GL_FLOAT,          GL_FLOAT,        false, SizedFloatRGBASupport,      RequireExt<&Extensions::textureFloatLinear>, SizedFloatRGBARenderableSupport,              SizedFloatRGBARenderableSupport          );

    // ANGLE Depth stencil formats
    //                         | Internal format         |sized| D |S | X | Format            | Type                             | Component type        | Texture supported                                                            | Filterable                                                                             | Texture attachment                                                                        | Renderbuffer                                                                                           |
    AddDepthStencilFormat(&map, GL_DEPTH_COMPONENT16,     true, 16, 0,  0, GL_DEPTH_COMPONENT, GL_UNSIGNED_SHORT,                 GL_UNSIGNED_NORMALIZED, RequireES<1, 0>,                                                               RequireESOrExtOrExt<3, 0, &Extensions::depthTextureANGLE, &Extensions::depthTextureOES>, RequireES<1, 0>,                                                                            RequireES<1, 0>                                                                                         );
    AddDepthStencilFormat(&map, GL_DEPTH_COMPONENT24,     true, 24, 0,  0, GL_DEPTH_COMPONENT, GL_UNSIGNED_INT,                   GL_UNSIGNED_NORMALIZED, RequireES<3, 0>,                                                               RequireESOrExt<3, 0, &Extensions::depthTextureANGLE>,                                    RequireES<3, 0>,                                                                            RequireESOrExt<3, 0, &Extensions::depth24OES>                                                           );
    AddDepthStencilFormat(&map, GL_DEPTH_COMPONENT32F,    true, 32, 0,  0, GL_DEPTH_COMPONENT, GL_FLOAT,                          GL_FLOAT,               RequireES<3, 0>,                                                               RequireESOrExt<3, 0, &Extensions::depthTextureANGLE>,                                    RequireES<3, 0>,                                                                            RequireES<3, 0>                                                                                         );
    AddDepthStencilFormat(&map, GL_DEPTH_COMPONENT32_OES, true, 32, 0,  0, GL_DEPTH_COMPONENT, GL_UNSIGNED_INT,                   GL_UNSIGNED_NORMALIZED, RequireExtOrExt<&Extensions::depthTextureANGLE, &Extensions::depthTextureOES>, AlwaysSupported,                                                                         RequireExtOrExt<&Extensions::depthTextureANGLE, &Extensions::depthTextureOES>,              RequireExtOrExtOrExt<&Extensions::depthTextureANGLE, &Extensions::depthTextureOES, &Extensions::depth32>);
    AddDepthStencilFormat(&map, GL_DEPTH24_STENCIL8,      true, 24, 8,  0, GL_DEPTH_STENCIL,   GL_UNSIGNED_INT_24_8,              GL_UNSIGNED_NORMALIZED, RequireESOrExt<3, 0, &Extensions::depthTextureANGLE>,                          AlwaysSupported,                                                                         RequireESOrExtOrExt<3, 0, &Extensions::depthTextureANGLE, &Extensions::packedDepthStencil>, RequireESOrExtOrExt<3, 0, &Extensions::depthTextureANGLE, &Extensions::packedDepthStencil>              );
    AddDepthStencilFormat(&map, GL_DEPTH32F_STENCIL8,     true, 32, 8, 24, GL_DEPTH_STENCIL,   GL_FLOAT_32_UNSIGNED_INT_24_8_REV, GL_FLOAT,               RequireES<3, 0>,                                                               AlwaysSupported,                                                                         RequireES<3, 0>,                                                                            RequireES<3, 0>                                                                                         );
    // STENCIL_INDEX8 is special-cased, see around the bottom of the list.

    // Luminance alpha formats
    //                | Internal format           |sized| L | A | Format            | Type             | Component type        | Texture supported                                                           | Filterable                                     | Texture attachment | Renderbuffer |
    AddLUMAFormat(&map, GL_ALPHA8_EXT,             true,  0,  8, GL_ALPHA,           GL_UNSIGNED_BYTE,  GL_UNSIGNED_NORMALIZED, RequireExt<&Extensions::textureStorage>,                                      AlwaysSupported,                                 NeverSupported,      NeverSupported);
    AddLUMAFormat(&map, GL_LUMINANCE8_EXT,         true,  8,  0, GL_LUMINANCE,       GL_UNSIGNED_BYTE,  GL_UNSIGNED_NORMALIZED, RequireExt<&Extensions::textureStorage>,                                      AlwaysSupported,                                 NeverSupported,      NeverSupported);
    AddLUMAFormat(&map, GL_LUMINANCE8_ALPHA8_EXT,  true,  8,  8, GL_LUMINANCE_ALPHA, GL_UNSIGNED_BYTE,  GL_UNSIGNED_NORMALIZED, RequireExt<&Extensions::textureStorage>,                                      AlwaysSupported,                                 NeverSupported,      NeverSupported);
    AddLUMAFormat(&map, GL_ALPHA16F_EXT,           true,  0, 16, GL_ALPHA,           GL_HALF_FLOAT_OES, GL_FLOAT,               RequireExtAndExt<&Extensions::textureStorage, &Extensions::textureHalfFloat>, RequireExt<&Extensions::textureHalfFloatLinear>, NeverSupported,      NeverSupported);
    AddLUMAFormat(&map, GL_LUMINANCE16F_EXT,       true, 16,  0, GL_LUMINANCE,       GL_HALF_FLOAT_OES, GL_FLOAT,               RequireExtAndExt<&Extensions::textureStorage, &Extensions::textureHalfFloat>, RequireExt<&Extensions::textureHalfFloatLinear>, NeverSupported,      NeverSupported);
    AddLUMAFormat(&map, GL_LUMINANCE_ALPHA16F_EXT, true, 16, 16, GL_LUMINANCE_ALPHA, GL_HALF_FLOAT_OES, GL_FLOAT,               RequireExtAndExt<&Extensions::textureStorage, &Extensions::textureHalfFloat>, RequireExt<&Extensions::textureHalfFloatLinear>, NeverSupported,      NeverSupported);
    AddLUMAFormat(&map, GL_ALPHA32F_EXT,           true,  0, 32, GL_ALPHA,           GL_FLOAT,          GL_FLOAT,               RequireExtAndExt<&Extensions::textureStorage, &Extensions::textureFloat>,     RequireExt<&Extensions::textureFloatLinear>,     NeverSupported,      NeverSupported);
    AddLUMAFormat(&map, GL_LUMINANCE32F_EXT,       true, 32,  0, GL_LUMINANCE,       GL_FLOAT,          GL_FLOAT,               RequireExtAndExt<&Extensions::textureStorage, &Extensions::textureFloat>,     RequireExt<&Extensions::textureFloatLinear>,     NeverSupported,      NeverSupported);
    AddLUMAFormat(&map, GL_LUMINANCE_ALPHA32F_EXT, true, 32, 32, GL_LUMINANCE_ALPHA, GL_FLOAT,          GL_FLOAT,               RequireExtAndExt<&Extensions::textureStorage, &Extensions::textureFloat>,     RequireExt<&Extensions::textureFloatLinear>,     NeverSupported,      NeverSupported);

    // Compressed formats, From ES 3.0.1 spec, table 3.16
    //                       | Internal format                             |W |H |D | BS |CC| SRGB | Texture supported                                                                                                      | Filterable     | Texture attachment | Renderbuffer |
    AddCompressedFormat(&map, GL_COMPRESSED_R11_EAC,                        4, 4, 1,  64, 1, false, RequireESOrExtOrExt<3, 0, &Extensions::compressedTextureETC, &Extensions::compressedEACR11UnsignedTexture>,              AlwaysSupported, NeverSupported,      NeverSupported);
    AddCompressedFormat(&map, GL_COMPRESSED_SIGNED_R11_EAC,                 4, 4, 1,  64, 1, false, RequireESOrExtOrExt<3, 0, &Extensions::compressedTextureETC, &Extensions::compressedEACR11SignedTexture>,                AlwaysSupported, NeverSupported,      NeverSupported);
    AddCompressedFormat(&map, GL_COMPRESSED_RG11_EAC,                       4, 4, 1, 128, 2, false, RequireESOrExtOrExt<3, 0, &Extensions::compressedTextureETC, &Extensions::compressedEACRG11UnsignedTexture>,             AlwaysSupported, NeverSupported,      NeverSupported);
    AddCompressedFormat(&map, GL_COMPRESSED_SIGNED_RG11_EAC,                4, 4, 1, 128, 2, false, RequireESOrExtOrExt<3, 0, &Extensions::compressedTextureETC, &Extensions::compressedEACRG11SignedTexture>,               AlwaysSupported, NeverSupported,      NeverSupported);
    AddCompressedFormat(&map, GL_COMPRESSED_RGB8_ETC2,                      4, 4, 1,  64, 3, false, RequireESOrExtOrExt<3, 0, &Extensions::compressedTextureETC, &Extensions::compressedETC2RGB8Texture>,                    AlwaysSupported, NeverSupported,      NeverSupported);
    AddCompressedFormat(&map, GL_COMPRESSED_SRGB8_ETC2,                     4, 4, 1,  64, 3, true,  RequireESOrExtOrExt<3, 0, &Extensions::compressedTextureETC, &Extensions::compressedETC2sRGB8Texture>,                   AlwaysSupported, NeverSupported,      NeverSupported);
    AddCompressedFormat(&map, GL_COMPRESSED_RGB8_PUNCHTHROUGH_ALPHA1_ETC2,  4, 4, 1,  64, 3, false, RequireESOrExtOrExt<3, 0, &Extensions::compressedTextureETC, &Extensions::compressedETC2PunchthroughARGB8Texture>,       AlwaysSupported, NeverSupported,      NeverSupported);
    AddCompressedFormat(&map, GL_COMPRESSED_SRGB8_PUNCHTHROUGH_ALPHA1_ETC2, 4, 4, 1,  64, 3, true,  RequireESOrExtOrExt<3, 0, &Extensions::compressedTextureETC, &Extensions::compressedETC2PunchthroughAsRGB8AlphaTexture>, AlwaysSupported, NeverSupported,      NeverSupported);
    AddCompressedFormat(&map, GL_COMPRESSED_RGBA8_ETC2_EAC,                 4, 4, 1, 128, 4, false, RequireESOrExtOrExt<3, 0, &Extensions::compressedTextureETC, &Extensions::compressedETC2RGBA8Texture>,                   AlwaysSupported, NeverSupported,      NeverSupported);
    AddCompressedFormat(&map, GL_COMPRESSED_SRGB8_ALPHA8_ETC2_EAC,          4, 4, 1, 128, 4, true,  RequireESOrExtOrExt<3, 0, &Extensions::compressedTextureETC, &Extensions::compressedETC2sRGB8Alpha8Texture>,             AlwaysSupported, NeverSupported,      NeverSupported);

    // From GL_EXT_texture_compression_dxt1
    //                       | Internal format                   |W |H |D | BS |CC| SRGB | Texture supported                                 | Filterable     | Texture attachment | Renderbuffer |
    AddCompressedFormat(&map, GL_COMPRESSED_RGB_S3TC_DXT1_EXT,    4, 4, 1,  64, 3, false, RequireExt<&Extensions::textureCompressionDXT1>,    AlwaysSupported, NeverSupported,      NeverSupported);
    AddCompressedFormat(&map, GL_COMPRESSED_RGBA_S3TC_DXT1_EXT,   4, 4, 1,  64, 4, false, RequireExt<&Extensions::textureCompressionDXT1>,    AlwaysSupported, NeverSupported,      NeverSupported);

    // From GL_ANGLE_texture_compression_dxt3
    AddCompressedFormat(&map, GL_COMPRESSED_RGBA_S3TC_DXT3_ANGLE, 4, 4, 1, 128, 4, false, RequireExt<&Extensions::textureCompressionDXT3>,    AlwaysSupported, NeverSupported,      NeverSupported);

    // From GL_ANGLE_texture_compression_dxt5
    AddCompressedFormat(&map, GL_COMPRESSED_RGBA_S3TC_DXT5_ANGLE, 4, 4, 1, 128, 4, false, RequireExt<&Extensions::textureCompressionDXT5>,    AlwaysSupported, NeverSupported,      NeverSupported);

    // From GL_OES_compressed_ETC1_RGB8_texture
    AddCompressedFormat(&map, GL_ETC1_RGB8_OES,                   4, 4, 1,  64, 3, false, RequireExt<&Extensions::compressedETC1RGB8Texture>, AlwaysSupported, NeverSupported,      NeverSupported);

    // From GL_EXT_texture_compression_s3tc_srgb
    //                       | Internal format                       |W |H |D | BS |CC|SRGB | Texture supported                                 | Filterable     | Texture attachment | Renderbuffer |
    AddCompressedFormat(&map, GL_COMPRESSED_SRGB_S3TC_DXT1_EXT,       4, 4, 1,  64, 3, true, RequireExt<&Extensions::textureCompressionS3TCsRGB>, AlwaysSupported, NeverSupported,      NeverSupported);
    AddCompressedFormat(&map, GL_COMPRESSED_SRGB_ALPHA_S3TC_DXT1_EXT, 4, 4, 1,  64, 4, true, RequireExt<&Extensions::textureCompressionS3TCsRGB>, AlwaysSupported, NeverSupported,      NeverSupported);
    AddCompressedFormat(&map, GL_COMPRESSED_SRGB_ALPHA_S3TC_DXT3_EXT, 4, 4, 1, 128, 4, true, RequireExt<&Extensions::textureCompressionS3TCsRGB>, AlwaysSupported, NeverSupported,      NeverSupported);
    AddCompressedFormat(&map, GL_COMPRESSED_SRGB_ALPHA_S3TC_DXT5_EXT, 4, 4, 1, 128, 4, true, RequireExt<&Extensions::textureCompressionS3TCsRGB>, AlwaysSupported, NeverSupported,      NeverSupported);

    // From GL_KHR_texture_compression_astc_ldr and KHR_texture_compression_astc_hdr and GL_OES_texture_compression_astc
    //                       | Internal format                          | W | H |D | BS |CC| SRGB | Texture supported                                    | Filterable     | Texture attachment | Renderbuffer |
    AddCompressedFormat(&map, GL_COMPRESSED_RGBA_ASTC_4x4_KHR,            4,  4, 1, 128, 4, false, RequireExt<&Extensions::textureCompressionASTCLDRKHR>, AlwaysSupported, NeverSupported,      NeverSupported);
    AddCompressedFormat(&map, GL_COMPRESSED_RGBA_ASTC_5x4_KHR,            5,  4, 1, 128, 4, false, RequireExt<&Extensions::textureCompressionASTCLDRKHR>, AlwaysSupported, NeverSupported,      NeverSupported);
    AddCompressedFormat(&map, GL_COMPRESSED_RGBA_ASTC_5x5_KHR,            5,  5, 1, 128, 4, false, RequireExt<&Extensions::textureCompressionASTCLDRKHR>, AlwaysSupported, NeverSupported,      NeverSupported);
    AddCompressedFormat(&map, GL_COMPRESSED_RGBA_ASTC_6x5_KHR,            6,  5, 1, 128, 4, false, RequireExt<&Extensions::textureCompressionASTCLDRKHR>, AlwaysSupported, NeverSupported,      NeverSupported);
    AddCompressedFormat(&map, GL_COMPRESSED_RGBA_ASTC_6x6_KHR,            6,  6, 1, 128, 4, false, RequireExt<&Extensions::textureCompressionASTCLDRKHR>, AlwaysSupported, NeverSupported,      NeverSupported);
    AddCompressedFormat(&map, GL_COMPRESSED_RGBA_ASTC_8x5_KHR,            8,  5, 1, 128, 4, false, RequireExt<&Extensions::textureCompressionASTCLDRKHR>, AlwaysSupported, NeverSupported,      NeverSupported);
    AddCompressedFormat(&map, GL_COMPRESSED_RGBA_ASTC_8x6_KHR,            8,  6, 1, 128, 4, false, RequireExt<&Extensions::textureCompressionASTCLDRKHR>, AlwaysSupported, NeverSupported,      NeverSupported);
    AddCompressedFormat(&map, GL_COMPRESSED_RGBA_ASTC_8x8_KHR,            8,  8, 1, 128, 4, false, RequireExt<&Extensions::textureCompressionASTCLDRKHR>, AlwaysSupported, NeverSupported,      NeverSupported);
    AddCompressedFormat(&map, GL_COMPRESSED_RGBA_ASTC_10x5_KHR,          10,  5, 1, 128, 4, false, RequireExt<&Extensions::textureCompressionASTCLDRKHR>, AlwaysSupported, NeverSupported,      NeverSupported);
    AddCompressedFormat(&map, GL_COMPRESSED_RGBA_ASTC_10x6_KHR,          10,  6, 1, 128, 4, false, RequireExt<&Extensions::textureCompressionASTCLDRKHR>, AlwaysSupported, NeverSupported,      NeverSupported);
    AddCompressedFormat(&map, GL_COMPRESSED_RGBA_ASTC_10x8_KHR,          10,  8, 1, 128, 4, false, RequireExt<&Extensions::textureCompressionASTCLDRKHR>, AlwaysSupported, NeverSupported,      NeverSupported);
    AddCompressedFormat(&map, GL_COMPRESSED_RGBA_ASTC_10x10_KHR,         10, 10, 1, 128, 4, false, RequireExt<&Extensions::textureCompressionASTCLDRKHR>, AlwaysSupported, NeverSupported,      NeverSupported);
    AddCompressedFormat(&map, GL_COMPRESSED_RGBA_ASTC_12x10_KHR,         12, 10, 1, 128, 4, false, RequireExt<&Extensions::textureCompressionASTCLDRKHR>, AlwaysSupported, NeverSupported,      NeverSupported);
    AddCompressedFormat(&map, GL_COMPRESSED_RGBA_ASTC_12x12_KHR,         12, 12, 1, 128, 4, false, RequireExt<&Extensions::textureCompressionASTCLDRKHR>, AlwaysSupported, NeverSupported,      NeverSupported);

    AddCompressedFormat(&map, GL_COMPRESSED_SRGB8_ALPHA8_ASTC_4x4_KHR,    4,  4, 1, 128, 4, true,  RequireExt<&Extensions::textureCompressionASTCLDRKHR>, AlwaysSupported, NeverSupported,      NeverSupported);
    AddCompressedFormat(&map, GL_COMPRESSED_SRGB8_ALPHA8_ASTC_5x4_KHR,    5,  4, 1, 128, 4, true,  RequireExt<&Extensions::textureCompressionASTCLDRKHR>, AlwaysSupported, NeverSupported,      NeverSupported);
    AddCompressedFormat(&map, GL_COMPRESSED_SRGB8_ALPHA8_ASTC_5x5_KHR,    5,  5, 1, 128, 4, true,  RequireExt<&Extensions::textureCompressionASTCLDRKHR>, AlwaysSupported, NeverSupported,      NeverSupported);
    AddCompressedFormat(&map, GL_COMPRESSED_SRGB8_ALPHA8_ASTC_6x5_KHR,    6,  5, 1, 128, 4, true,  RequireExt<&Extensions::textureCompressionASTCLDRKHR>, AlwaysSupported, NeverSupported,      NeverSupported);
    AddCompressedFormat(&map, GL_COMPRESSED_SRGB8_ALPHA8_ASTC_6x6_KHR,    6,  6, 1, 128, 4, true,  RequireExt<&Extensions::textureCompressionASTCLDRKHR>, AlwaysSupported, NeverSupported,      NeverSupported);
    AddCompressedFormat(&map, GL_COMPRESSED_SRGB8_ALPHA8_ASTC_8x5_KHR,    8,  5, 1, 128, 4, true,  RequireExt<&Extensions::textureCompressionASTCLDRKHR>, AlwaysSupported, NeverSupported,      NeverSupported);
    AddCompressedFormat(&map, GL_COMPRESSED_SRGB8_ALPHA8_ASTC_8x6_KHR,    8,  6, 1, 128, 4, true,  RequireExt<&Extensions::textureCompressionASTCLDRKHR>, AlwaysSupported, NeverSupported,      NeverSupported);
    AddCompressedFormat(&map, GL_COMPRESSED_SRGB8_ALPHA8_ASTC_8x8_KHR,    8,  8, 1, 128, 4, true,  RequireExt<&Extensions::textureCompressionASTCLDRKHR>, AlwaysSupported, NeverSupported,      NeverSupported);
    AddCompressedFormat(&map, GL_COMPRESSED_SRGB8_ALPHA8_ASTC_10x5_KHR,  10,  5, 1, 128, 4, true,  RequireExt<&Extensions::textureCompressionASTCLDRKHR>, AlwaysSupported, NeverSupported,      NeverSupported);
    AddCompressedFormat(&map, GL_COMPRESSED_SRGB8_ALPHA8_ASTC_10x6_KHR,  10,  6, 1, 128, 4, true,  RequireExt<&Extensions::textureCompressionASTCLDRKHR>, AlwaysSupported, NeverSupported,      NeverSupported);
    AddCompressedFormat(&map, GL_COMPRESSED_SRGB8_ALPHA8_ASTC_10x8_KHR,  10,  8, 1, 128, 4, true,  RequireExt<&Extensions::textureCompressionASTCLDRKHR>, AlwaysSupported, NeverSupported,      NeverSupported);
    AddCompressedFormat(&map, GL_COMPRESSED_SRGB8_ALPHA8_ASTC_10x10_KHR, 10, 10, 1, 128, 4, true,  RequireExt<&Extensions::textureCompressionASTCLDRKHR>, AlwaysSupported, NeverSupported,      NeverSupported);
    AddCompressedFormat(&map, GL_COMPRESSED_SRGB8_ALPHA8_ASTC_12x10_KHR, 12, 10, 1, 128, 4, true,  RequireExt<&Extensions::textureCompressionASTCLDRKHR>, AlwaysSupported, NeverSupported,      NeverSupported);
    AddCompressedFormat(&map, GL_COMPRESSED_SRGB8_ALPHA8_ASTC_12x12_KHR, 12, 12, 1, 128, 4, true,  RequireExt<&Extensions::textureCompressionASTCLDRKHR>, AlwaysSupported, NeverSupported,      NeverSupported);

    AddCompressedFormat(&map, GL_COMPRESSED_RGBA_ASTC_3x3x3_OES,          3,  3, 3, 128, 4, false, RequireExt<&Extensions::textureCompressionASTCOES>,    AlwaysSupported, NeverSupported,      NeverSupported);
    AddCompressedFormat(&map, GL_COMPRESSED_RGBA_ASTC_4x3x3_OES,          4,  3, 3, 128, 4, false, RequireExt<&Extensions::textureCompressionASTCOES>,    AlwaysSupported, NeverSupported,      NeverSupported);
    AddCompressedFormat(&map, GL_COMPRESSED_RGBA_ASTC_4x4x3_OES,          4,  4, 3, 128, 4, false, RequireExt<&Extensions::textureCompressionASTCOES>,    AlwaysSupported, NeverSupported,      NeverSupported);
    AddCompressedFormat(&map, GL_COMPRESSED_RGBA_ASTC_4x4x4_OES,          4,  4, 4, 128, 4, false, RequireExt<&Extensions::textureCompressionASTCOES>,    AlwaysSupported, NeverSupported,      NeverSupported);
    AddCompressedFormat(&map, GL_COMPRESSED_RGBA_ASTC_5x4x4_OES,          5,  4, 4, 128, 4, false, RequireExt<&Extensions::textureCompressionASTCOES>,    AlwaysSupported, NeverSupported,      NeverSupported);
    AddCompressedFormat(&map, GL_COMPRESSED_RGBA_ASTC_5x5x4_OES,          5,  5, 4, 128, 4, false, RequireExt<&Extensions::textureCompressionASTCOES>,    AlwaysSupported, NeverSupported,      NeverSupported);
    AddCompressedFormat(&map, GL_COMPRESSED_RGBA_ASTC_5x5x5_OES,          5,  5, 5, 128, 4, false, RequireExt<&Extensions::textureCompressionASTCOES>,    AlwaysSupported, NeverSupported,      NeverSupported);
    AddCompressedFormat(&map, GL_COMPRESSED_RGBA_ASTC_6x5x5_OES,          6,  5, 5, 128, 4, false, RequireExt<&Extensions::textureCompressionASTCOES>,    AlwaysSupported, NeverSupported,      NeverSupported);
    AddCompressedFormat(&map, GL_COMPRESSED_RGBA_ASTC_6x6x5_OES,          6,  6, 5, 128, 4, false, RequireExt<&Extensions::textureCompressionASTCOES>,    AlwaysSupported, NeverSupported,      NeverSupported);
    AddCompressedFormat(&map, GL_COMPRESSED_RGBA_ASTC_6x6x6_OES,          6,  6, 6, 128, 4, false, RequireExt<&Extensions::textureCompressionASTCOES>,    AlwaysSupported, NeverSupported,      NeverSupported);

    AddCompressedFormat(&map, GL_COMPRESSED_SRGB8_ALPHA8_ASTC_3x3x3_OES,  3,  3, 3, 128, 4, true,  RequireExt<&Extensions::textureCompressionASTCOES>,    AlwaysSupported, NeverSupported,      NeverSupported);
    AddCompressedFormat(&map, GL_COMPRESSED_SRGB8_ALPHA8_ASTC_4x3x3_OES,  4,  3, 3, 128, 4, true,  RequireExt<&Extensions::textureCompressionASTCOES>,    AlwaysSupported, NeverSupported,      NeverSupported);
    AddCompressedFormat(&map, GL_COMPRESSED_SRGB8_ALPHA8_ASTC_4x4x3_OES,  4,  4, 3, 128, 4, true,  RequireExt<&Extensions::textureCompressionASTCOES>,    AlwaysSupported, NeverSupported,      NeverSupported);
    AddCompressedFormat(&map, GL_COMPRESSED_SRGB8_ALPHA8_ASTC_4x4x4_OES,  4,  4, 4, 128, 4, true,  RequireExt<&Extensions::textureCompressionASTCOES>,    AlwaysSupported, NeverSupported,      NeverSupported);
    AddCompressedFormat(&map, GL_COMPRESSED_SRGB8_ALPHA8_ASTC_5x4x4_OES,  5,  4, 4, 128, 4, true,  RequireExt<&Extensions::textureCompressionASTCOES>,    AlwaysSupported, NeverSupported,      NeverSupported);
    AddCompressedFormat(&map, GL_COMPRESSED_SRGB8_ALPHA8_ASTC_5x5x4_OES,  5,  5, 4, 128, 4, true,  RequireExt<&Extensions::textureCompressionASTCOES>,    AlwaysSupported, NeverSupported,      NeverSupported);
    AddCompressedFormat(&map, GL_COMPRESSED_SRGB8_ALPHA8_ASTC_5x5x5_OES,  5,  5, 5, 128, 4, true,  RequireExt<&Extensions::textureCompressionASTCOES>,    AlwaysSupported, NeverSupported,      NeverSupported);
    AddCompressedFormat(&map, GL_COMPRESSED_SRGB8_ALPHA8_ASTC_6x5x5_OES,  6,  5, 5, 128, 4, true,  RequireExt<&Extensions::textureCompressionASTCOES>,    AlwaysSupported, NeverSupported,      NeverSupported);
    AddCompressedFormat(&map, GL_COMPRESSED_SRGB8_ALPHA8_ASTC_6x6x5_OES,  6,  6, 5, 128, 4, true,  RequireExt<&Extensions::textureCompressionASTCOES>,    AlwaysSupported, NeverSupported,      NeverSupported);
    AddCompressedFormat(&map, GL_COMPRESSED_SRGB8_ALPHA8_ASTC_6x6x6_OES,  6,  6, 6, 128, 4, true,  RequireExt<&Extensions::textureCompressionASTCOES>,    AlwaysSupported, NeverSupported,      NeverSupported);

    // From EXT_texture_compression_bptc
    //                       | Internal format                         | W | H |D | BS |CC| SRGB | Texture supported                              | Filterable     | Texture attachment | Renderbuffer |
    AddCompressedFormat(&map, GL_COMPRESSED_RGBA_BPTC_UNORM_EXT,         4,  4, 1, 128, 4, false, RequireExt<&Extensions::textureCompressionBPTC>, AlwaysSupported, NeverSupported,      NeverSupported);
    AddCompressedFormat(&map, GL_COMPRESSED_SRGB_ALPHA_BPTC_UNORM_EXT,   4,  4, 1, 128, 4, true,  RequireExt<&Extensions::textureCompressionBPTC>, AlwaysSupported, NeverSupported,      NeverSupported);
    AddCompressedFormat(&map, GL_COMPRESSED_RGB_BPTC_SIGNED_FLOAT_EXT,   4,  4, 1, 128, 4, false, RequireExt<&Extensions::textureCompressionBPTC>, AlwaysSupported, NeverSupported,      NeverSupported);
    AddCompressedFormat(&map, GL_COMPRESSED_RGB_BPTC_UNSIGNED_FLOAT_EXT, 4,  4, 1, 128, 4, false, RequireExt<&Extensions::textureCompressionBPTC>, AlwaysSupported, NeverSupported,      NeverSupported);

    // From GL_IMG_texture_compression_pvrtc
    //                       | Internal format                       | W | H | D | BS |CC| SRGB | Texture supported                                 | Filterable     | Texture attachment | Renderbuffer |
<<<<<<< HEAD
    AddCompressedFormat(&map, GL_COMPRESSED_RGB_PVRTC_4BPPV1_IMG,      4,  4,  1,  64, 3, false, RequireExt<&Extensions::compressedTexturePVRTC>,    AlwaysSupported, NeverSupported,      NeverSupported);
    AddCompressedFormat(&map, GL_COMPRESSED_RGB_PVRTC_2BPPV1_IMG,      8,  4,  1,  64, 3, false, RequireExt<&Extensions::compressedTexturePVRTC>,    AlwaysSupported, NeverSupported,      NeverSupported);
    AddCompressedFormat(&map, GL_COMPRESSED_RGBA_PVRTC_4BPPV1_IMG,     4,  4,  1,  64, 4, false, RequireExt<&Extensions::compressedTexturePVRTC>,    AlwaysSupported, NeverSupported,      NeverSupported);
    AddCompressedFormat(&map, GL_COMPRESSED_RGBA_PVRTC_2BPPV1_IMG,     8,  4,  1,  64, 4, false, RequireExt<&Extensions::compressedTexturePVRTC>,    AlwaysSupported, NeverSupported,      NeverSupported);

    // From GL_EXT_pvrtc_sRGB
    //                       | Internal format                             | W | H | D | BS |CC| SRGB | Texture supported                                     | Filterable     | Texture attachment | Renderbuffer |
    AddCompressedFormat(&map, GL_COMPRESSED_SRGB_PVRTC_2BPPV1_EXT,           8,  4,  1,  64, 3,  true, RequireExt<&Extensions::compressedTexturePVRTCsRGB>,    AlwaysSupported, NeverSupported,      NeverSupported);
    AddCompressedFormat(&map, GL_COMPRESSED_SRGB_PVRTC_4BPPV1_EXT,           4,  4,  1,  64, 3,  true, RequireExt<&Extensions::compressedTexturePVRTCsRGB>,    AlwaysSupported, NeverSupported,      NeverSupported);
    AddCompressedFormat(&map, GL_COMPRESSED_SRGB_ALPHA_PVRTC_2BPPV1_EXT,     8,  4,  1,  64, 4,  true, RequireExt<&Extensions::compressedTexturePVRTCsRGB>,    AlwaysSupported, NeverSupported,      NeverSupported);
    AddCompressedFormat(&map, GL_COMPRESSED_SRGB_ALPHA_PVRTC_4BPPV1_EXT,     4,  4,  1,  64, 4,  true, RequireExt<&Extensions::compressedTexturePVRTCsRGB>,    AlwaysSupported, NeverSupported,      NeverSupported);
=======
    AddCompressedFormat(&map, GL_COMPRESSED_RGB_PVRTC_4BPPV1_IMG,      1,  1,  1,   1, 3, false, RequireExt<&Extensions::compressedTexturePVRTC>,    AlwaysSupported, NeverSupported,      NeverSupported);
    AddCompressedFormat(&map, GL_COMPRESSED_RGB_PVRTC_2BPPV1_IMG,      1,  1,  1,   1, 3, false, RequireExt<&Extensions::compressedTexturePVRTC>,    AlwaysSupported, NeverSupported,      NeverSupported);
    AddCompressedFormat(&map, GL_COMPRESSED_RGBA_PVRTC_4BPPV1_IMG,     1,  1,  1,   1, 4, false, RequireExt<&Extensions::compressedTexturePVRTC>,    AlwaysSupported, NeverSupported,      NeverSupported);
    AddCompressedFormat(&map, GL_COMPRESSED_RGBA_PVRTC_2BPPV1_IMG,     1,  1,  1,   1, 4, false, RequireExt<&Extensions::compressedTexturePVRTC>,    AlwaysSupported, NeverSupported,      NeverSupported);

    // From GL_EXT_pvrtc_sRGB
    //                       | Internal format                             | W | H | D | BS |CC| SRGB | Texture supported                                     | Filterable     | Texture attachment | Renderbuffer |
    AddCompressedFormat(&map, GL_COMPRESSED_SRGB_PVRTC_2BPPV1_EXT,           1,  1,  1,   1, 3,  true, RequireExt<&Extensions::compressedTexturePVRTCsRGB>,    AlwaysSupported, NeverSupported,      NeverSupported);
    AddCompressedFormat(&map, GL_COMPRESSED_SRGB_PVRTC_4BPPV1_EXT,           1,  1,  1,   1, 3,  true, RequireExt<&Extensions::compressedTexturePVRTCsRGB>,    AlwaysSupported, NeverSupported,      NeverSupported);
    AddCompressedFormat(&map, GL_COMPRESSED_SRGB_ALPHA_PVRTC_2BPPV1_EXT,     1,  1,  1,   1, 4,  true, RequireExt<&Extensions::compressedTexturePVRTCsRGB>,    AlwaysSupported, NeverSupported,      NeverSupported);
    AddCompressedFormat(&map, GL_COMPRESSED_SRGB_ALPHA_PVRTC_4BPPV1_EXT,     1,  1,  1,   1, 4,  true, RequireExt<&Extensions::compressedTexturePVRTCsRGB>,    AlwaysSupported, NeverSupported,      NeverSupported);
>>>>>>> 0bb42e09

    // For STENCIL_INDEX8 we chose a normalized component type for the following reasons:
    // - Multisampled buffer are disallowed for non-normalized integer component types and we want to support it for STENCIL_INDEX8
    // - All other stencil formats (all depth-stencil) are either float or normalized
    // - It affects only validation of internalformat in RenderbufferStorageMultisample.
    //                         | Internal format  |sized|D |S |X | Format    | Type            | Component type        | Texture supported | Filterable    | Texture attachment | Renderbuffer  |
    AddDepthStencilFormat(&map, GL_STENCIL_INDEX8, true, 0, 8, 0, GL_STENCIL, GL_UNSIGNED_BYTE, GL_UNSIGNED_NORMALIZED, RequireES<1, 0>,    NeverSupported, RequireES<1, 0>,     RequireES<1, 0>);

    // From GL_ANGLE_lossy_etc_decode
    //                       | Internal format                                                |W |H |D |BS |CC| SRGB | Texture supported                      | Filterable     | Texture attachment | Renderbuffer |
    AddCompressedFormat(&map, GL_ETC1_RGB8_LOSSY_DECODE_ANGLE,                                 4, 4, 1, 64, 3, false, RequireExt<&Extensions::lossyETCDecode>, AlwaysSupported, NeverSupported,      NeverSupported);
    AddCompressedFormat(&map, GL_COMPRESSED_RGB8_LOSSY_DECODE_ETC2_ANGLE,                      4, 4, 1, 64, 3, false, RequireExt<&Extensions::lossyETCDecode>, AlwaysSupported, NeverSupported,      NeverSupported);
    AddCompressedFormat(&map, GL_COMPRESSED_SRGB8_LOSSY_DECODE_ETC2_ANGLE,                     4, 4, 1, 64, 3, true,  RequireExt<&Extensions::lossyETCDecode>, AlwaysSupported, NeverSupported,      NeverSupported);
    AddCompressedFormat(&map, GL_COMPRESSED_RGB8_PUNCHTHROUGH_ALPHA1_LOSSY_DECODE_ETC2_ANGLE,  4, 4, 1, 64, 3, false, RequireExt<&Extensions::lossyETCDecode>, AlwaysSupported, NeverSupported,      NeverSupported);
    AddCompressedFormat(&map, GL_COMPRESSED_SRGB8_PUNCHTHROUGH_ALPHA1_LOSSY_DECODE_ETC2_ANGLE, 4, 4, 1, 64, 3, true,  RequireExt<&Extensions::lossyETCDecode>, AlwaysSupported, NeverSupported,      NeverSupported);

    // From GL_EXT_texture_norm16
    //                 | Internal format    |sized| R | G | B | A |S | Format | Type             | Component type        | SRGB | Texture supported                     | Filterable     | Texture attachment                    | Renderbuffer                         |
    AddRGBAFormat(&map, GL_R16_EXT,          true, 16,  0,  0,  0, 0, GL_RED,  GL_UNSIGNED_SHORT, GL_UNSIGNED_NORMALIZED, false, RequireExt<&Extensions::textureNorm16>, AlwaysSupported, RequireExt<&Extensions::textureNorm16>, RequireExt<&Extensions::textureNorm16>);
    AddRGBAFormat(&map, GL_R16_SNORM_EXT,    true, 16,  0,  0,  0, 0, GL_RED,  GL_SHORT,          GL_SIGNED_NORMALIZED,   false, RequireExt<&Extensions::textureNorm16>, AlwaysSupported, NeverSupported,                         NeverSupported                        );
    AddRGBAFormat(&map, GL_RG16_EXT,         true, 16, 16,  0,  0, 0, GL_RG,   GL_UNSIGNED_SHORT, GL_UNSIGNED_NORMALIZED, false, RequireExt<&Extensions::textureNorm16>, AlwaysSupported, RequireExt<&Extensions::textureNorm16>, RequireExt<&Extensions::textureNorm16>);
    AddRGBAFormat(&map, GL_RG16_SNORM_EXT,   true, 16, 16,  0,  0, 0, GL_RG,   GL_SHORT,          GL_SIGNED_NORMALIZED,   false, RequireExt<&Extensions::textureNorm16>, AlwaysSupported, NeverSupported,                         NeverSupported                        );
    AddRGBAFormat(&map, GL_RGB16_EXT,        true, 16, 16, 16,  0, 0, GL_RGB,  GL_UNSIGNED_SHORT, GL_UNSIGNED_NORMALIZED, false, RequireExt<&Extensions::textureNorm16>, AlwaysSupported, NeverSupported,                         NeverSupported                        );
    AddRGBAFormat(&map, GL_RGB16_SNORM_EXT,  true, 16, 16, 16,  0, 0, GL_RGB,  GL_SHORT,          GL_SIGNED_NORMALIZED,   false, RequireExt<&Extensions::textureNorm16>, AlwaysSupported, NeverSupported,                         NeverSupported                        );
    AddRGBAFormat(&map, GL_RGBA16_EXT,       true, 16, 16, 16, 16, 0, GL_RGBA, GL_UNSIGNED_SHORT, GL_UNSIGNED_NORMALIZED, false, RequireExt<&Extensions::textureNorm16>, AlwaysSupported, RequireExt<&Extensions::textureNorm16>, RequireExt<&Extensions::textureNorm16>);
    AddRGBAFormat(&map, GL_RGBA16_SNORM_EXT, true, 16, 16, 16, 16, 0, GL_RGBA, GL_SHORT,          GL_SIGNED_NORMALIZED,   false, RequireExt<&Extensions::textureNorm16>, AlwaysSupported, NeverSupported,                         NeverSupported                        );

    // Unsized formats
    //                 | Internal format  |sized | R | G | B | A |S | Format           | Type                          | Component type        | SRGB | Texture supported                               | Filterable     | Texture attachment                            | Renderbuffer |
    AddRGBAFormat(&map, GL_RED,            false,  8,  0,  0,  0, 0, GL_RED,            GL_UNSIGNED_BYTE,               GL_UNSIGNED_NORMALIZED, false, RequireExt<&Extensions::textureRG>,               AlwaysSupported, RequireExt<&Extensions::textureRG>,             NeverSupported);
    AddRGBAFormat(&map, GL_RED,            false,  8,  0,  0,  0, 0, GL_RED,            GL_BYTE,                        GL_SIGNED_NORMALIZED,   false, NeverSupported,                                   NeverSupported,  NeverSupported,                                 NeverSupported);
    AddRGBAFormat(&map, GL_RG,             false,  8,  8,  0,  0, 0, GL_RG,             GL_UNSIGNED_BYTE,               GL_UNSIGNED_NORMALIZED, false, RequireExt<&Extensions::textureRG>,               AlwaysSupported, RequireExt<&Extensions::textureRG>,             NeverSupported);
    AddRGBAFormat(&map, GL_RG,             false,  8,  8,  0,  0, 0, GL_RG,             GL_BYTE,                        GL_SIGNED_NORMALIZED,   false, NeverSupported,                                   NeverSupported,  NeverSupported,                                 NeverSupported);
    AddRGBAFormat(&map, GL_RGB,            false,  8,  8,  8,  0, 0, GL_RGB,            GL_UNSIGNED_BYTE,               GL_UNSIGNED_NORMALIZED, false, AlwaysSupported,                                  AlwaysSupported, RequireES<2, 0>,                                NeverSupported);
    AddRGBAFormat(&map, GL_RGB,            false,  5,  6,  5,  0, 0, GL_RGB,            GL_UNSIGNED_SHORT_5_6_5,        GL_UNSIGNED_NORMALIZED, false, AlwaysSupported,                                  AlwaysSupported, RequireES<2, 0>,                                NeverSupported);
    AddRGBAFormat(&map, GL_RGB,            false,  8,  8,  8,  0, 0, GL_RGB,            GL_BYTE,                        GL_SIGNED_NORMALIZED,   false, NeverSupported,                                   NeverSupported,  NeverSupported,                                 NeverSupported);
    AddRGBAFormat(&map, GL_RGB,            false, 10, 10, 10,  0, 0, GL_RGB,            GL_UNSIGNED_INT_2_10_10_10_REV, GL_UNSIGNED_NORMALIZED, false, RequireExt<&Extensions::textureFormat2101010REV>, AlwaysSupported, NeverSupported,                                 NeverSupported);
    AddRGBAFormat(&map, GL_RGBA,           false,  4,  4,  4,  4, 0, GL_RGBA,           GL_UNSIGNED_SHORT_4_4_4_4,      GL_UNSIGNED_NORMALIZED, false, AlwaysSupported,                                  AlwaysSupported, RequireES<2, 0>,                                NeverSupported);
    AddRGBAFormat(&map, GL_RGBA,           false,  5,  5,  5,  1, 0, GL_RGBA,           GL_UNSIGNED_SHORT_5_5_5_1,      GL_UNSIGNED_NORMALIZED, false, AlwaysSupported,                                  AlwaysSupported, RequireES<2, 0>,                                NeverSupported);
    AddRGBAFormat(&map, GL_RGBA,           false,  8,  8,  8,  8, 0, GL_RGBA,           GL_UNSIGNED_BYTE,               GL_UNSIGNED_NORMALIZED, false, AlwaysSupported,                                  AlwaysSupported, RequireES<2, 0>,                                NeverSupported);
    AddRGBAFormat(&map, GL_RGBA,           false, 10, 10, 10,  2, 0, GL_RGBA,           GL_UNSIGNED_INT_2_10_10_10_REV, GL_UNSIGNED_NORMALIZED, false, RequireExt<&Extensions::textureFormat2101010REV>, AlwaysSupported, NeverSupported,                                 NeverSupported);
    AddRGBAFormat(&map, GL_RGBA,           false,  8,  8,  8,  8, 0, GL_RGBA,           GL_BYTE,                        GL_SIGNED_NORMALIZED,   false, NeverSupported,                                   NeverSupported,  NeverSupported,                                 NeverSupported);
    AddRGBAFormat(&map, GL_SRGB,           false,  8,  8,  8,  0, 0, GL_SRGB,           GL_UNSIGNED_BYTE,               GL_UNSIGNED_NORMALIZED, true,  RequireExt<&Extensions::sRGB>,                    AlwaysSupported, NeverSupported,                                 NeverSupported);
    AddRGBAFormat(&map, GL_SRGB_ALPHA_EXT, false,  8,  8,  8,  8, 0, GL_SRGB_ALPHA_EXT, GL_UNSIGNED_BYTE,               GL_UNSIGNED_NORMALIZED, true,  RequireExt<&Extensions::sRGB>,                    AlwaysSupported, RequireExt<&Extensions::sRGB>,                  NeverSupported);
#if defined(ANGLE_PLATFORM_IOS) && !defined(ANGLE_PLATFORM_MACCATALYST)
    AddRGBAFormat(&map, GL_BGRA_EXT,       false,  8,  8,  8,  8, 0, GL_BGRA_EXT,       GL_UNSIGNED_BYTE,               GL_UNSIGNED_NORMALIZED, false, RequireES<2, 0>,                                  AlwaysSupported, RequireES<2, 0>,                                NeverSupported);
#else
    AddRGBAFormat(&map, GL_BGRA_EXT,       false,  8,  8,  8,  8, 0, GL_BGRA_EXT,       GL_UNSIGNED_BYTE,               GL_UNSIGNED_NORMALIZED, false, RequireExt<&Extensions::textureFormatBGRA8888>,   AlwaysSupported, RequireExt<&Extensions::textureFormatBGRA8888>, NeverSupported);
#endif

    // Unsized integer formats
    //                 |Internal format |sized | R | G | B | A |S | Format         | Type                          | Component type | SRGB | Texture supported | Filterable    | Texture attachment | Renderbuffer |
    AddRGBAFormat(&map, GL_RED_INTEGER,  false,  8,  0,  0,  0, 0, GL_RED_INTEGER,  GL_BYTE,                        GL_INT,          false, RequireES<3, 0>,    NeverSupported, NeverSupported,      NeverSupported);
    AddRGBAFormat(&map, GL_RED_INTEGER,  false,  8,  0,  0,  0, 0, GL_RED_INTEGER,  GL_UNSIGNED_BYTE,               GL_UNSIGNED_INT, false, RequireES<3, 0>,    NeverSupported, NeverSupported,      NeverSupported);
    AddRGBAFormat(&map, GL_RED_INTEGER,  false, 16,  0,  0,  0, 0, GL_RED_INTEGER,  GL_SHORT,                       GL_INT,          false, RequireES<3, 0>,    NeverSupported, NeverSupported,      NeverSupported);
    AddRGBAFormat(&map, GL_RED_INTEGER,  false, 16,  0,  0,  0, 0, GL_RED_INTEGER,  GL_UNSIGNED_SHORT,              GL_UNSIGNED_INT, false, RequireES<3, 0>,    NeverSupported, NeverSupported,      NeverSupported);
    AddRGBAFormat(&map, GL_RED_INTEGER,  false, 32,  0,  0,  0, 0, GL_RED_INTEGER,  GL_INT,                         GL_INT,          false, RequireES<3, 0>,    NeverSupported, NeverSupported,      NeverSupported);
    AddRGBAFormat(&map, GL_RED_INTEGER,  false, 32,  0,  0,  0, 0, GL_RED_INTEGER,  GL_UNSIGNED_INT,                GL_UNSIGNED_INT, false, RequireES<3, 0>,    NeverSupported, NeverSupported,      NeverSupported);
    AddRGBAFormat(&map, GL_RG_INTEGER,   false,  8,  8,  0,  0, 0, GL_RG_INTEGER,   GL_BYTE,                        GL_INT,          false, RequireES<3, 0>,    NeverSupported, NeverSupported,      NeverSupported);
    AddRGBAFormat(&map, GL_RG_INTEGER,   false,  8,  8,  0,  0, 0, GL_RG_INTEGER,   GL_UNSIGNED_BYTE,               GL_UNSIGNED_INT, false, RequireES<3, 0>,    NeverSupported, NeverSupported,      NeverSupported);
    AddRGBAFormat(&map, GL_RG_INTEGER,   false, 16, 16,  0,  0, 0, GL_RG_INTEGER,   GL_SHORT,                       GL_INT,          false, RequireES<3, 0>,    NeverSupported, NeverSupported,      NeverSupported);
    AddRGBAFormat(&map, GL_RG_INTEGER,   false, 16, 16,  0,  0, 0, GL_RG_INTEGER,   GL_UNSIGNED_SHORT,              GL_UNSIGNED_INT, false, RequireES<3, 0>,    NeverSupported, NeverSupported,      NeverSupported);
    AddRGBAFormat(&map, GL_RG_INTEGER,   false, 32, 32,  0,  0, 0, GL_RG_INTEGER,   GL_INT,                         GL_INT,          false, RequireES<3, 0>,    NeverSupported, NeverSupported,      NeverSupported);
    AddRGBAFormat(&map, GL_RG_INTEGER,   false, 32, 32,  0,  0, 0, GL_RG_INTEGER,   GL_UNSIGNED_INT,                GL_UNSIGNED_INT, false, RequireES<3, 0>,    NeverSupported, NeverSupported,      NeverSupported);
    AddRGBAFormat(&map, GL_RGB_INTEGER,  false,  8,  8,  8,  0, 0, GL_RGB_INTEGER,  GL_BYTE,                        GL_INT,          false, RequireES<3, 0>,    NeverSupported, NeverSupported,      NeverSupported);
    AddRGBAFormat(&map, GL_RGB_INTEGER,  false,  8,  8,  8,  0, 0, GL_RGB_INTEGER,  GL_UNSIGNED_BYTE,               GL_UNSIGNED_INT, false, RequireES<3, 0>,    NeverSupported, NeverSupported,      NeverSupported);
    AddRGBAFormat(&map, GL_RGB_INTEGER,  false, 16, 16, 16,  0, 0, GL_RGB_INTEGER,  GL_SHORT,                       GL_INT,          false, RequireES<3, 0>,    NeverSupported, NeverSupported,      NeverSupported);
    AddRGBAFormat(&map, GL_RGB_INTEGER,  false, 16, 16, 16,  0, 0, GL_RGB_INTEGER,  GL_UNSIGNED_SHORT,              GL_UNSIGNED_INT, false, RequireES<3, 0>,    NeverSupported, NeverSupported,      NeverSupported);
    AddRGBAFormat(&map, GL_RGB_INTEGER,  false, 32, 32, 32,  0, 0, GL_RGB_INTEGER,  GL_INT,                         GL_INT,          false, RequireES<3, 0>,    NeverSupported, NeverSupported,      NeverSupported);
    AddRGBAFormat(&map, GL_RGB_INTEGER,  false, 32, 32, 32,  0, 0, GL_RGB_INTEGER,  GL_UNSIGNED_INT,                GL_UNSIGNED_INT, false, RequireES<3, 0>,    NeverSupported, NeverSupported,      NeverSupported);
    AddRGBAFormat(&map, GL_RGBA_INTEGER, false,  8,  8,  8,  8, 0, GL_RGBA_INTEGER, GL_BYTE,                        GL_INT,          false, RequireES<3, 0>,    NeverSupported, NeverSupported,      NeverSupported);
    AddRGBAFormat(&map, GL_RGBA_INTEGER, false,  8,  8,  8,  8, 0, GL_RGBA_INTEGER, GL_UNSIGNED_BYTE,               GL_UNSIGNED_INT, false, RequireES<3, 0>,    NeverSupported, NeverSupported,      NeverSupported);
    AddRGBAFormat(&map, GL_RGBA_INTEGER, false, 16, 16, 16, 16, 0, GL_RGBA_INTEGER, GL_SHORT,                       GL_INT,          false, RequireES<3, 0>,    NeverSupported, NeverSupported,      NeverSupported);
    AddRGBAFormat(&map, GL_RGBA_INTEGER, false, 16, 16, 16, 16, 0, GL_RGBA_INTEGER, GL_UNSIGNED_SHORT,              GL_UNSIGNED_INT, false, RequireES<3, 0>,    NeverSupported, NeverSupported,      NeverSupported);
    AddRGBAFormat(&map, GL_RGBA_INTEGER, false, 32, 32, 32, 32, 0, GL_RGBA_INTEGER, GL_INT,                         GL_INT,          false, RequireES<3, 0>,    NeverSupported, NeverSupported,      NeverSupported);
    AddRGBAFormat(&map, GL_RGBA_INTEGER, false, 32, 32, 32, 32, 0, GL_RGBA_INTEGER, GL_UNSIGNED_INT,                GL_UNSIGNED_INT, false, RequireES<3, 0>,    NeverSupported, NeverSupported,      NeverSupported);
    AddRGBAFormat(&map, GL_RGBA_INTEGER, false, 10, 10, 10,  2, 0, GL_RGBA_INTEGER, GL_UNSIGNED_INT_2_10_10_10_REV, GL_UNSIGNED_INT, false, RequireES<3, 0>,    NeverSupported, NeverSupported,      NeverSupported);

    // Unsized floating point formats
    //                 |Internal format |sized | R | G | B | A |S | Format | Type                           | Comp    | SRGB | Texture supported                                                      | Filterable                                     | Texture attachment                            | Renderbuffer |
    AddRGBAFormat(&map, GL_RED,          false, 16,  0,  0,  0, 0, GL_RED,  GL_HALF_FLOAT,                   GL_FLOAT, false, NeverSupported,                                                          NeverSupported,                                  NeverSupported,                                 NeverSupported);
    AddRGBAFormat(&map, GL_RG,           false, 16, 16,  0,  0, 0, GL_RG,   GL_HALF_FLOAT,                   GL_FLOAT, false, NeverSupported,                                                          NeverSupported,                                  NeverSupported,                                 NeverSupported);
    AddRGBAFormat(&map, GL_RGB,          false, 16, 16, 16,  0, 0, GL_RGB,  GL_HALF_FLOAT,                   GL_FLOAT, false, NeverSupported,                                                          NeverSupported,                                  NeverSupported,                                 NeverSupported);
    AddRGBAFormat(&map, GL_RGBA,         false, 16, 16, 16, 16, 0, GL_RGBA, GL_HALF_FLOAT,                   GL_FLOAT, false, NeverSupported,                                                          NeverSupported,                                  NeverSupported,                                 NeverSupported);
    AddRGBAFormat(&map, GL_RED,          false, 16,  0,  0,  0, 0, GL_RED,  GL_HALF_FLOAT_OES,               GL_FLOAT, false, RequireExtAndExt<&Extensions::textureHalfFloat, &Extensions::textureRG>, RequireExt<&Extensions::textureHalfFloatLinear>, AlwaysSupported,                                NeverSupported);
    AddRGBAFormat(&map, GL_RG,           false, 16, 16,  0,  0, 0, GL_RG,   GL_HALF_FLOAT_OES,               GL_FLOAT, false, RequireExtAndExt<&Extensions::textureHalfFloat, &Extensions::textureRG>, RequireExt<&Extensions::textureHalfFloatLinear>, AlwaysSupported,                                NeverSupported);
    AddRGBAFormat(&map, GL_RGB,          false, 16, 16, 16,  0, 0, GL_RGB,  GL_HALF_FLOAT_OES,               GL_FLOAT, false, RequireExt<&Extensions::textureHalfFloat>,                               RequireExt<&Extensions::textureHalfFloatLinear>, UnsizedHalfFloatOESRGBATextureAttachmentSupport, NeverSupported);
    AddRGBAFormat(&map, GL_RGBA,         false, 16, 16, 16, 16, 0, GL_RGBA, GL_HALF_FLOAT_OES,               GL_FLOAT, false, RequireExt<&Extensions::textureHalfFloat>,                               RequireExt<&Extensions::textureHalfFloatLinear>, UnsizedHalfFloatOESRGBATextureAttachmentSupport, NeverSupported);
    AddRGBAFormat(&map, GL_RED,          false, 32,  0,  0,  0, 0, GL_RED,  GL_FLOAT,                        GL_FLOAT, false, RequireExtAndExt<&Extensions::textureFloat, &Extensions::textureRG>,     RequireExt<&Extensions::textureFloatLinear>,     AlwaysSupported,                                NeverSupported);
    AddRGBAFormat(&map, GL_RG,           false, 32, 32,  0,  0, 0, GL_RG,   GL_FLOAT,                        GL_FLOAT, false, RequireExtAndExt<&Extensions::textureFloat, &Extensions::textureRG>,     RequireExt<&Extensions::textureFloatLinear>,     AlwaysSupported,                                NeverSupported);
    AddRGBAFormat(&map, GL_RGB,          false, 32, 32, 32,  0, 0, GL_RGB,  GL_FLOAT,                        GL_FLOAT, false, RequireExt<&Extensions::textureFloat>,                                   RequireExt<&Extensions::textureFloatLinear>,     NeverSupported,                                 NeverSupported);
    AddRGBAFormat(&map, GL_RGB,          false,  9,  9,  9,  0, 5, GL_RGB,  GL_UNSIGNED_INT_5_9_9_9_REV,     GL_FLOAT, false, NeverSupported,                                                          NeverSupported,                                  NeverSupported,                                 NeverSupported);
    AddRGBAFormat(&map, GL_RGB,          false, 11, 11, 10,  0, 0, GL_RGB,  GL_UNSIGNED_INT_10F_11F_11F_REV, GL_FLOAT, false, NeverSupported,                                                          NeverSupported,                                  NeverSupported,                                 NeverSupported);
    AddRGBAFormat(&map, GL_RGBA,         false, 32, 32, 32, 32, 0, GL_RGBA, GL_FLOAT,                        GL_FLOAT, false, RequireExt<&Extensions::textureFloat>,                                   RequireExt<&Extensions::textureFloatLinear>,     NeverSupported,                                 NeverSupported);

    // Unsized luminance alpha formats
    //                 | Internal format   |sized | L | A | Format            | Type             | Component type        | Texture supported                        | Filterable                                     | Texture attachment | Renderbuffer |
    AddLUMAFormat(&map, GL_ALPHA,           false,  0,  8, GL_ALPHA,           GL_UNSIGNED_BYTE,  GL_UNSIGNED_NORMALIZED, AlwaysSupported,                           AlwaysSupported,                                 NeverSupported,      NeverSupported);
    AddLUMAFormat(&map, GL_LUMINANCE,       false,  8,  0, GL_LUMINANCE,       GL_UNSIGNED_BYTE,  GL_UNSIGNED_NORMALIZED, AlwaysSupported,                           AlwaysSupported,                                 NeverSupported,      NeverSupported);
    AddLUMAFormat(&map, GL_LUMINANCE_ALPHA, false,  8,  8, GL_LUMINANCE_ALPHA, GL_UNSIGNED_BYTE,  GL_UNSIGNED_NORMALIZED, AlwaysSupported,                           AlwaysSupported,                                 NeverSupported,      NeverSupported);
    AddLUMAFormat(&map, GL_ALPHA,           false,  0, 16, GL_ALPHA,           GL_HALF_FLOAT_OES, GL_FLOAT,               RequireExt<&Extensions::textureHalfFloat>, RequireExt<&Extensions::textureHalfFloatLinear>, NeverSupported,      NeverSupported);
    AddLUMAFormat(&map, GL_LUMINANCE,       false, 16,  0, GL_LUMINANCE,       GL_HALF_FLOAT_OES, GL_FLOAT,               RequireExt<&Extensions::textureHalfFloat>, RequireExt<&Extensions::textureHalfFloatLinear>, NeverSupported,      NeverSupported);
    AddLUMAFormat(&map, GL_LUMINANCE_ALPHA, false, 16, 16, GL_LUMINANCE_ALPHA, GL_HALF_FLOAT_OES, GL_FLOAT,               RequireExt<&Extensions::textureHalfFloat>, RequireExt<&Extensions::textureHalfFloatLinear>, NeverSupported,      NeverSupported);
    AddLUMAFormat(&map, GL_ALPHA,           false,  0, 32, GL_ALPHA,           GL_FLOAT,          GL_FLOAT,               RequireExt<&Extensions::textureFloat>,     RequireExt<&Extensions::textureFloatLinear>,     NeverSupported,      NeverSupported);
    AddLUMAFormat(&map, GL_LUMINANCE,       false, 32,  0, GL_LUMINANCE,       GL_FLOAT,          GL_FLOAT,               RequireExt<&Extensions::textureFloat>,     RequireExt<&Extensions::textureFloatLinear>,     NeverSupported,      NeverSupported);
    AddLUMAFormat(&map, GL_LUMINANCE_ALPHA, false, 32, 32, GL_LUMINANCE_ALPHA, GL_FLOAT,          GL_FLOAT,               RequireExt<&Extensions::textureFloat>,     RequireExt<&Extensions::textureFloatLinear>,     NeverSupported,      NeverSupported);

    // Unsized depth stencil formats
    //                         | Internal format   |sized | D |S | X | Format            | Type                             | Component type        | Texture supported                                    | Filterable     | Texture attachment                                                               | Renderbuffer                                                                    |
    AddDepthStencilFormat(&map, GL_DEPTH_COMPONENT, false, 16, 0,  0, GL_DEPTH_COMPONENT, GL_UNSIGNED_SHORT,                 GL_UNSIGNED_NORMALIZED, RequireES<1, 0>,                                       AlwaysSupported, RequireExtOrExt<&Extensions::depthTextureANGLE, &Extensions::depthTextureOES>,     RequireExtOrExt<&Extensions::depthTextureANGLE, &Extensions::depthTextureOES>    );
    AddDepthStencilFormat(&map, GL_DEPTH_COMPONENT, false, 24, 0,  0, GL_DEPTH_COMPONENT, GL_UNSIGNED_INT,                   GL_UNSIGNED_NORMALIZED, RequireES<1, 0>,                                       AlwaysSupported, RequireExtOrExt<&Extensions::depthTextureANGLE, &Extensions::depthTextureOES>,     RequireExtOrExt<&Extensions::depthTextureANGLE, &Extensions::depthTextureOES>    );
    AddDepthStencilFormat(&map, GL_DEPTH_COMPONENT, false, 32, 0,  0, GL_DEPTH_COMPONENT, GL_FLOAT,                          GL_FLOAT,               RequireES<1, 0>,                                       AlwaysSupported, RequireES<1, 0>,                                                                   RequireES<1, 0>                                                                  );
    AddDepthStencilFormat(&map, GL_DEPTH_STENCIL,   false, 24, 8,  0, GL_DEPTH_STENCIL,   GL_UNSIGNED_INT_24_8,              GL_UNSIGNED_NORMALIZED, RequireESOrExt<3, 0, &Extensions::packedDepthStencil>, AlwaysSupported, RequireExtAndExt<&Extensions::packedDepthStencil, &Extensions::depthTextureANGLE>, RequireExtAndExt<&Extensions::packedDepthStencil, &Extensions::depthTextureANGLE>);
    AddDepthStencilFormat(&map, GL_DEPTH_STENCIL,   false, 32, 8, 24, GL_DEPTH_STENCIL,   GL_FLOAT_32_UNSIGNED_INT_24_8_REV, GL_FLOAT,               RequireESOrExt<3, 0, &Extensions::packedDepthStencil>, AlwaysSupported, RequireExt<&Extensions::packedDepthStencil>,                                       RequireExt<&Extensions::packedDepthStencil>                                      );
    AddDepthStencilFormat(&map, GL_STENCIL,         false,  0, 8,  0, GL_STENCIL,         GL_UNSIGNED_BYTE,                  GL_UNSIGNED_NORMALIZED, RequireES<1, 0>,                                       NeverSupported , RequireES<1, 0>,                                                                   RequireES<1, 0>                                                                  );
    // clang-format on

    return map;
}

static const InternalFormatInfoMap &GetInternalFormatMap()
{
    static const angle::base::NoDestructor<InternalFormatInfoMap> formatMap(
        BuildInternalFormatInfoMap());
    return *formatMap;
}

static FormatSet BuildAllSizedInternalFormatSet()
{
    FormatSet result;

    for (const auto &internalFormat : GetInternalFormatMap())
    {
        for (const auto &type : internalFormat.second)
        {
            if (type.second.sized)
            {
                // TODO(jmadill): Fix this hack.
                if (internalFormat.first == GL_BGR565_ANGLEX)
                    continue;

                result.insert(internalFormat.first);
            }
        }
    }

    return result;
}

uint32_t GetPackedTypeInfo(GLenum type)
{
    switch (type)
    {
        case GL_UNSIGNED_BYTE:
        case GL_BYTE:
        {
            static constexpr uint32_t kPacked = PackTypeInfo(1, false);
            return kPacked;
        }
        case GL_UNSIGNED_SHORT:
        case GL_SHORT:
        case GL_HALF_FLOAT:
        case GL_HALF_FLOAT_OES:
        {
            static constexpr uint32_t kPacked = PackTypeInfo(2, false);
            return kPacked;
        }
        case GL_UNSIGNED_INT:
        case GL_INT:
        case GL_FLOAT:
        {
            static constexpr uint32_t kPacked = PackTypeInfo(4, false);
            return kPacked;
        }
        case GL_UNSIGNED_SHORT_5_6_5:
        case GL_UNSIGNED_SHORT_4_4_4_4:
        case GL_UNSIGNED_SHORT_5_5_5_1:
        case GL_UNSIGNED_SHORT_4_4_4_4_REV_EXT:
        case GL_UNSIGNED_SHORT_1_5_5_5_REV_EXT:
        {
            static constexpr uint32_t kPacked = PackTypeInfo(2, true);
            return kPacked;
        }
        case GL_UNSIGNED_INT_2_10_10_10_REV:
        case GL_UNSIGNED_INT_24_8:
        case GL_UNSIGNED_INT_10F_11F_11F_REV:
        case GL_UNSIGNED_INT_5_9_9_9_REV:
        {
            ASSERT(GL_UNSIGNED_INT_24_8_OES == GL_UNSIGNED_INT_24_8);
            static constexpr uint32_t kPacked = PackTypeInfo(4, true);
            return kPacked;
        }
        case GL_FLOAT_32_UNSIGNED_INT_24_8_REV:
        {
            static constexpr uint32_t kPacked = PackTypeInfo(8, true);
            return kPacked;
        }
        default:
        {
            return 0;
        }
    }
}

const InternalFormat &GetSizedInternalFormatInfo(GLenum internalFormat)
{
    static const InternalFormat defaultInternalFormat;
    const InternalFormatInfoMap &formatMap = GetInternalFormatMap();
    auto iter                              = formatMap.find(internalFormat);

    // Sized internal formats only have one type per entry
    if (iter == formatMap.end() || iter->second.size() != 1)
    {
        return defaultInternalFormat;
    }

    const InternalFormat &internalFormatInfo = iter->second.begin()->second;
    if (!internalFormatInfo.sized)
    {
        return defaultInternalFormat;
    }

    return internalFormatInfo;
}

const InternalFormat &GetInternalFormatInfo(GLenum internalFormat, GLenum type)
{
    static const InternalFormat defaultInternalFormat;
    const InternalFormatInfoMap &formatMap = GetInternalFormatMap();

    auto internalFormatIter = formatMap.find(internalFormat);
    if (internalFormatIter == formatMap.end())
    {
        return defaultInternalFormat;
    }

    // If the internal format is sized, simply return it without the type check.
    if (internalFormatIter->second.size() == 1 && internalFormatIter->second.begin()->second.sized)
    {
        return internalFormatIter->second.begin()->second;
    }

    auto typeIter = internalFormatIter->second.find(type);
    if (typeIter == internalFormatIter->second.end())
    {
        return defaultInternalFormat;
    }

    return typeIter->second;
}

GLuint InternalFormat::computePixelBytes(GLenum formatType) const
{
    const auto &typeInfo = GetTypeInfo(formatType);
    GLuint components    = typeInfo.specialInterpretation ? 1u : componentCount;
    return components * typeInfo.bytes;
}

bool InternalFormat::computeRowPitch(GLenum formatType,
                                     GLsizei width,
                                     GLint alignment,
                                     GLint rowLength,
                                     GLuint *resultOut) const
{
    // Compressed images do not use pack/unpack parameters.
    if (compressed)
    {
        ASSERT(rowLength == 0);
        return computeCompressedImageSize(Extents(width, 1, 1), resultOut);
    }

    CheckedNumeric<GLuint> checkedWidth(rowLength > 0 ? rowLength : width);
    CheckedNumeric<GLuint> checkedRowBytes = checkedWidth * computePixelBytes(formatType);

    ASSERT(alignment > 0 && isPow2(alignment));
    CheckedNumeric<GLuint> checkedAlignment(alignment);
    auto aligned = rx::roundUp(checkedRowBytes, checkedAlignment);
    return CheckedMathResult(aligned, resultOut);
}

bool InternalFormat::computeDepthPitch(GLsizei height,
                                       GLint imageHeight,
                                       GLuint rowPitch,
                                       GLuint *resultOut) const
{
    CheckedNumeric<GLuint> pixelsHeight(imageHeight > 0 ? static_cast<GLuint>(imageHeight)
                                                        : static_cast<GLuint>(height));

    CheckedNumeric<GLuint> rowCount;
    if (compressed)
    {
        CheckedNumeric<GLuint> checkedBlockHeight(compressedBlockHeight);
        rowCount = (pixelsHeight + checkedBlockHeight - 1u) / checkedBlockHeight;
    }
    else
    {
        rowCount = pixelsHeight;
    }

    CheckedNumeric<GLuint> checkedRowPitch(rowPitch);

    return CheckedMathResult(checkedRowPitch * rowCount, resultOut);
}

bool InternalFormat::computeDepthPitch(GLenum formatType,
                                       GLsizei width,
                                       GLsizei height,
                                       GLint alignment,
                                       GLint rowLength,
                                       GLint imageHeight,
                                       GLuint *resultOut) const
{
    GLuint rowPitch = 0;
    if (!computeRowPitch(formatType, width, alignment, rowLength, &rowPitch))
    {
        return false;
    }
    return computeDepthPitch(height, imageHeight, rowPitch, resultOut);
}

bool InternalFormat::computeCompressedImageSize(const Extents &size, GLuint *resultOut) const
{
    CheckedNumeric<GLuint> checkedWidth(size.width);
    CheckedNumeric<GLuint> checkedHeight(size.height);
    CheckedNumeric<GLuint> checkedDepth(size.depth);
    CheckedNumeric<GLuint> checkedBlockWidth(compressedBlockWidth);
    CheckedNumeric<GLuint> checkedBlockHeight(compressedBlockHeight);

    ASSERT(compressed);
    auto numBlocksWide = (checkedWidth + checkedBlockWidth - 1u) / checkedBlockWidth;
    auto numBlocksHigh = (checkedHeight + checkedBlockHeight - 1u) / checkedBlockHeight;
    auto bytes         = numBlocksWide * numBlocksHigh * pixelBytes * checkedDepth;
    return CheckedMathResult(bytes, resultOut);
}

bool InternalFormat::computeSkipBytes(GLenum formatType,
                                      GLuint rowPitch,
                                      GLuint depthPitch,
                                      const PixelStoreStateBase &state,
                                      bool is3D,
                                      GLuint *resultOut) const
{
    CheckedNumeric<GLuint> checkedRowPitch(rowPitch);
    CheckedNumeric<GLuint> checkedDepthPitch(depthPitch);
    CheckedNumeric<GLuint> checkedSkipImages(static_cast<GLuint>(state.skipImages));
    CheckedNumeric<GLuint> checkedSkipRows(static_cast<GLuint>(state.skipRows));
    CheckedNumeric<GLuint> checkedSkipPixels(static_cast<GLuint>(state.skipPixels));
    CheckedNumeric<GLuint> checkedPixelBytes(computePixelBytes(formatType));
    auto checkedSkipImagesBytes = checkedSkipImages * checkedDepthPitch;
    if (!is3D)
    {
        checkedSkipImagesBytes = 0;
    }
    auto skipBytes = checkedSkipImagesBytes + checkedSkipRows * checkedRowPitch +
                     checkedSkipPixels * checkedPixelBytes;
    return CheckedMathResult(skipBytes, resultOut);
}

bool InternalFormat::computePackUnpackEndByte(GLenum formatType,
                                              const Extents &size,
                                              const PixelStoreStateBase &state,
                                              bool is3D,
                                              GLuint *resultOut) const
{
    GLuint rowPitch = 0;
    if (!computeRowPitch(formatType, size.width, state.alignment, state.rowLength, &rowPitch))
    {
        return false;
    }

    GLuint depthPitch = 0;
    if (is3D && !computeDepthPitch(size.height, state.imageHeight, rowPitch, &depthPitch))
    {
        return false;
    }

    CheckedNumeric<GLuint> checkedCopyBytes(0);
    if (compressed)
    {
        GLuint copyBytes = 0;
        if (!computeCompressedImageSize(size, &copyBytes))
        {
            return false;
        }
        checkedCopyBytes = copyBytes;
    }
    else if (size.height != 0 && (!is3D || size.depth != 0))
    {
        CheckedNumeric<GLuint> bytes = computePixelBytes(formatType);
        checkedCopyBytes += size.width * bytes;

        CheckedNumeric<GLuint> heightMinusOne = size.height - 1;
        checkedCopyBytes += heightMinusOne * rowPitch;

        if (is3D)
        {
            CheckedNumeric<GLuint> depthMinusOne = size.depth - 1;
            checkedCopyBytes += depthMinusOne * depthPitch;
        }
    }

    GLuint skipBytes = 0;
    if (!computeSkipBytes(formatType, rowPitch, depthPitch, state, is3D, &skipBytes))
    {
        return false;
    }

    CheckedNumeric<GLuint> endByte = checkedCopyBytes + CheckedNumeric<GLuint>(skipBytes);

    return CheckedMathResult(endByte, resultOut);
}

GLenum GetUnsizedFormat(GLenum internalFormat)
{
    auto sizedFormatInfo = GetSizedInternalFormatInfo(internalFormat);
    if (sizedFormatInfo.internalFormat != GL_NONE)
    {
        return sizedFormatInfo.format;
    }

    return internalFormat;
}

bool CompressedFormatRequiresWholeImage(GLenum internalFormat)
{
    // List of compressed texture format that require that the sub-image size is equal to texture's
    // respective mip level's size
    switch (internalFormat)
    {
        case GL_COMPRESSED_RGB_PVRTC_4BPPV1_IMG:
        case GL_COMPRESSED_RGB_PVRTC_2BPPV1_IMG:
        case GL_COMPRESSED_RGBA_PVRTC_4BPPV1_IMG:
        case GL_COMPRESSED_RGBA_PVRTC_2BPPV1_IMG:
        case GL_COMPRESSED_SRGB_PVRTC_2BPPV1_EXT:
        case GL_COMPRESSED_SRGB_PVRTC_4BPPV1_EXT:
        case GL_COMPRESSED_SRGB_ALPHA_PVRTC_2BPPV1_EXT:
        case GL_COMPRESSED_SRGB_ALPHA_PVRTC_4BPPV1_EXT:
            return true;

        default:
            return false;
    }
}

const FormatSet &GetAllSizedInternalFormats()
{
    static angle::base::NoDestructor<FormatSet> formatSet(BuildAllSizedInternalFormatSet());
    return *formatSet;
}

AttributeType GetAttributeType(GLenum enumValue)
{
    switch (enumValue)
    {
        case GL_FLOAT:
            return ATTRIBUTE_FLOAT;
        case GL_FLOAT_VEC2:
            return ATTRIBUTE_VEC2;
        case GL_FLOAT_VEC3:
            return ATTRIBUTE_VEC3;
        case GL_FLOAT_VEC4:
            return ATTRIBUTE_VEC4;
        case GL_INT:
            return ATTRIBUTE_INT;
        case GL_INT_VEC2:
            return ATTRIBUTE_IVEC2;
        case GL_INT_VEC3:
            return ATTRIBUTE_IVEC3;
        case GL_INT_VEC4:
            return ATTRIBUTE_IVEC4;
        case GL_UNSIGNED_INT:
            return ATTRIBUTE_UINT;
        case GL_UNSIGNED_INT_VEC2:
            return ATTRIBUTE_UVEC2;
        case GL_UNSIGNED_INT_VEC3:
            return ATTRIBUTE_UVEC3;
        case GL_UNSIGNED_INT_VEC4:
            return ATTRIBUTE_UVEC4;
        case GL_FLOAT_MAT2:
            return ATTRIBUTE_MAT2;
        case GL_FLOAT_MAT3:
            return ATTRIBUTE_MAT3;
        case GL_FLOAT_MAT4:
            return ATTRIBUTE_MAT4;
        case GL_FLOAT_MAT2x3:
            return ATTRIBUTE_MAT2x3;
        case GL_FLOAT_MAT2x4:
            return ATTRIBUTE_MAT2x4;
        case GL_FLOAT_MAT3x2:
            return ATTRIBUTE_MAT3x2;
        case GL_FLOAT_MAT3x4:
            return ATTRIBUTE_MAT3x4;
        case GL_FLOAT_MAT4x2:
            return ATTRIBUTE_MAT4x2;
        case GL_FLOAT_MAT4x3:
            return ATTRIBUTE_MAT4x3;
        default:
            UNREACHABLE();
#if !UNREACHABLE_IS_NORETURN
            return ATTRIBUTE_FLOAT;
#endif
    }
}

angle::FormatID GetVertexFormatID(VertexAttribType type,
                                  GLboolean normalized,
                                  GLuint components,
                                  bool pureInteger)
{
    switch (type)
    {
        case VertexAttribType::Byte:
            switch (components)
            {
                case 1:
                    if (pureInteger)
                        return angle::FormatID::R8_SINT;
                    if (normalized)
                        return angle::FormatID::R8_SNORM;
                    return angle::FormatID::R8_SSCALED;
                case 2:
                    if (pureInteger)
                        return angle::FormatID::R8G8_SINT;
                    if (normalized)
                        return angle::FormatID::R8G8_SNORM;
                    return angle::FormatID::R8G8_SSCALED;
                case 3:
                    if (pureInteger)
                        return angle::FormatID::R8G8B8_SINT;
                    if (normalized)
                        return angle::FormatID::R8G8B8_SNORM;
                    return angle::FormatID::R8G8B8_SSCALED;
                case 4:
                    if (pureInteger)
                        return angle::FormatID::R8G8B8A8_SINT;
                    if (normalized)
                        return angle::FormatID::R8G8B8A8_SNORM;
                    return angle::FormatID::R8G8B8A8_SSCALED;
                default:
                    UNREACHABLE();
#if !UNREACHABLE_IS_NORETURN
                    return angle::FormatID::NONE;
#endif
            }
        case VertexAttribType::UnsignedByte:
            switch (components)
            {
                case 1:
                    if (pureInteger)
                        return angle::FormatID::R8_UINT;
                    if (normalized)
                        return angle::FormatID::R8_UNORM;
                    return angle::FormatID::R8_USCALED;
                case 2:
                    if (pureInteger)
                        return angle::FormatID::R8G8_UINT;
                    if (normalized)
                        return angle::FormatID::R8G8_UNORM;
                    return angle::FormatID::R8G8_USCALED;
                case 3:
                    if (pureInteger)
                        return angle::FormatID::R8G8B8_UINT;
                    if (normalized)
                        return angle::FormatID::R8G8B8_UNORM;
                    return angle::FormatID::R8G8B8_USCALED;
                case 4:
                    if (pureInteger)
                        return angle::FormatID::R8G8B8A8_UINT;
                    if (normalized)
                        return angle::FormatID::R8G8B8A8_UNORM;
                    return angle::FormatID::R8G8B8A8_USCALED;
                default:
                    UNREACHABLE();
#if !UNREACHABLE_IS_NORETURN
                    return angle::FormatID::NONE;
#endif
            }
        case VertexAttribType::Short:
            switch (components)
            {
                case 1:
                    if (pureInteger)
                        return angle::FormatID::R16_SINT;
                    if (normalized)
                        return angle::FormatID::R16_SNORM;
                    return angle::FormatID::R16_SSCALED;
                case 2:
                    if (pureInteger)
                        return angle::FormatID::R16G16_SINT;
                    if (normalized)
                        return angle::FormatID::R16G16_SNORM;
                    return angle::FormatID::R16G16_SSCALED;
                case 3:
                    if (pureInteger)
                        return angle::FormatID::R16G16B16_SINT;
                    if (normalized)
                        return angle::FormatID::R16G16B16_SNORM;
                    return angle::FormatID::R16G16B16_SSCALED;
                case 4:
                    if (pureInteger)
                        return angle::FormatID::R16G16B16A16_SINT;
                    if (normalized)
                        return angle::FormatID::R16G16B16A16_SNORM;
                    return angle::FormatID::R16G16B16A16_SSCALED;
                default:
                    UNREACHABLE();
#if !UNREACHABLE_IS_NORETURN
                    return angle::FormatID::NONE;
#endif
            }
        case VertexAttribType::UnsignedShort:
            switch (components)
            {
                case 1:
                    if (pureInteger)
                        return angle::FormatID::R16_UINT;
                    if (normalized)
                        return angle::FormatID::R16_UNORM;
                    return angle::FormatID::R16_USCALED;
                case 2:
                    if (pureInteger)
                        return angle::FormatID::R16G16_UINT;
                    if (normalized)
                        return angle::FormatID::R16G16_UNORM;
                    return angle::FormatID::R16G16_USCALED;
                case 3:
                    if (pureInteger)
                        return angle::FormatID::R16G16B16_UINT;
                    if (normalized)
                        return angle::FormatID::R16G16B16_UNORM;
                    return angle::FormatID::R16G16B16_USCALED;
                case 4:
                    if (pureInteger)
                        return angle::FormatID::R16G16B16A16_UINT;
                    if (normalized)
                        return angle::FormatID::R16G16B16A16_UNORM;
                    return angle::FormatID::R16G16B16A16_USCALED;
                default:
                    UNREACHABLE();
#if !UNREACHABLE_IS_NORETURN
                    return angle::FormatID::NONE;
#endif
            }
        case VertexAttribType::Int:
            switch (components)
            {
                case 1:
                    if (pureInteger)
                        return angle::FormatID::R32_SINT;
                    if (normalized)
                        return angle::FormatID::R32_SNORM;
                    return angle::FormatID::R32_SSCALED;
                case 2:
                    if (pureInteger)
                        return angle::FormatID::R32G32_SINT;
                    if (normalized)
                        return angle::FormatID::R32G32_SNORM;
                    return angle::FormatID::R32G32_SSCALED;
                case 3:
                    if (pureInteger)
                        return angle::FormatID::R32G32B32_SINT;
                    if (normalized)
                        return angle::FormatID::R32G32B32_SNORM;
                    return angle::FormatID::R32G32B32_SSCALED;
                case 4:
                    if (pureInteger)
                        return angle::FormatID::R32G32B32A32_SINT;
                    if (normalized)
                        return angle::FormatID::R32G32B32A32_SNORM;
                    return angle::FormatID::R32G32B32A32_SSCALED;
                default:
                    UNREACHABLE();
#if !UNREACHABLE_IS_NORETURN
                    return angle::FormatID::NONE;
#endif
            }
        case VertexAttribType::UnsignedInt:
            switch (components)
            {
                case 1:
                    if (pureInteger)
                        return angle::FormatID::R32_UINT;
                    if (normalized)
                        return angle::FormatID::R32_UNORM;
                    return angle::FormatID::R32_USCALED;
                case 2:
                    if (pureInteger)
                        return angle::FormatID::R32G32_UINT;
                    if (normalized)
                        return angle::FormatID::R32G32_UNORM;
                    return angle::FormatID::R32G32_USCALED;
                case 3:
                    if (pureInteger)
                        return angle::FormatID::R32G32B32_UINT;
                    if (normalized)
                        return angle::FormatID::R32G32B32_UNORM;
                    return angle::FormatID::R32G32B32_USCALED;
                case 4:
                    if (pureInteger)
                        return angle::FormatID::R32G32B32A32_UINT;
                    if (normalized)
                        return angle::FormatID::R32G32B32A32_UNORM;
                    return angle::FormatID::R32G32B32A32_USCALED;
                default:
                    UNREACHABLE();
#if !UNREACHABLE_IS_NORETURN
                    return angle::FormatID::NONE;
#endif
            }
        case VertexAttribType::Float:
            switch (components)
            {
                case 1:
                    return angle::FormatID::R32_FLOAT;
                case 2:
                    return angle::FormatID::R32G32_FLOAT;
                case 3:
                    return angle::FormatID::R32G32B32_FLOAT;
                case 4:
                    return angle::FormatID::R32G32B32A32_FLOAT;
                default:
                    UNREACHABLE();
#if !UNREACHABLE_IS_NORETURN
                    return angle::FormatID::NONE;
#endif
            }
        case VertexAttribType::HalfFloat:
        case VertexAttribType::HalfFloatOES:
            switch (components)
            {
                case 1:
                    return angle::FormatID::R16_FLOAT;
                case 2:
                    return angle::FormatID::R16G16_FLOAT;
                case 3:
                    return angle::FormatID::R16G16B16_FLOAT;
                case 4:
                    return angle::FormatID::R16G16B16A16_FLOAT;
                default:
                    UNREACHABLE();
#if !UNREACHABLE_IS_NORETURN
                    return angle::FormatID::NONE;
#endif
            }
        case VertexAttribType::Fixed:
            switch (components)
            {
                case 1:
                    return angle::FormatID::R32_FIXED;
                case 2:
                    return angle::FormatID::R32G32_FIXED;
                case 3:
                    return angle::FormatID::R32G32B32_FIXED;
                case 4:
                    return angle::FormatID::R32G32B32A32_FIXED;
                default:
                    UNREACHABLE();
#if !UNREACHABLE_IS_NORETURN
                    return angle::FormatID::NONE;
#endif
            }
        case VertexAttribType::Int2101010:
            if (pureInteger)
                return angle::FormatID::R10G10B10A2_SINT;
            if (normalized)
                return angle::FormatID::R10G10B10A2_SNORM;
            return angle::FormatID::R10G10B10A2_SSCALED;
        case VertexAttribType::UnsignedInt2101010:
            if (pureInteger)
                return angle::FormatID::R10G10B10A2_UINT;
            if (normalized)
                return angle::FormatID::R10G10B10A2_UNORM;
            return angle::FormatID::R10G10B10A2_USCALED;
        case VertexAttribType::Int1010102:
            switch (components)
            {
                case 3:
                    if (pureInteger)
                        return angle::FormatID::X2R10G10B10_SINT_VERTEX;
                    if (normalized)
                        return angle::FormatID::X2R10G10B10_SNORM_VERTEX;
                    return angle::FormatID::X2R10G10B10_SSCALED_VERTEX;
                case 4:
                    if (pureInteger)
                        return angle::FormatID::A2R10G10B10_SINT_VERTEX;
                    if (normalized)
                        return angle::FormatID::A2R10G10B10_SNORM_VERTEX;
                    return angle::FormatID::A2R10G10B10_SSCALED_VERTEX;
                default:
                    UNREACHABLE();
#if !UNREACHABLE_IS_NORETURN
                    return angle::FormatID::NONE;
#endif
            }
        case VertexAttribType::UnsignedInt1010102:
            switch (components)
            {
                case 3:
                    if (pureInteger)
                        return angle::FormatID::X2R10G10B10_UINT_VERTEX;
                    if (normalized)
                        return angle::FormatID::X2R10G10B10_UNORM_VERTEX;
                    return angle::FormatID::X2R10G10B10_USCALED_VERTEX;

                case 4:
                    if (pureInteger)
                        return angle::FormatID::A2R10G10B10_UINT_VERTEX;
                    if (normalized)
                        return angle::FormatID::A2R10G10B10_UNORM_VERTEX;
                    return angle::FormatID::A2R10G10B10_USCALED_VERTEX;
                default:
                    UNREACHABLE();
#if !UNREACHABLE_IS_NORETURN
                    return angle::FormatID::NONE;
#endif
            }
        default:
            UNREACHABLE();
#if !UNREACHABLE_IS_NORETURN
            return angle::FormatID::NONE;
#endif
    }
}

angle::FormatID GetVertexFormatID(const VertexAttribute &attrib, VertexAttribType currentValueType)
{
    if (!attrib.enabled)
    {
        return GetCurrentValueFormatID(currentValueType);
    }
    return attrib.format->id;
}

angle::FormatID GetCurrentValueFormatID(VertexAttribType currentValueType)
{
    switch (currentValueType)
    {
        case VertexAttribType::Float:
            return angle::FormatID::R32G32B32A32_FLOAT;
        case VertexAttribType::Int:
            return angle::FormatID::R32G32B32A32_SINT;
        case VertexAttribType::UnsignedInt:
            return angle::FormatID::R32G32B32A32_UINT;
        default:
            UNREACHABLE();
            return angle::FormatID::NONE;
    }
}

const VertexFormat &GetVertexFormatFromID(angle::FormatID vertexFormatID)
{
    switch (vertexFormatID)
    {
        case angle::FormatID::R8_SSCALED:
        {
            static const VertexFormat format(GL_BYTE, GL_FALSE, 1, false);
            return format;
        }
        case angle::FormatID::R8_SNORM:
        {
            static const VertexFormat format(GL_BYTE, GL_TRUE, 1, false);
            return format;
        }
        case angle::FormatID::R8G8_SSCALED:
        {
            static const VertexFormat format(GL_BYTE, GL_FALSE, 2, false);
            return format;
        }
        case angle::FormatID::R8G8_SNORM:
        {
            static const VertexFormat format(GL_BYTE, GL_TRUE, 2, false);
            return format;
        }
        case angle::FormatID::R8G8B8_SSCALED:
        {
            static const VertexFormat format(GL_BYTE, GL_FALSE, 3, false);
            return format;
        }
        case angle::FormatID::R8G8B8_SNORM:
        {
            static const VertexFormat format(GL_BYTE, GL_TRUE, 3, false);
            return format;
        }
        case angle::FormatID::R8G8B8A8_SSCALED:
        {
            static const VertexFormat format(GL_BYTE, GL_FALSE, 4, false);
            return format;
        }
        case angle::FormatID::R8G8B8A8_SNORM:
        {
            static const VertexFormat format(GL_BYTE, GL_TRUE, 4, false);
            return format;
        }
        case angle::FormatID::R8_USCALED:
        {
            static const VertexFormat format(GL_UNSIGNED_BYTE, GL_FALSE, 1, false);
            return format;
        }
        case angle::FormatID::R8_UNORM:
        {
            static const VertexFormat format(GL_UNSIGNED_BYTE, GL_TRUE, 1, false);
            return format;
        }
        case angle::FormatID::R8G8_USCALED:
        {
            static const VertexFormat format(GL_UNSIGNED_BYTE, GL_FALSE, 2, false);
            return format;
        }
        case angle::FormatID::R8G8_UNORM:
        {
            static const VertexFormat format(GL_UNSIGNED_BYTE, GL_TRUE, 2, false);
            return format;
        }
        case angle::FormatID::R8G8B8_USCALED:
        {
            static const VertexFormat format(GL_UNSIGNED_BYTE, GL_FALSE, 3, false);
            return format;
        }
        case angle::FormatID::R8G8B8_UNORM:
        {
            static const VertexFormat format(GL_UNSIGNED_BYTE, GL_TRUE, 3, false);
            return format;
        }
        case angle::FormatID::R8G8B8A8_USCALED:
        {
            static const VertexFormat format(GL_UNSIGNED_BYTE, GL_FALSE, 4, false);
            return format;
        }
        case angle::FormatID::R8G8B8A8_UNORM:
        {
            static const VertexFormat format(GL_UNSIGNED_BYTE, GL_TRUE, 4, false);
            return format;
        }
        case angle::FormatID::R16_SSCALED:
        {
            static const VertexFormat format(GL_SHORT, GL_FALSE, 1, false);
            return format;
        }
        case angle::FormatID::R16_SNORM:
        {
            static const VertexFormat format(GL_SHORT, GL_TRUE, 1, false);
            return format;
        }
        case angle::FormatID::R16G16_SSCALED:
        {
            static const VertexFormat format(GL_SHORT, GL_FALSE, 2, false);
            return format;
        }
        case angle::FormatID::R16G16_SNORM:
        {
            static const VertexFormat format(GL_SHORT, GL_TRUE, 2, false);
            return format;
        }
        case angle::FormatID::R16G16B16_SSCALED:
        {
            static const VertexFormat format(GL_SHORT, GL_FALSE, 3, false);
            return format;
        }
        case angle::FormatID::R16G16B16_SNORM:
        {
            static const VertexFormat format(GL_SHORT, GL_TRUE, 3, false);
            return format;
        }
        case angle::FormatID::R16G16B16A16_SSCALED:
        {
            static const VertexFormat format(GL_SHORT, GL_FALSE, 4, false);
            return format;
        }
        case angle::FormatID::R16G16B16A16_SNORM:
        {
            static const VertexFormat format(GL_SHORT, GL_TRUE, 4, false);
            return format;
        }
        case angle::FormatID::R16_USCALED:
        {
            static const VertexFormat format(GL_UNSIGNED_SHORT, GL_FALSE, 1, false);
            return format;
        }
        case angle::FormatID::R16_UNORM:
        {
            static const VertexFormat format(GL_UNSIGNED_SHORT, GL_TRUE, 1, false);
            return format;
        }
        case angle::FormatID::R16G16_USCALED:
        {
            static const VertexFormat format(GL_UNSIGNED_SHORT, GL_FALSE, 2, false);
            return format;
        }
        case angle::FormatID::R16G16_UNORM:
        {
            static const VertexFormat format(GL_UNSIGNED_SHORT, GL_TRUE, 2, false);
            return format;
        }
        case angle::FormatID::R16G16B16_USCALED:
        {
            static const VertexFormat format(GL_UNSIGNED_SHORT, GL_FALSE, 3, false);
            return format;
        }
        case angle::FormatID::R16G16B16_UNORM:
        {
            static const VertexFormat format(GL_UNSIGNED_SHORT, GL_TRUE, 3, false);
            return format;
        }
        case angle::FormatID::R16G16B16A16_USCALED:
        {
            static const VertexFormat format(GL_UNSIGNED_SHORT, GL_FALSE, 4, false);
            return format;
        }
        case angle::FormatID::R16G16B16A16_UNORM:
        {
            static const VertexFormat format(GL_UNSIGNED_SHORT, GL_TRUE, 4, false);
            return format;
        }
        case angle::FormatID::R32_SSCALED:
        {
            static const VertexFormat format(GL_INT, GL_FALSE, 1, false);
            return format;
        }
        case angle::FormatID::R32_SNORM:
        {
            static const VertexFormat format(GL_INT, GL_TRUE, 1, false);
            return format;
        }
        case angle::FormatID::R32G32_SSCALED:
        {
            static const VertexFormat format(GL_INT, GL_FALSE, 2, false);
            return format;
        }
        case angle::FormatID::R32G32_SNORM:
        {
            static const VertexFormat format(GL_INT, GL_TRUE, 2, false);
            return format;
        }
        case angle::FormatID::R32G32B32_SSCALED:
        {
            static const VertexFormat format(GL_INT, GL_FALSE, 3, false);
            return format;
        }
        case angle::FormatID::R32G32B32_SNORM:
        {
            static const VertexFormat format(GL_INT, GL_TRUE, 3, false);
            return format;
        }
        case angle::FormatID::R32G32B32A32_SSCALED:
        {
            static const VertexFormat format(GL_INT, GL_FALSE, 4, false);
            return format;
        }
        case angle::FormatID::R32G32B32A32_SNORM:
        {
            static const VertexFormat format(GL_INT, GL_TRUE, 4, false);
            return format;
        }
        case angle::FormatID::R32_USCALED:
        {
            static const VertexFormat format(GL_UNSIGNED_INT, GL_FALSE, 1, false);
            return format;
        }
        case angle::FormatID::R32_UNORM:
        {
            static const VertexFormat format(GL_UNSIGNED_INT, GL_TRUE, 1, false);
            return format;
        }
        case angle::FormatID::R32G32_USCALED:
        {
            static const VertexFormat format(GL_UNSIGNED_INT, GL_FALSE, 2, false);
            return format;
        }
        case angle::FormatID::R32G32_UNORM:
        {
            static const VertexFormat format(GL_UNSIGNED_INT, GL_TRUE, 2, false);
            return format;
        }
        case angle::FormatID::R32G32B32_USCALED:
        {
            static const VertexFormat format(GL_UNSIGNED_INT, GL_FALSE, 3, false);
            return format;
        }
        case angle::FormatID::R32G32B32_UNORM:
        {
            static const VertexFormat format(GL_UNSIGNED_INT, GL_TRUE, 3, false);
            return format;
        }
        case angle::FormatID::R32G32B32A32_USCALED:
        {
            static const VertexFormat format(GL_UNSIGNED_INT, GL_FALSE, 4, false);
            return format;
        }
        case angle::FormatID::R32G32B32A32_UNORM:
        {
            static const VertexFormat format(GL_UNSIGNED_INT, GL_TRUE, 4, false);
            return format;
        }
        case angle::FormatID::R8_SINT:
        {
            static const VertexFormat format(GL_BYTE, GL_FALSE, 1, true);
            return format;
        }
        case angle::FormatID::R8G8_SINT:
        {
            static const VertexFormat format(GL_BYTE, GL_FALSE, 2, true);
            return format;
        }
        case angle::FormatID::R8G8B8_SINT:
        {
            static const VertexFormat format(GL_BYTE, GL_FALSE, 3, true);
            return format;
        }
        case angle::FormatID::R8G8B8A8_SINT:
        {
            static const VertexFormat format(GL_BYTE, GL_FALSE, 4, true);
            return format;
        }
        case angle::FormatID::R8_UINT:
        {
            static const VertexFormat format(GL_UNSIGNED_BYTE, GL_FALSE, 1, true);
            return format;
        }
        case angle::FormatID::R8G8_UINT:
        {
            static const VertexFormat format(GL_UNSIGNED_BYTE, GL_FALSE, 2, true);
            return format;
        }
        case angle::FormatID::R8G8B8_UINT:
        {
            static const VertexFormat format(GL_UNSIGNED_BYTE, GL_FALSE, 3, true);
            return format;
        }
        case angle::FormatID::R8G8B8A8_UINT:
        {
            static const VertexFormat format(GL_UNSIGNED_BYTE, GL_FALSE, 4, true);
            return format;
        }
        case angle::FormatID::R16_SINT:
        {
            static const VertexFormat format(GL_SHORT, GL_FALSE, 1, true);
            return format;
        }
        case angle::FormatID::R16G16_SINT:
        {
            static const VertexFormat format(GL_SHORT, GL_FALSE, 2, true);
            return format;
        }
        case angle::FormatID::R16G16B16_SINT:
        {
            static const VertexFormat format(GL_SHORT, GL_FALSE, 3, true);
            return format;
        }
        case angle::FormatID::R16G16B16A16_SINT:
        {
            static const VertexFormat format(GL_SHORT, GL_FALSE, 4, true);
            return format;
        }
        case angle::FormatID::R16_UINT:
        {
            static const VertexFormat format(GL_UNSIGNED_SHORT, GL_FALSE, 1, true);
            return format;
        }
        case angle::FormatID::R16G16_UINT:
        {
            static const VertexFormat format(GL_UNSIGNED_SHORT, GL_FALSE, 2, true);
            return format;
        }
        case angle::FormatID::R16G16B16_UINT:
        {
            static const VertexFormat format(GL_UNSIGNED_SHORT, GL_FALSE, 3, true);
            return format;
        }
        case angle::FormatID::R16G16B16A16_UINT:
        {
            static const VertexFormat format(GL_UNSIGNED_SHORT, GL_FALSE, 4, true);
            return format;
        }
        case angle::FormatID::R32_SINT:
        {
            static const VertexFormat format(GL_INT, GL_FALSE, 1, true);
            return format;
        }
        case angle::FormatID::R32G32_SINT:
        {
            static const VertexFormat format(GL_INT, GL_FALSE, 2, true);
            return format;
        }
        case angle::FormatID::R32G32B32_SINT:
        {
            static const VertexFormat format(GL_INT, GL_FALSE, 3, true);
            return format;
        }
        case angle::FormatID::R32G32B32A32_SINT:
        {
            static const VertexFormat format(GL_INT, GL_FALSE, 4, true);
            return format;
        }
        case angle::FormatID::R32_UINT:
        {
            static const VertexFormat format(GL_UNSIGNED_INT, GL_FALSE, 1, true);
            return format;
        }
        case angle::FormatID::R32G32_UINT:
        {
            static const VertexFormat format(GL_UNSIGNED_INT, GL_FALSE, 2, true);
            return format;
        }
        case angle::FormatID::R32G32B32_UINT:
        {
            static const VertexFormat format(GL_UNSIGNED_INT, GL_FALSE, 3, true);
            return format;
        }
        case angle::FormatID::R32G32B32A32_UINT:
        {
            static const VertexFormat format(GL_UNSIGNED_INT, GL_FALSE, 4, true);
            return format;
        }
        case angle::FormatID::R32_FIXED:
        {
            static const VertexFormat format(GL_FIXED, GL_FALSE, 1, false);
            return format;
        }
        case angle::FormatID::R32G32_FIXED:
        {
            static const VertexFormat format(GL_FIXED, GL_FALSE, 2, false);
            return format;
        }
        case angle::FormatID::R32G32B32_FIXED:
        {
            static const VertexFormat format(GL_FIXED, GL_FALSE, 3, false);
            return format;
        }
        case angle::FormatID::R32G32B32A32_FIXED:
        {
            static const VertexFormat format(GL_FIXED, GL_FALSE, 4, false);
            return format;
        }
        case angle::FormatID::R16_FLOAT:
        {
            static const VertexFormat format(GL_HALF_FLOAT, GL_FALSE, 1, false);
            return format;
        }
        case angle::FormatID::R16G16_FLOAT:
        {
            static const VertexFormat format(GL_HALF_FLOAT, GL_FALSE, 2, false);
            return format;
        }
        case angle::FormatID::R16G16B16_FLOAT:
        {
            static const VertexFormat format(GL_HALF_FLOAT, GL_FALSE, 3, false);
            return format;
        }
        case angle::FormatID::R16G16B16A16_FLOAT:
        {
            static const VertexFormat format(GL_HALF_FLOAT, GL_FALSE, 4, false);
            return format;
        }
        case angle::FormatID::R32_FLOAT:
        {
            static const VertexFormat format(GL_FLOAT, GL_FALSE, 1, false);
            return format;
        }
        case angle::FormatID::R32G32_FLOAT:
        {
            static const VertexFormat format(GL_FLOAT, GL_FALSE, 2, false);
            return format;
        }
        case angle::FormatID::R32G32B32_FLOAT:
        {
            static const VertexFormat format(GL_FLOAT, GL_FALSE, 3, false);
            return format;
        }
        case angle::FormatID::R32G32B32A32_FLOAT:
        {
            static const VertexFormat format(GL_FLOAT, GL_FALSE, 4, false);
            return format;
        }
        case angle::FormatID::R10G10B10A2_SSCALED:
        {
            static const VertexFormat format(GL_INT_2_10_10_10_REV, GL_FALSE, 4, false);
            return format;
        }
        case angle::FormatID::R10G10B10A2_USCALED:
        {
            static const VertexFormat format(GL_UNSIGNED_INT_2_10_10_10_REV, GL_FALSE, 4, false);
            return format;
        }
        case angle::FormatID::R10G10B10A2_SNORM:
        {
            static const VertexFormat format(GL_INT_2_10_10_10_REV, GL_TRUE, 4, false);
            return format;
        }
        case angle::FormatID::R10G10B10A2_UNORM:
        {
            static const VertexFormat format(GL_UNSIGNED_INT_2_10_10_10_REV, GL_TRUE, 4, false);
            return format;
        }
        case angle::FormatID::R10G10B10A2_SINT:
        {
            static const VertexFormat format(GL_INT_2_10_10_10_REV, GL_FALSE, 4, true);
            return format;
        }
        case angle::FormatID::R10G10B10A2_UINT:
        {
            static const VertexFormat format(GL_UNSIGNED_INT_2_10_10_10_REV, GL_FALSE, 4, true);
            return format;
        }
        case angle::FormatID::A2R10G10B10_SSCALED_VERTEX:
        {
            static const VertexFormat format(GL_INT_10_10_10_2_OES, GL_FALSE, 4, false);
            return format;
        }
        case angle::FormatID::A2R10G10B10_USCALED_VERTEX:
        {
            static const VertexFormat format(GL_UNSIGNED_INT_10_10_10_2_OES, GL_FALSE, 4, false);
            return format;
        }
        case angle::FormatID::A2R10G10B10_SNORM_VERTEX:
        {
            static const VertexFormat format(GL_INT_10_10_10_2_OES, GL_TRUE, 4, false);
            return format;
        }
        case angle::FormatID::A2R10G10B10_UNORM_VERTEX:
        {
            static const VertexFormat format(GL_UNSIGNED_INT_10_10_10_2_OES, GL_TRUE, 4, false);
            return format;
        }
        case angle::FormatID::A2R10G10B10_SINT_VERTEX:
        {
            static const VertexFormat format(GL_INT_10_10_10_2_OES, GL_FALSE, 4, true);
            return format;
        }
        case angle::FormatID::A2R10G10B10_UINT_VERTEX:
        {
            static const VertexFormat format(GL_UNSIGNED_INT_10_10_10_2_OES, GL_FALSE, 4, true);
            return format;
        }
        case angle::FormatID::X2R10G10B10_SSCALED_VERTEX:
        {
            static const VertexFormat format(GL_INT_10_10_10_2_OES, GL_FALSE, 4, false);
            return format;
        }
        case angle::FormatID::X2R10G10B10_USCALED_VERTEX:
        {
            static const VertexFormat format(GL_UNSIGNED_INT_10_10_10_2_OES, GL_FALSE, 4, false);
            return format;
        }
        case angle::FormatID::X2R10G10B10_SNORM_VERTEX:
        {
            static const VertexFormat format(GL_INT_10_10_10_2_OES, GL_TRUE, 4, false);
            return format;
        }
        case angle::FormatID::X2R10G10B10_UNORM_VERTEX:
        {
            static const VertexFormat format(GL_UNSIGNED_INT_10_10_10_2_OES, GL_TRUE, 4, false);
            return format;
        }
        case angle::FormatID::X2R10G10B10_SINT_VERTEX:
        {
            static const VertexFormat format(GL_INT_10_10_10_2_OES, GL_FALSE, 4, true);
            return format;
        }
        default:
        {
            static const VertexFormat format(GL_NONE, GL_FALSE, 0, false);
            return format;
        }
    }
}

size_t GetVertexFormatSize(angle::FormatID vertexFormatID)
{
    switch (vertexFormatID)
    {
        case angle::FormatID::R8_SSCALED:
        case angle::FormatID::R8_SNORM:
        case angle::FormatID::R8_USCALED:
        case angle::FormatID::R8_UNORM:
        case angle::FormatID::R8_SINT:
        case angle::FormatID::R8_UINT:
            return 1;

        case angle::FormatID::R8G8_SSCALED:
        case angle::FormatID::R8G8_SNORM:
        case angle::FormatID::R8G8_USCALED:
        case angle::FormatID::R8G8_UNORM:
        case angle::FormatID::R8G8_SINT:
        case angle::FormatID::R8G8_UINT:
        case angle::FormatID::R16_SSCALED:
        case angle::FormatID::R16_SNORM:
        case angle::FormatID::R16_USCALED:
        case angle::FormatID::R16_UNORM:
        case angle::FormatID::R16_SINT:
        case angle::FormatID::R16_UINT:
        case angle::FormatID::R16_FLOAT:
            return 2;

        case angle::FormatID::R8G8B8_SSCALED:
        case angle::FormatID::R8G8B8_SNORM:
        case angle::FormatID::R8G8B8_USCALED:
        case angle::FormatID::R8G8B8_UNORM:
        case angle::FormatID::R8G8B8_SINT:
        case angle::FormatID::R8G8B8_UINT:
            return 3;

        case angle::FormatID::R8G8B8A8_SSCALED:
        case angle::FormatID::R8G8B8A8_SNORM:
        case angle::FormatID::R8G8B8A8_USCALED:
        case angle::FormatID::R8G8B8A8_UNORM:
        case angle::FormatID::R8G8B8A8_SINT:
        case angle::FormatID::R8G8B8A8_UINT:
        case angle::FormatID::R16G16_SSCALED:
        case angle::FormatID::R16G16_SNORM:
        case angle::FormatID::R16G16_USCALED:
        case angle::FormatID::R16G16_UNORM:
        case angle::FormatID::R16G16_SINT:
        case angle::FormatID::R16G16_UINT:
        case angle::FormatID::R32_SSCALED:
        case angle::FormatID::R32_SNORM:
        case angle::FormatID::R32_USCALED:
        case angle::FormatID::R32_UNORM:
        case angle::FormatID::R32_SINT:
        case angle::FormatID::R32_UINT:
        case angle::FormatID::R16G16_FLOAT:
        case angle::FormatID::R32_FIXED:
        case angle::FormatID::R32_FLOAT:
        case angle::FormatID::R10G10B10A2_SSCALED:
        case angle::FormatID::R10G10B10A2_USCALED:
        case angle::FormatID::R10G10B10A2_SNORM:
        case angle::FormatID::R10G10B10A2_UNORM:
        case angle::FormatID::R10G10B10A2_SINT:
        case angle::FormatID::R10G10B10A2_UINT:
        case angle::FormatID::A2R10G10B10_SSCALED_VERTEX:
        case angle::FormatID::A2R10G10B10_USCALED_VERTEX:
        case angle::FormatID::A2R10G10B10_SINT_VERTEX:
        case angle::FormatID::A2R10G10B10_UINT_VERTEX:
        case angle::FormatID::A2R10G10B10_SNORM_VERTEX:
        case angle::FormatID::A2R10G10B10_UNORM_VERTEX:
        case angle::FormatID::X2R10G10B10_SSCALED_VERTEX:
        case angle::FormatID::X2R10G10B10_USCALED_VERTEX:
        case angle::FormatID::X2R10G10B10_SINT_VERTEX:
        case angle::FormatID::X2R10G10B10_UINT_VERTEX:
        case angle::FormatID::X2R10G10B10_SNORM_VERTEX:
        case angle::FormatID::X2R10G10B10_UNORM_VERTEX:
            return 4;

        case angle::FormatID::R16G16B16_SSCALED:
        case angle::FormatID::R16G16B16_SNORM:
        case angle::FormatID::R16G16B16_USCALED:
        case angle::FormatID::R16G16B16_UNORM:
        case angle::FormatID::R16G16B16_SINT:
        case angle::FormatID::R16G16B16_UINT:
        case angle::FormatID::R16G16B16_FLOAT:
            return 6;

        case angle::FormatID::R16G16B16A16_SSCALED:
        case angle::FormatID::R16G16B16A16_SNORM:
        case angle::FormatID::R16G16B16A16_USCALED:
        case angle::FormatID::R16G16B16A16_UNORM:
        case angle::FormatID::R16G16B16A16_SINT:
        case angle::FormatID::R16G16B16A16_UINT:
        case angle::FormatID::R32G32_SSCALED:
        case angle::FormatID::R32G32_SNORM:
        case angle::FormatID::R32G32_USCALED:
        case angle::FormatID::R32G32_UNORM:
        case angle::FormatID::R32G32_SINT:
        case angle::FormatID::R32G32_UINT:
        case angle::FormatID::R16G16B16A16_FLOAT:
        case angle::FormatID::R32G32_FIXED:
        case angle::FormatID::R32G32_FLOAT:
            return 8;

        case angle::FormatID::R32G32B32_SSCALED:
        case angle::FormatID::R32G32B32_SNORM:
        case angle::FormatID::R32G32B32_USCALED:
        case angle::FormatID::R32G32B32_UNORM:
        case angle::FormatID::R32G32B32_SINT:
        case angle::FormatID::R32G32B32_UINT:
        case angle::FormatID::R32G32B32_FIXED:
        case angle::FormatID::R32G32B32_FLOAT:
            return 12;

        case angle::FormatID::R32G32B32A32_SSCALED:
        case angle::FormatID::R32G32B32A32_SNORM:
        case angle::FormatID::R32G32B32A32_USCALED:
        case angle::FormatID::R32G32B32A32_UNORM:
        case angle::FormatID::R32G32B32A32_SINT:
        case angle::FormatID::R32G32B32A32_UINT:
        case angle::FormatID::R32G32B32A32_FIXED:
        case angle::FormatID::R32G32B32A32_FLOAT:
            return 16;

        case angle::FormatID::NONE:
        default:
            UNREACHABLE();
#if !UNREACHABLE_IS_NORETURN
            return 0;
#endif
    }
}

bool ValidES3InternalFormat(GLenum internalFormat)
{
    const InternalFormatInfoMap &formatMap = GetInternalFormatMap();
    return internalFormat != GL_NONE && formatMap.find(internalFormat) != formatMap.end();
}

VertexFormat::VertexFormat(GLenum typeIn,
                           GLboolean normalizedIn,
                           GLuint componentsIn,
                           bool pureIntegerIn)
    : type(typeIn), normalized(normalizedIn), components(componentsIn), pureInteger(pureIntegerIn)
{
    // float -> !normalized
    ASSERT(!(type == GL_FLOAT || type == GL_HALF_FLOAT || type == GL_FIXED) ||
           normalized == GL_FALSE);
}
}  // namespace gl<|MERGE_RESOLUTION|>--- conflicted
+++ resolved
@@ -936,7 +936,6 @@
 
     // From GL_IMG_texture_compression_pvrtc
     //                       | Internal format                       | W | H | D | BS |CC| SRGB | Texture supported                                 | Filterable     | Texture attachment | Renderbuffer |
-<<<<<<< HEAD
     AddCompressedFormat(&map, GL_COMPRESSED_RGB_PVRTC_4BPPV1_IMG,      4,  4,  1,  64, 3, false, RequireExt<&Extensions::compressedTexturePVRTC>,    AlwaysSupported, NeverSupported,      NeverSupported);
     AddCompressedFormat(&map, GL_COMPRESSED_RGB_PVRTC_2BPPV1_IMG,      8,  4,  1,  64, 3, false, RequireExt<&Extensions::compressedTexturePVRTC>,    AlwaysSupported, NeverSupported,      NeverSupported);
     AddCompressedFormat(&map, GL_COMPRESSED_RGBA_PVRTC_4BPPV1_IMG,     4,  4,  1,  64, 4, false, RequireExt<&Extensions::compressedTexturePVRTC>,    AlwaysSupported, NeverSupported,      NeverSupported);
@@ -948,19 +947,6 @@
     AddCompressedFormat(&map, GL_COMPRESSED_SRGB_PVRTC_4BPPV1_EXT,           4,  4,  1,  64, 3,  true, RequireExt<&Extensions::compressedTexturePVRTCsRGB>,    AlwaysSupported, NeverSupported,      NeverSupported);
     AddCompressedFormat(&map, GL_COMPRESSED_SRGB_ALPHA_PVRTC_2BPPV1_EXT,     8,  4,  1,  64, 4,  true, RequireExt<&Extensions::compressedTexturePVRTCsRGB>,    AlwaysSupported, NeverSupported,      NeverSupported);
     AddCompressedFormat(&map, GL_COMPRESSED_SRGB_ALPHA_PVRTC_4BPPV1_EXT,     4,  4,  1,  64, 4,  true, RequireExt<&Extensions::compressedTexturePVRTCsRGB>,    AlwaysSupported, NeverSupported,      NeverSupported);
-=======
-    AddCompressedFormat(&map, GL_COMPRESSED_RGB_PVRTC_4BPPV1_IMG,      1,  1,  1,   1, 3, false, RequireExt<&Extensions::compressedTexturePVRTC>,    AlwaysSupported, NeverSupported,      NeverSupported);
-    AddCompressedFormat(&map, GL_COMPRESSED_RGB_PVRTC_2BPPV1_IMG,      1,  1,  1,   1, 3, false, RequireExt<&Extensions::compressedTexturePVRTC>,    AlwaysSupported, NeverSupported,      NeverSupported);
-    AddCompressedFormat(&map, GL_COMPRESSED_RGBA_PVRTC_4BPPV1_IMG,     1,  1,  1,   1, 4, false, RequireExt<&Extensions::compressedTexturePVRTC>,    AlwaysSupported, NeverSupported,      NeverSupported);
-    AddCompressedFormat(&map, GL_COMPRESSED_RGBA_PVRTC_2BPPV1_IMG,     1,  1,  1,   1, 4, false, RequireExt<&Extensions::compressedTexturePVRTC>,    AlwaysSupported, NeverSupported,      NeverSupported);
-
-    // From GL_EXT_pvrtc_sRGB
-    //                       | Internal format                             | W | H | D | BS |CC| SRGB | Texture supported                                     | Filterable     | Texture attachment | Renderbuffer |
-    AddCompressedFormat(&map, GL_COMPRESSED_SRGB_PVRTC_2BPPV1_EXT,           1,  1,  1,   1, 3,  true, RequireExt<&Extensions::compressedTexturePVRTCsRGB>,    AlwaysSupported, NeverSupported,      NeverSupported);
-    AddCompressedFormat(&map, GL_COMPRESSED_SRGB_PVRTC_4BPPV1_EXT,           1,  1,  1,   1, 3,  true, RequireExt<&Extensions::compressedTexturePVRTCsRGB>,    AlwaysSupported, NeverSupported,      NeverSupported);
-    AddCompressedFormat(&map, GL_COMPRESSED_SRGB_ALPHA_PVRTC_2BPPV1_EXT,     1,  1,  1,   1, 4,  true, RequireExt<&Extensions::compressedTexturePVRTCsRGB>,    AlwaysSupported, NeverSupported,      NeverSupported);
-    AddCompressedFormat(&map, GL_COMPRESSED_SRGB_ALPHA_PVRTC_4BPPV1_EXT,     1,  1,  1,   1, 4,  true, RequireExt<&Extensions::compressedTexturePVRTCsRGB>,    AlwaysSupported, NeverSupported,      NeverSupported);
->>>>>>> 0bb42e09
 
     // For STENCIL_INDEX8 we chose a normalized component type for the following reasons:
     // - Multisampled buffer are disallowed for non-normalized integer component types and we want to support it for STENCIL_INDEX8
