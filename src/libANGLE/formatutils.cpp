--- conflicted
+++ resolved
@@ -963,33 +963,18 @@
     AddCompressedFormat(&map, GL_COMPRESSED_RGB_BPTC_UNSIGNED_FLOAT_EXT, 4,  4, 1, 128, 4, false, RequireExt<&Extensions::textureCompressionBPTC>, AlwaysSupported, NeverSupported,      NeverSupported, NeverSupported);
 
     // From GL_IMG_texture_compression_pvrtc
-<<<<<<< HEAD
-    //                       | Internal format                       | W | H | D | BS |CC| SRGB | Texture supported                                 | Filterable     | Texture attachment | Renderbuffer |
-    AddCompressedFormat(&map, GL_COMPRESSED_RGB_PVRTC_4BPPV1_IMG,      4,  4,  1,  64, 3, false, RequireExt<&Extensions::compressedTexturePVRTC>,    AlwaysSupported, NeverSupported,      NeverSupported);
-    AddCompressedFormat(&map, GL_COMPRESSED_RGB_PVRTC_2BPPV1_IMG,      8,  4,  1,  64, 3, false, RequireExt<&Extensions::compressedTexturePVRTC>,    AlwaysSupported, NeverSupported,      NeverSupported);
-    AddCompressedFormat(&map, GL_COMPRESSED_RGBA_PVRTC_4BPPV1_IMG,     4,  4,  1,  64, 4, false, RequireExt<&Extensions::compressedTexturePVRTC>,    AlwaysSupported, NeverSupported,      NeverSupported);
-    AddCompressedFormat(&map, GL_COMPRESSED_RGBA_PVRTC_2BPPV1_IMG,     8,  4,  1,  64, 4, false, RequireExt<&Extensions::compressedTexturePVRTC>,    AlwaysSupported, NeverSupported,      NeverSupported);
+    //                       | Internal format                       | W | H | D | BS |CC| SRGB | Texture supported                                 | Filterable     | Texture attachment | Renderbuffer  | Blend
+    AddCompressedFormat(&map, GL_COMPRESSED_RGB_PVRTC_4BPPV1_IMG,      4,  4,  1,  64, 3, false, RequireExt<&Extensions::compressedTexturePVRTC>,    AlwaysSupported, NeverSupported,      NeverSupported, NeverSupported);
+    AddCompressedFormat(&map, GL_COMPRESSED_RGB_PVRTC_2BPPV1_IMG,      8,  4,  1,  64, 3, false, RequireExt<&Extensions::compressedTexturePVRTC>,    AlwaysSupported, NeverSupported,      NeverSupported, NeverSupported);
+    AddCompressedFormat(&map, GL_COMPRESSED_RGBA_PVRTC_4BPPV1_IMG,     4,  4,  1,  64, 4, false, RequireExt<&Extensions::compressedTexturePVRTC>,    AlwaysSupported, NeverSupported,      NeverSupported, NeverSupported);
+    AddCompressedFormat(&map, GL_COMPRESSED_RGBA_PVRTC_2BPPV1_IMG,     8,  4,  1,  64, 4, false, RequireExt<&Extensions::compressedTexturePVRTC>,    AlwaysSupported, NeverSupported,      NeverSupported, NeverSupported);
 
     // From GL_EXT_pvrtc_sRGB
-    //                       | Internal format                             | W | H | D | BS |CC| SRGB | Texture supported                                     | Filterable     | Texture attachment | Renderbuffer |
-    AddCompressedFormat(&map, GL_COMPRESSED_SRGB_PVRTC_2BPPV1_EXT,           8,  4,  1,  64, 3,  true, RequireExt<&Extensions::compressedTexturePVRTCsRGB>,    AlwaysSupported, NeverSupported,      NeverSupported);
-    AddCompressedFormat(&map, GL_COMPRESSED_SRGB_PVRTC_4BPPV1_EXT,           4,  4,  1,  64, 3,  true, RequireExt<&Extensions::compressedTexturePVRTCsRGB>,    AlwaysSupported, NeverSupported,      NeverSupported);
-    AddCompressedFormat(&map, GL_COMPRESSED_SRGB_ALPHA_PVRTC_2BPPV1_EXT,     8,  4,  1,  64, 4,  true, RequireExt<&Extensions::compressedTexturePVRTCsRGB>,    AlwaysSupported, NeverSupported,      NeverSupported);
-    AddCompressedFormat(&map, GL_COMPRESSED_SRGB_ALPHA_PVRTC_4BPPV1_EXT,     4,  4,  1,  64, 4,  true, RequireExt<&Extensions::compressedTexturePVRTCsRGB>,    AlwaysSupported, NeverSupported,      NeverSupported);
-=======
-    //                       | Internal format                       | W | H | D | BS |CC| SRGB | Texture supported                                 | Filterable     | Texture attachment | Renderbuffer  | Blend
-    AddCompressedFormat(&map, GL_COMPRESSED_RGB_PVRTC_4BPPV1_IMG,      1,  1,  1,   1, 3, false, RequireExt<&Extensions::compressedTexturePVRTC>,    AlwaysSupported, NeverSupported,      NeverSupported, NeverSupported);
-    AddCompressedFormat(&map, GL_COMPRESSED_RGB_PVRTC_2BPPV1_IMG,      1,  1,  1,   1, 3, false, RequireExt<&Extensions::compressedTexturePVRTC>,    AlwaysSupported, NeverSupported,      NeverSupported, NeverSupported);
-    AddCompressedFormat(&map, GL_COMPRESSED_RGBA_PVRTC_4BPPV1_IMG,     1,  1,  1,   1, 4, false, RequireExt<&Extensions::compressedTexturePVRTC>,    AlwaysSupported, NeverSupported,      NeverSupported, NeverSupported);
-    AddCompressedFormat(&map, GL_COMPRESSED_RGBA_PVRTC_2BPPV1_IMG,     1,  1,  1,   1, 4, false, RequireExt<&Extensions::compressedTexturePVRTC>,    AlwaysSupported, NeverSupported,      NeverSupported, NeverSupported);
-
-    // From GL_EXT_pvrtc_sRGB
-    //                       | Internal format                             | W | H | D | BS |CC| SRGB | Texture supported                                     | Filterable     | Texture attachment | Renderbuffer  | Blend
-    AddCompressedFormat(&map, GL_COMPRESSED_SRGB_PVRTC_2BPPV1_EXT,           1,  1,  1,   1, 3,  true, RequireExt<&Extensions::compressedTexturePVRTCsRGB>,    AlwaysSupported, NeverSupported,      NeverSupported, NeverSupported);
-    AddCompressedFormat(&map, GL_COMPRESSED_SRGB_PVRTC_4BPPV1_EXT,           1,  1,  1,   1, 3,  true, RequireExt<&Extensions::compressedTexturePVRTCsRGB>,    AlwaysSupported, NeverSupported,      NeverSupported, NeverSupported);
-    AddCompressedFormat(&map, GL_COMPRESSED_SRGB_ALPHA_PVRTC_2BPPV1_EXT,     1,  1,  1,   1, 4,  true, RequireExt<&Extensions::compressedTexturePVRTCsRGB>,    AlwaysSupported, NeverSupported,      NeverSupported, NeverSupported);
-    AddCompressedFormat(&map, GL_COMPRESSED_SRGB_ALPHA_PVRTC_4BPPV1_EXT,     1,  1,  1,   1, 4,  true, RequireExt<&Extensions::compressedTexturePVRTCsRGB>,    AlwaysSupported, NeverSupported,      NeverSupported, NeverSupported);
->>>>>>> 21c5af31
+    //                       | Internal format                             | W | H | D | BS |CC| SRGB | Texture supported                                     | Filterable     | Texture attachment | Renderbuffer | Blend
+    AddCompressedFormat(&map, GL_COMPRESSED_SRGB_PVRTC_2BPPV1_EXT,           8,  4,  1,  64, 3,  true, RequireExt<&Extensions::compressedTexturePVRTCsRGB>,    AlwaysSupported, NeverSupported,      NeverSupported, NeverSupported);
+    AddCompressedFormat(&map, GL_COMPRESSED_SRGB_PVRTC_4BPPV1_EXT,           4,  4,  1,  64, 3,  true, RequireExt<&Extensions::compressedTexturePVRTCsRGB>,    AlwaysSupported, NeverSupported,      NeverSupported, NeverSupported);
+    AddCompressedFormat(&map, GL_COMPRESSED_SRGB_ALPHA_PVRTC_2BPPV1_EXT,     8,  4,  1,  64, 4,  true, RequireExt<&Extensions::compressedTexturePVRTCsRGB>,    AlwaysSupported, NeverSupported,      NeverSupported, NeverSupported);
+    AddCompressedFormat(&map, GL_COMPRESSED_SRGB_ALPHA_PVRTC_4BPPV1_EXT,     4,  4,  1,  64, 4,  true, RequireExt<&Extensions::compressedTexturePVRTCsRGB>,    AlwaysSupported, NeverSupported,      NeverSupported, NeverSupported);
 
     // For STENCIL_INDEX8 we chose a normalized component type for the following reasons:
     // - Multisampled buffer are disallowed for non-normalized integer component types and we want to support it for STENCIL_INDEX8
@@ -1022,28 +1007,6 @@
     AddRGBAFormat(&map, GL_SR8_EXT,          true,  8,  0,  0,  0, 0, GL_RED,  GL_UNSIGNED_BYTE,  GL_UNSIGNED_NORMALIZED, true,  RequireExt<&Extensions::sRGBR8EXT>,     AlwaysSupported, NeverSupported,                         NeverSupported,                         NeverSupported);
 
     // Unsized formats
-<<<<<<< HEAD
-    //                 | Internal format  |sized | R | G | B | A |S | Format           | Type                          | Component type        | SRGB | Texture supported                               | Filterable     | Texture attachment                            | Renderbuffer |
-    AddRGBAFormat(&map, GL_RED,            false,  8,  0,  0,  0, 0, GL_RED,            GL_UNSIGNED_BYTE,               GL_UNSIGNED_NORMALIZED, false, RequireExt<&Extensions::textureRG>,               AlwaysSupported, RequireExt<&Extensions::textureRG>,             NeverSupported);
-    AddRGBAFormat(&map, GL_RED,            false,  8,  0,  0,  0, 0, GL_RED,            GL_BYTE,                        GL_SIGNED_NORMALIZED,   false, NeverSupported,                                   NeverSupported,  NeverSupported,                                 NeverSupported);
-    AddRGBAFormat(&map, GL_RG,             false,  8,  8,  0,  0, 0, GL_RG,             GL_UNSIGNED_BYTE,               GL_UNSIGNED_NORMALIZED, false, RequireExt<&Extensions::textureRG>,               AlwaysSupported, RequireExt<&Extensions::textureRG>,             NeverSupported);
-    AddRGBAFormat(&map, GL_RG,             false,  8,  8,  0,  0, 0, GL_RG,             GL_BYTE,                        GL_SIGNED_NORMALIZED,   false, NeverSupported,                                   NeverSupported,  NeverSupported,                                 NeverSupported);
-    AddRGBAFormat(&map, GL_RGB,            false,  8,  8,  8,  0, 0, GL_RGB,            GL_UNSIGNED_BYTE,               GL_UNSIGNED_NORMALIZED, false, AlwaysSupported,                                  AlwaysSupported, RequireES<2, 0>,                                NeverSupported);
-    AddRGBAFormat(&map, GL_RGB,            false,  5,  6,  5,  0, 0, GL_RGB,            GL_UNSIGNED_SHORT_5_6_5,        GL_UNSIGNED_NORMALIZED, false, AlwaysSupported,                                  AlwaysSupported, RequireES<2, 0>,                                NeverSupported);
-    AddRGBAFormat(&map, GL_RGB,            false,  8,  8,  8,  0, 0, GL_RGB,            GL_BYTE,                        GL_SIGNED_NORMALIZED,   false, NeverSupported,                                   NeverSupported,  NeverSupported,                                 NeverSupported);
-    AddRGBAFormat(&map, GL_RGB,            false, 10, 10, 10,  0, 0, GL_RGB,            GL_UNSIGNED_INT_2_10_10_10_REV, GL_UNSIGNED_NORMALIZED, false, RequireExt<&Extensions::textureFormat2101010REV>, AlwaysSupported, NeverSupported,                                 NeverSupported);
-    AddRGBAFormat(&map, GL_RGBA,           false,  4,  4,  4,  4, 0, GL_RGBA,           GL_UNSIGNED_SHORT_4_4_4_4,      GL_UNSIGNED_NORMALIZED, false, AlwaysSupported,                                  AlwaysSupported, RequireES<2, 0>,                                NeverSupported);
-    AddRGBAFormat(&map, GL_RGBA,           false,  5,  5,  5,  1, 0, GL_RGBA,           GL_UNSIGNED_SHORT_5_5_5_1,      GL_UNSIGNED_NORMALIZED, false, AlwaysSupported,                                  AlwaysSupported, RequireES<2, 0>,                                NeverSupported);
-    AddRGBAFormat(&map, GL_RGBA,           false,  8,  8,  8,  8, 0, GL_RGBA,           GL_UNSIGNED_BYTE,               GL_UNSIGNED_NORMALIZED, false, AlwaysSupported,                                  AlwaysSupported, RequireES<2, 0>,                                NeverSupported);
-    AddRGBAFormat(&map, GL_RGBA,           false, 10, 10, 10,  2, 0, GL_RGBA,           GL_UNSIGNED_INT_2_10_10_10_REV, GL_UNSIGNED_NORMALIZED, false, RequireExt<&Extensions::textureFormat2101010REV>, AlwaysSupported, NeverSupported,                                 NeverSupported);
-    AddRGBAFormat(&map, GL_RGBA,           false,  8,  8,  8,  8, 0, GL_RGBA,           GL_BYTE,                        GL_SIGNED_NORMALIZED,   false, NeverSupported,                                   NeverSupported,  NeverSupported,                                 NeverSupported);
-    AddRGBAFormat(&map, GL_SRGB,           false,  8,  8,  8,  0, 0, GL_SRGB,           GL_UNSIGNED_BYTE,               GL_UNSIGNED_NORMALIZED, true,  RequireExt<&Extensions::sRGB>,                    AlwaysSupported, NeverSupported,                                 NeverSupported);
-    AddRGBAFormat(&map, GL_SRGB_ALPHA_EXT, false,  8,  8,  8,  8, 0, GL_SRGB_ALPHA_EXT, GL_UNSIGNED_BYTE,               GL_UNSIGNED_NORMALIZED, true,  RequireExt<&Extensions::sRGB>,                    AlwaysSupported, RequireExt<&Extensions::sRGB>,                  NeverSupported);
-#if defined(ANGLE_PLATFORM_IOS) && !defined(ANGLE_PLATFORM_MACCATALYST)
-    AddRGBAFormat(&map, GL_BGRA_EXT,       false,  8,  8,  8,  8, 0, GL_BGRA_EXT,       GL_UNSIGNED_BYTE,               GL_UNSIGNED_NORMALIZED, false, RequireES<2, 0>,                                  AlwaysSupported, RequireES<2, 0>,                                NeverSupported);
-#else
-    AddRGBAFormat(&map, GL_BGRA_EXT,       false,  8,  8,  8,  8, 0, GL_BGRA_EXT,       GL_UNSIGNED_BYTE,               GL_UNSIGNED_NORMALIZED, false, RequireExt<&Extensions::textureFormatBGRA8888>,   AlwaysSupported, RequireExt<&Extensions::textureFormatBGRA8888>, NeverSupported);
-=======
     //                 | Internal format  |sized | R | G | B | A |S | Format           | Type                          | Component type        | SRGB | Texture supported                               | Filterable     | Texture attachment                            | Renderbuffer  | Blend
     AddRGBAFormat(&map, GL_RED,            false,  8,  0,  0,  0, 0, GL_RED,            GL_UNSIGNED_BYTE,               GL_UNSIGNED_NORMALIZED, false, RequireExt<&Extensions::textureRG>,               AlwaysSupported, RequireExt<&Extensions::textureRG>,             NeverSupported, NeverSupported);
     AddRGBAFormat(&map, GL_RED,            false,  8,  0,  0,  0, 0, GL_RED,            GL_BYTE,                        GL_SIGNED_NORMALIZED,   false, NeverSupported,                                   NeverSupported,  NeverSupported,                                 NeverSupported, NeverSupported);
@@ -1067,7 +1030,6 @@
     AddRGBAFormat(&map, GL_BGRA_EXT,       false,  8,  8,  8,  8, 0, GL_BGRA_EXT,       GL_UNSIGNED_BYTE,               GL_UNSIGNED_NORMALIZED, false, RequireES<2, 0>,                                  AlwaysSupported, RequireES<2, 0>,                                NeverSupported, NeverSupported);
 #else
     AddRGBAFormat(&map, GL_BGRA_EXT,       false,  8,  8,  8,  8, 0, GL_BGRA_EXT,       GL_UNSIGNED_BYTE,               GL_UNSIGNED_NORMALIZED, false, RequireExt<&Extensions::textureFormatBGRA8888>,   AlwaysSupported, RequireExt<&Extensions::textureFormatBGRA8888>, NeverSupported, NeverSupported);
->>>>>>> 21c5af31
 #endif
 
     // Unsized integer formats
