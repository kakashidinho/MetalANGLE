--- conflicted
+++ resolved
@@ -114,7 +114,6 @@
 #    endif  // defined(__GNUC__) || defined(__clang__)
 #endif      // !defined(ANGLE_LIKELY) || !defined(ANGLE_UNLIKELY)
 
-<<<<<<< HEAD
 #if defined(ANGLE_PLATFORM_APPLE)
 #    include <TargetConditionals.h>
 #    if TARGET_OS_OSX
@@ -130,14 +129,6 @@
 #        if TARGET_OS_MACCATALYST
 #            define ANGLE_PLATFORM_MACCATALYST
 #        endif
-=======
-#ifdef ANGLE_PLATFORM_APPLE
-#    include <TargetConditionals.h>
-#    if TARGET_OS_OSX
-#        define ANGLE_PLATFORM_MACOS 1
-#    elif TARGET_OS_IOS
-#        define ANGLE_PLATFORM_IOS 1
->>>>>>> 0bb42e09
 #    endif
 #endif
 
