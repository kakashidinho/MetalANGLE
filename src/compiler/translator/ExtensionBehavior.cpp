//
// Copyright 2017 The ANGLE Project Authors. All rights reserved.
// Use of this source code is governed by a BSD-style license that can be
// found in the LICENSE file.
//
// ExtensionBehavior.cpp: Extension name enumeration and data structures for storing extension
// behavior.

#include "compiler/translator/ExtensionBehavior.h"

#include "common/debug.h"

#include <string.h>

<<<<<<< HEAD
#define LIST_EXTENSIONS(OP)                      \
    OP(ARB_texture_rectangle)                    \
    OP(ANGLE_texture_multisample)                \
    OP(ARM_shader_framebuffer_fetch)             \
    OP(EXT_blend_func_extended)                  \
    OP(EXT_draw_buffers)                         \
    OP(EXT_frag_depth)                           \
    OP(EXT_geometry_shader)                      \
    OP(EXT_shader_framebuffer_fetch)             \
    OP(EXT_shader_texture_lod)                   \
    OP(EXT_YUV_target)                           \
    OP(NV_EGL_stream_consumer_external)          \
    OP(NV_shader_framebuffer_fetch)              \
    OP(OES_EGL_image_external)                   \
    OP(OES_EGL_image_external_essl3)             \
    OP(OES_standard_derivatives)                 \
    OP(OES_texture_storage_multisample_2d_array) \
    OP(OES_texture_3D)                           \
    OP(OVR_multiview)                            \
    OP(OVR_multiview2)                           \
    OP(ANGLE_multi_draw)                         \
    OP(ANGLE_base_vertex_base_instance)          \
=======
#define LIST_EXTENSIONS(OP)                         \
    OP(ARB_texture_rectangle)                       \
    OP(ANGLE_texture_multisample)                   \
    OP(ARM_shader_framebuffer_fetch)                \
    OP(EXT_blend_func_extended)                     \
    OP(EXT_draw_buffers)                            \
    OP(EXT_frag_depth)                              \
    OP(EXT_geometry_shader)                         \
    OP(EXT_gpu_shader5)                             \
    OP(EXT_shader_framebuffer_fetch)                \
    OP(EXT_shader_texture_lod)                      \
    OP(EXT_YUV_target)                              \
    OP(EXT_shader_non_constant_global_initializers) \
    OP(NV_shader_noperspective_interpolation)       \
    OP(NV_EGL_stream_consumer_external)             \
    OP(NV_shader_framebuffer_fetch)                 \
    OP(OES_EGL_image_external)                      \
    OP(OES_EGL_image_external_essl3)                \
    OP(OES_standard_derivatives)                    \
    OP(OES_texture_storage_multisample_2d_array)    \
    OP(OES_texture_3D)                              \
    OP(OVR_multiview)                               \
    OP(OVR_multiview2)                              \
    OP(ANGLE_multi_draw)                            \
    OP(ANGLE_base_vertex_base_instance)             \
    OP(WEBGL_video_texture)                         \
>>>>>>> 21c5af31
    OP(APPLE_clip_distance)

namespace sh
{

#define RETURN_EXTENSION_NAME_CASE(ext) \
    case TExtension::ext:               \
        return "GL_" #ext;

const char *GetExtensionNameString(TExtension extension)
{
    switch (extension)
    {
        LIST_EXTENSIONS(RETURN_EXTENSION_NAME_CASE)
        default:
            UNREACHABLE();
            return "";
    }
}

#define RETURN_EXTENSION_IF_NAME_MATCHES(ext)  \
    if (strcmp(extWithoutGLPrefix, #ext) == 0) \
    {                                          \
        return TExtension::ext;                \
    }

TExtension GetExtensionByName(const char *extension)
{
    // If first characters of the extension don't equal "GL_", early out.
    if (strncmp(extension, "GL_", 3) != 0)
    {
        return TExtension::UNDEFINED;
    }
    const char *extWithoutGLPrefix = extension + 3;

    LIST_EXTENSIONS(RETURN_EXTENSION_IF_NAME_MATCHES)

    return TExtension::UNDEFINED;
}

const char *GetBehaviorString(TBehavior b)
{
    switch (b)
    {
        case EBhRequire:
            return "require";
        case EBhEnable:
            return "enable";
        case EBhWarn:
            return "warn";
        case EBhDisable:
            return "disable";
        default:
            return nullptr;
    }
}

bool IsExtensionEnabled(const TExtensionBehavior &extBehavior, TExtension extension)
{
    ASSERT(extension != TExtension::UNDEFINED);
    auto iter = extBehavior.find(extension);
    return iter != extBehavior.end() &&
           (iter->second == EBhEnable || iter->second == EBhRequire || iter->second == EBhWarn);
}

}  // namespace sh<|MERGE_RESOLUTION|>--- conflicted
+++ resolved
@@ -12,30 +12,6 @@
 
 #include <string.h>
 
-<<<<<<< HEAD
-#define LIST_EXTENSIONS(OP)                      \
-    OP(ARB_texture_rectangle)                    \
-    OP(ANGLE_texture_multisample)                \
-    OP(ARM_shader_framebuffer_fetch)             \
-    OP(EXT_blend_func_extended)                  \
-    OP(EXT_draw_buffers)                         \
-    OP(EXT_frag_depth)                           \
-    OP(EXT_geometry_shader)                      \
-    OP(EXT_shader_framebuffer_fetch)             \
-    OP(EXT_shader_texture_lod)                   \
-    OP(EXT_YUV_target)                           \
-    OP(NV_EGL_stream_consumer_external)          \
-    OP(NV_shader_framebuffer_fetch)              \
-    OP(OES_EGL_image_external)                   \
-    OP(OES_EGL_image_external_essl3)             \
-    OP(OES_standard_derivatives)                 \
-    OP(OES_texture_storage_multisample_2d_array) \
-    OP(OES_texture_3D)                           \
-    OP(OVR_multiview)                            \
-    OP(OVR_multiview2)                           \
-    OP(ANGLE_multi_draw)                         \
-    OP(ANGLE_base_vertex_base_instance)          \
-=======
 #define LIST_EXTENSIONS(OP)                         \
     OP(ARB_texture_rectangle)                       \
     OP(ANGLE_texture_multisample)                   \
@@ -62,7 +38,6 @@
     OP(ANGLE_multi_draw)                            \
     OP(ANGLE_base_vertex_base_instance)             \
     OP(WEBGL_video_texture)                         \
->>>>>>> 21c5af31
     OP(APPLE_clip_distance)
 
 namespace sh
