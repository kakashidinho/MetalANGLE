//
// Copyright 2002 The ANGLE Project Authors. All rights reserved.
// Use of this source code is governed by a BSD-style license that can be
// found in the LICENSE file.
//

#ifndef COMPILER_TRANSLATOR_BASETYPES_H_
#define COMPILER_TRANSLATOR_BASETYPES_H_

#include <algorithm>
#include <array>

#include "GLSLANG/ShaderLang.h"
#include "common/debug.h"
#include "compiler/translator/ImmutableString.h"

namespace sh
{

//
// Precision qualifiers
//
enum TPrecision
{
    // These need to be kept sorted
    EbpUndefined,
    EbpLow,
    EbpMedium,
    EbpHigh,

    // end of list
    EbpLast
};

inline const char *getPrecisionString(TPrecision p)
{
    switch (p)
    {
        case EbpHigh:
            return "highp";
        case EbpMedium:
            return "mediump";
        case EbpLow:
            return "lowp";
        default:
            return "mediump";  // Safest fallback
    }
}

//
// Basic type.  Arrays, vectors, etc., are orthogonal to this.
//
enum TBasicType
{
    EbtVoid,
    EbtFloat,
    EbtDouble,
    EbtInt,
    EbtUInt,
    EbtBool,

    EbtAtomicCounter,
    EbtYuvCscStandardEXT,  // Only valid if EXT_YUV_target exists.

    EbtGuardSamplerBegin,  // non type: see implementation of IsSampler()
    EbtSampler2D = EbtGuardSamplerBegin,
    EbtSampler3D,
    EbtSamplerCube,
    EbtSampler2DArray,
    EbtSamplerExternalOES,       // Only valid if OES_EGL_image_external exists.
    EbtSamplerExternal2DY2YEXT,  // Only valid if GL_EXT_YUV_target exists.
    EbtSampler2DRect,            // Only valid if GL_ARB_texture_rectangle exists.
    EbtSampler2DMS,
    EbtSampler2DMSArray,
    EbtISampler2D,
    EbtISampler3D,
    EbtISamplerCube,
    EbtISampler2DArray,
    EbtISampler2DMS,
    EbtISampler2DMSArray,
    EbtUSampler2D,
    EbtUSampler3D,
    EbtUSamplerCube,
    EbtUSampler2DArray,
    EbtUSampler2DMS,
    EbtUSampler2DMSArray,
    EbtSampler2DShadow,
    EbtSamplerCubeShadow,
    EbtSampler2DArrayShadow,
    EbtSampler1D,  // Desktop GLSL sampler types
    EbtSampler1DArray,
    EbtSampler1DArrayShadow,
    EbtSamplerBuffer,
    EbtSamplerCubeArray,
    EbtSamplerCubeArrayShadow,
    EbtSampler1DShadow,
    EbtSampler2DRectShadow,
    EbtISampler1D,
    EbtISampler1DArray,
    EbtISampler2DRect,
    EbtISamplerBuffer,
    EbtISamplerCubeArray,
    EbtUSampler1D,
    EbtUSampler1DArray,
    EbtUSampler2DRect,
    EbtUSamplerBuffer,
    EbtUSamplerCubeArray,
    EbtSamplerVideoWEBGL,
    EbtGuardSamplerEnd = EbtSamplerVideoWEBGL,  // non type: see implementation of IsSampler()

    // images
    EbtGuardImageBegin,
    EbtImage2D = EbtGuardImageBegin,
    EbtIImage2D,
    EbtUImage2D,
    EbtImage3D,
    EbtIImage3D,
    EbtUImage3D,
    EbtImage2DArray,
    EbtIImage2DArray,
    EbtUImage2DArray,
    EbtImageCube,
    EbtIImageCube,
    EbtUImageCube,
    EbtImage1D,  // Desktop GLSL image types
    EbtIImage1D,
    EbtUImage1D,
    EbtImage1DArray,
    EbtIImage1DArray,
    EbtUImage1DArray,
    EbtImage2DMS,
    EbtIImage2DMS,
    EbtUImage2DMS,
    EbtImage2DMSArray,
    EbtIImage2DMSArray,
    EbtUImage2DMSArray,
    EbtImage2DRect,
    EbtIImage2DRect,
    EbtUImage2DRect,
    EbtImageCubeArray,
    EbtIImageCubeArray,
    EbtUImageCubeArray,
    EbtImageRect,
    EbtIImageRect,
    EbtUImageRect,
    EbtImageBuffer,
    EbtIImageBuffer,
    EbtUImageBuffer,
    EbtGuardImageEnd = EbtUImageBuffer,

    EbtSubpassInput,
    EbtISubpassInput,
    EbtUSubpassInput,
    EbtSubpassInputMS,
    EbtISubpassInputMS,
    EbtUSubpassInputMS,

    EbtLastSimpleType = EbtUSubpassInputMS,

    EbtStruct,
    EbtInterfaceBlock,

    // end of list
    EbtLast = EbtInterfaceBlock
};

class TBasicMangledName
{
  public:
    constexpr TBasicMangledName(TBasicType t) : mName{'\0', '\0'}
    {
        if (t > EbtLastSimpleType)
        {
            mName[0] = '{';
            mName[1] = '\0';
        }
        else if (t < 26)
        {
            mName[0] = '0';
            mName[1] = static_cast<char>('A' + t);
        }
        else if (t < 52)
        {
            mName[0] = '0';
            mName[1] = static_cast<char>('a' - 26 + t);
        }
        else if (t < 78)
        {
            mName[0] = '1';
            mName[1] = static_cast<char>('A' - 52 + t);
        }
        else if (t < 104)
        {
            mName[0] = '1';
            mName[1] = static_cast<char>('a' - 78 + t);
        }
    }

    constexpr char *getName() { return mName; }

    static constexpr int mangledNameSize = 2;

  private:
    char mName[mangledNameSize];
};

const char *getBasicString(TBasicType t);

inline bool IsSampler(TBasicType type)
{
    return type >= EbtGuardSamplerBegin && type <= EbtGuardSamplerEnd;
}

inline bool IsImage(TBasicType type)
{
    return type >= EbtGuardImageBegin && type <= EbtGuardImageEnd;
}

inline bool IsAtomicCounter(TBasicType type)
{
    return type == EbtAtomicCounter;
}

inline bool IsOpaqueType(TBasicType type)
{
    return IsSampler(type) || IsImage(type) || IsAtomicCounter(type);
}

inline bool IsIntegerSampler(TBasicType type)
{
    switch (type)
    {
        case EbtISampler2D:
        case EbtISampler3D:
        case EbtISamplerCube:
        case EbtISampler2DArray:
        case EbtISampler2DMS:
        case EbtISampler2DMSArray:
        case EbtUSampler2D:
        case EbtUSampler3D:
        case EbtUSamplerCube:
        case EbtUSampler2DArray:
        case EbtUSampler2DMS:
        case EbtUSampler2DMSArray:
        case EbtISampler1D:
        case EbtISampler1DArray:
        case EbtISampler2DRect:
        case EbtISamplerBuffer:
        case EbtISamplerCubeArray:
        case EbtUSampler1D:
        case EbtUSampler1DArray:
        case EbtUSampler2DRect:
        case EbtUSamplerBuffer:
        case EbtUSamplerCubeArray:
            return true;
        case EbtSampler2D:
        case EbtSampler3D:
        case EbtSamplerCube:
        case EbtSamplerExternalOES:
        case EbtSamplerExternal2DY2YEXT:
        case EbtSampler2DRect:
        case EbtSampler2DArray:
        case EbtSampler2DShadow:
        case EbtSamplerCubeShadow:
        case EbtSampler2DArrayShadow:
        case EbtSampler2DMS:
        case EbtSampler2DMSArray:
        case EbtSampler1D:
        case EbtSampler1DArray:
        case EbtSampler1DArrayShadow:
        case EbtSamplerBuffer:
        case EbtSamplerCubeArray:
        case EbtSamplerCubeArrayShadow:
        case EbtSampler1DShadow:
        case EbtSampler2DRectShadow:
        case EbtSamplerVideoWEBGL:
            return false;
        default:
            ASSERT(!IsSampler(type));
    }

    return false;
}

inline bool IsIntegerSamplerUnsigned(TBasicType type)
{
    switch (type)
    {
        case EbtISampler2D:
        case EbtISampler3D:
        case EbtISamplerCube:
        case EbtISampler2DArray:
        case EbtISampler2DMS:
        case EbtISampler2DMSArray:
        case EbtISampler1D:
        case EbtISampler1DArray:
        case EbtISampler2DRect:
        case EbtISamplerBuffer:
        case EbtISamplerCubeArray:
            return false;
        case EbtUSampler2D:
        case EbtUSampler3D:
        case EbtUSamplerCube:
        case EbtUSampler2DArray:
        case EbtUSampler2DMS:
        case EbtUSampler2DMSArray:
        case EbtUSampler1D:
        case EbtUSampler1DArray:
        case EbtUSampler2DRect:
        case EbtUSamplerBuffer:
        case EbtUSamplerCubeArray:
            return true;
        default:
            ASSERT(!IsIntegerSampler(type));
    }

    return false;
}

inline bool IsSampler2DMS(TBasicType type)
{
    switch (type)
    {
        case EbtSampler2DMS:
        case EbtISampler2DMS:
        case EbtUSampler2DMS:
            return true;
        default:
            return false;
    }
}

inline bool IsSampler2DMSArray(TBasicType type)
{
    switch (type)
    {
        case EbtSampler2DMSArray:
        case EbtISampler2DMSArray:
        case EbtUSampler2DMSArray:
            return true;
        default:
            return false;
    }
}

inline bool IsFloatImage(TBasicType type)
{
    switch (type)
    {
        case EbtImage1D:
        case EbtImage2D:
        case EbtImage3D:
        case EbtImage1DArray:
        case EbtImage2DArray:
        case EbtImageCube:
        case EbtImage2DMS:
        case EbtImage2DMSArray:
        case EbtImage2DRect:
        case EbtImageCubeArray:
        case EbtImageRect:
        case EbtImageBuffer:
            return true;
        default:
            break;
    }

    return false;
}

inline bool IsIntegerImage(TBasicType type)
{

    switch (type)
    {
        case EbtIImage1D:
        case EbtIImage2D:
        case EbtIImage3D:
        case EbtIImage1DArray:
        case EbtIImage2DArray:
        case EbtIImageCube:
        case EbtIImage2DMS:
        case EbtIImage2DMSArray:
        case EbtIImage2DRect:
        case EbtIImageCubeArray:
        case EbtIImageRect:
        case EbtIImageBuffer:
            return true;
        default:
            break;
    }

    return false;
}

inline bool IsUnsignedImage(TBasicType type)
{

    switch (type)
    {
        case EbtUImage1D:
        case EbtUImage2D:
        case EbtUImage3D:
        case EbtUImage1DArray:
        case EbtUImage2DArray:
        case EbtUImageCube:
        case EbtUImage2DMS:
        case EbtUImage2DMSArray:
        case EbtUImage2DRect:
        case EbtUImageCubeArray:
        case EbtUImageRect:
        case EbtUImageBuffer:
            return true;
        default:
            break;
    }

    return false;
}

// Samplers are divided into 4 disjoint categories: 2D, cube, 3D, and array.
// Array samplers are not 2D samplers.
inline bool IsSampler2D(TBasicType type)
{
    switch (type)
    {
        case EbtSampler2D:
        case EbtISampler2D:
        case EbtUSampler2D:
        case EbtSampler2DRect:
        case EbtISampler2DRect:
        case EbtUSampler2DRect:
        case EbtSampler2DRectShadow:
        case EbtSamplerExternalOES:
        case EbtSamplerExternal2DY2YEXT:
        case EbtSampler2DShadow:
        case EbtSampler2DMS:
        case EbtISampler2DMS:
        case EbtUSampler2DMS:
        case EbtSamplerVideoWEBGL:
            return true;
        case EbtSampler2DArray:
        case EbtISampler2DArray:
        case EbtUSampler2DArray:
        case EbtSampler2DMSArray:
        case EbtISampler2DMSArray:
        case EbtUSampler2DMSArray:
        case EbtSampler2DArrayShadow:
        case EbtSampler3D:
        case EbtISampler3D:
        case EbtUSampler3D:
        case EbtISamplerCube:
        case EbtUSamplerCube:
        case EbtSamplerCube:
        case EbtSamplerCubeShadow:
        case EbtSampler1D:
        case EbtSampler1DArray:
        case EbtSampler1DArrayShadow:
        case EbtSamplerBuffer:
        case EbtSamplerCubeArray:
        case EbtSamplerCubeArrayShadow:
        case EbtSampler1DShadow:
        case EbtISampler1D:
        case EbtISampler1DArray:
        case EbtISamplerBuffer:
        case EbtISamplerCubeArray:
        case EbtUSampler1D:
        case EbtUSampler1DArray:
        case EbtUSamplerBuffer:
        case EbtUSamplerCubeArray:
            return false;
        default:
            ASSERT(!IsSampler(type));
    }

    return false;
}

inline bool IsSamplerCube(TBasicType type)
{
    switch (type)
    {
        case EbtSamplerCube:
        case EbtISamplerCube:
        case EbtUSamplerCube:
        case EbtSamplerCubeShadow:
            return true;
        case EbtSampler2D:
        case EbtSampler3D:
        case EbtSamplerExternalOES:
        case EbtSamplerExternal2DY2YEXT:
        case EbtSampler2DRect:
        case EbtSampler2DArray:
        case EbtSampler2DMS:
        case EbtSampler2DMSArray:
        case EbtISampler2D:
        case EbtISampler3D:
        case EbtISampler2DArray:
        case EbtISampler2DMS:
        case EbtISampler2DMSArray:
        case EbtUSampler2D:
        case EbtUSampler3D:
        case EbtUSampler2DArray:
        case EbtUSampler2DMS:
        case EbtUSampler2DMSArray:
        case EbtSampler2DShadow:
        case EbtSampler2DArrayShadow:
        case EbtSampler1D:
        case EbtSampler1DArray:
        case EbtSampler1DArrayShadow:
        case EbtSamplerBuffer:
        case EbtSamplerCubeArray:
        case EbtSamplerCubeArrayShadow:
        case EbtSampler1DShadow:
        case EbtSampler2DRectShadow:
        case EbtISampler1D:
        case EbtISampler1DArray:
        case EbtISampler2DRect:
        case EbtISamplerBuffer:
        case EbtISamplerCubeArray:
        case EbtUSampler1D:
        case EbtUSampler1DArray:
        case EbtUSampler2DRect:
        case EbtUSamplerBuffer:
        case EbtUSamplerCubeArray:
        case EbtSamplerVideoWEBGL:
            return false;
        default:
            ASSERT(!IsSampler(type));
    }

    return false;
}

inline bool IsSampler3D(TBasicType type)
{
    switch (type)
    {
        case EbtSampler3D:
        case EbtISampler3D:
        case EbtUSampler3D:
            return true;
        case EbtSampler2D:
        case EbtSamplerCube:
        case EbtSamplerExternalOES:
        case EbtSamplerExternal2DY2YEXT:
        case EbtSampler2DRect:
        case EbtSampler2DArray:
        case EbtSampler2DMS:
        case EbtSampler2DMSArray:
        case EbtISampler2D:
        case EbtISamplerCube:
        case EbtISampler2DArray:
        case EbtISampler2DMS:
        case EbtISampler2DMSArray:
        case EbtUSampler2D:
        case EbtUSamplerCube:
        case EbtUSampler2DArray:
        case EbtUSampler2DMS:
        case EbtUSampler2DMSArray:
        case EbtSampler2DShadow:
        case EbtSamplerCubeShadow:
        case EbtSampler2DArrayShadow:
        case EbtSampler1D:
        case EbtSampler1DArray:
        case EbtSampler1DArrayShadow:
        case EbtSamplerBuffer:
        case EbtSamplerCubeArray:
        case EbtSamplerCubeArrayShadow:
        case EbtSampler1DShadow:
        case EbtSampler2DRectShadow:
        case EbtISampler1D:
        case EbtISampler1DArray:
        case EbtISampler2DRect:
        case EbtISamplerBuffer:
        case EbtISamplerCubeArray:
        case EbtUSampler1D:
        case EbtUSampler1DArray:
        case EbtUSampler2DRect:
        case EbtUSamplerBuffer:
        case EbtUSamplerCubeArray:
        case EbtSamplerVideoWEBGL:
            return false;
        default:
            ASSERT(!IsSampler(type));
    }

    return false;
}

inline bool IsSamplerArray(TBasicType type)
{
    switch (type)
    {
        case EbtSampler1DArray:
        case EbtISampler1DArray:
        case EbtUSampler1DArray:
        case EbtSampler1DArrayShadow:
        case EbtSampler2DArray:
        case EbtISampler2DArray:
        case EbtUSampler2DArray:
        case EbtSampler2DMSArray:
        case EbtISampler2DMSArray:
        case EbtUSampler2DMSArray:
        case EbtSampler2DArrayShadow:
        case EbtSamplerCubeArray:
        case EbtISamplerCubeArray:
        case EbtUSamplerCubeArray:
        case EbtSamplerCubeArrayShadow:
            return true;
        case EbtSampler2D:
        case EbtISampler2D:
        case EbtUSampler2D:
        case EbtSampler2DRect:
        case EbtSamplerExternalOES:
        case EbtSamplerExternal2DY2YEXT:
        case EbtSampler3D:
        case EbtISampler3D:
        case EbtUSampler3D:
        case EbtISamplerCube:
        case EbtUSamplerCube:
        case EbtSamplerCube:
        case EbtSampler2DShadow:
        case EbtSamplerCubeShadow:
        case EbtSampler2DMS:
        case EbtISampler2DMS:
        case EbtUSampler2DMS:
        case EbtSampler1D:
        case EbtSamplerBuffer:
        case EbtSampler1DShadow:
        case EbtSampler2DRectShadow:
        case EbtISampler1D:
        case EbtISampler2DRect:
        case EbtISamplerBuffer:
        case EbtUSampler1D:
        case EbtUSampler2DRect:
        case EbtUSamplerBuffer:
        case EbtSamplerVideoWEBGL:
            return false;
        default:
            ASSERT(!IsSampler(type));
    }

    return false;
}

inline bool IsShadowSampler(TBasicType type)
{
    switch (type)
    {
        case EbtSampler1DShadow:
        case EbtSampler2DShadow:
        case EbtSamplerCubeShadow:
        case EbtSampler1DArrayShadow:
        case EbtSampler2DArrayShadow:
        case EbtSamplerCubeArrayShadow:
        case EbtSampler2DRectShadow:
            return true;
        case EbtISampler2D:
        case EbtISampler3D:
        case EbtISamplerCube:
        case EbtISampler2DArray:
        case EbtISampler2DMS:
        case EbtISampler2DMSArray:
        case EbtUSampler2D:
        case EbtUSampler3D:
        case EbtUSamplerCube:
        case EbtUSampler2DArray:
        case EbtUSampler2DMS:
        case EbtUSampler2DMSArray:
        case EbtSampler2D:
        case EbtSampler3D:
        case EbtSamplerCube:
        case EbtSamplerExternalOES:
        case EbtSamplerExternal2DY2YEXT:
        case EbtSampler2DRect:
        case EbtSampler2DArray:
        case EbtSampler2DMS:
        case EbtSampler2DMSArray:
        case EbtSampler1D:
        case EbtSampler1DArray:
        case EbtSamplerBuffer:
        case EbtSamplerCubeArray:
        case EbtISampler1D:
        case EbtISampler1DArray:
        case EbtISampler2DRect:
        case EbtISamplerBuffer:
        case EbtISamplerCubeArray:
        case EbtUSampler1D:
        case EbtUSampler1DArray:
        case EbtUSampler2DRect:
        case EbtUSamplerBuffer:
        case EbtUSamplerCubeArray:
        case EbtSamplerVideoWEBGL:
            return false;
        default:
            ASSERT(!IsSampler(type));
    }

    return false;
}

inline bool IsImage2D(TBasicType type)
{
    switch (type)
    {
        case EbtImage2D:
        case EbtIImage2D:
        case EbtUImage2D:
        case EbtImage2DRect:
        case EbtIImage2DRect:
        case EbtUImage2DRect:
        case EbtImage2DMS:
        case EbtIImage2DMS:
        case EbtUImage2DMS:
            return true;
        case EbtImage3D:
        case EbtIImage3D:
        case EbtUImage3D:
        case EbtImage2DArray:
        case EbtIImage2DArray:
        case EbtUImage2DArray:
        case EbtImageCube:
        case EbtIImageCube:
        case EbtUImageCube:
        case EbtImage1D:
        case EbtIImage1D:
        case EbtUImage1D:
        case EbtImage1DArray:
        case EbtIImage1DArray:
        case EbtUImage1DArray:
        case EbtImage2DMSArray:
        case EbtIImage2DMSArray:
        case EbtUImage2DMSArray:
        case EbtImageCubeArray:
        case EbtIImageCubeArray:
        case EbtUImageCubeArray:
        case EbtImageRect:
        case EbtIImageRect:
        case EbtUImageRect:
        case EbtImageBuffer:
        case EbtIImageBuffer:
        case EbtUImageBuffer:
            return false;
        default:
            ASSERT(!IsImage(type));
    }

    return false;
}

inline bool IsImage3D(TBasicType type)
{
    switch (type)
    {
        case EbtImage3D:
        case EbtIImage3D:
        case EbtUImage3D:
            return true;
        case EbtImage2D:
        case EbtIImage2D:
        case EbtUImage2D:
        case EbtImage2DArray:
        case EbtIImage2DArray:
        case EbtUImage2DArray:
        case EbtImageCube:
        case EbtIImageCube:
        case EbtUImageCube:
        case EbtImage1D:
        case EbtIImage1D:
        case EbtUImage1D:
        case EbtImage1DArray:
        case EbtIImage1DArray:
        case EbtUImage1DArray:
        case EbtImage2DMS:
        case EbtIImage2DMS:
        case EbtUImage2DMS:
        case EbtImage2DMSArray:
        case EbtIImage2DMSArray:
        case EbtUImage2DMSArray:
        case EbtImage2DRect:
        case EbtIImage2DRect:
        case EbtUImage2DRect:
        case EbtImageCubeArray:
        case EbtIImageCubeArray:
        case EbtUImageCubeArray:
        case EbtImageRect:
        case EbtIImageRect:
        case EbtUImageRect:
        case EbtImageBuffer:
        case EbtIImageBuffer:
        case EbtUImageBuffer:
            return false;
        default:
            ASSERT(!IsImage(type));
    }

    return false;
}

inline bool IsImage2DArray(TBasicType type)
{
    switch (type)
    {
        case EbtImage2DArray:
        case EbtIImage2DArray:
        case EbtUImage2DArray:
        case EbtImage2DMSArray:
        case EbtIImage2DMSArray:
        case EbtUImage2DMSArray:
            return true;
        case EbtImage2D:
        case EbtIImage2D:
        case EbtUImage2D:
        case EbtImage3D:
        case EbtIImage3D:
        case EbtUImage3D:
        case EbtImageCube:
        case EbtIImageCube:
        case EbtUImageCube:
        case EbtImage1D:
        case EbtIImage1D:
        case EbtUImage1D:
        case EbtImage1DArray:
        case EbtIImage1DArray:
        case EbtUImage1DArray:
        case EbtImage2DMS:
        case EbtIImage2DMS:
        case EbtUImage2DMS:
        case EbtImage2DRect:
        case EbtIImage2DRect:
        case EbtUImage2DRect:
        case EbtImageCubeArray:
        case EbtIImageCubeArray:
        case EbtUImageCubeArray:
        case EbtImageRect:
        case EbtIImageRect:
        case EbtUImageRect:
        case EbtImageBuffer:
        case EbtIImageBuffer:
        case EbtUImageBuffer:
            return false;
        default:
            ASSERT(!IsImage(type));
    }

    return false;
}

inline bool IsImageCube(TBasicType type)
{
    switch (type)
    {
        case EbtImageCube:
        case EbtIImageCube:
        case EbtUImageCube:
            return true;
        case EbtImage2D:
        case EbtIImage2D:
        case EbtUImage2D:
        case EbtImage3D:
        case EbtIImage3D:
        case EbtUImage3D:
        case EbtImage2DArray:
        case EbtIImage2DArray:
        case EbtUImage2DArray:
        case EbtImage1D:
        case EbtIImage1D:
        case EbtUImage1D:
        case EbtImage1DArray:
        case EbtIImage1DArray:
        case EbtUImage1DArray:
        case EbtImage2DMS:
        case EbtIImage2DMS:
        case EbtUImage2DMS:
        case EbtImage2DMSArray:
        case EbtIImage2DMSArray:
        case EbtUImage2DMSArray:
        case EbtImage2DRect:
        case EbtIImage2DRect:
        case EbtUImage2DRect:
        case EbtImageCubeArray:
        case EbtIImageCubeArray:
        case EbtUImageCubeArray:
        case EbtImageRect:
        case EbtIImageRect:
        case EbtUImageRect:
        case EbtImageBuffer:
        case EbtIImageBuffer:
        case EbtUImageBuffer:
            return false;
        default:
            ASSERT(!IsImage(type));
    }

    return false;
}

inline bool IsInteger(TBasicType type)
{
    return type == EbtInt || type == EbtUInt;
}

inline bool SupportsPrecision(TBasicType type)
{
    return type == EbtFloat || type == EbtInt || type == EbtUInt || IsOpaqueType(type);
}

//
// Qualifiers and built-ins.  These are mainly used to see what can be read
// or written, and by the machine dependent translator to know which registers
// to allocate variables in.  Since built-ins tend to go to different registers
// than varying or uniform, it makes sense they are peers, not sub-classes.
//
enum TQualifier
{
    EvqTemporary,   // For temporaries (within a function), read/write
    EvqGlobal,      // For globals read/write
    EvqConst,       // User defined constants and non-output parameters in functions
    EvqAttribute,   // Readonly
    EvqVaryingIn,   // readonly, fragment shaders only
    EvqVaryingOut,  // vertex shaders only  read/write
    EvqUniform,     // Readonly, vertex and fragment
    EvqBuffer,      // read/write, vertex, fragment and compute shader

    EvqVertexIn,     // Vertex shader input
    EvqFragmentOut,  // Fragment shader output
    EvqVertexOut,    // Vertex shader output
    EvqFragmentIn,   // Fragment shader input

    // parameters
    EvqIn,
    EvqOut,
    EvqInOut,
    EvqConstReadOnly,

    // built-ins read by vertex shader
    EvqInstanceID,
    EvqVertexID,

    // built-ins written by vertex shader
    EvqPosition,
    EvqPointSize,

    EvqDrawID,  // ANGLE_multi_draw

    EvqBaseVertex,    // ANGLE_base_vertex_base_instance
    EvqBaseInstance,  // ANGLE_base_vertex_base_instance

    // built-ins read by fragment shader
    EvqFragCoord,
    EvqFrontFacing,
    EvqPointCoord,
    EvqHelperInvocation,

    // built-ins written by fragment shader
    EvqFragColor,
    EvqFragData,

    EvqFragDepth,     // gl_FragDepth for ESSL300.
    EvqFragDepthEXT,  // gl_FragDepthEXT for ESSL100, EXT_frag_depth.

    EvqSecondaryFragColorEXT,  // EXT_blend_func_extended
    EvqSecondaryFragDataEXT,   // EXT_blend_func_extended

    EvqViewIDOVR,      // OVR_multiview
    EvqViewportIndex,  // gl_ViewportIndex

    EvqClipDistance,  // APPLE_clip_distance/EXT_clip_cull_distance

    // built-ins written by the shader_framebuffer_fetch extension(s)
    EvqLastFragColor,
    EvqLastFragData,

    // GLSL ES 3.0 vertex output and fragment input
    EvqSmooth,         // Incomplete qualifier, smooth is the default
    EvqFlat,           // Incomplete qualifier
    EvqNoPerspective,  // Incomplete qualifier
    EvqCentroid,       // Incomplete qualifier
    EvqSmoothOut,
    EvqFlatOut,
    EvqNoPerspectiveOut,
    EvqCentroidOut,  // Implies smooth
    EvqSmoothIn,
    EvqFlatIn,
    EvqNoPerspectiveIn,
    EvqCentroidIn,  // Implies smooth

    // GLSL ES 3.1 compute shader special variables
    EvqShared,
    EvqComputeIn,
    EvqNumWorkGroups,
    EvqWorkGroupSize,
    EvqWorkGroupID,
    EvqLocalInvocationID,
    EvqGlobalInvocationID,
    EvqLocalInvocationIndex,

    // GLSL ES 3.1 memory qualifiers
    EvqReadOnly,
    EvqWriteOnly,
    EvqCoherent,
    EvqRestrict,
    EvqVolatile,

    // GLSL ES 3.1 extension EXT_geometry_shader qualifiers
    EvqGeometryIn,
    EvqGeometryOut,
    EvqPerVertexIn,    // gl_in
    EvqPrimitiveIDIn,  // gl_PrimitiveIDIn
    EvqInvocationID,   // gl_InvocationID
    EvqPrimitiveID,    // gl_PrimitiveID
    EvqLayer,          // gl_Layer

    // GLSL ES 3.1 extension EXT_gpu_shader5 qualifiers
    EvqPrecise,

    // end of list
    EvqLast
};

inline bool IsQualifierUnspecified(TQualifier qualifier)
{
    return (qualifier == EvqTemporary || qualifier == EvqGlobal);
}

inline bool IsStorageBuffer(TQualifier qualifier)
{
    return qualifier == EvqBuffer;
}

inline bool IsShaderIn(TQualifier qualifier)
{
    switch (qualifier)
    {
        case EvqVertexIn:
        case EvqGeometryIn:
        case EvqFragmentIn:
        case EvqAttribute:
        case EvqVaryingIn:
        case EvqSmoothIn:
        case EvqFlatIn:
        case EvqNoPerspectiveIn:
        case EvqCentroidIn:
            return true;
        default:
            return false;
    }
}

inline bool IsShaderOut(TQualifier qualifier)
{
    switch (qualifier)
    {
        case EvqVertexOut:
        case EvqGeometryOut:
        case EvqFragmentOut:
        case EvqVaryingOut:
        case EvqSmoothOut:
        case EvqFlatOut:
        case EvqNoPerspectiveOut:
        case EvqCentroidOut:
            return true;
        default:
            return false;
    }
}

enum TLayoutImageInternalFormat
{
    EiifUnspecified,
    EiifRGBA32F,
    EiifRGBA16F,
    EiifR32F,
    EiifRGBA32UI,
    EiifRGBA16UI,
    EiifRGBA8UI,
    EiifR32UI,
    EiifRGBA32I,
    EiifRGBA16I,
    EiifRGBA8I,
    EiifR32I,
    EiifRGBA8,
    EiifRGBA8_SNORM
};

enum TLayoutMatrixPacking
{
    EmpUnspecified,
    EmpRowMajor,
    EmpColumnMajor
};

enum TLayoutBlockStorage
{
    EbsUnspecified,
    EbsShared,
    EbsPacked,
    EbsStd140,
    EbsStd430
};

enum TYuvCscStandardEXT
{
    EycsUndefined,
    EycsItu601,
    EycsItu601FullRange,
    EycsItu709
};

enum TLayoutPrimitiveType
{
    EptUndefined,
    EptPoints,
    EptLines,
    EptLinesAdjacency,
    EptTriangles,
    EptTrianglesAdjacency,
    EptLineStrip,
    EptTriangleStrip
};

struct TLayoutQualifier
{
    // Must have a trivial default constructor since it is used in YYSTYPE.
    TLayoutQualifier() = default;

    constexpr static TLayoutQualifier Create() { return TLayoutQualifier(0); }

    bool isEmpty() const
    {
        return location == -1 && binding == -1 && offset == -1 && numViews == -1 && yuv == false &&
               earlyFragmentTests == false && matrixPacking == EmpUnspecified &&
               blockStorage == EbsUnspecified && !localSize.isAnyValueSet() &&
               imageInternalFormat == EiifUnspecified && primitiveType == EptUndefined &&
               invocations == 0 && maxVertices == -1 && index == -1;
    }

    bool isCombinationValid() const
    {
        bool workGroupSizeSpecified = localSize.isAnyValueSet();
        bool numViewsSet            = (numViews != -1);
        bool geometryShaderSpecified =
            (primitiveType != EptUndefined) || (invocations != 0) || (maxVertices != -1);
        bool otherLayoutQualifiersSpecified =
            (location != -1 || binding != -1 || index != -1 || matrixPacking != EmpUnspecified ||
             blockStorage != EbsUnspecified || imageInternalFormat != EiifUnspecified);

        // we can have either the work group size specified, or number of views,
        // or yuv layout qualifier, or early_fragment_tests layout qualifier, or the other layout
        // qualifiers.
        return (workGroupSizeSpecified ? 1 : 0) + (numViewsSet ? 1 : 0) + (yuv ? 1 : 0) +
                   (earlyFragmentTests ? 1 : 0) + (otherLayoutQualifiersSpecified ? 1 : 0) +
                   (geometryShaderSpecified ? 1 : 0) <=
               1;
    }

    bool isLocalSizeEqual(const WorkGroupSize &localSizeIn) const
    {
        return localSize.isWorkGroupSizeMatching(localSizeIn);
    }

    int location;
    unsigned int locationsSpecified;
    TLayoutMatrixPacking matrixPacking;
    TLayoutBlockStorage blockStorage;

    // Compute shader layout qualifiers.
    WorkGroupSize localSize;

    int binding;
    int offset;

    // Image format layout qualifier
    TLayoutImageInternalFormat imageInternalFormat;

    // OVR_multiview num_views.
    int numViews;

    // EXT_YUV_target yuv layout qualifier.
    bool yuv;

    // early_fragment_tests qualifier.
    bool earlyFragmentTests;

    // OES_geometry_shader layout qualifiers.
    TLayoutPrimitiveType primitiveType;
    int invocations;
    int maxVertices;

    // EXT_blend_func_extended fragment output layout qualifier
    int index;

  private:
    explicit constexpr TLayoutQualifier(int /*placeholder*/)
        : location(-1),
          locationsSpecified(0),
          matrixPacking(EmpUnspecified),
          blockStorage(EbsUnspecified),
          localSize(-1),
          binding(-1),
          offset(-1),
          imageInternalFormat(EiifUnspecified),
          numViews(-1),
          yuv(false),
          earlyFragmentTests(false),
          primitiveType(EptUndefined),
          invocations(0),
          maxVertices(-1),
          index(-1)
    {}
};

struct TMemoryQualifier
{
    // Must have a trivial default constructor since it is used in YYSTYPE.
    TMemoryQualifier() = default;

    bool isEmpty() const
    {
        return !readonly && !writeonly && !coherent && !restrictQualifier && !volatileQualifier;
    }

    constexpr static TMemoryQualifier Create() { return TMemoryQualifier(0); }

    // GLSL ES 3.10 Revision 4, 4.9 Memory Access Qualifiers
    // An image can be qualified as both readonly and writeonly. It still can be can be used with
    // imageSize().
    bool readonly;
    bool writeonly;
    bool coherent;

    // restrict and volatile are reserved keywords in C/C++
    bool restrictQualifier;
    bool volatileQualifier;

  private:
    explicit constexpr TMemoryQualifier(int /*placeholder*/)
        : readonly(false),
          writeonly(false),
          coherent(false),
          restrictQualifier(false),
          volatileQualifier(false)
    {}
};

inline const char *getWorkGroupSizeString(size_t dimension)
{
    switch (dimension)
    {
        case 0u:
            return "local_size_x";
        case 1u:
            return "local_size_y";
        case 2u:
            return "local_size_z";
        default:
            UNREACHABLE();
            return "dimension out of bounds";
    }
}

//
// This is just for debug and error message print out, carried along with the definitions above.
//
inline const char *getQualifierString(TQualifier q)
{
    // clang-format off
    switch(q)
    {
    case EvqTemporary:              return "Temporary";
    case EvqGlobal:                 return "Global";
    case EvqConst:                  return "const";
    case EvqAttribute:              return "attribute";
    case EvqVaryingIn:              return "varying";
    case EvqVaryingOut:             return "varying";
    case EvqUniform:                return "uniform";
    case EvqBuffer:                 return "buffer";
    case EvqVertexIn:               return "in";
    case EvqFragmentOut:            return "out";
    case EvqVertexOut:              return "out";
    case EvqFragmentIn:             return "in";
    case EvqIn:                     return "in";
    case EvqOut:                    return "out";
    case EvqInOut:                  return "inout";
    case EvqConstReadOnly:          return "const";
    case EvqInstanceID:             return "InstanceID";
    case EvqVertexID:               return "VertexID";
    case EvqPosition:               return "Position";
    case EvqPointSize:              return "PointSize";
    case EvqDrawID:                 return "DrawID";
    case EvqBaseVertex:             return "BaseVertex";
    case EvqBaseInstance:           return "BaseInstance";
    case EvqFragCoord:              return "FragCoord";
    case EvqFrontFacing:            return "FrontFacing";
    case EvqHelperInvocation:       return "HelperInvocation";
    case EvqPointCoord:             return "PointCoord";
    case EvqFragColor:              return "FragColor";
    case EvqFragData:               return "FragData";
    case EvqFragDepthEXT:           return "FragDepth";
    case EvqFragDepth:              return "FragDepth";
    case EvqSecondaryFragColorEXT:  return "SecondaryFragColorEXT";
    case EvqSecondaryFragDataEXT:   return "SecondaryFragDataEXT";
    case EvqViewIDOVR:              return "ViewIDOVR";
    case EvqViewportIndex:          return "ViewportIndex";
    case EvqLayer:                  return "Layer";
    case EvqLastFragColor:          return "LastFragColor";
    case EvqLastFragData:           return "LastFragData";
    case EvqSmoothOut:              return "smooth out";
    case EvqCentroidOut:            return "smooth centroid out";
    case EvqFlatOut:                return "flat out";
    case EvqNoPerspectiveOut:       return "noperspective out";
    case EvqSmoothIn:               return "smooth in";
    case EvqFlatIn:                 return "flat in";
    case EvqNoPerspectiveIn:        return "noperspective in";
    case EvqCentroidIn:             return "smooth centroid in";
    case EvqCentroid:               return "centroid";
    case EvqFlat:                   return "flat";
    case EvqNoPerspective:          return "noperspective";
    case EvqSmooth:                 return "smooth";
    case EvqShared:                 return "shared";
    case EvqComputeIn:              return "in";
    case EvqNumWorkGroups:          return "NumWorkGroups";
    case EvqWorkGroupSize:          return "WorkGroupSize";
    case EvqWorkGroupID:            return "WorkGroupID";
    case EvqLocalInvocationID:      return "LocalInvocationID";
    case EvqGlobalInvocationID:     return "GlobalInvocationID";
    case EvqLocalInvocationIndex:   return "LocalInvocationIndex";
    case EvqReadOnly:               return "readonly";
    case EvqWriteOnly:              return "writeonly";
    case EvqGeometryIn:             return "in";
    case EvqGeometryOut:            return "out";
    case EvqPerVertexIn:            return "gl_in";
<<<<<<< HEAD
=======
    case EvqPrecise:                return "precise";
>>>>>>> 21c5af31
    case EvqClipDistance:           return "ClipDistance";
    default: UNREACHABLE();         return "unknown qualifier";
    }
    // clang-format on
}

inline const char *getMatrixPackingString(TLayoutMatrixPacking mpq)
{
    switch (mpq)
    {
        case EmpUnspecified:
            return "mp_unspecified";
        case EmpRowMajor:
            return "row_major";
        case EmpColumnMajor:
            return "column_major";
        default:
            UNREACHABLE();
            return "unknown matrix packing";
    }
}

inline const char *getBlockStorageString(TLayoutBlockStorage bsq)
{
    switch (bsq)
    {
        case EbsUnspecified:
            return "bs_unspecified";
        case EbsShared:
            return "shared";
        case EbsPacked:
            return "packed";
        case EbsStd140:
            return "std140";
        case EbsStd430:
            return "std430";
        default:
            UNREACHABLE();
            return "unknown block storage";
    }
}

inline const char *getImageInternalFormatString(TLayoutImageInternalFormat iifq)
{
    switch (iifq)
    {
        case EiifRGBA32F:
            return "rgba32f";
        case EiifRGBA16F:
            return "rgba16f";
        case EiifR32F:
            return "r32f";
        case EiifRGBA32UI:
            return "rgba32ui";
        case EiifRGBA16UI:
            return "rgba16ui";
        case EiifRGBA8UI:
            return "rgba8ui";
        case EiifR32UI:
            return "r32ui";
        case EiifRGBA32I:
            return "rgba32i";
        case EiifRGBA16I:
            return "rgba16i";
        case EiifRGBA8I:
            return "rgba8i";
        case EiifR32I:
            return "r32i";
        case EiifRGBA8:
            return "rgba8";
        case EiifRGBA8_SNORM:
            return "rgba8_snorm";
        default:
            UNREACHABLE();
            return "unknown internal image format";
    }
}

inline TYuvCscStandardEXT getYuvCscStandardEXT(const ImmutableString &str)
{
    if (str == "itu_601")
        return EycsItu601;
    else if (str == "itu_601_full_range")
        return EycsItu601FullRange;
    else if (str == "itu_709")
        return EycsItu709;
    return EycsUndefined;
}

inline const char *getYuvCscStandardEXTString(TYuvCscStandardEXT ycsq)
{
    switch (ycsq)
    {
        case EycsItu601:
            return "itu_601";
        case EycsItu601FullRange:
            return "itu_601_full_range";
        case EycsItu709:
            return "itu_709";
        default:
            UNREACHABLE();
            return "unknown color space conversion standard";
    }
}

inline const char *getGeometryShaderPrimitiveTypeString(TLayoutPrimitiveType primitiveType)
{
    switch (primitiveType)
    {
        case EptPoints:
            return "points";
        case EptLines:
            return "lines";
        case EptTriangles:
            return "triangles";
        case EptLinesAdjacency:
            return "lines_adjacency";
        case EptTrianglesAdjacency:
            return "triangles_adjacency";
        case EptLineStrip:
            return "line_strip";
        case EptTriangleStrip:
            return "triangle_strip";
        default:
            UNREACHABLE();
            return "unknown geometry shader primitive type";
    }
}

}  // namespace sh

#endif  // COMPILER_TRANSLATOR_BASETYPES_H_<|MERGE_RESOLUTION|>--- conflicted
+++ resolved
@@ -1330,10 +1330,7 @@
     case EvqGeometryIn:             return "in";
     case EvqGeometryOut:            return "out";
     case EvqPerVertexIn:            return "gl_in";
-<<<<<<< HEAD
-=======
     case EvqPrecise:                return "precise";
->>>>>>> 21c5af31
     case EvqClipDistance:           return "ClipDistance";
     default: UNREACHABLE();         return "unknown qualifier";
     }
