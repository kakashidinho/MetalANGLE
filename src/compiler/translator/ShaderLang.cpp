//
// Copyright 2002 The ANGLE Project Authors. All rights reserved.
// Use of this source code is governed by a BSD-style license that can be
// found in the LICENSE file.
//

//
// Implement the top-level of interface to the compiler,
// as defined in ShaderLang.h
//

#include "GLSLANG/ShaderLang.h"

#include "compiler/translator/Compiler.h"
#include "compiler/translator/InitializeDll.h"
#include "compiler/translator/length_limits.h"
#ifdef ANGLE_ENABLE_HLSL
#    include "compiler/translator/TranslatorHLSL.h"
#endif  // ANGLE_ENABLE_HLSL
#include "angle_gl.h"
#include "compiler/translator/VariablePacker.h"

namespace sh
{

namespace
{

bool isInitialized = false;

//
// This is the platform independent interface between an OGL driver
// and the shading language compiler.
//

template <typename VarT>
const std::vector<VarT> *GetVariableList(const TCompiler *compiler);

template <>
const std::vector<InterfaceBlock> *GetVariableList(const TCompiler *compiler)
{
    return &compiler->getInterfaceBlocks();
}

TCompiler *GetCompilerFromHandle(ShHandle handle)
{
    if (!handle)
    {
        return nullptr;
    }

    TShHandleBase *base = static_cast<TShHandleBase *>(handle);
    return base->getAsCompiler();
}

template <typename VarT>
const std::vector<VarT> *GetShaderVariables(const ShHandle handle)
{
    TCompiler *compiler = GetCompilerFromHandle(handle);
    if (!compiler)
    {
        return nullptr;
    }

    return GetVariableList<VarT>(compiler);
}

#ifdef ANGLE_ENABLE_HLSL
TranslatorHLSL *GetTranslatorHLSLFromHandle(ShHandle handle)
{
    if (!handle)
        return nullptr;
    TShHandleBase *base = static_cast<TShHandleBase *>(handle);
    return base->getAsTranslatorHLSL();
}
#endif  // ANGLE_ENABLE_HLSL

GLenum GetGeometryShaderPrimitiveTypeEnum(sh::TLayoutPrimitiveType primitiveType)
{
    switch (primitiveType)
    {
        case EptPoints:
            return GL_POINTS;
        case EptLines:
            return GL_LINES;
        case EptLinesAdjacency:
            return GL_LINES_ADJACENCY_EXT;
        case EptTriangles:
            return GL_TRIANGLES;
        case EptTrianglesAdjacency:
            return GL_TRIANGLES_ADJACENCY_EXT;

        case EptLineStrip:
            return GL_LINE_STRIP;
        case EptTriangleStrip:
            return GL_TRIANGLE_STRIP;

        case EptUndefined:
        default:
            UNREACHABLE();
            return GL_INVALID_VALUE;
    }
}

}  // anonymous namespace

//
// Driver must call this first, once, before doing any other compiler operations.
// Subsequent calls to this function are no-op.
//
bool Initialize()
{
    if (!isInitialized)
    {
        isInitialized = InitProcess();
    }
    return isInitialized;
}

//
// Cleanup symbol tables
//
bool Finalize()
{
    if (isInitialized)
    {
        DetachProcess();
        isInitialized = false;
    }
    return true;
}

//
// Initialize built-in resources with minimum expected values.
//
void InitBuiltInResources(ShBuiltInResources *resources)
{
    // Make comparable.
    memset(resources, 0, sizeof(*resources));

    // Constants.
    resources->MaxVertexAttribs             = 8;
    resources->MaxVertexUniformVectors      = 128;
    resources->MaxVaryingVectors            = 8;
    resources->MaxVertexTextureImageUnits   = 0;
    resources->MaxCombinedTextureImageUnits = 8;
    resources->MaxTextureImageUnits         = 8;
    resources->MaxFragmentUniformVectors    = 16;
    resources->MaxDrawBuffers               = 1;

    // Extensions.
<<<<<<< HEAD
    resources->OES_standard_derivatives                 = 0;
    resources->OES_EGL_image_external                   = 0;
    resources->OES_EGL_image_external_essl3             = 0;
    resources->NV_EGL_stream_consumer_external          = 0;
    resources->ARB_texture_rectangle                    = 0;
    resources->EXT_blend_func_extended                  = 0;
    resources->EXT_draw_buffers                         = 0;
    resources->EXT_frag_depth                           = 0;
    resources->EXT_shader_texture_lod                   = 0;
    resources->WEBGL_debug_shader_precision             = 0;
    resources->EXT_shader_framebuffer_fetch             = 0;
    resources->NV_shader_framebuffer_fetch              = 0;
    resources->ARM_shader_framebuffer_fetch             = 0;
    resources->OVR_multiview                            = 0;
    resources->OVR_multiview2                           = 0;
    resources->EXT_YUV_target                           = 0;
    resources->EXT_geometry_shader                      = 0;
    resources->OES_texture_storage_multisample_2d_array = 0;
    resources->OES_texture_3D                           = 0;
    resources->ANGLE_texture_multisample                = 0;
    resources->ANGLE_multi_draw                         = 0;
    resources->ANGLE_base_vertex_base_instance          = 0;
    resources->APPLE_clip_distance                      = 0;
=======
    resources->OES_standard_derivatives                    = 0;
    resources->OES_EGL_image_external                      = 0;
    resources->OES_EGL_image_external_essl3                = 0;
    resources->NV_EGL_stream_consumer_external             = 0;
    resources->ARB_texture_rectangle                       = 0;
    resources->EXT_blend_func_extended                     = 0;
    resources->EXT_draw_buffers                            = 0;
    resources->EXT_frag_depth                              = 0;
    resources->EXT_shader_texture_lod                      = 0;
    resources->WEBGL_debug_shader_precision                = 0;
    resources->EXT_shader_framebuffer_fetch                = 0;
    resources->NV_shader_framebuffer_fetch                 = 0;
    resources->ARM_shader_framebuffer_fetch                = 0;
    resources->OVR_multiview                               = 0;
    resources->OVR_multiview2                              = 0;
    resources->EXT_YUV_target                              = 0;
    resources->EXT_geometry_shader                         = 0;
    resources->EXT_gpu_shader5                             = 0;
    resources->EXT_shader_non_constant_global_initializers = 0;
    resources->NV_shader_noperspective_interpolation       = 0;
    resources->OES_texture_storage_multisample_2d_array    = 0;
    resources->OES_texture_3D                              = 0;
    resources->ANGLE_texture_multisample                   = 0;
    resources->ANGLE_multi_draw                            = 0;
    resources->ANGLE_base_vertex_base_instance             = 0;
    resources->WEBGL_video_texture                         = 0;
    resources->APPLE_clip_distance                         = 0;
>>>>>>> 21c5af31

    resources->NV_draw_buffers = 0;

    resources->MaxClipDistances = 0;

    // Disable highp precision in fragment shader by default.
    resources->FragmentPrecisionHigh = 0;

    // GLSL ES 3.0 constants.
    resources->MaxVertexOutputVectors  = 16;
    resources->MaxFragmentInputVectors = 15;
    resources->MinProgramTexelOffset   = -8;
    resources->MaxProgramTexelOffset   = 7;

    // Extensions constants.
    resources->MaxDualSourceDrawBuffers = 0;

    resources->MaxViewsOVR = 4;

    // Disable name hashing by default.
    resources->HashFunction = nullptr;

    resources->ArrayIndexClampingStrategy = SH_CLAMP_WITH_CLAMP_INTRINSIC;

    resources->MaxExpressionComplexity = 256;
    resources->MaxCallStackDepth       = 256;
    resources->MaxFunctionParameters   = 1024;

    // ES 3.1 Revision 4, 7.2 Built-in Constants

    // ES 3.1, Revision 4, 8.13 Texture minification
    // "The value of MIN_PROGRAM_TEXTURE_GATHER_OFFSET must be less than or equal to the value of
    // MIN_PROGRAM_TEXEL_OFFSET. The value of MAX_PROGRAM_TEXTURE_GATHER_OFFSET must be greater than
    // or equal to the value of MAX_PROGRAM_TEXEL_OFFSET"
    resources->MinProgramTextureGatherOffset = -8;
    resources->MaxProgramTextureGatherOffset = 7;

    resources->MaxImageUnits            = 4;
    resources->MaxVertexImageUniforms   = 0;
    resources->MaxFragmentImageUniforms = 0;
    resources->MaxComputeImageUniforms  = 4;
    resources->MaxCombinedImageUniforms = 4;

    resources->MaxUniformLocations = 1024;

    resources->MaxCombinedShaderOutputResources = 4;

    resources->MaxComputeWorkGroupCount[0] = 65535;
    resources->MaxComputeWorkGroupCount[1] = 65535;
    resources->MaxComputeWorkGroupCount[2] = 65535;
    resources->MaxComputeWorkGroupSize[0]  = 128;
    resources->MaxComputeWorkGroupSize[1]  = 128;
    resources->MaxComputeWorkGroupSize[2]  = 64;
    resources->MaxComputeUniformComponents = 512;
    resources->MaxComputeTextureImageUnits = 16;

    resources->MaxComputeAtomicCounters       = 8;
    resources->MaxComputeAtomicCounterBuffers = 1;

    resources->MaxVertexAtomicCounters   = 0;
    resources->MaxFragmentAtomicCounters = 0;
    resources->MaxCombinedAtomicCounters = 8;
    resources->MaxAtomicCounterBindings  = 1;

    resources->MaxVertexAtomicCounterBuffers   = 0;
    resources->MaxFragmentAtomicCounterBuffers = 0;
    resources->MaxCombinedAtomicCounterBuffers = 1;
    resources->MaxAtomicCounterBufferSize      = 32;

    resources->MaxUniformBufferBindings       = 32;
    resources->MaxShaderStorageBufferBindings = 4;

    resources->MaxGeometryUniformComponents     = 1024;
    resources->MaxGeometryUniformBlocks         = 12;
    resources->MaxGeometryInputComponents       = 64;
    resources->MaxGeometryOutputComponents      = 64;
    resources->MaxGeometryOutputVertices        = 256;
    resources->MaxGeometryTotalOutputComponents = 1024;
    resources->MaxGeometryTextureImageUnits     = 16;
    resources->MaxGeometryAtomicCounterBuffers  = 0;
    resources->MaxGeometryAtomicCounters        = 0;
    resources->MaxGeometryShaderStorageBlocks   = 0;
    resources->MaxGeometryShaderInvocations     = 32;
    resources->MaxGeometryImageUniforms         = 0;

    resources->SubPixelBits = 8;
}

//
// Driver calls these to create and destroy compiler objects.
//
ShHandle ConstructCompiler(sh::GLenum type,
                           ShShaderSpec spec,
                           ShShaderOutput output,
                           const ShBuiltInResources *resources)
{
    TShHandleBase *base = static_cast<TShHandleBase *>(ConstructCompiler(type, spec, output));
    if (base == nullptr)
    {
        return 0;
    }

    TCompiler *compiler = base->getAsCompiler();
    if (compiler == nullptr)
    {
        return 0;
    }

    // Generate built-in symbol table.
    if (!compiler->Init(*resources))
    {
        Destruct(base);
        return 0;
    }

    return base;
}

void Destruct(ShHandle handle)
{
    if (handle == 0)
        return;

    TShHandleBase *base = static_cast<TShHandleBase *>(handle);

    if (base->getAsCompiler())
        DeleteCompiler(base->getAsCompiler());
}

const std::string &GetBuiltInResourcesString(const ShHandle handle)
{
    TCompiler *compiler = GetCompilerFromHandle(handle);
    ASSERT(compiler);
    return compiler->getBuiltInResourcesString();
}

//
// Do an actual compile on the given strings.  The result is left
// in the given compile object.
//
// Return:  The return value of ShCompile is really boolean, indicating
// success or failure.
//
bool Compile(const ShHandle handle,
             const char *const shaderStrings[],
             size_t numStrings,
             ShCompileOptions compileOptions)
{
    TCompiler *compiler = GetCompilerFromHandle(handle);
    ASSERT(compiler);

    return compiler->compile(shaderStrings, numStrings, compileOptions);
}

void ClearResults(const ShHandle handle)
{
    TCompiler *compiler = GetCompilerFromHandle(handle);
    ASSERT(compiler);
    compiler->clearResults();
}

int GetShaderVersion(const ShHandle handle)
{
    TCompiler *compiler = GetCompilerFromHandle(handle);
    ASSERT(compiler);
    return compiler->getShaderVersion();
}

ShShaderOutput GetShaderOutputType(const ShHandle handle)
{
    TCompiler *compiler = GetCompilerFromHandle(handle);
    ASSERT(compiler);
    return compiler->getOutputType();
}

//
// Return any compiler log of messages for the application.
//
const std::string &GetInfoLog(const ShHandle handle)
{
    TCompiler *compiler = GetCompilerFromHandle(handle);
    ASSERT(compiler);

    TInfoSink &infoSink = compiler->getInfoSink();
    return infoSink.info.str();
}

//
// Return any object code.
//
const std::string &GetObjectCode(const ShHandle handle)
{
    TCompiler *compiler = GetCompilerFromHandle(handle);
    ASSERT(compiler);

    TInfoSink &infoSink = compiler->getInfoSink();
    return infoSink.obj.str();
}

const std::map<std::string, std::string> *GetNameHashingMap(const ShHandle handle)
{
    TCompiler *compiler = GetCompilerFromHandle(handle);
    ASSERT(compiler);
    return &(compiler->getNameMap());
}

const std::vector<ShaderVariable> *GetUniforms(const ShHandle handle)
{
    TCompiler *compiler = GetCompilerFromHandle(handle);
    if (!compiler)
    {
        return nullptr;
    }
    return &compiler->getUniforms();
}

const std::vector<ShaderVariable> *GetInputVaryings(const ShHandle handle)
{
    TCompiler *compiler = GetCompilerFromHandle(handle);
    if (compiler == nullptr)
    {
        return nullptr;
    }
    return &compiler->getInputVaryings();
}

const std::vector<ShaderVariable> *GetOutputVaryings(const ShHandle handle)
{
    TCompiler *compiler = GetCompilerFromHandle(handle);
    if (compiler == nullptr)
    {
        return nullptr;
    }
    return &compiler->getOutputVaryings();
}

const std::vector<ShaderVariable> *GetVaryings(const ShHandle handle)
{
    TCompiler *compiler = GetCompilerFromHandle(handle);
    if (compiler == nullptr)
    {
        return nullptr;
    }

    switch (compiler->getShaderType())
    {
        case GL_VERTEX_SHADER:
            return &compiler->getOutputVaryings();
        case GL_FRAGMENT_SHADER:
            return &compiler->getInputVaryings();
        case GL_COMPUTE_SHADER:
            ASSERT(compiler->getOutputVaryings().empty() && compiler->getInputVaryings().empty());
            return &compiler->getOutputVaryings();
        // Since geometry shaders have both input and output varyings, we shouldn't call GetVaryings
        // on a geometry shader.
        default:
            return nullptr;
    }
}

const std::vector<ShaderVariable> *GetAttributes(const ShHandle handle)
{
    TCompiler *compiler = GetCompilerFromHandle(handle);
    if (!compiler)
    {
        return nullptr;
    }
    return &compiler->getAttributes();
}

const std::vector<ShaderVariable> *GetOutputVariables(const ShHandle handle)
{
    TCompiler *compiler = GetCompilerFromHandle(handle);
    if (!compiler)
    {
        return nullptr;
    }
    return &compiler->getOutputVariables();
}

const std::vector<InterfaceBlock> *GetInterfaceBlocks(const ShHandle handle)
{
    return GetShaderVariables<InterfaceBlock>(handle);
}

const std::vector<InterfaceBlock> *GetUniformBlocks(const ShHandle handle)
{
    ASSERT(handle);
    TShHandleBase *base = static_cast<TShHandleBase *>(handle);
    TCompiler *compiler = base->getAsCompiler();
    ASSERT(compiler);

    return &compiler->getUniformBlocks();
}

const std::vector<InterfaceBlock> *GetShaderStorageBlocks(const ShHandle handle)
{
    ASSERT(handle);
    TShHandleBase *base = static_cast<TShHandleBase *>(handle);
    TCompiler *compiler = base->getAsCompiler();
    ASSERT(compiler);

    return &compiler->getShaderStorageBlocks();
}

WorkGroupSize GetComputeShaderLocalGroupSize(const ShHandle handle)
{
    ASSERT(handle);

    TShHandleBase *base = static_cast<TShHandleBase *>(handle);
    TCompiler *compiler = base->getAsCompiler();
    ASSERT(compiler);

    return compiler->getComputeShaderLocalSize();
}

int GetVertexShaderNumViews(const ShHandle handle)
{
    ASSERT(handle);
    TShHandleBase *base = static_cast<TShHandleBase *>(handle);
    TCompiler *compiler = base->getAsCompiler();
    ASSERT(compiler);

    return compiler->getNumViews();
}

bool HasEarlyFragmentTestsOptimization(const ShHandle handle)
{
    TCompiler *compiler = GetCompilerFromHandle(handle);
    if (compiler == nullptr)
    {
        return false;
    }
    return compiler->isEarlyFragmentTestsOptimized();
}

bool CheckVariablesWithinPackingLimits(int maxVectors, const std::vector<ShaderVariable> &variables)
{
    return CheckVariablesInPackingLimits(maxVectors, variables);
}

bool GetShaderStorageBlockRegister(const ShHandle handle,
                                   const std::string &shaderStorageBlockName,
                                   unsigned int *indexOut)
{
#ifdef ANGLE_ENABLE_HLSL
    ASSERT(indexOut);

    TranslatorHLSL *translator = GetTranslatorHLSLFromHandle(handle);
    ASSERT(translator);

    if (!translator->hasShaderStorageBlock(shaderStorageBlockName))
    {
        return false;
    }

    *indexOut = translator->getShaderStorageBlockRegister(shaderStorageBlockName);
    return true;
#else
    return false;
#endif  // ANGLE_ENABLE_HLSL
}

bool GetUniformBlockRegister(const ShHandle handle,
                             const std::string &uniformBlockName,
                             unsigned int *indexOut)
{
#ifdef ANGLE_ENABLE_HLSL
    ASSERT(indexOut);

    TranslatorHLSL *translator = GetTranslatorHLSLFromHandle(handle);
    ASSERT(translator);

    if (!translator->hasUniformBlock(uniformBlockName))
    {
        return false;
    }

    *indexOut = translator->getUniformBlockRegister(uniformBlockName);
    return true;
#else
    return false;
#endif  // ANGLE_ENABLE_HLSL
}

bool ShouldUniformBlockUseStructuredBuffer(const ShHandle handle,
                                           const std::string &uniformBlockName)
{
#ifdef ANGLE_ENABLE_HLSL
    TranslatorHLSL *translator = GetTranslatorHLSLFromHandle(handle);
    ASSERT(translator);

    return translator->shouldUniformBlockUseStructuredBuffer(uniformBlockName);
#else
    return false;
#endif  // ANGLE_ENABLE_HLSL
}

const std::map<std::string, unsigned int> *GetUniformRegisterMap(const ShHandle handle)
{
#ifdef ANGLE_ENABLE_HLSL
    TranslatorHLSL *translator = GetTranslatorHLSLFromHandle(handle);
    ASSERT(translator);

    return translator->getUniformRegisterMap();
#else
    return nullptr;
#endif  // ANGLE_ENABLE_HLSL
}

unsigned int GetReadonlyImage2DRegisterIndex(const ShHandle handle)
{
#ifdef ANGLE_ENABLE_HLSL
    TranslatorHLSL *translator = GetTranslatorHLSLFromHandle(handle);
    ASSERT(translator);

    return translator->getReadonlyImage2DRegisterIndex();
#else
    return 0;
#endif  // ANGLE_ENABLE_HLSL
}

unsigned int GetImage2DRegisterIndex(const ShHandle handle)
{
#ifdef ANGLE_ENABLE_HLSL
    TranslatorHLSL *translator = GetTranslatorHLSLFromHandle(handle);
    ASSERT(translator);

    return translator->getImage2DRegisterIndex();
#else
    return 0;
#endif  // ANGLE_ENABLE_HLSL
}

const std::set<std::string> *GetUsedImage2DFunctionNames(const ShHandle handle)
{
#ifdef ANGLE_ENABLE_HLSL
    TranslatorHLSL *translator = GetTranslatorHLSLFromHandle(handle);
    ASSERT(translator);

    return translator->getUsedImage2DFunctionNames();
#else
    return nullptr;
#endif  // ANGLE_ENABLE_HLSL
}

bool HasValidGeometryShaderInputPrimitiveType(const ShHandle handle)
{
    ASSERT(handle);

    TShHandleBase *base = static_cast<TShHandleBase *>(handle);
    TCompiler *compiler = base->getAsCompiler();
    ASSERT(compiler);

    return compiler->getGeometryShaderInputPrimitiveType() != EptUndefined;
}

bool HasValidGeometryShaderOutputPrimitiveType(const ShHandle handle)
{
    ASSERT(handle);

    TShHandleBase *base = static_cast<TShHandleBase *>(handle);
    TCompiler *compiler = base->getAsCompiler();
    ASSERT(compiler);

    return compiler->getGeometryShaderOutputPrimitiveType() != EptUndefined;
}

bool HasValidGeometryShaderMaxVertices(const ShHandle handle)
{
    ASSERT(handle);

    TShHandleBase *base = static_cast<TShHandleBase *>(handle);
    TCompiler *compiler = base->getAsCompiler();
    ASSERT(compiler);

    return compiler->getGeometryShaderMaxVertices() >= 0;
}

GLenum GetGeometryShaderInputPrimitiveType(const ShHandle handle)
{
    ASSERT(handle);

    TShHandleBase *base = static_cast<TShHandleBase *>(handle);
    TCompiler *compiler = base->getAsCompiler();
    ASSERT(compiler);

    return GetGeometryShaderPrimitiveTypeEnum(compiler->getGeometryShaderInputPrimitiveType());
}

GLenum GetGeometryShaderOutputPrimitiveType(const ShHandle handle)
{
    ASSERT(handle);

    TShHandleBase *base = static_cast<TShHandleBase *>(handle);
    TCompiler *compiler = base->getAsCompiler();
    ASSERT(compiler);

    return GetGeometryShaderPrimitiveTypeEnum(compiler->getGeometryShaderOutputPrimitiveType());
}

int GetGeometryShaderInvocations(const ShHandle handle)
{
    ASSERT(handle);

    TShHandleBase *base = static_cast<TShHandleBase *>(handle);
    TCompiler *compiler = base->getAsCompiler();
    ASSERT(compiler);

    return compiler->getGeometryShaderInvocations();
}

int GetGeometryShaderMaxVertices(const ShHandle handle)
{
    ASSERT(handle);

    TShHandleBase *base = static_cast<TShHandleBase *>(handle);
    TCompiler *compiler = base->getAsCompiler();
    ASSERT(compiler);

    int maxVertices = compiler->getGeometryShaderMaxVertices();
    ASSERT(maxVertices >= 0);
    return maxVertices;
}

unsigned int GetShaderSharedMemorySize(const ShHandle handle)
{
    ASSERT(handle);

    TShHandleBase *base = static_cast<TShHandleBase *>(handle);
    TCompiler *compiler = base->getAsCompiler();
    ASSERT(compiler);

    unsigned int sharedMemorySize = compiler->getSharedMemorySize();
    return sharedMemorySize;
}

// Can't prefix with just _ because then we might introduce a double underscore, which is not safe
// in GLSL (ESSL 3.00.6 section 3.8: All identifiers containing a double underscore are reserved for
// use by the underlying implementation). u is short for user-defined.
const char kUserDefinedNamePrefix[] = "_u";

namespace vk
{
// Interface block name containing the aggregate default uniforms
const char kDefaultUniformsNameVS[]  = "defaultUniformsVS";
const char kDefaultUniformsNameTCS[] = "defaultUniformsTCS";
const char kDefaultUniformsNameTES[] = "defaultUniformsTES";
const char kDefaultUniformsNameGS[]  = "defaultUniformsGS";
const char kDefaultUniformsNameFS[]  = "defaultUniformsFS";
const char kDefaultUniformsNameCS[]  = "defaultUniformsCS";

// Interface block and variable names containing driver uniforms
const char kDriverUniformsBlockName[] = "ANGLEUniformBlock";
const char kDriverUniformsVarName[]   = "ANGLEUniforms";

// Interface block array name used for atomic counter emulation
const char kAtomicCountersBlockName[] = "ANGLEAtomicCounters";

const char kLineRasterEmulationPosition[] = "ANGLEPosition";

}  // namespace vk

}  // namespace sh<|MERGE_RESOLUTION|>--- conflicted
+++ resolved
@@ -149,31 +149,6 @@
     resources->MaxDrawBuffers               = 1;
 
     // Extensions.
-<<<<<<< HEAD
-    resources->OES_standard_derivatives                 = 0;
-    resources->OES_EGL_image_external                   = 0;
-    resources->OES_EGL_image_external_essl3             = 0;
-    resources->NV_EGL_stream_consumer_external          = 0;
-    resources->ARB_texture_rectangle                    = 0;
-    resources->EXT_blend_func_extended                  = 0;
-    resources->EXT_draw_buffers                         = 0;
-    resources->EXT_frag_depth                           = 0;
-    resources->EXT_shader_texture_lod                   = 0;
-    resources->WEBGL_debug_shader_precision             = 0;
-    resources->EXT_shader_framebuffer_fetch             = 0;
-    resources->NV_shader_framebuffer_fetch              = 0;
-    resources->ARM_shader_framebuffer_fetch             = 0;
-    resources->OVR_multiview                            = 0;
-    resources->OVR_multiview2                           = 0;
-    resources->EXT_YUV_target                           = 0;
-    resources->EXT_geometry_shader                      = 0;
-    resources->OES_texture_storage_multisample_2d_array = 0;
-    resources->OES_texture_3D                           = 0;
-    resources->ANGLE_texture_multisample                = 0;
-    resources->ANGLE_multi_draw                         = 0;
-    resources->ANGLE_base_vertex_base_instance          = 0;
-    resources->APPLE_clip_distance                      = 0;
-=======
     resources->OES_standard_derivatives                    = 0;
     resources->OES_EGL_image_external                      = 0;
     resources->OES_EGL_image_external_essl3                = 0;
@@ -201,7 +176,6 @@
     resources->ANGLE_base_vertex_base_instance             = 0;
     resources->WEBGL_video_texture                         = 0;
     resources->APPLE_clip_distance                         = 0;
->>>>>>> 21c5af31
 
     resources->NV_draw_buffers = 0;
 
