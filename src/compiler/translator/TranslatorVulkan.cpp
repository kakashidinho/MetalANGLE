//
// Copyright 2016 The ANGLE Project Authors. All rights reserved.
// Use of this source code is governed by a BSD-style license that can be
// found in the LICENSE file.
//
// TranslatorVulkan:
//   A GLSL-based translator that outputs shaders that fit GL_KHR_vulkan_glsl.
//   The shaders are then fed into glslang to spit out SPIR-V (libANGLE-side).
//   See: https://www.khronos.org/registry/vulkan/specs/misc/GL_KHR_vulkan_glsl.txt
//

#include "compiler/translator/TranslatorVulkan.h"

#include "angle_gl.h"
#include "common/utilities.h"
#include "compiler/translator/BuiltinsWorkaroundGLSL.h"
#include "compiler/translator/ImmutableStringBuilder.h"
#include "compiler/translator/OutputVulkanGLSL.h"
#include "compiler/translator/StaticType.h"
#include "compiler/translator/tree_ops/NameEmbeddedUniformStructs.h"
#include "compiler/translator/tree_ops/NameNamelessUniformBuffers.h"
#include "compiler/translator/tree_ops/RewriteAtomicCounters.h"
#include "compiler/translator/tree_ops/RewriteCubeMapSamplersAs2DArray.h"
#include "compiler/translator/tree_ops/RewriteDfdy.h"
#include "compiler/translator/tree_ops/RewriteRowMajorMatrices.h"
#include "compiler/translator/tree_ops/RewriteStructSamplers.h"
#include "compiler/translator/tree_util/BuiltIn.h"
#include "compiler/translator/tree_util/FindFunction.h"
#include "compiler/translator/tree_util/FindMain.h"
#include "compiler/translator/tree_util/IntermNode_util.h"
#include "compiler/translator/tree_util/ReplaceVariable.h"
#include "compiler/translator/tree_util/RunAtTheEndOfShader.h"
#include "compiler/translator/util.h"

namespace sh
{

namespace
{
// This traverses nodes, find the struct ones and add their declarations to the sink. It also
// removes the nodes from the tree as it processes them.
class DeclareStructTypesTraverser : public TIntermTraverser
{
  public:
    explicit DeclareStructTypesTraverser(TOutputVulkanGLSL *outputVulkanGLSL)
        : TIntermTraverser(true, false, false), mOutputVulkanGLSL(outputVulkanGLSL)
    {}

    bool visitDeclaration(Visit visit, TIntermDeclaration *node) override
    {
        ASSERT(visit == PreVisit);

        if (!mInGlobalScope)
        {
            return false;
        }

        const TIntermSequence &sequence = *(node->getSequence());
        TIntermTyped *declarator        = sequence.front()->getAsTyped();
        const TType &type               = declarator->getType();

        if (type.isStructSpecifier())
        {
            const TStructure *structure = type.getStruct();

            // Embedded structs should be parsed away by now.
            ASSERT(structure->symbolType() != SymbolType::Empty);
            mOutputVulkanGLSL->writeStructType(structure);

            TIntermSymbol *symbolNode = declarator->getAsSymbolNode();
            if (symbolNode && symbolNode->variable().symbolType() == SymbolType::Empty)
            {
                // Remove the struct specifier declaration from the tree so it isn't parsed again.
                TIntermSequence emptyReplacement;
                mMultiReplacements.emplace_back(getParentNode()->getAsBlock(), node,
                                                emptyReplacement);
            }
        }

        return false;
    }

  private:
    TOutputVulkanGLSL *mOutputVulkanGLSL;
};

class DeclareDefaultUniformsTraverser : public TIntermTraverser
{
  public:
    DeclareDefaultUniformsTraverser(TInfoSinkBase *sink,
                                    ShHashFunction64 hashFunction,
                                    NameMap *nameMap)
        : TIntermTraverser(true, true, true),
          mSink(sink),
          mHashFunction(hashFunction),
          mNameMap(nameMap),
          mInDefaultUniform(false)
    {}

    bool visitDeclaration(Visit visit, TIntermDeclaration *node) override
    {
        const TIntermSequence &sequence = *(node->getSequence());

        // TODO(jmadill): Compound declarations.
        ASSERT(sequence.size() == 1);

        TIntermTyped *variable = sequence.front()->getAsTyped();
        const TType &type      = variable->getType();
        bool isUniform         = type.getQualifier() == EvqUniform && !type.isInterfaceBlock() &&
                         !IsOpaqueType(type.getBasicType());

        if (visit == PreVisit)
        {
            if (isUniform)
            {
                (*mSink) << "    " << GetTypeName(type, mHashFunction, mNameMap) << " ";
                mInDefaultUniform = true;
            }
        }
        else if (visit == InVisit)
        {
            mInDefaultUniform = isUniform;
        }
        else if (visit == PostVisit)
        {
            if (isUniform)
            {
                (*mSink) << ";\n";

                // Remove the uniform declaration from the tree so it isn't parsed again.
                TIntermSequence emptyReplacement;
                mMultiReplacements.emplace_back(getParentNode()->getAsBlock(), node,
                                                emptyReplacement);
            }

            mInDefaultUniform = false;
        }
        return true;
    }

    void visitSymbol(TIntermSymbol *symbol) override
    {
        if (mInDefaultUniform)
        {
            const ImmutableString &name = symbol->variable().name();
            ASSERT(!name.beginsWith("gl_"));
            (*mSink) << HashName(&symbol->variable(), mHashFunction, mNameMap)
                     << ArrayString(symbol->getType());
        }
    }

  private:
    TInfoSinkBase *mSink;
    ShHashFunction64 mHashFunction;
    NameMap *mNameMap;
    bool mInDefaultUniform;
};

constexpr ImmutableString kFlippedPointCoordName    = ImmutableString("flippedPointCoord");
constexpr ImmutableString kFlippedFragCoordName     = ImmutableString("flippedFragCoord");
constexpr ImmutableString kEmulatedDepthRangeParams = ImmutableString("ANGLEDepthRangeParams");
constexpr ImmutableString kUniformsBlockName        = ImmutableString("ANGLEUniformBlock");
constexpr ImmutableString kUniformsVarName          = ImmutableString("ANGLEUniforms");

constexpr const char kViewport[]             = "viewport";
constexpr const char kHalfRenderAreaHeight[] = "halfRenderAreaHeight";
constexpr const char kViewportYScale[]       = "viewportYScale";
constexpr const char kNegViewportYScale[]    = "negViewportYScale";
constexpr const char kXfbActiveUnpaused[]    = "xfbActiveUnpaused";
constexpr const char kXfbBufferOffsets[]     = "xfbBufferOffsets";
constexpr const char kAcbBufferOffsets[]     = "acbBufferOffsets";
constexpr const char kDepthRange[]           = "depthRange";

constexpr size_t kNumGraphicsDriverUniforms                                                = 8;
constexpr std::array<const char *, kNumGraphicsDriverUniforms> kGraphicsDriverUniformNames = {
    {kViewport, kHalfRenderAreaHeight, kViewportYScale, kNegViewportYScale, kXfbActiveUnpaused,
     kXfbBufferOffsets, kAcbBufferOffsets, kDepthRange}};

constexpr size_t kNumComputeDriverUniforms                                               = 1;
constexpr std::array<const char *, kNumComputeDriverUniforms> kComputeDriverUniformNames = {
    {kAcbBufferOffsets}};

size_t FindFieldIndex(const TFieldList &fieldList, const char *fieldName)
{
    for (size_t fieldIndex = 0; fieldIndex < fieldList.size(); ++fieldIndex)
    {
        if (strcmp(fieldList[fieldIndex]->name().data(), fieldName) == 0)
        {
            return fieldIndex;
        }
    }
    UNREACHABLE();
    return 0;
}

TIntermBinary *CreateDriverUniformRef(const TVariable *driverUniforms, const char *fieldName)
{
    size_t fieldIndex =
        FindFieldIndex(driverUniforms->getType().getInterfaceBlock()->fields(), fieldName);

    TIntermSymbol *angleUniformsRef = new TIntermSymbol(driverUniforms);
    TConstantUnion *uniformIndex    = new TConstantUnion;
    uniformIndex->setIConst(static_cast<int>(fieldIndex));
    TIntermConstantUnion *indexRef =
        new TIntermConstantUnion(uniformIndex, *StaticType::GetBasic<EbtInt>());
    return new TIntermBinary(EOpIndexDirectInterfaceBlock, angleUniformsRef, indexRef);
}

// Replaces a builtin variable with a version that corrects the Y coordinate.
ANGLE_NO_DISCARD bool FlipBuiltinVariable(TCompiler *compiler,
                                          TIntermBlock *root,
                                          TIntermSequence *insertSequence,
                                          TIntermTyped *viewportYScale,
                                          TSymbolTable *symbolTable,
                                          const TVariable *builtin,
                                          const ImmutableString &flippedVariableName,
                                          TIntermTyped *pivot)
{
    // Create a symbol reference to 'builtin'.
    TIntermSymbol *builtinRef = new TIntermSymbol(builtin);

    // Create a swizzle to "builtin.y"
    TVector<int> swizzleOffsetY = {1};
    TIntermSwizzle *builtinY    = new TIntermSwizzle(builtinRef, swizzleOffsetY);

    // Create a symbol reference to our new variable that will hold the modified builtin.
    const TType *type = StaticType::GetForVec<EbtFloat>(
        EvqGlobal, static_cast<unsigned char>(builtin->getType().getNominalSize()));
    TVariable *replacementVar =
        new TVariable(symbolTable, flippedVariableName, type, SymbolType::AngleInternal);
    DeclareGlobalVariable(root, replacementVar);
    TIntermSymbol *flippedBuiltinRef = new TIntermSymbol(replacementVar);

    // Use this new variable instead of 'builtin' everywhere.
    if (!ReplaceVariable(compiler, root, builtin, replacementVar))
    {
        return false;
    }

    // Create the expression "(builtin.y - pivot) * viewportYScale + pivot
    TIntermBinary *removePivot = new TIntermBinary(EOpSub, builtinY, pivot);
    TIntermBinary *inverseY    = new TIntermBinary(EOpMul, removePivot, viewportYScale);
    TIntermBinary *plusPivot   = new TIntermBinary(EOpAdd, inverseY, pivot->deepCopy());

    // Create the corrected variable and copy the value of the original builtin.
    TIntermSequence *sequence = new TIntermSequence();
    sequence->push_back(builtinRef->deepCopy());
    TIntermAggregate *aggregate = TIntermAggregate::CreateConstructor(builtin->getType(), sequence);
    TIntermBinary *assignment   = new TIntermBinary(EOpInitialize, flippedBuiltinRef, aggregate);

    // Create an assignment to the replaced variable's y.
    TIntermSwizzle *correctedY = new TIntermSwizzle(flippedBuiltinRef->deepCopy(), swizzleOffsetY);
    TIntermBinary *assignToY   = new TIntermBinary(EOpAssign, correctedY, plusPivot);

    // Add this assigment at the beginning of the main function
    insertSequence->insert(insertSequence->begin(), assignToY);
    insertSequence->insert(insertSequence->begin(), assignment);

    return compiler->validateAST(root);
}

TIntermSequence *GetMainSequence(TIntermBlock *root)
{
    TIntermFunctionDefinition *main = FindMain(root);
    return main->getBody()->getSequence();
}

// Declares a new variable to replace gl_DepthRange, its values are fed from a driver uniform.
ANGLE_NO_DISCARD bool ReplaceGLDepthRangeWithDriverUniform(TCompiler *compiler,
                                                           TIntermBlock *root,
                                                           const TVariable *driverUniforms,
                                                           TSymbolTable *symbolTable)
{
    // Create a symbol reference to "gl_DepthRange"
    const TVariable *depthRangeVar = static_cast<const TVariable *>(
        symbolTable->findBuiltIn(ImmutableString("gl_DepthRange"), 0));

    // ANGLEUniforms.depthRange
    TIntermBinary *angleEmulatedDepthRangeRef = CreateDriverUniformRef(driverUniforms, kDepthRange);

    // Use this variable instead of gl_DepthRange everywhere.
    return ReplaceVariableWithTyped(compiler, root, depthRangeVar, angleEmulatedDepthRangeRef);
}

// This operation performs the viewport depth translation needed by Vulkan. In GL the viewport
// transformation is slightly different - see the GL 2.0 spec section "2.12.1 Controlling the
// Viewport". In Vulkan the corresponding spec section is currently "23.4. Coordinate
// Transformations".
// The equations reduce to an expression:
//
//     z_vk = 0.5 * (w_gl + z_gl)
//
// where z_vk is the depth output of a Vulkan vertex shader and z_gl is the same for GL.
ANGLE_NO_DISCARD bool AppendVertexShaderDepthCorrectionToMain(TCompiler *compiler,
                                                              TIntermBlock *root,
                                                              TSymbolTable *symbolTable)
{
    // Create a symbol reference to "gl_Position"
    const TVariable *position  = BuiltInVariable::gl_Position();
    TIntermSymbol *positionRef = new TIntermSymbol(position);

    // Create a swizzle to "gl_Position.z"
    TVector<int> swizzleOffsetZ = {2};
    TIntermSwizzle *positionZ   = new TIntermSwizzle(positionRef, swizzleOffsetZ);

    // Create a constant "0.5"
    TIntermConstantUnion *oneHalf = CreateFloatNode(0.5f);

    // Create a swizzle to "gl_Position.w"
    TVector<int> swizzleOffsetW = {3};
    TIntermSwizzle *positionW   = new TIntermSwizzle(positionRef->deepCopy(), swizzleOffsetW);

    // Create the expression "(gl_Position.z + gl_Position.w) * 0.5".
    TIntermBinary *zPlusW = new TIntermBinary(EOpAdd, positionZ->deepCopy(), positionW->deepCopy());
    TIntermBinary *halfZPlusW = new TIntermBinary(EOpMul, zPlusW, oneHalf->deepCopy());

    // Create the assignment "gl_Position.z = (gl_Position.z + gl_Position.w) * 0.5"
    TIntermTyped *positionZLHS = positionZ->deepCopy();
    TIntermBinary *assignment  = new TIntermBinary(TOperator::EOpAssign, positionZLHS, halfZPlusW);

    // Append the assignment as a statement at the end of the shader.
    return RunAtTheEndOfShader(compiler, root, assignment, symbolTable);
}

<<<<<<< HEAD
// This operation performs flipping the gl_Position.y using this expression:
// gl_Position.y = gl_Position.y * viewportScaleY
void AppendVertexShaderPositionYCorrectionToMain(TIntermBlock *root,
                                                 TSymbolTable *symbolTable,
                                                 const TVariable *driverUniforms)
{
    TIntermBinary *viewportYScale = CreateDriverUniformRef(driverUniforms, kViewportYScale);

    // Create a symbol reference to "gl_Position"
    const TVariable *position  = BuiltInVariable::gl_Position();
    TIntermSymbol *positionRef = new TIntermSymbol(position);

    // Create a swizzle to "gl_Position.y"
    TVector<int> swizzleOffsetY;
    swizzleOffsetY.push_back(1);
    TIntermSwizzle *positionY = new TIntermSwizzle(positionRef, swizzleOffsetY);

    // Create the expression "gl_Position.y * viewportScaleY"
    TIntermBinary *inverseY = new TIntermBinary(EOpMul, positionY->deepCopy(), viewportYScale);

    // Create the assignment "gl_Position.y = gl_Position.y * viewportScaleY
    TIntermTyped *positionYLHS = positionY->deepCopy();
    TIntermBinary *assignment  = new TIntermBinary(TOperator::EOpAssign, positionYLHS, inverseY);

    // Append the assignment as a statement at the end of the shader.
    RunAtTheEndOfShader(root, assignment, symbolTable);
}

void AppendVertexShaderTransformFeedbackOutputToMain(TIntermBlock *root, TSymbolTable *symbolTable)
=======
ANGLE_NO_DISCARD bool AppendVertexShaderTransformFeedbackOutputToMain(TCompiler *compiler,
                                                                      TIntermBlock *root,
                                                                      TSymbolTable *symbolTable)
>>>>>>> 44be08d2
{
    TVariable *xfbPlaceholder = new TVariable(symbolTable, ImmutableString("@@ XFB-OUT @@"),
                                              new TType(), SymbolType::AngleInternal);

    // Append the assignment as a statement at the end of the shader.
    return RunAtTheEndOfShader(compiler, root, new TIntermSymbol(xfbPlaceholder), symbolTable);
}

// The Add*DriverUniformsToShader operation adds an internal uniform block to a shader. The driver
// block is used to implement Vulkan-specific features and workarounds. Returns the driver uniforms
// variable.
//
// There are Graphics and Compute variations as they require different uniforms.
const TVariable *AddGraphicsDriverUniformsToShader(TIntermBlock *root, TSymbolTable *symbolTable)
{
    // Init the depth range type.
    TFieldList *depthRangeParamsFields = new TFieldList();
    depthRangeParamsFields->push_back(new TField(new TType(EbtFloat, EbpHigh, EvqGlobal, 1, 1),
                                                 ImmutableString("near"), TSourceLoc(),
                                                 SymbolType::AngleInternal));
    depthRangeParamsFields->push_back(new TField(new TType(EbtFloat, EbpHigh, EvqGlobal, 1, 1),
                                                 ImmutableString("far"), TSourceLoc(),
                                                 SymbolType::AngleInternal));
    depthRangeParamsFields->push_back(new TField(new TType(EbtFloat, EbpHigh, EvqGlobal, 1, 1),
                                                 ImmutableString("diff"), TSourceLoc(),
                                                 SymbolType::AngleInternal));
    depthRangeParamsFields->push_back(new TField(new TType(EbtFloat, EbpHigh, EvqGlobal, 1, 1),
                                                 ImmutableString("dummyPacker"), TSourceLoc(),
                                                 SymbolType::AngleInternal));
    TStructure *emulatedDepthRangeParams = new TStructure(
        symbolTable, kEmulatedDepthRangeParams, depthRangeParamsFields, SymbolType::AngleInternal);
    TType *emulatedDepthRangeType = new TType(emulatedDepthRangeParams, false);

    // Declare a global depth range variable.
    TVariable *depthRangeVar =
        new TVariable(symbolTable->nextUniqueId(), kEmptyImmutableString, SymbolType::Empty,
                      TExtension::UNDEFINED, emulatedDepthRangeType);

    DeclareGlobalVariable(root, depthRangeVar);

    // This field list mirrors the structure of GraphicsDriverUniforms in ContextVk.cpp.
    TFieldList *driverFieldList = new TFieldList;

    const std::array<TType *, kNumGraphicsDriverUniforms> kDriverUniformTypes = {{
        new TType(EbtFloat, 4),
        new TType(EbtFloat),
        new TType(EbtFloat),
        new TType(EbtFloat),
        new TType(EbtUInt),
        new TType(EbtInt, 4),
        new TType(EbtUInt, 4),
        emulatedDepthRangeType,
    }};

    for (size_t uniformIndex = 0; uniformIndex < kNumGraphicsDriverUniforms; ++uniformIndex)
    {
        TField *driverUniformField =
            new TField(kDriverUniformTypes[uniformIndex],
                       ImmutableString(kGraphicsDriverUniformNames[uniformIndex]), TSourceLoc(),
                       SymbolType::AngleInternal);
        driverFieldList->push_back(driverUniformField);
    }

    // Define a driver uniform block "ANGLEUniformBlock" with instance name "ANGLEUniforms".
    return DeclareInterfaceBlock(root, symbolTable, driverFieldList, EvqUniform,
                                 TMemoryQualifier::Create(), 0, kUniformsBlockName,
                                 kUniformsVarName);
}

const TVariable *AddComputeDriverUniformsToShader(TIntermBlock *root, TSymbolTable *symbolTable)
{
    // This field list mirrors the structure of ComputeDriverUniforms in ContextVk.cpp.
    TFieldList *driverFieldList = new TFieldList;

    const std::array<TType *, kNumComputeDriverUniforms> kDriverUniformTypes = {{
        new TType(EbtUInt, 4),
    }};

    for (size_t uniformIndex = 0; uniformIndex < kNumComputeDriverUniforms; ++uniformIndex)
    {
        TField *driverUniformField =
            new TField(kDriverUniformTypes[uniformIndex],
                       ImmutableString(kComputeDriverUniformNames[uniformIndex]), TSourceLoc(),
                       SymbolType::AngleInternal);
        driverFieldList->push_back(driverUniformField);
    }

    // Define a driver uniform block "ANGLEUniformBlock" with instance name "ANGLEUniforms".
    return DeclareInterfaceBlock(root, symbolTable, driverFieldList, EvqUniform,
                                 TMemoryQualifier::Create(), 0, kUniformsBlockName,
                                 kUniformsVarName);
}

TIntermPreprocessorDirective *GenerateLineRasterIfDef()
{
    return new TIntermPreprocessorDirective(
        PreprocessorDirective::Ifdef, ImmutableString("ANGLE_ENABLE_LINE_SEGMENT_RASTERIZATION"));
}

TIntermPreprocessorDirective *GenerateEndIf()
{
    return new TIntermPreprocessorDirective(PreprocessorDirective::Endif, kEmptyImmutableString);
}

TVariable *AddANGLEPositionVaryingDeclaration(TIntermBlock *root,
                                              TSymbolTable *symbolTable,
                                              TQualifier qualifier)
{
    TIntermSequence *insertSequence = new TIntermSequence;

    insertSequence->push_back(GenerateLineRasterIfDef());

    // Define a driver varying vec2 "ANGLEPosition".
    TType *varyingType               = new TType(EbtFloat, EbpMedium, qualifier, 4);
    TVariable *varyingVar            = new TVariable(symbolTable, ImmutableString("ANGLEPosition"),
                                          varyingType, SymbolType::AngleInternal);
    TIntermSymbol *varyingDeclarator = new TIntermSymbol(varyingVar);
    TIntermDeclaration *varyingDecl  = new TIntermDeclaration;
    varyingDecl->appendDeclarator(varyingDeclarator);
    insertSequence->push_back(varyingDecl);

    insertSequence->push_back(GenerateEndIf());

    // Insert the declarations before Main.
    size_t mainIndex = FindMainIndex(root);
    root->insertChildNodes(mainIndex, *insertSequence);

    return varyingVar;
}

void AddANGLEPositionVarying(TIntermBlock *root, TSymbolTable *symbolTable)
{
    TVariable *anglePosition = AddANGLEPositionVaryingDeclaration(root, symbolTable, EvqVaryingOut);

    // Create an assignment "ANGLEPosition = gl_Position".
    const TVariable *position = BuiltInVariable::gl_Position();
    TIntermSymbol *varyingRef = new TIntermSymbol(anglePosition);
    TIntermBinary *assignment =
        new TIntermBinary(EOpAssign, varyingRef, new TIntermSymbol(position));

    // Ensure the assignment runs at the end of the main() function.
    TIntermFunctionDefinition *main = FindMain(root);
    TIntermBlock *mainBody          = main->getBody();
    mainBody->appendStatement(GenerateLineRasterIfDef());
    mainBody->appendStatement(assignment);
    mainBody->appendStatement(GenerateEndIf());
}

ANGLE_NO_DISCARD bool InsertFragCoordCorrection(TCompiler *compiler,
                                                TIntermBlock *root,
                                                TIntermSequence *insertSequence,
                                                TSymbolTable *symbolTable,
                                                const TVariable *driverUniforms)
{
    TIntermBinary *viewportYScale = CreateDriverUniformRef(driverUniforms, kViewportYScale);
    TIntermBinary *pivot          = CreateDriverUniformRef(driverUniforms, kHalfRenderAreaHeight);
    return FlipBuiltinVariable(compiler, root, insertSequence, viewportYScale, symbolTable,
                               BuiltInVariable::gl_FragCoord(), kFlippedFragCoordName, pivot);
}

// This block adds OpenGL line segment rasterization emulation behind #ifdef guards.
// OpenGL's simple rasterization algorithm is a strict subset of the pixels generated by the Vulkan
// algorithm. Thus we can implement a shader patch that rejects pixels if they would not be
// generated by the OpenGL algorithm. OpenGL's algorithm is similar to Bresenham's line algorithm.
// It is implemented for each pixel by testing if the line segment crosses a small diamond inside
// the pixel. See the OpenGL ES 2.0 spec section "3.4.1 Basic Line Segment Rasterization". Also
// see the Vulkan spec section "24.6.1. Basic Line Segment Rasterization":
// https://khronos.org/registry/vulkan/specs/1.0/html/vkspec.html#primsrast-lines-basic
//
// Using trigonometric math and the fact that we know the size of the diamond we can derive a
// formula to test if the line segment crosses the pixel center. gl_FragCoord is used along with an
// internal position varying to determine the inputs to the formula.
//
// The implementation of the test code is similar to the following pseudocode:
//
// void main()
// {
//     vec2 b = (((position.xy / position.w) * 0.5) + 0.5) * gl_Viewport.zw + gl_Viewport.xy;
//     vec2 ba = abs(b - gl_FragCoord.xy);
//     vec2 ba2 = 2.0 * (ba * ba);
//     vec2 bp = ba2 + ba2.yx - ba;
//     if (bp.x > epsilon && bp.y > epsilon)
//         discard;
//     <otherwise run fragment shader main>
// }
ANGLE_NO_DISCARD bool AddLineSegmentRasterizationEmulation(TCompiler *compiler,
                                                           TInfoSinkBase &sink,
                                                           TIntermBlock *root,
                                                           TSymbolTable *symbolTable,
                                                           const TVariable *driverUniforms,
                                                           bool usesFragCoord)
{
    TVariable *anglePosition = AddANGLEPositionVaryingDeclaration(root, symbolTable, EvqVaryingIn);

    const TType *vec2Type = StaticType::GetBasic<EbtFloat, 2>();

    // Create a swizzle to "ANGLEUniforms.viewport.xy".
    TIntermBinary *viewportRef   = CreateDriverUniformRef(driverUniforms, kViewport);
    TVector<int> swizzleOffsetXY = {0, 1};
    TIntermSwizzle *viewportXY   = new TIntermSwizzle(viewportRef->deepCopy(), swizzleOffsetXY);

    // Create a swizzle to "ANGLEUniforms.viewport.zw".
    TVector<int> swizzleOffsetZW = {2, 3};
    TIntermSwizzle *viewportZW   = new TIntermSwizzle(viewportRef, swizzleOffsetZW);

    // ANGLEPosition.xy / ANGLEPosition.w
    TIntermSymbol *position     = new TIntermSymbol(anglePosition);
    TIntermSwizzle *positionXY  = new TIntermSwizzle(position, swizzleOffsetXY);
    TVector<int> swizzleOffsetW = {3};
    TIntermSwizzle *positionW   = new TIntermSwizzle(position->deepCopy(), swizzleOffsetW);
    TIntermBinary *positionNDC  = new TIntermBinary(EOpDiv, positionXY, positionW);

    // ANGLEPosition * 0.5
    TIntermConstantUnion *oneHalf = CreateFloatNode(0.5f);
    TIntermBinary *halfPosition   = new TIntermBinary(EOpVectorTimesScalar, positionNDC, oneHalf);

    // (ANGLEPosition * 0.5) + 0.5
    TIntermBinary *offsetHalfPosition =
        new TIntermBinary(EOpAdd, halfPosition, oneHalf->deepCopy());

    // ((ANGLEPosition * 0.5) + 0.5) * ANGLEUniforms.viewport.zw
    TIntermBinary *scaledPosition = new TIntermBinary(EOpMul, offsetHalfPosition, viewportZW);

    // ((ANGLEPosition * 0.5) + 0.5) * ANGLEUniforms.viewport + ANGLEUniforms.viewport.xy
    TIntermBinary *windowPosition = new TIntermBinary(EOpAdd, scaledPosition, viewportXY);

    // Assign to a temporary "b".
    TVariable *bTemp          = CreateTempVariable(symbolTable, vec2Type);
    TIntermDeclaration *bDecl = CreateTempInitDeclarationNode(bTemp, windowPosition);

    // gl_FragCoord.xy
    const TVariable *fragCoord  = BuiltInVariable::gl_FragCoord();
    TIntermSymbol *fragCoordRef = new TIntermSymbol(fragCoord);
    TIntermSwizzle *fragCoordXY = new TIntermSwizzle(fragCoordRef, swizzleOffsetXY);

    // b - gl_FragCoord.xy
    TIntermSymbol *bRef           = CreateTempSymbolNode(bTemp);
    TIntermBinary *differenceExpr = new TIntermBinary(EOpSub, bRef, fragCoordXY);

    // abs(b - gl_FragCoord.xy)
    TIntermUnary *baAbs = new TIntermUnary(EOpAbs, differenceExpr, nullptr);

    // Assign to a temporary "ba".
    TVariable *baTemp          = CreateTempVariable(symbolTable, vec2Type);
    TIntermDeclaration *baDecl = CreateTempInitDeclarationNode(baTemp, baAbs);
    TIntermSymbol *ba          = CreateTempSymbolNode(baTemp);

    // ba * ba
    TIntermBinary *baSq = new TIntermBinary(EOpMul, ba, ba->deepCopy());

    // 2.0 * ba * ba
    TIntermTyped *two      = CreateFloatNode(2.0f);
    TIntermBinary *twoBaSq = new TIntermBinary(EOpVectorTimesScalar, baSq, two);

    // Assign to a temporary "ba2".
    TVariable *ba2Temp          = CreateTempVariable(symbolTable, vec2Type);
    TIntermDeclaration *ba2Decl = CreateTempInitDeclarationNode(ba2Temp, twoBaSq);

    // Create a swizzle to "ba2.yx".
    TVector<int> swizzleOffsetYX = {1, 0};
    TIntermSymbol *ba2           = CreateTempSymbolNode(ba2Temp);
    TIntermSwizzle *ba2YX        = new TIntermSwizzle(ba2, swizzleOffsetYX);

    // ba2 + ba2.yx - ba
    TIntermBinary *ba2PlusBaYX2 = new TIntermBinary(EOpAdd, ba2->deepCopy(), ba2YX);
    TIntermBinary *bpInit       = new TIntermBinary(EOpSub, ba2PlusBaYX2, ba->deepCopy());

    // Assign to a temporary "bp".
    TVariable *bpTemp          = CreateTempVariable(symbolTable, vec2Type);
    TIntermDeclaration *bpDecl = CreateTempInitDeclarationNode(bpTemp, bpInit);
    TIntermSymbol *bp          = CreateTempSymbolNode(bpTemp);

    // Create a swizzle to "bp.x".
    TVector<int> swizzleOffsetX = {0};
    TIntermSwizzle *bpX         = new TIntermSwizzle(bp, swizzleOffsetX);

    // Using a small epsilon value ensures that we don't suffer from numerical instability when
    // lines are exactly vertical or horizontal.
    static constexpr float kEpisilon = 0.00001f;
    TIntermConstantUnion *epsilon    = CreateFloatNode(kEpisilon);

    // bp.x > epsilon
    TIntermBinary *checkX = new TIntermBinary(EOpGreaterThan, bpX, epsilon);

    // Create a swizzle to "bp.y".
    TVector<int> swizzleOffsetY = {1};
    TIntermSwizzle *bpY         = new TIntermSwizzle(bp->deepCopy(), swizzleOffsetY);

    // bp.y > epsilon
    TIntermBinary *checkY = new TIntermBinary(EOpGreaterThan, bpY, epsilon->deepCopy());

    // (bp.x > epsilon) && (bp.y > epsilon)
    TIntermBinary *checkXY = new TIntermBinary(EOpLogicalAnd, checkX, checkY);

    // discard
    TIntermBranch *discard     = new TIntermBranch(EOpKill, nullptr);
    TIntermBlock *discardBlock = new TIntermBlock;
    discardBlock->appendStatement(discard);

    // if ((bp.x > epsilon) && (bp.y > epsilon)) discard;
    TIntermIfElse *ifStatement = new TIntermIfElse(checkXY, discardBlock, nullptr);

    // Ensure the line raster code runs at the beginning of main().
    TIntermFunctionDefinition *main = FindMain(root);
    TIntermSequence *mainSequence   = main->getBody()->getSequence();
    ASSERT(mainSequence);

    std::array<TIntermNode *, 6> nodes = {
        {bDecl, baDecl, ba2Decl, bpDecl, ifStatement, GenerateEndIf()}};
    mainSequence->insert(mainSequence->begin(), nodes.begin(), nodes.end());

    // If the shader does not use frag coord, we should insert it inside the ifdef.
    if (!usesFragCoord)
    {
        if (!InsertFragCoordCorrection(compiler, root, mainSequence, symbolTable, driverUniforms))
        {
            return false;
        }
    }

    mainSequence->insert(mainSequence->begin(), GenerateLineRasterIfDef());

    return compiler->validateAST(root);
}

}  // anonymous namespace

TranslatorVulkan::TranslatorVulkan(sh::GLenum type, ShShaderSpec spec)
    : TranslatorVulkan(type, spec, false)
{}

TranslatorVulkan::TranslatorVulkan(sh::GLenum type, ShShaderSpec spec, bool scalePositionY)
    : TCompiler(type, spec, SH_GLSL_450_CORE_OUTPUT), mScalePositionY(scalePositionY)
{}

bool TranslatorVulkan::translate(TIntermBlock *root,
                                 ShCompileOptions compileOptions,
                                 PerformanceDiagnostics * /*perfDiagnostics*/)
{
    TInfoSinkBase &sink = getInfoSink().obj;
    TOutputVulkanGLSL outputGLSL(sink, getArrayIndexClampingStrategy(), getHashFunction(),
                                 getNameMap(), &getSymbolTable(), getShaderType(),
                                 getShaderVersion(), getOutputType(), compileOptions);

    if (getShaderType() == GL_VERTEX_SHADER)
    {
        if (!ShaderBuiltinsWorkaround(this, root, &getSymbolTable(), compileOptions))
        {
            return false;
        }
    }

    sink << "#version 450 core\n";

    // Write out default uniforms into a uniform block assigned to a specific set/binding.
    int defaultUniformCount           = 0;
    int aggregateTypesUsedForUniforms = 0;
    int atomicCounterCount            = 0;
    for (const auto &uniform : getUniforms())
    {
        if (!uniform.isBuiltIn() && uniform.staticUse && !gl::IsOpaqueType(uniform.type))
        {
            ++defaultUniformCount;
        }

        if (uniform.isStruct() || uniform.isArrayOfArrays())
        {
            ++aggregateTypesUsedForUniforms;
        }

        if (gl::IsAtomicCounterType(uniform.type))
        {
            ++atomicCounterCount;
        }
    }

    // TODO(lucferron): Refactor this function to do fewer tree traversals.
    // http://anglebug.com/2461
    if (aggregateTypesUsedForUniforms > 0)
    {
        if (!NameEmbeddedStructUniforms(this, root, &getSymbolTable()))
        {
            return false;
        }

        bool rewriteStructSamplersResult;
        int removedUniformsCount;

        if (compileOptions & SH_USE_OLD_REWRITE_STRUCT_SAMPLERS)
        {
            rewriteStructSamplersResult =
                RewriteStructSamplersOld(this, root, &getSymbolTable(), &removedUniformsCount);
        }
        else
        {
            rewriteStructSamplersResult =
                RewriteStructSamplers(this, root, &getSymbolTable(), &removedUniformsCount);
        }

        if (!rewriteStructSamplersResult)
        {
            return false;
        }
        defaultUniformCount -= removedUniformsCount;

        // We must declare the struct types before using them.
        DeclareStructTypesTraverser structTypesTraverser(&outputGLSL);
        root->traverse(&structTypesTraverser);
        if (!structTypesTraverser.updateTree(this, root))
        {
            return false;
        }
    }

    // Rewrite samplerCubes as sampler2DArrays.  This must be done after rewriting struct samplers
    // as it doesn't expect that.
    if (compileOptions & SH_EMULATE_SEAMFUL_CUBE_MAP_SAMPLING)
    {
        if (!RewriteCubeMapSamplersAs2DArray(this, root, &getSymbolTable(),
                                             getShaderType() == GL_FRAGMENT_SHADER))
        {
            return false;
        }
    }

    if (getShaderVersion() >= 300)
    {
        // Make sure every uniform buffer variable has a name.  The following transformation relies
        // on this.
        if (!NameNamelessUniformBuffers(this, root, &getSymbolTable()))
        {
            return false;
        }

        // In GLES3+, matrices can be declared row- or column-major.  Transform all to column-major
        // as interface block field layout qualifiers are not allowed.  This should be done after
        // samplers are taken out of structs (as structs could be rewritten), but before uniforms
        // are collected in a uniform buffer as they are handled especially.
        if (!RewriteRowMajorMatrices(this, root, &getSymbolTable()))
        {
            return false;
        }
    }

    if (defaultUniformCount > 0)
    {
        sink << "\n@@ LAYOUT-defaultUniforms(std140) @@ uniform defaultUniforms\n{\n";

        DeclareDefaultUniformsTraverser defaultTraverser(&sink, getHashFunction(), &getNameMap());
        root->traverse(&defaultTraverser);
        if (!defaultTraverser.updateTree(this, root))
        {
            return false;
        }

        sink << "};\n";
    }

    const TVariable *driverUniforms;
    if (getShaderType() == GL_COMPUTE_SHADER)
    {
        driverUniforms = AddComputeDriverUniformsToShader(root, &getSymbolTable());
    }
    else
    {
        driverUniforms = AddGraphicsDriverUniformsToShader(root, &getSymbolTable());
    }

    if (atomicCounterCount > 0)
    {
        // ANGLEUniforms.acbBufferOffsets
        const TIntermBinary *acbBufferOffsets =
            CreateDriverUniformRef(driverUniforms, kAcbBufferOffsets);

        if (!RewriteAtomicCounters(this, root, &getSymbolTable(), acbBufferOffsets))
        {
            return false;
        }
    }

    if (getShaderType() != GL_COMPUTE_SHADER)
    {
        if (!ReplaceGLDepthRangeWithDriverUniform(this, root, driverUniforms, &getSymbolTable()))
        {
            return false;
        }
    }

    // Declare gl_FragColor and glFragData as webgl_FragColor and webgl_FragData
    // if it's core profile shaders and they are used.
    if (getShaderType() == GL_FRAGMENT_SHADER)
    {
        bool usesPointCoord = false;
        bool usesFragCoord  = false;

        // Search for the gl_PointCoord usage, if its used, we need to flip the y coordinate.
        for (const ShaderVariable &inputVarying : mInputVaryings)
        {
            if (!inputVarying.isBuiltIn())
            {
                continue;
            }

            if (inputVarying.name == "gl_PointCoord")
            {
                usesPointCoord = true;
                break;
            }

            if (inputVarying.name == "gl_FragCoord")
            {
                usesFragCoord = true;
                break;
            }
        }

        if (!AddLineSegmentRasterizationEmulation(this, sink, root, &getSymbolTable(),
                                                  driverUniforms, usesFragCoord))
        {
            return false;
        }

        bool hasGLFragColor = false;
        bool hasGLFragData  = false;

        for (const ShaderVariable &outputVar : mOutputVariables)
        {
            if (outputVar.name == "gl_FragColor")
            {
                ASSERT(!hasGLFragColor);
                hasGLFragColor = true;
                continue;
            }
            else if (outputVar.name == "gl_FragData")
            {
                ASSERT(!hasGLFragData);
                hasGLFragData = true;
                continue;
            }
        }
        ASSERT(!(hasGLFragColor && hasGLFragData));
        if (hasGLFragColor)
        {
            sink << "layout(location = 0) out vec4 webgl_FragColor;\n";
        }
        if (hasGLFragData)
        {
            sink << "layout(location = 0) out vec4 webgl_FragData[gl_MaxDrawBuffers];\n";
        }

        if (usesPointCoord)
        {
            TIntermBinary *viewportYScale =
                CreateDriverUniformRef(driverUniforms, kNegViewportYScale);
            TIntermConstantUnion *pivot = CreateFloatNode(0.5f);
            if (!FlipBuiltinVariable(this, root, GetMainSequence(root), viewportYScale,
                                     &getSymbolTable(), BuiltInVariable::gl_PointCoord(),
                                     kFlippedPointCoordName, pivot))
            {
                return false;
            }
        }

        if (usesFragCoord)
        {
            if (!InsertFragCoordCorrection(this, root, GetMainSequence(root), &getSymbolTable(),
                                           driverUniforms))
            {
                return false;
            }
        }

        {
            TIntermBinary *viewportYScale = CreateDriverUniformRef(driverUniforms, kViewportYScale);
            if (!RewriteDfdy(this, root, getSymbolTable(), getShaderVersion(), viewportYScale))
            {
                return false;
            }
        }
    }
    else if (getShaderType() == GL_VERTEX_SHADER)
    {
        AddANGLEPositionVarying(root, &getSymbolTable());

        // Add a macro to declare transform feedback buffers.
        sink << "@@ XFB-DECL @@\n\n";

        // Append a macro for transform feedback substitution prior to modifying depth.
        if (!AppendVertexShaderTransformFeedbackOutputToMain(this, root, &getSymbolTable()))
        {
            return false;
        }

        // Append depth range translation to main.
<<<<<<< HEAD
        AppendVertexShaderDepthCorrectionToMain(root, &getSymbolTable());

        // Append gl_Position.y correction to main
        if (mScalePositionY)
            AppendVertexShaderPositionYCorrectionToMain(root, &getSymbolTable(), driverUniforms);
=======
        if (!AppendVertexShaderDepthCorrectionToMain(this, root, &getSymbolTable()))
        {
            return false;
        }
    }
    else if (getShaderType() == GL_GEOMETRY_SHADER)
    {
        AddANGLEPositionVarying(root, &getSymbolTable());

        WriteGeometryShaderLayoutQualifiers(
            sink, getGeometryShaderInputPrimitiveType(), getGeometryShaderInvocations(),
            getGeometryShaderOutputPrimitiveType(), getGeometryShaderMaxVertices());
    }
    else
    {
        ASSERT(getShaderType() == GL_COMPUTE_SHADER);
        EmitWorkGroupSizeGLSL(*this, sink);
    }

    if (!validateAST(root))
    {
        return false;
>>>>>>> 44be08d2
    }

    // Write translated shader.
    root->traverse(&outputGLSL);

    return true;
}

bool TranslatorVulkan::shouldFlattenPragmaStdglInvariantAll()
{
    // Not necessary.
    return false;
}

}  // namespace sh<|MERGE_RESOLUTION|>--- conflicted
+++ resolved
@@ -322,41 +322,9 @@
     return RunAtTheEndOfShader(compiler, root, assignment, symbolTable);
 }
 
-<<<<<<< HEAD
-// This operation performs flipping the gl_Position.y using this expression:
-// gl_Position.y = gl_Position.y * viewportScaleY
-void AppendVertexShaderPositionYCorrectionToMain(TIntermBlock *root,
-                                                 TSymbolTable *symbolTable,
-                                                 const TVariable *driverUniforms)
-{
-    TIntermBinary *viewportYScale = CreateDriverUniformRef(driverUniforms, kViewportYScale);
-
-    // Create a symbol reference to "gl_Position"
-    const TVariable *position  = BuiltInVariable::gl_Position();
-    TIntermSymbol *positionRef = new TIntermSymbol(position);
-
-    // Create a swizzle to "gl_Position.y"
-    TVector<int> swizzleOffsetY;
-    swizzleOffsetY.push_back(1);
-    TIntermSwizzle *positionY = new TIntermSwizzle(positionRef, swizzleOffsetY);
-
-    // Create the expression "gl_Position.y * viewportScaleY"
-    TIntermBinary *inverseY = new TIntermBinary(EOpMul, positionY->deepCopy(), viewportYScale);
-
-    // Create the assignment "gl_Position.y = gl_Position.y * viewportScaleY
-    TIntermTyped *positionYLHS = positionY->deepCopy();
-    TIntermBinary *assignment  = new TIntermBinary(TOperator::EOpAssign, positionYLHS, inverseY);
-
-    // Append the assignment as a statement at the end of the shader.
-    RunAtTheEndOfShader(root, assignment, symbolTable);
-}
-
-void AppendVertexShaderTransformFeedbackOutputToMain(TIntermBlock *root, TSymbolTable *symbolTable)
-=======
 ANGLE_NO_DISCARD bool AppendVertexShaderTransformFeedbackOutputToMain(TCompiler *compiler,
                                                                       TIntermBlock *root,
                                                                       TSymbolTable *symbolTable)
->>>>>>> 44be08d2
 {
     TVariable *xfbPlaceholder = new TVariable(symbolTable, ImmutableString("@@ XFB-OUT @@"),
                                               new TType(), SymbolType::AngleInternal);
@@ -685,11 +653,7 @@
 }  // anonymous namespace
 
 TranslatorVulkan::TranslatorVulkan(sh::GLenum type, ShShaderSpec spec)
-    : TranslatorVulkan(type, spec, false)
-{}
-
-TranslatorVulkan::TranslatorVulkan(sh::GLenum type, ShShaderSpec spec, bool scalePositionY)
-    : TCompiler(type, spec, SH_GLSL_450_CORE_OUTPUT), mScalePositionY(scalePositionY)
+    : TCompiler(type, spec, SH_GLSL_450_CORE_OUTPUT)
 {}
 
 bool TranslatorVulkan::translate(TIntermBlock *root,
@@ -951,13 +915,6 @@
         }
 
         // Append depth range translation to main.
-<<<<<<< HEAD
-        AppendVertexShaderDepthCorrectionToMain(root, &getSymbolTable());
-
-        // Append gl_Position.y correction to main
-        if (mScalePositionY)
-            AppendVertexShaderPositionYCorrectionToMain(root, &getSymbolTable(), driverUniforms);
-=======
         if (!AppendVertexShaderDepthCorrectionToMain(this, root, &getSymbolTable()))
         {
             return false;
@@ -980,7 +937,6 @@
     if (!validateAST(root))
     {
         return false;
->>>>>>> 44be08d2
     }
 
     // Write translated shader.
