--- conflicted
+++ resolved
@@ -183,14 +183,6 @@
 constexpr const char kXfbBufferOffsets[]     = "xfbBufferOffsets";
 constexpr const char kAcbBufferOffsets[]     = "acbBufferOffsets";
 constexpr const char kDepthRange[]           = "depthRange";
-<<<<<<< HEAD
-constexpr const char kClipDistancesEnabled[] = "clipDistancesEnabled";
-
-constexpr size_t kNumGraphicsDriverUniforms                                                = 9;
-constexpr std::array<const char *, kNumGraphicsDriverUniforms> kGraphicsDriverUniformNames = {
-    {kViewport, kHalfRenderAreaHeight, kViewportYScale, kNegViewportYScale, kXfbActiveUnpaused,
-     kXfbBufferOffsets, kAcbBufferOffsets, kDepthRange, kClipDistancesEnabled}};
-=======
 constexpr const char kPreRotation[]          = "preRotation";
 
 constexpr size_t kNumGraphicsDriverUniforms                                                = 11;
@@ -198,7 +190,6 @@
     {kViewport, kHalfRenderAreaHeight, kViewportYScale, kNegViewportYScale, kClipDistancesEnabled,
      kXfbActiveUnpaused, kXfbVerticesPerDraw, kXfbBufferOffsets, kAcbBufferOffsets, kDepthRange,
      kPreRotation}};
->>>>>>> 21c5af31
 
 constexpr size_t kNumComputeDriverUniforms                                               = 1;
 constexpr std::array<const char *, kNumComputeDriverUniforms> kComputeDriverUniformNames = {
@@ -423,11 +414,7 @@
         new TType(EbtInt, 4),
         new TType(EbtUInt, 4),
         emulatedDepthRangeType,
-<<<<<<< HEAD
-        new TType(EbtUInt),  // uint clipDistancesEnabled;  // 32 bits for 32 clip distances max
-=======
         new TType(EbtFloat, 2, 2),
->>>>>>> 21c5af31
     }};
 
     for (size_t uniformIndex = 0; uniformIndex < kNumGraphicsDriverUniforms; ++uniformIndex)
