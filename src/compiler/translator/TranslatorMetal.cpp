//
// Copyright (c) 2019 The ANGLE Project Authors. All rights reserved.
// Use of this source code is governed by a BSD-style license that can be
// found in the LICENSE file.
//
// TranslatorMetal:
//   A GLSL-based translator that outputs shaders that fit GL_KHR_vulkan_glsl.
//   It takes into account some considerations for Metal backend also.
//   The shaders are then fed into glslang to spit out SPIR-V (libANGLE-side).
//   See: https://www.khronos.org/registry/vulkan/specs/misc/GL_KHR_vulkan_glsl.txt
//
//   The SPIR-V will then be translated to Metal Shading Language later in Metal backend.
//

#include "compiler/translator/TranslatorMetal.h"

#include "angle_gl.h"
#include "common/utilities.h"
#include "compiler/translator/OutputVulkanGLSLForMetal.h"
#include "compiler/translator/StaticType.h"
#include "compiler/translator/tree_ops/InitializeVariables.h"
#include "compiler/translator/tree_util/BuiltIn.h"
#include "compiler/translator/tree_util/FindMain.h"
#include "compiler/translator/tree_util/FindSymbolNode.h"
#include "compiler/translator/tree_util/IntermNode_util.h"
#include "compiler/translator/tree_util/ReplaceVariable.h"
#include "compiler/translator/tree_util/RunAtTheEndOfShader.h"
#include "compiler/translator/util.h"

namespace sh
{

namespace
{

constexpr ImmutableString kRasterizationDiscardEnabledConstName =
    ImmutableString("ANGLERasterizationDisabled");
constexpr ImmutableString kCoverageMaskEnabledConstName =
    ImmutableString("ANGLECoverageMaskEnabled");
constexpr ImmutableString kCoverageMaskField       = ImmutableString("coverageMask");
constexpr ImmutableString kEmuInstanceIDField      = ImmutableString("emulatedInstanceID");
constexpr ImmutableString kSampleMaskWriteFuncName = ImmutableString("ANGLEWriteSampleMask");

TIntermBinary *CreateDriverUniformRef(const TVariable *driverUniforms, const char *fieldName)
{
    size_t fieldIndex =
        FindFieldIndex(driverUniforms->getType().getInterfaceBlock()->fields(), fieldName);

    TIntermSymbol *angleUniformsRef = new TIntermSymbol(driverUniforms);
    TConstantUnion *uniformIndex    = new TConstantUnion;
    uniformIndex->setIConst(static_cast<int>(fieldIndex));
    TIntermConstantUnion *indexRef =
        new TIntermConstantUnion(uniformIndex, *StaticType::GetBasic<EbtInt>());
    return new TIntermBinary(EOpIndexDirectInterfaceBlock, angleUniformsRef, indexRef);
}

// Unlike Vulkan having auto viewport flipping extension, in Metal we have to flip gl_Position.y
// manually.
// This operation performs flipping the gl_Position.y using this expression:
// gl_Position.y = gl_Position.y * negViewportScaleY
ANGLE_NO_DISCARD bool AppendVertexShaderPositionYCorrectionToMain(TCompiler *compiler,
                                                                  TIntermBlock *root,
                                                                  TSymbolTable *symbolTable,
                                                                  TIntermBinary *negViewportYScale)
{
    // Create a symbol reference to "gl_Position"
    const TVariable *position  = BuiltInVariable::gl_Position();
    TIntermSymbol *positionRef = new TIntermSymbol(position);

    // Create a swizzle to "gl_Position.y"
    TVector<int> swizzleOffsetY;
    swizzleOffsetY.push_back(1);
    TIntermSwizzle *positionY = new TIntermSwizzle(positionRef, swizzleOffsetY);

    // Create the expression "gl_Position.y * negViewportScaleY"
    TIntermBinary *inverseY = new TIntermBinary(EOpMul, positionY->deepCopy(), negViewportYScale);

    // Create the assignment "gl_Position.y = gl_Position.y * negViewportScaleY
    TIntermTyped *positionYLHS = positionY->deepCopy();
    TIntermBinary *assignment  = new TIntermBinary(TOperator::EOpAssign, positionYLHS, inverseY);

    // Append the assignment as a statement at the end of the shader.
    return RunAtTheEndOfShader(compiler, root, assignment, symbolTable);
}

ANGLE_NO_DISCARD bool EmulateInstanceID(TCompiler *compiler,
                                        TIntermBlock *root,
                                        TSymbolTable *symbolTable,
                                        const TVariable *driverUniforms)
{
    // emuInstanceID
    TIntermBinary *emuInstanceID =
        CreateDriverUniformRef(driverUniforms, kEmuInstanceIDField.data());

    // Create a symbol reference to "gl_Position"
    const TVariable *instanceID = BuiltInVariable::gl_InstanceIndex();

    return ReplaceVariableWithTyped(compiler, root, instanceID, emuInstanceID);
}

// Initialize unused varying outputs.
ANGLE_NO_DISCARD bool InitializedUnusedOutputs(TIntermBlock *root,
                                               TSymbolTable *symbolTable,
                                               const InitVariableList &unusedVars)
{
    if (unusedVars.empty())
    {
        return true;
    }

    TIntermSequence *insertSequence = new TIntermSequence;

    for (const sh::ShaderVariable &var : unusedVars)
    {
        ASSERT(!var.active);
        const TIntermSymbol *symbol = FindSymbolNode(root, var.name);
        ASSERT(symbol);

        TIntermSequence *initCode = CreateInitCode(symbol, false, false, symbolTable);

        insertSequence->insert(insertSequence->end(), initCode->begin(), initCode->end());
    }

    if (insertSequence)
    {
        TIntermFunctionDefinition *main = FindMain(root);
        TIntermSequence *mainSequence   = main->getBody()->getSequence();

        // Insert init code at the start of main()
        mainSequence->insert(mainSequence->begin(), insertSequence->begin(), insertSequence->end());
    }

    return true;
}

}  // anonymous namespace

/** static */
const char *TranslatorMetal::GetCoverageMaskEnabledConstName()
{
    return kCoverageMaskEnabledConstName.data();
}

/** static */
const char *TranslatorMetal::GetRasterizationDiscardEnabledConstName()
{
    return kRasterizationDiscardEnabledConstName.data();
}

TranslatorMetal::TranslatorMetal(sh::GLenum type, ShShaderSpec spec) : TranslatorVulkan(type, spec)
{}

bool TranslatorMetal::translate(TIntermBlock *root,
                                ShCompileOptions compileOptions,
                                PerformanceDiagnostics *perfDiagnostics)
{
    TInfoSinkBase &sink = getInfoSink().obj;

    TOutputVulkanGLSL outputGLSL(sink, getArrayIndexClampingStrategy(), getHashFunction(),
                                 getNameMap(), &getSymbolTable(), getShaderType(),
                                 getShaderVersion(), getOutputType(), false, true, compileOptions);

    const TVariable *driverUniforms = nullptr;
    if (!TranslatorVulkan::translateImpl(root, compileOptions, perfDiagnostics, &driverUniforms,
                                         &outputGLSL))
    {
        return false;
    }

    if (getShaderType() == GL_VERTEX_SHADER)
    {
        auto negViewportYScale = getDriverUniformNegViewportYScaleRef(driverUniforms);

        if (mEmulatedInstanceID)
        {
            // Emulate gl_InstanceID
            if (!EmulateInstanceID(this, root, &getSymbolTable(), driverUniforms))
            {
                return false;
            }
        }

        // Append gl_Position.y correction to main
        if (!AppendVertexShaderPositionYCorrectionToMain(this, root, &getSymbolTable(),
                                                         negViewportYScale))
        {
            return false;
        }

        // Insert rasterization discard logic
        if (!insertRasterizationDiscardLogic(root))
        {
            return false;
        }
    }
    else if (getShaderType() == GL_FRAGMENT_SHADER)
    {
        if (!insertSampleMaskWritingLogic(root, driverUniforms))
        {
            return false;
        }
    }

    // Initialize unused varying outputs to avoid spirv-cross dead-code removing them in later
    // stage. Only do this if SH_INIT_OUTPUT_VARIABLES is not specified.
    if ((getShaderType() == GL_VERTEX_SHADER || getShaderType() == GL_GEOMETRY_SHADER_EXT) &&
        !(compileOptions & SH_INIT_OUTPUT_VARIABLES))
    {
        InitVariableList list;
        for (const sh::ShaderVariable &var : mOutputVaryings)
        {
            if (!var.active)
            {
                list.push_back(var);
            }
        }

        if (!InitializedUnusedOutputs(root, &getSymbolTable(), list))
        {
            return false;
        }
    }

    // Write translated shader.
    root->traverse(&outputGLSL);

    return true;
}

// Metal needs to inverse the depth if depthRange is is reverse order, i.e. depth near > depth far
// This is achieved by multiply the depth value with scale value stored in
// driver uniform's depthRange.reserved
bool TranslatorMetal::transformDepthBeforeCorrection(TIntermBlock *root,
                                                     const TVariable *driverUniforms)
{
    // Create a symbol reference to "gl_Position"
    const TVariable *position  = BuiltInVariable::gl_Position();
    TIntermSymbol *positionRef = new TIntermSymbol(position);

    // Create a swizzle to "gl_Position.z"
    TVector<int> swizzleOffsetZ = {2};
    TIntermSwizzle *positionZ   = new TIntermSwizzle(positionRef, swizzleOffsetZ);

    // Create a ref to "depthRange.reserved"
    TIntermBinary *viewportZScale = getDriverUniformDepthRangeReservedFieldRef(driverUniforms);

    // Create the expression "gl_Position.z * depthRange.reserved".
    TIntermBinary *zScale = new TIntermBinary(EOpMul, positionZ->deepCopy(), viewportZScale);

    // Create the assignment "gl_Position.z = gl_Position.z * depthRange.reserved"
    TIntermTyped *positionZLHS = positionZ->deepCopy();
    TIntermBinary *assignment  = new TIntermBinary(TOperator::EOpAssign, positionZLHS, zScale);

    // Append the assignment as a statement at the end of the shader.
    return RunAtTheEndOfShader(this, root, assignment, &getSymbolTable());
}

<<<<<<< HEAD
void TranslatorMetal::createGraphicsDriverUniformAdditionFields(std::vector<TField *> *fieldsOut)
{
    // Add coverage mask to driver uniform. Metal doesn't have built-in GL_SAMPLE_COVERAGE_VALUE
    // equivalent functionality, needs to emulate it using fragment shader's [[sample_mask]] output
    // value.
    TField *coverageMaskField =
        new TField(new TType(EbtUInt), kCoverageMaskField, TSourceLoc(), SymbolType::AngleInternal);
    fieldsOut->push_back(coverageMaskField);

    if (mEmulatedInstanceID)
    {
        TField *emuInstanceIDField = new TField(new TType(EbtInt), kEmuInstanceIDField,
                                                TSourceLoc(), SymbolType::AngleInternal);
        fieldsOut->push_back(emuInstanceIDField);
    }
}

// Add sample_mask writing to main, guarded by the specialization constant
// kCoverageMaskEnabledConstName
ANGLE_NO_DISCARD bool TranslatorMetal::insertSampleMaskWritingLogic(TIntermBlock *root,
                                                                    const TVariable *driverUniforms)
{
    TInfoSinkBase &sink       = getInfoSink().obj;
    TSymbolTable *symbolTable = &getSymbolTable();

    // Insert coverageMaskEnabled specialization constant and sample_mask writing function.
    sink << "layout (constant_id=0) const bool " << kCoverageMaskEnabledConstName;
    sink << " = false;\n";
    sink << "void " << kSampleMaskWriteFuncName << "(uint mask)\n";
    sink << "{\n";
    sink << "   if (" << kCoverageMaskEnabledConstName << ")\n";
    sink << "   {\n";
    sink << "       gl_SampleMask[0] = int(mask);\n";
    sink << "   }\n";
    sink << "}\n";

    // Create kCoverageMaskEnabledConstName and kSampleMaskWriteFuncName variable references.
    TType *boolType = new TType(EbtBool);
    boolType->setQualifier(EvqConst);
    TVariable *coverageMaskEnabledVar = new TVariable(symbolTable, kCoverageMaskEnabledConstName,
                                                      boolType, SymbolType::AngleInternal);

    TFunction *sampleMaskWriteFunc =
        new TFunction(symbolTable, kSampleMaskWriteFuncName, SymbolType::AngleInternal,
                      StaticType::GetBasic<EbtVoid>(), false);

    TType *uintType = new TType(EbtUInt);
    TVariable *maskArg =
        new TVariable(symbolTable, ImmutableString("mask"), uintType, SymbolType::AngleInternal);
    sampleMaskWriteFunc->addParameter(maskArg);

    // coverageMask
    TIntermBinary *coverageMask = CreateDriverUniformRef(driverUniforms, kCoverageMaskField.data());

    // Insert this code to the end of main()
    // if (ANGLECoverageMaskEnabled)
    // {
    //      ANGLEWriteSampleMask(ANGLEUniforms.coverageMask);
    // }
    TIntermSequence *args = new TIntermSequence;
    args->push_back(coverageMask);
    TIntermAggregate *callSampleMaskWriteFunc =
        TIntermAggregate::CreateFunctionCall(*sampleMaskWriteFunc, args);
    TIntermBlock *callBlock = new TIntermBlock;
    callBlock->appendStatement(callSampleMaskWriteFunc);

    TIntermSymbol *coverageMaskEnabled = new TIntermSymbol(coverageMaskEnabledVar);
    TIntermIfElse *ifCall              = new TIntermIfElse(coverageMaskEnabled, callBlock, nullptr);

    return RunAtTheEndOfShader(this, root, ifCall, symbolTable);
}

ANGLE_NO_DISCARD bool TranslatorMetal::insertRasterizationDiscardLogic(TIntermBlock *root)
{
    TInfoSinkBase &sink       = getInfoSink().obj;
    TSymbolTable *symbolTable = &getSymbolTable();

    // Insert rasterizationDisabled specialization constant.
    sink << "layout (constant_id=0) const bool " << kRasterizationDiscardEnabledConstName;
    sink << " = false;\n";

    // Create kRasterizationDiscardEnabledConstName and kRasterizationDiscardFuncName variable
    // references.
    TType *boolType = new TType(EbtBool);
    boolType->setQualifier(EvqConst);
    TVariable *discardEnabledVar = new TVariable(symbolTable, kRasterizationDiscardEnabledConstName,
                                                 boolType, SymbolType::AngleInternal);

    // Insert this code to the end of main()
    // if (ANGLERasterizationDisabled)
    // {
    //      gl_Position = vec4(-3.0, -3.0, -3.0, 1.0);
    // }
    // Create a symbol reference to "gl_Position"
    const TVariable *position  = BuiltInVariable::gl_Position();
    TIntermSymbol *positionRef = new TIntermSymbol(position);

    // Create vec4(-3, -3, -3, 1):
    auto vec4Type             = new TType(EbtFloat, 4);
    TIntermSequence *vec4Args = new TIntermSequence();
    vec4Args->push_back(CreateFloatNode(-3.0f));
    vec4Args->push_back(CreateFloatNode(-3.0f));
    vec4Args->push_back(CreateFloatNode(-3.0f));
    vec4Args->push_back(CreateFloatNode(1.0f));
    TIntermAggregate *constVarConstructor =
        TIntermAggregate::CreateConstructor(*vec4Type, vec4Args);

    // Create the assignment "gl_Position = vec4(-3, -3, -3, 1)"
    TIntermBinary *assignment =
        new TIntermBinary(TOperator::EOpAssign, positionRef->deepCopy(), constVarConstructor);

    TIntermBlock *discardBlock = new TIntermBlock;
    discardBlock->appendStatement(assignment);

    TIntermSymbol *discardEnabled = new TIntermSymbol(discardEnabledVar);
    TIntermIfElse *ifCall         = new TIntermIfElse(discardEnabled, discardBlock, nullptr);

    return RunAtTheEndOfShader(this, root, ifCall, symbolTable);
}

=======
>>>>>>> 21c5af31
}  // namespace sh<|MERGE_RESOLUTION|>--- conflicted
+++ resolved
@@ -255,7 +255,6 @@
     return RunAtTheEndOfShader(this, root, assignment, &getSymbolTable());
 }
 
-<<<<<<< HEAD
 void TranslatorMetal::createGraphicsDriverUniformAdditionFields(std::vector<TField *> *fieldsOut)
 {
     // Add coverage mask to driver uniform. Metal doesn't have built-in GL_SAMPLE_COVERAGE_VALUE
@@ -376,6 +375,4 @@
     return RunAtTheEndOfShader(this, root, ifCall, symbolTable);
 }
 
-=======
->>>>>>> 21c5af31
 }  // namespace sh