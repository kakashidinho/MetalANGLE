//
// Copyright 2016 The ANGLE Project Authors. All rights reserved.
// Use of this source code is governed by a BSD-style license that can be
// found in the LICENSE file.
//
// TranslatorVulkan:
//   A GLSL-based translator that outputs shaders that fit GL_KHR_vulkan_glsl.
//   The shaders are then fed into glslang to spit out SPIR-V (libANGLE-side).
//   See: https://www.khronos.org/registry/vulkan/specs/misc/GL_KHR_vulkan_glsl.txt
//

#ifndef COMPILER_TRANSLATOR_TRANSLATORVULKAN_H_
#define COMPILER_TRANSLATOR_TRANSLATORVULKAN_H_

#include "compiler/translator/Compiler.h"

namespace sh
{

class TranslatorVulkan : public TCompiler
{
  public:
    TranslatorVulkan(sh::GLenum type, ShShaderSpec spec);

  protected:
<<<<<<< HEAD
    TranslatorVulkan(sh::GLenum type,
                     ShShaderSpec spec,
                     bool scalePositionY /* use viewportScaleY to scale gl_Position.y */);

    void translate(TIntermBlock *root,
                   ShCompileOptions compileOptions,
                   PerformanceDiagnostics *perfDiagnostics) override;
=======
    ANGLE_NO_DISCARD bool translate(TIntermBlock *root,
                                    ShCompileOptions compileOptions,
                                    PerformanceDiagnostics *perfDiagnostics) override;
>>>>>>> 44be08d2
    bool shouldFlattenPragmaStdglInvariantAll() override;

  private:
    const bool mScalePositionY;
};

}  // namespace sh

#endif  // COMPILER_TRANSLATOR_TRANSLATORVULKAN_H_<|MERGE_RESOLUTION|>--- conflicted
+++ resolved
@@ -23,23 +23,10 @@
     TranslatorVulkan(sh::GLenum type, ShShaderSpec spec);
 
   protected:
-<<<<<<< HEAD
-    TranslatorVulkan(sh::GLenum type,
-                     ShShaderSpec spec,
-                     bool scalePositionY /* use viewportScaleY to scale gl_Position.y */);
-
-    void translate(TIntermBlock *root,
-                   ShCompileOptions compileOptions,
-                   PerformanceDiagnostics *perfDiagnostics) override;
-=======
     ANGLE_NO_DISCARD bool translate(TIntermBlock *root,
                                     ShCompileOptions compileOptions,
                                     PerformanceDiagnostics *perfDiagnostics) override;
->>>>>>> 44be08d2
     bool shouldFlattenPragmaStdglInvariantAll() override;
-
-  private:
-    const bool mScalePositionY;
 };
 
 }  // namespace sh
