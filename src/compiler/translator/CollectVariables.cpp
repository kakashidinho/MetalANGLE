//
// Copyright 2002 The ANGLE Project Authors. All rights reserved.
// Use of this source code is governed by a BSD-style license that can be
// found in the LICENSE file.
//
// CollectVariables.cpp: Collect lists of shader interface variables based on the AST.

#include "compiler/translator/CollectVariables.h"

#include "angle_gl.h"
#include "common/utilities.h"
#include "compiler/translator/HashNames.h"
#include "compiler/translator/SymbolTable.h"
#include "compiler/translator/tree_util/IntermTraverse.h"
#include "compiler/translator/util.h"

namespace sh
{

namespace
{

BlockLayoutType GetBlockLayoutType(TLayoutBlockStorage blockStorage)
{
    switch (blockStorage)
    {
        case EbsPacked:
            return BLOCKLAYOUT_PACKED;
        case EbsShared:
            return BLOCKLAYOUT_SHARED;
        case EbsStd140:
            return BLOCKLAYOUT_STD140;
        case EbsStd430:
            return BLOCKLAYOUT_STD430;
        default:
            UNREACHABLE();
            return BLOCKLAYOUT_SHARED;
    }
}

// TODO(jiawei.shao@intel.com): implement GL_EXT_shader_io_blocks.
BlockType GetBlockType(TQualifier qualifier)
{
    switch (qualifier)
    {
        case EvqUniform:
            return BlockType::BLOCK_UNIFORM;
        case EvqBuffer:
            return BlockType::BLOCK_BUFFER;
        case EvqPerVertexIn:
            return BlockType::BLOCK_IN;
        default:
            UNREACHABLE();
            return BlockType::BLOCK_UNIFORM;
    }
}

template <class VarT>
VarT *FindVariable(const ImmutableString &name, std::vector<VarT> *infoList)
{
    // TODO(zmo): optimize this function.
    for (size_t ii = 0; ii < infoList->size(); ++ii)
    {
        if (name == (*infoList)[ii].name)
            return &((*infoList)[ii]);
    }

    return nullptr;
}

void MarkActive(ShaderVariable *variable)
{
    if (!variable->active)
    {
        if (variable->isStruct())
        {
            // Conservatively assume all fields are statically used as well.
            for (auto &field : variable->fields)
            {
                MarkActive(&field);
            }
        }
        variable->staticUse = true;
        variable->active    = true;
    }
}

ShaderVariable *FindVariableInInterfaceBlock(const ImmutableString &name,
                                             const TInterfaceBlock *interfaceBlock,
                                             std::vector<InterfaceBlock> *infoList)
{
    ASSERT(interfaceBlock);
    InterfaceBlock *namedBlock = FindVariable(interfaceBlock->name(), infoList);
    ASSERT(namedBlock);

    // Set static use on the parent interface block here
    namedBlock->staticUse = true;
    namedBlock->active    = true;
    return FindVariable(name, &namedBlock->fields);
}

// Traverses the intermediate tree to collect all attributes, uniforms, varyings, fragment outputs,
// shared data and interface blocks.
class CollectVariablesTraverser : public TIntermTraverser
{
  public:
    CollectVariablesTraverser(std::vector<ShaderVariable> *attribs,
                              std::vector<ShaderVariable> *outputVariables,
                              std::vector<ShaderVariable> *uniforms,
                              std::vector<ShaderVariable> *inputVaryings,
                              std::vector<ShaderVariable> *outputVaryings,
                              std::vector<ShaderVariable> *sharedVariables,
                              std::vector<InterfaceBlock> *uniformBlocks,
                              std::vector<InterfaceBlock> *shaderStorageBlocks,
                              std::vector<InterfaceBlock> *inBlocks,
                              ShHashFunction64 hashFunction,
                              TSymbolTable *symbolTable,
                              GLenum shaderType,
                              const TExtensionBehavior &extensionBehavior);

    bool visitGlobalQualifierDeclaration(Visit visit,
                                         TIntermGlobalQualifierDeclaration *node) override;
    void visitSymbol(TIntermSymbol *symbol) override;
    bool visitDeclaration(Visit, TIntermDeclaration *node) override;
    bool visitBinary(Visit visit, TIntermBinary *binaryNode) override;

  private:
    std::string getMappedName(const TSymbol *symbol) const;

    void setFieldOrVariableProperties(const TType &type,
                                      bool staticUse,
                                      ShaderVariable *variableOut) const;
    void setFieldProperties(const TType &type,
                            const ImmutableString &name,
                            bool staticUse,
                            ShaderVariable *variableOut) const;
    void setCommonVariableProperties(const TType &type,
                                     const TVariable &variable,
                                     ShaderVariable *variableOut) const;

    ShaderVariable recordAttribute(const TIntermSymbol &variable) const;
    ShaderVariable recordOutputVariable(const TIntermSymbol &variable) const;
    ShaderVariable recordVarying(const TIntermSymbol &variable) const;
    void recordInterfaceBlock(const char *instanceName,
                              const TType &interfaceBlockType,
                              InterfaceBlock *interfaceBlock) const;
    ShaderVariable recordUniform(const TIntermSymbol &variable) const;

    void setBuiltInInfoFromSymbol(const TVariable &variable, ShaderVariable *info);

    void recordBuiltInVaryingUsed(const TVariable &variable,
                                  bool *addedFlag,
                                  std::vector<ShaderVariable> *varyings);
    void recordBuiltInFragmentOutputUsed(const TVariable &variable, bool *addedFlag);
    void recordBuiltInAttributeUsed(const TVariable &variable, bool *addedFlag);
    InterfaceBlock *recordGLInUsed(const TType &glInType);
    InterfaceBlock *findNamedInterfaceBlock(const ImmutableString &name) const;

    std::vector<ShaderVariable> *mAttribs;
    std::vector<ShaderVariable> *mOutputVariables;
    std::vector<ShaderVariable> *mUniforms;
    std::vector<ShaderVariable> *mInputVaryings;
    std::vector<ShaderVariable> *mOutputVaryings;
    std::vector<ShaderVariable> *mSharedVariables;
    std::vector<InterfaceBlock> *mUniformBlocks;
    std::vector<InterfaceBlock> *mShaderStorageBlocks;
    std::vector<InterfaceBlock> *mInBlocks;

    std::map<std::string, ShaderVariable *> mInterfaceBlockFields;

    // Shader uniforms
    bool mDepthRangeAdded;

    // Compute Shader builtins
    bool mNumWorkGroupsAdded;
    bool mWorkGroupIDAdded;
    bool mLocalInvocationIDAdded;
    bool mGlobalInvocationIDAdded;
    bool mLocalInvocationIndexAdded;

    // Vertex Shader builtins
    bool mInstanceIDAdded;
    bool mVertexIDAdded;
    bool mPointSizeAdded;
    bool mDrawIDAdded;
    bool mBaseVertexAdded;
    bool mBaseInstanceAdded;

    // Vertex Shader and Geometry Shader builtins
    bool mPositionAdded;
    bool mClipDistanceAdded;

    // Fragment Shader builtins
    bool mPointCoordAdded;
    bool mFrontFacingAdded;
    bool mHelperInvocationAdded;
    bool mFragCoordAdded;
    bool mLastFragDataAdded;
    bool mFragColorAdded;
    bool mFragDataAdded;
    bool mFragDepthEXTAdded;
    bool mFragDepthAdded;
    bool mSecondaryFragColorEXTAdded;
    bool mSecondaryFragDataEXTAdded;

    // Geometry Shader builtins
    bool mPerVertexInAdded;
    bool mPrimitiveIDInAdded;
    bool mInvocationIDAdded;

    // Geometry Shader and Fragment Shader builtins
    bool mPrimitiveIDAdded;
    bool mLayerAdded;

    // Shared memory variables
    bool mSharedVariableAdded;

    ShHashFunction64 mHashFunction;

    GLenum mShaderType;
    const TExtensionBehavior &mExtensionBehavior;
};

CollectVariablesTraverser::CollectVariablesTraverser(
    std::vector<sh::ShaderVariable> *attribs,
    std::vector<sh::ShaderVariable> *outputVariables,
    std::vector<sh::ShaderVariable> *uniforms,
    std::vector<sh::ShaderVariable> *inputVaryings,
    std::vector<sh::ShaderVariable> *outputVaryings,
    std::vector<sh::ShaderVariable> *sharedVariables,
    std::vector<sh::InterfaceBlock> *uniformBlocks,
    std::vector<sh::InterfaceBlock> *shaderStorageBlocks,
    std::vector<sh::InterfaceBlock> *inBlocks,
    ShHashFunction64 hashFunction,
    TSymbolTable *symbolTable,
    GLenum shaderType,
    const TExtensionBehavior &extensionBehavior)
    : TIntermTraverser(true, false, false, symbolTable),
      mAttribs(attribs),
      mOutputVariables(outputVariables),
      mUniforms(uniforms),
      mInputVaryings(inputVaryings),
      mOutputVaryings(outputVaryings),
      mSharedVariables(sharedVariables),
      mUniformBlocks(uniformBlocks),
      mShaderStorageBlocks(shaderStorageBlocks),
      mInBlocks(inBlocks),
      mDepthRangeAdded(false),
      mNumWorkGroupsAdded(false),
      mWorkGroupIDAdded(false),
      mLocalInvocationIDAdded(false),
      mGlobalInvocationIDAdded(false),
      mLocalInvocationIndexAdded(false),
      mInstanceIDAdded(false),
      mVertexIDAdded(false),
      mPointSizeAdded(false),
      mDrawIDAdded(false),
      mBaseVertexAdded(false),
      mBaseInstanceAdded(false),
      mPositionAdded(false),
      mClipDistanceAdded(false),
      mPointCoordAdded(false),
      mFrontFacingAdded(false),
      mHelperInvocationAdded(false),
      mFragCoordAdded(false),
      mLastFragDataAdded(false),
      mFragColorAdded(false),
      mFragDataAdded(false),
      mFragDepthEXTAdded(false),
      mFragDepthAdded(false),
      mSecondaryFragColorEXTAdded(false),
      mSecondaryFragDataEXTAdded(false),
      mPerVertexInAdded(false),
      mPrimitiveIDInAdded(false),
      mInvocationIDAdded(false),
      mPrimitiveIDAdded(false),
      mLayerAdded(false),
      mSharedVariableAdded(false),
      mHashFunction(hashFunction),
      mShaderType(shaderType),
      mExtensionBehavior(extensionBehavior)
{}

std::string CollectVariablesTraverser::getMappedName(const TSymbol *symbol) const
{
    return HashName(symbol, mHashFunction, nullptr).data();
}

void CollectVariablesTraverser::setBuiltInInfoFromSymbol(const TVariable &variable,
                                                         ShaderVariable *info)
{
    const TType &type = variable.getType();

    info->name       = variable.name().data();
    info->mappedName = variable.name().data();

    setFieldOrVariableProperties(type, true, info);
}

void CollectVariablesTraverser::recordBuiltInVaryingUsed(const TVariable &variable,
                                                         bool *addedFlag,
                                                         std::vector<ShaderVariable> *varyings)
{
    ASSERT(varyings);
    if (!(*addedFlag))
    {
        ShaderVariable info;
        setBuiltInInfoFromSymbol(variable, &info);
        info.active      = true;
        info.isInvariant = mSymbolTable->isVaryingInvariant(variable);

        varyings->push_back(info);
        (*addedFlag) = true;
    }
}

void CollectVariablesTraverser::recordBuiltInFragmentOutputUsed(const TVariable &variable,
                                                                bool *addedFlag)
{
    if (!(*addedFlag))
    {
        ShaderVariable info;
        setBuiltInInfoFromSymbol(variable, &info);
        info.active = true;
        mOutputVariables->push_back(info);
        (*addedFlag) = true;
    }
}

void CollectVariablesTraverser::recordBuiltInAttributeUsed(const TVariable &variable,
                                                           bool *addedFlag)
{
    if (!(*addedFlag))
    {
        ShaderVariable info;
        setBuiltInInfoFromSymbol(variable, &info);
        info.active   = true;
        info.location = -1;
        mAttribs->push_back(info);
        (*addedFlag) = true;
    }
}

InterfaceBlock *CollectVariablesTraverser::recordGLInUsed(const TType &glInType)
{
    if (!mPerVertexInAdded)
    {
        ASSERT(glInType.getQualifier() == EvqPerVertexIn);
        InterfaceBlock info;
        recordInterfaceBlock("gl_in", glInType, &info);

        mPerVertexInAdded = true;
        mInBlocks->push_back(info);
        return &mInBlocks->back();
    }
    else
    {
        return FindVariable(ImmutableString("gl_PerVertex"), mInBlocks);
    }
}

bool CollectVariablesTraverser::visitGlobalQualifierDeclaration(
    Visit visit,
    TIntermGlobalQualifierDeclaration *node)
{
    // We should not mark variables as active just based on an invariant/precise declaration, so we
    // don't traverse the symbols declared invariant.
    return false;
}

// We want to check whether a uniform/varying is active because we need to skip updating inactive
// ones. We also only count the active ones in packing computing. Also, gl_FragCoord, gl_PointCoord,
// and gl_FrontFacing count toward varying counting if they are active in a fragment shader.
void CollectVariablesTraverser::visitSymbol(TIntermSymbol *symbol)
{
    ASSERT(symbol != nullptr);

    if (symbol->variable().symbolType() == SymbolType::AngleInternal ||
        symbol->variable().symbolType() == SymbolType::Empty)
    {
        // Internal variables or nameless variables are not collected.
        return;
    }

    ShaderVariable *var = nullptr;

    const ImmutableString &symbolName = symbol->getName();

    // Check the qualifier from the variable, not from the symbol node. The node may have a
    // different qualifier if it's the result of a folded ternary node.
    TQualifier qualifier = symbol->variable().getType().getQualifier();

    if (IsVaryingIn(qualifier))
    {
        var = FindVariable(symbolName, mInputVaryings);
    }
    else if (IsVaryingOut(qualifier))
    {
        var = FindVariable(symbolName, mOutputVaryings);
    }
    else if (symbol->getType().getBasicType() == EbtInterfaceBlock)
    {
        UNREACHABLE();
    }
    else if (symbolName == "gl_DepthRange")
    {
        ASSERT(qualifier == EvqUniform);

        if (!mDepthRangeAdded)
        {
            ShaderVariable info;
            const char kName[] = "gl_DepthRange";
            info.name          = kName;
            info.mappedName    = kName;
            info.type          = GL_NONE;
            info.precision     = GL_NONE;
            info.staticUse     = true;
            info.active        = true;

            ShaderVariable nearInfo(GL_FLOAT);
            const char kNearName[] = "near";
            nearInfo.name          = kNearName;
            nearInfo.mappedName    = kNearName;
            nearInfo.precision     = GL_HIGH_FLOAT;
            nearInfo.staticUse     = true;
            nearInfo.active        = true;

            ShaderVariable farInfo(GL_FLOAT);
            const char kFarName[] = "far";
            farInfo.name          = kFarName;
            farInfo.mappedName    = kFarName;
            farInfo.precision     = GL_HIGH_FLOAT;
            farInfo.staticUse     = true;
            farInfo.active        = true;

            ShaderVariable diffInfo(GL_FLOAT);
            const char kDiffName[] = "diff";
            diffInfo.name          = kDiffName;
            diffInfo.mappedName    = kDiffName;
            diffInfo.precision     = GL_HIGH_FLOAT;
            diffInfo.staticUse     = true;
            diffInfo.active        = true;

            info.fields.push_back(nearInfo);
            info.fields.push_back(farInfo);
            info.fields.push_back(diffInfo);

            mUniforms->push_back(info);
            mDepthRangeAdded = true;
        }
    }
    else
    {
        switch (qualifier)
        {
            case EvqAttribute:
            case EvqVertexIn:
                var = FindVariable(symbolName, mAttribs);
                break;
            case EvqFragmentOut:
                var = FindVariable(symbolName, mOutputVariables);
                break;
            case EvqUniform:
            {
                const TInterfaceBlock *interfaceBlock = symbol->getType().getInterfaceBlock();
                if (interfaceBlock)
                {
                    var = FindVariableInInterfaceBlock(symbolName, interfaceBlock, mUniformBlocks);
                }
                else
                {
                    var = FindVariable(symbolName, mUniforms);
                }

                // It's an internal error to reference an undefined user uniform
                ASSERT(!symbolName.beginsWith("gl_") || var);
            }
            break;
            case EvqBuffer:
            {
                const TInterfaceBlock *interfaceBlock = symbol->getType().getInterfaceBlock();
                var =
                    FindVariableInInterfaceBlock(symbolName, interfaceBlock, mShaderStorageBlocks);
            }
            break;
            case EvqFragCoord:
                recordBuiltInVaryingUsed(symbol->variable(), &mFragCoordAdded, mInputVaryings);
                return;
            case EvqFrontFacing:
                recordBuiltInVaryingUsed(symbol->variable(), &mFrontFacingAdded, mInputVaryings);
                return;
            case EvqHelperInvocation:
                recordBuiltInVaryingUsed(symbol->variable(), &mHelperInvocationAdded,
                                         mInputVaryings);
                return;
            case EvqPointCoord:
                recordBuiltInVaryingUsed(symbol->variable(), &mPointCoordAdded, mInputVaryings);
                return;
            case EvqNumWorkGroups:
                recordBuiltInAttributeUsed(symbol->variable(), &mNumWorkGroupsAdded);
                return;
            case EvqWorkGroupID:
                recordBuiltInAttributeUsed(symbol->variable(), &mWorkGroupIDAdded);
                return;
            case EvqLocalInvocationID:
                recordBuiltInAttributeUsed(symbol->variable(), &mLocalInvocationIDAdded);
                return;
            case EvqGlobalInvocationID:
                recordBuiltInAttributeUsed(symbol->variable(), &mGlobalInvocationIDAdded);
                return;
            case EvqLocalInvocationIndex:
                recordBuiltInAttributeUsed(symbol->variable(), &mLocalInvocationIndexAdded);
                return;
            case EvqInstanceID:
                // Whenever the SH_INITIALIZE_BUILTINS_FOR_INSTANCED_MULTIVIEW option is set,
                // gl_InstanceID is added inside expressions to initialize ViewID_OVR and
                // InstanceID. Note that gl_InstanceID is not added to the symbol table for ESSL1
                // shaders.
                recordBuiltInAttributeUsed(symbol->variable(), &mInstanceIDAdded);
                return;
            case EvqVertexID:
                recordBuiltInAttributeUsed(symbol->variable(), &mVertexIDAdded);
                return;
            case EvqPosition:
                recordBuiltInVaryingUsed(symbol->variable(), &mPositionAdded, mOutputVaryings);
                return;
            case EvqPointSize:
                recordBuiltInVaryingUsed(symbol->variable(), &mPointSizeAdded, mOutputVaryings);
                return;
            case EvqDrawID:
                recordBuiltInAttributeUsed(symbol->variable(), &mDrawIDAdded);
                return;
            case EvqBaseVertex:
                recordBuiltInAttributeUsed(symbol->variable(), &mBaseVertexAdded);
                return;
            case EvqBaseInstance:
                recordBuiltInAttributeUsed(symbol->variable(), &mBaseInstanceAdded);
                return;
            case EvqLastFragData:
                recordBuiltInVaryingUsed(symbol->variable(), &mLastFragDataAdded, mInputVaryings);
                return;
            case EvqFragColor:
                recordBuiltInFragmentOutputUsed(symbol->variable(), &mFragColorAdded);
                return;
            case EvqFragData:
                if (!mFragDataAdded)
                {
                    ShaderVariable info;
                    setBuiltInInfoFromSymbol(symbol->variable(), &info);
                    if (!IsExtensionEnabled(mExtensionBehavior, TExtension::EXT_draw_buffers))
                    {
                        ASSERT(info.arraySizes.size() == 1u);
                        info.arraySizes.back() = 1u;
                    }
                    info.active = true;
                    mOutputVariables->push_back(info);
                    mFragDataAdded = true;
                }
                return;
            case EvqFragDepthEXT:
                recordBuiltInFragmentOutputUsed(symbol->variable(), &mFragDepthEXTAdded);
                return;
            case EvqFragDepth:
                recordBuiltInFragmentOutputUsed(symbol->variable(), &mFragDepthAdded);
                return;
            case EvqSecondaryFragColorEXT:
                recordBuiltInFragmentOutputUsed(symbol->variable(), &mSecondaryFragColorEXTAdded);
                return;
            case EvqSecondaryFragDataEXT:
                recordBuiltInFragmentOutputUsed(symbol->variable(), &mSecondaryFragDataEXTAdded);
                return;
            case EvqInvocationID:
                recordBuiltInVaryingUsed(symbol->variable(), &mInvocationIDAdded, mInputVaryings);
                break;
            case EvqPrimitiveIDIn:
                recordBuiltInVaryingUsed(symbol->variable(), &mPrimitiveIDInAdded, mInputVaryings);
                break;
            case EvqPrimitiveID:
                if (mShaderType == GL_GEOMETRY_SHADER_EXT)
                {
                    recordBuiltInVaryingUsed(symbol->variable(), &mPrimitiveIDAdded,
                                             mOutputVaryings);
                }
                else
                {
                    ASSERT(mShaderType == GL_FRAGMENT_SHADER);
                    recordBuiltInVaryingUsed(symbol->variable(), &mPrimitiveIDAdded,
                                             mInputVaryings);
                }
                break;
            case EvqLayer:
                if (mShaderType == GL_GEOMETRY_SHADER_EXT)
                {
                    recordBuiltInVaryingUsed(symbol->variable(), &mLayerAdded, mOutputVaryings);
                }
                else if (mShaderType == GL_FRAGMENT_SHADER)
                {
                    recordBuiltInVaryingUsed(symbol->variable(), &mLayerAdded, mInputVaryings);
                }
                else
                {
                    ASSERT(mShaderType == GL_VERTEX_SHADER &&
                           (IsExtensionEnabled(mExtensionBehavior, TExtension::OVR_multiview2) ||
                            IsExtensionEnabled(mExtensionBehavior, TExtension::OVR_multiview)));
                }
                break;
<<<<<<< HEAD
=======
            case EvqShared:
                if (mShaderType == GL_COMPUTE_SHADER)
                {
                    recordBuiltInVaryingUsed(symbol->variable(), &mSharedVariableAdded,
                                             mSharedVariables);
                }
                break;
>>>>>>> 21c5af31
            case EvqClipDistance:
                recordBuiltInVaryingUsed(symbol->variable(), &mClipDistanceAdded, mOutputVaryings);
                return;
            default:
                break;
        }
    }
    if (var)
    {
        MarkActive(var);
    }
}

void CollectVariablesTraverser::setFieldOrVariableProperties(const TType &type,
                                                             bool staticUse,
                                                             ShaderVariable *variableOut) const
{
    ASSERT(variableOut);

    variableOut->staticUse = staticUse;

    const TStructure *structure = type.getStruct();
    if (!structure)
    {
        variableOut->type      = GLVariableType(type);
        variableOut->precision = GLVariablePrecision(type);
    }
    else
    {
        // Structures use a NONE type that isn't exposed outside ANGLE.
        variableOut->type = GL_NONE;
        if (structure->symbolType() != SymbolType::Empty)
        {
            variableOut->structName = structure->name().data();
        }

        const TFieldList &fields = structure->fields();

        for (const TField *field : fields)
        {
            // Regardless of the variable type (uniform, in/out etc.) its fields are always plain
            // ShaderVariable objects.
            ShaderVariable fieldVariable;
            setFieldProperties(*field->type(), field->name(), staticUse, &fieldVariable);
            variableOut->fields.push_back(fieldVariable);
        }
    }
    const TSpan<const unsigned int> &arraySizes = type.getArraySizes();
    if (!arraySizes.empty())
    {
        variableOut->arraySizes.assign(arraySizes.begin(), arraySizes.end());
    }
}

void CollectVariablesTraverser::setFieldProperties(const TType &type,
                                                   const ImmutableString &name,
                                                   bool staticUse,
                                                   ShaderVariable *variableOut) const
{
    ASSERT(variableOut);
    setFieldOrVariableProperties(type, staticUse, variableOut);
    variableOut->name.assign(name.data(), name.length());
    variableOut->mappedName = HashName(name, mHashFunction, nullptr).data();
}

void CollectVariablesTraverser::setCommonVariableProperties(const TType &type,
                                                            const TVariable &variable,
                                                            ShaderVariable *variableOut) const
{
    ASSERT(variableOut);

    variableOut->staticUse = mSymbolTable->isStaticallyUsed(variable);
    setFieldOrVariableProperties(type, variableOut->staticUse, variableOut);
    ASSERT(variable.symbolType() != SymbolType::Empty);
    variableOut->name.assign(variable.name().data(), variable.name().length());
    variableOut->mappedName = getMappedName(&variable);
}

ShaderVariable CollectVariablesTraverser::recordAttribute(const TIntermSymbol &variable) const
{
    const TType &type = variable.getType();
    ASSERT(!type.getStruct());

    ShaderVariable attribute;
    setCommonVariableProperties(type, variable.variable(), &attribute);

    attribute.location = type.getLayoutQualifier().location;
    return attribute;
}

ShaderVariable CollectVariablesTraverser::recordOutputVariable(const TIntermSymbol &variable) const
{
    const TType &type = variable.getType();
    ASSERT(!type.getStruct());

    ShaderVariable outputVariable;
    setCommonVariableProperties(type, variable.variable(), &outputVariable);

    outputVariable.location = type.getLayoutQualifier().location;
    outputVariable.index    = type.getLayoutQualifier().index;
    return outputVariable;
}

ShaderVariable CollectVariablesTraverser::recordVarying(const TIntermSymbol &variable) const
{
    const TType &type = variable.getType();

    ShaderVariable varying;
    setCommonVariableProperties(type, variable.variable(), &varying);
    varying.location = type.getLayoutQualifier().location;

    switch (type.getQualifier())
    {
        case EvqVaryingIn:
        case EvqVaryingOut:
        case EvqVertexOut:
        case EvqSmoothOut:
        case EvqFlatOut:
        case EvqNoPerspectiveOut:
        case EvqCentroidOut:
        case EvqGeometryOut:
            if (mSymbolTable->isVaryingInvariant(variable.variable()) || type.isInvariant())
            {
                varying.isInvariant = true;
            }
            break;
        default:
            break;
    }

    varying.interpolation = GetInterpolationType(type.getQualifier());
    return varying;
}

// TODO(jiawei.shao@intel.com): implement GL_EXT_shader_io_blocks.
void CollectVariablesTraverser::recordInterfaceBlock(const char *instanceName,
                                                     const TType &interfaceBlockType,
                                                     InterfaceBlock *interfaceBlock) const
{
    ASSERT(interfaceBlockType.getBasicType() == EbtInterfaceBlock);
    ASSERT(interfaceBlock);

    const TInterfaceBlock *blockType = interfaceBlockType.getInterfaceBlock();
    ASSERT(blockType);

    interfaceBlock->name       = blockType->name().data();
    interfaceBlock->mappedName = getMappedName(blockType);
    if (instanceName != nullptr)
    {
        interfaceBlock->instanceName = instanceName;
        const TSymbol *blockSymbol   = nullptr;
        if (strncmp(instanceName, "gl_in", 5u) == 0)
        {
            blockSymbol = mSymbolTable->getGlInVariableWithArraySize();
        }
        else
        {
            blockSymbol = mSymbolTable->findGlobal(ImmutableString(instanceName));
        }
        ASSERT(blockSymbol && blockSymbol->isVariable());
        interfaceBlock->staticUse =
            mSymbolTable->isStaticallyUsed(*static_cast<const TVariable *>(blockSymbol));
    }
    ASSERT(!interfaceBlockType.isArrayOfArrays());  // Disallowed by GLSL ES 3.10 section 4.3.9
    interfaceBlock->arraySize =
        interfaceBlockType.isArray() ? interfaceBlockType.getOutermostArraySize() : 0;

    interfaceBlock->blockType = GetBlockType(interfaceBlockType.getQualifier());
    if (interfaceBlock->blockType == BlockType::BLOCK_UNIFORM ||
        interfaceBlock->blockType == BlockType::BLOCK_BUFFER)
    {
        // TODO(oetuaho): Remove setting isRowMajorLayout.
        interfaceBlock->isRowMajorLayout = false;
        interfaceBlock->binding          = blockType->blockBinding();
        interfaceBlock->layout           = GetBlockLayoutType(blockType->blockStorage());
    }

    // Gather field information
    bool anyFieldStaticallyUsed = false;
    for (const TField *field : blockType->fields())
    {
        const TType &fieldType = *field->type();

        bool staticUse = false;
        if (instanceName == nullptr)
        {
            // Static use of individual fields has been recorded, since they are present in the
            // symbol table as variables.
            const TSymbol *fieldSymbol = mSymbolTable->findGlobal(field->name());
            ASSERT(fieldSymbol && fieldSymbol->isVariable());
            staticUse =
                mSymbolTable->isStaticallyUsed(*static_cast<const TVariable *>(fieldSymbol));
            if (staticUse)
            {
                anyFieldStaticallyUsed = true;
            }
        }

        ShaderVariable fieldVariable;
        setFieldProperties(fieldType, field->name(), staticUse, &fieldVariable);
        fieldVariable.isRowMajorLayout =
            (fieldType.getLayoutQualifier().matrixPacking == EmpRowMajor);
        interfaceBlock->fields.push_back(fieldVariable);
    }
    if (anyFieldStaticallyUsed)
    {
        interfaceBlock->staticUse = true;
    }
}

ShaderVariable CollectVariablesTraverser::recordUniform(const TIntermSymbol &variable) const
{
    ShaderVariable uniform;
    setCommonVariableProperties(variable.getType(), variable.variable(), &uniform);
    uniform.binding = variable.getType().getLayoutQualifier().binding;
    uniform.imageUnitFormat =
        GetImageInternalFormatType(variable.getType().getLayoutQualifier().imageInternalFormat);
    uniform.location  = variable.getType().getLayoutQualifier().location;
    uniform.offset    = variable.getType().getLayoutQualifier().offset;
    uniform.readonly  = variable.getType().getMemoryQualifier().readonly;
    uniform.writeonly = variable.getType().getMemoryQualifier().writeonly;
    return uniform;
}

bool CollectVariablesTraverser::visitDeclaration(Visit, TIntermDeclaration *node)
{
    const TIntermSequence &sequence = *(node->getSequence());
    ASSERT(!sequence.empty());

    const TIntermTyped &typedNode = *(sequence.front()->getAsTyped());
    TQualifier qualifier          = typedNode.getQualifier();

    bool isShaderVariable = qualifier == EvqAttribute || qualifier == EvqVertexIn ||
                            qualifier == EvqFragmentOut || qualifier == EvqUniform ||
                            IsVarying(qualifier);

    if (typedNode.getBasicType() != EbtInterfaceBlock && !isShaderVariable)
    {
        return true;
    }

    for (TIntermNode *variableNode : sequence)
    {
        // The only case in which the sequence will not contain a TIntermSymbol node is
        // initialization. It will contain a TInterBinary node in that case. Since attributes,
        // uniforms, varyings, outputs and interface blocks cannot be initialized in a shader, we
        // must have only TIntermSymbol nodes in the sequence in the cases we are interested in.
        const TIntermSymbol &variable = *variableNode->getAsSymbolNode();
        if (variable.variable().symbolType() == SymbolType::AngleInternal)
        {
            // Internal variables are not collected.
            continue;
        }

        // TODO(jiawei.shao@intel.com): implement GL_EXT_shader_io_blocks.
        if (typedNode.getBasicType() == EbtInterfaceBlock)
        {
            InterfaceBlock interfaceBlock;
            recordInterfaceBlock(variable.variable().symbolType() != SymbolType::Empty
                                     ? variable.getName().data()
                                     : nullptr,
                                 variable.getType(), &interfaceBlock);

            switch (qualifier)
            {
                case EvqUniform:
                    mUniformBlocks->push_back(interfaceBlock);
                    break;
                case EvqBuffer:
                    mShaderStorageBlocks->push_back(interfaceBlock);
                    break;
                default:
                    UNREACHABLE();
            }
        }
        else
        {
            ASSERT(variable.variable().symbolType() != SymbolType::Empty);
            switch (qualifier)
            {
                case EvqAttribute:
                case EvqVertexIn:
                    mAttribs->push_back(recordAttribute(variable));
                    break;
                case EvqFragmentOut:
                    mOutputVariables->push_back(recordOutputVariable(variable));
                    break;
                case EvqUniform:
                    mUniforms->push_back(recordUniform(variable));
                    break;
                default:
                    if (IsVaryingIn(qualifier))
                    {
                        mInputVaryings->push_back(recordVarying(variable));
                    }
                    else
                    {
                        ASSERT(IsVaryingOut(qualifier));
                        mOutputVaryings->push_back(recordVarying(variable));
                    }
                    break;
            }
        }
    }

    // None of the recorded variables can have initializers, so we don't need to traverse the
    // declarators.
    return false;
}

// TODO(jiawei.shao@intel.com): add search on mInBlocks and mOutBlocks when implementing
// GL_EXT_shader_io_blocks.
InterfaceBlock *CollectVariablesTraverser::findNamedInterfaceBlock(
    const ImmutableString &blockName) const
{
    InterfaceBlock *namedBlock = FindVariable(blockName, mUniformBlocks);
    if (!namedBlock)
    {
        namedBlock = FindVariable(blockName, mShaderStorageBlocks);
    }
    return namedBlock;
}

bool CollectVariablesTraverser::visitBinary(Visit, TIntermBinary *binaryNode)
{
    if (binaryNode->getOp() == EOpIndexDirectInterfaceBlock)
    {
        // NOTE: we do not determine static use / activeness for individual blocks of an array.
        TIntermTyped *blockNode = binaryNode->getLeft()->getAsTyped();
        ASSERT(blockNode);

        TIntermConstantUnion *constantUnion = binaryNode->getRight()->getAsConstantUnion();
        ASSERT(constantUnion);

        InterfaceBlock *namedBlock = nullptr;

        bool traverseIndexExpression         = false;
        TIntermBinary *interfaceIndexingNode = blockNode->getAsBinaryNode();
        if (interfaceIndexingNode)
        {
            TIntermTyped *interfaceNode = interfaceIndexingNode->getLeft()->getAsTyped();
            ASSERT(interfaceNode);

            const TType &interfaceType = interfaceNode->getType();
            if (interfaceType.getQualifier() == EvqPerVertexIn)
            {
                namedBlock = recordGLInUsed(interfaceType);
                ASSERT(namedBlock);
            }

            // We need to continue traversing to collect useful variables in the index expression
            // of the interface block array or gl_in in the case of the if above.
            traverseIndexExpression = true;
        }

        const TInterfaceBlock *interfaceBlock = blockNode->getType().getInterfaceBlock();
        if (!namedBlock)
        {
            namedBlock = findNamedInterfaceBlock(interfaceBlock->name());
        }
        ASSERT(namedBlock);
        ASSERT(namedBlock->staticUse);
        namedBlock->active      = true;
        unsigned int fieldIndex = static_cast<unsigned int>(constantUnion->getIConst(0));
        ASSERT(fieldIndex < namedBlock->fields.size());
        // TODO(oetuaho): Would be nicer to record static use of fields of named interface blocks
        // more accurately at parse time - now we only mark the fields statically used if they are
        // active. http://anglebug.com/2440
        // We need to mark this field and all of its sub-fields, as static/active
        MarkActive(&namedBlock->fields[fieldIndex]);

        if (traverseIndexExpression)
        {
            ASSERT(interfaceIndexingNode);
            interfaceIndexingNode->getRight()->traverse(this);
        }
        return false;
    }

    return true;
}

}  // anonymous namespace

void CollectVariables(TIntermBlock *root,
                      std::vector<ShaderVariable> *attributes,
                      std::vector<ShaderVariable> *outputVariables,
                      std::vector<ShaderVariable> *uniforms,
                      std::vector<ShaderVariable> *inputVaryings,
                      std::vector<ShaderVariable> *outputVaryings,
                      std::vector<ShaderVariable> *sharedVariables,
                      std::vector<InterfaceBlock> *uniformBlocks,
                      std::vector<InterfaceBlock> *shaderStorageBlocks,
                      std::vector<InterfaceBlock> *inBlocks,
                      ShHashFunction64 hashFunction,
                      TSymbolTable *symbolTable,
                      GLenum shaderType,
                      const TExtensionBehavior &extensionBehavior)
{
    CollectVariablesTraverser collect(attributes, outputVariables, uniforms, inputVaryings,
                                      outputVaryings, sharedVariables, uniformBlocks,
                                      shaderStorageBlocks, inBlocks, hashFunction, symbolTable,
                                      shaderType, extensionBehavior);
    root->traverse(&collect);
}

}  // namespace sh<|MERGE_RESOLUTION|>--- conflicted
+++ resolved
@@ -604,8 +604,6 @@
                             IsExtensionEnabled(mExtensionBehavior, TExtension::OVR_multiview)));
                 }
                 break;
-<<<<<<< HEAD
-=======
             case EvqShared:
                 if (mShaderType == GL_COMPUTE_SHADER)
                 {
@@ -613,7 +611,6 @@
                                              mSharedVariables);
                 }
                 break;
->>>>>>> 21c5af31
             case EvqClipDistance:
                 recordBuiltInVaryingUsed(symbol->variable(), &mClipDistanceAdded, mOutputVaryings);
                 return;
