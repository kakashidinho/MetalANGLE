--- conflicted
+++ resolved
@@ -12,257 +12,253 @@
   "scripts/gl_angle_ext.xml":
     "d6907cd84d95ac0b32a164194eadcf53",
   "scripts/registry_xml.py":
-<<<<<<< HEAD
-    "ab7943292419eef2f254509058061700",
-=======
-    "f5fe888247ca4da9df81266a0123f7de",
->>>>>>> 0bb42e09
+    "23538c26e5c642d0d03bb0a2e2f5211d",
   "scripts/wgl.xml":
     "aa96419c582af2f6673430e2847693f4",
   "src/libANGLE/Context_gl_1_0_autogen.h":
-    "326a6ff631312c2b1acde3f394426da8",
+    "f2dd5fb880ca47ff1e5558a95a8ff407",
   "src/libANGLE/Context_gl_1_1_autogen.h":
-    "4a6f7633d3b234a98c33fef4a6a1c89e",
+    "84e4bd8f13ae8274ae9072d761afd043",
   "src/libANGLE/Context_gl_1_2_autogen.h":
-    "e648c6c4ff40b7d2d709ef7635262226",
+    "d51eeadcb8d4824e01db4c3bdcd19c64",
   "src/libANGLE/Context_gl_1_3_autogen.h":
-    "a7bb49f5075a44aaee7a9531372b8731",
+    "4a126b1d10a5af02676e5f74494535a4",
   "src/libANGLE/Context_gl_1_4_autogen.h":
-    "07a56e633a2ef0467e97ae327c832324",
+    "eca01aa547e2f24d2caeb945f2bca9c9",
   "src/libANGLE/Context_gl_1_5_autogen.h":
-    "96bf69258d08cef55abcfe08527ac1f3",
+    "35533281995d8b77d0f3e13dad3aa101",
   "src/libANGLE/Context_gl_2_0_autogen.h":
-    "fc3dc3bca5024a4c97878b064365efe8",
+    "1208793161611291014912e5340c9b93",
   "src/libANGLE/Context_gl_2_1_autogen.h":
-    "0538549cfb385ab7866a2978fe0a3f65",
+    "c1c72e57fcacc8bfd3ae9c3471d9e95a",
   "src/libANGLE/Context_gl_3_0_autogen.h":
-    "750336f8bfd152310fe674a17c0ee192",
+    "19f4ee6e5c2496522eb597e845e6e435",
   "src/libANGLE/Context_gl_3_1_autogen.h":
-    "1a35b7ccc5288d1f3a455152a6cc2e2c",
+    "d1d4f7055bc57ff391b8cd6ad25b9d10",
   "src/libANGLE/Context_gl_3_2_autogen.h":
-    "d956c7353be50a046b33928b347880a8",
+    "172cdb15ba4e87a2e239d3118b00c799",
   "src/libANGLE/Context_gl_3_3_autogen.h":
-    "b7b4c2cb4ed98e35b176dca69fdb99e0",
+    "6e8d776e94883ab254a5c37db1330754",
   "src/libANGLE/Context_gl_4_0_autogen.h":
-    "daefe9d00c936bda68c7f834171373d8",
+    "b2f75358fc3845026d670e4af4809688",
   "src/libANGLE/Context_gl_4_1_autogen.h":
-    "70d3e9df0ed7bf67cc83a97b93263803",
+    "432580f798537a5ce77c57a075748ce1",
   "src/libANGLE/Context_gl_4_2_autogen.h":
-    "a9ec9401726ec6c0a85374c8f24e91f1",
+    "6a77d507af0454802201ca553f06cc0b",
   "src/libANGLE/Context_gl_4_3_autogen.h":
-    "f7754cf9245086a28e544abc4d545eb5",
+    "fbc402c961d759be5e221a84a9cb5d65",
   "src/libANGLE/Context_gl_4_4_autogen.h":
-    "89f752bdee0a28f791347a8d35e31364",
+    "27b04d8d3b1f7a2804d49b85627e78a9",
   "src/libANGLE/Context_gl_4_5_autogen.h":
-    "f1bac4aa0a4c51c8c0d2bf94db81d0c2",
+    "5fca3d4373eae2cf930c33c479d719e6",
   "src/libANGLE/Context_gl_4_6_autogen.h":
-    "8f94bff5e701e85d98d3b84f6d82f5bf",
+    "738e344919d9a867e8823cbf52d10394",
   "src/libANGLE/Context_gles_1_0_autogen.h":
-    "f30ed90e4ec23f886bda9344d82dd529",
+    "51fce95acbf8de72d21255adbbe0e8cd",
   "src/libANGLE/Context_gles_2_0_autogen.h":
-    "f243d85c9d1c94c0d7302e0a57af56b6",
+    "aadd8e9112041745ccfc34fc9b7ddcdd",
   "src/libANGLE/Context_gles_3_0_autogen.h":
-    "7254debb6acecdd915cc8a5bc266adc6",
+    "6df0461f281bb210a49eb5eded2ff3a6",
   "src/libANGLE/Context_gles_3_1_autogen.h":
-    "8aef8ceb87eed9cc7e9586f6c98796e3",
+    "ff68951308640c29acab78e0caa312f0",
   "src/libANGLE/Context_gles_3_2_autogen.h":
-    "72bf9e9e488c16ddfaf700afa3335d60",
+    "e775962e5961124954595930f01f827c",
   "src/libANGLE/Context_gles_ext_autogen.h":
-    "4a24e91315986187921051585d04f66f",
+    "1c51f60da09dbfa71624cd70f47f5e4d",
   "src/libANGLE/capture_gles_1_0_autogen.cpp":
-    "01eb0a76c176e5cdba3102cae58334af",
+    "96fc0f501e2e696ab911dad8b400dfb2",
   "src/libANGLE/capture_gles_1_0_autogen.h":
-    "d5ecca8738a27e2b35fd61889fb4a017",
+    "546173090c85ad28a580ca76cd117484",
   "src/libANGLE/capture_gles_2_0_autogen.cpp":
-    "c2b906c8ea8eca4d4791d124bd7135ad",
+    "a638d95098d94dde3af767edaa731e11",
   "src/libANGLE/capture_gles_2_0_autogen.h":
-    "af53b8ded1e0d85db9e53c4997c6e995",
+    "1d5f8b8d281c0ba80eccd0be0590ea17",
   "src/libANGLE/capture_gles_3_0_autogen.cpp":
-    "0cbaed1327ba5f361e04ceb0537e3948",
+    "109c08bb2247e5e293c1bb5259bd9724",
   "src/libANGLE/capture_gles_3_0_autogen.h":
-    "c76e9098943e28c0e9b68ac76b22d5a1",
+    "09cb8286a16d3fc2255cb9dcc0c16236",
   "src/libANGLE/capture_gles_3_1_autogen.cpp":
-    "6d1662f483cee2d166c4ead3824b8d4c",
+    "92c3c9f7b62c937fd3595c2a1d1a9ce0",
   "src/libANGLE/capture_gles_3_1_autogen.h":
-    "1739a558c3e77bef37d9fa710eb78932",
+    "3ad016de2aad9095ad57073aa0fc9f9f",
   "src/libANGLE/capture_gles_3_2_autogen.cpp":
-    "f74e229e52cc19b0678207e6204b563d",
+    "e0deed7b2a621963e1205d7ecdfc8c4d",
   "src/libANGLE/capture_gles_3_2_autogen.h":
-    "8d96d227765ee9b0d7b532edcc9f3bf1",
+    "816f6ee2dbb8beceee7da4a158a6e4da",
   "src/libANGLE/capture_gles_ext_autogen.cpp":
-    "3bd6fcda980f381cbbad2956b896afd9",
+    "c0d3db6f71119ff2e0a25e33c86b2ced",
   "src/libANGLE/capture_gles_ext_autogen.h":
-    "2626f039751578bd51c1cbbc1e233f5d",
+    "d5fc33a978bfa1b24cd2ae32eed33f52",
   "src/libANGLE/entry_points_enum_autogen.cpp":
-    "6f259507f339880bf81920738e82e688",
+    "bab42ad6376ee298ebb4d2e0d8d7f9f9",
   "src/libANGLE/entry_points_enum_autogen.h":
-    "3be0bc6eaae7fe2dd4f491213e5c9c81",
+    "5ac0582632eebb48c25d1149fdfcd2a1",
   "src/libANGLE/frame_capture_replay_autogen.cpp":
-    "48b7051879562ab15c83e4de7af8c75d",
+    "f10262ac0acdc667e4ceb61f5b9ba960",
   "src/libANGLE/frame_capture_utils_autogen.cpp":
-    "f0a704d60de3f1f175a7799b49c45408",
+    "32f055ef063856f7ac8d7d292eda5a75",
   "src/libANGLE/frame_capture_utils_autogen.h":
-    "cc6e5b6c49d51da1cebea6ea48422511",
+    "aeaac3bbf5888b5c6663e488ee3fd35e",
   "src/libANGLE/validationES1_autogen.h":
-    "b61b649762f89e60a20621e17b975f28",
+    "210ff28a4cfa11ef9e450ede0cabe48d",
   "src/libANGLE/validationES2_autogen.h":
-    "499e078fda5ba8ffb0ae85c79fd2c66a",
+    "f9f41f6d5820f5debb29fffc51537661",
   "src/libANGLE/validationES31_autogen.h":
-    "9bf34098be328bee8f9fc04d1afbdfde",
+    "06a7159a1d0604c00bbbcec22c8bd1c3",
   "src/libANGLE/validationES32_autogen.h":
-    "54ddf9c7d7d8071a33264e40353e00c6",
+    "2d9b7ea8b8c4a72902549c9ecfcaa6af",
   "src/libANGLE/validationES3_autogen.h":
-    "1b470a8e190aa007f093f1f13f3b1a8c",
+    "f2cd4ac4be07a5bfed51a413e2967060",
   "src/libANGLE/validationESEXT_autogen.h":
-    "eeabee2f488207f70931f2e3a2ff9c55",
+    "a3bf4580a41cae9373084bd4fa2e7cad",
   "src/libANGLE/validationGL11_autogen.h":
-    "c5ac1ca523a39df2621d11e92c9c821a",
+    "043a60940daa105730e2166f0a290e2f",
   "src/libANGLE/validationGL12_autogen.h":
-    "d00e743582693425eb8e5221bdfadc7c",
+    "830d840fc8bb395161e630cc1018178b",
   "src/libANGLE/validationGL13_autogen.h":
-    "3cc3a79b3f39f7e7267ac4ff5b51a198",
+    "628d9bb0fbf10e1183858a85549d0a41",
   "src/libANGLE/validationGL14_autogen.h":
-    "d58f8aa392b34a15cd5ddfea3142bca4",
+    "afdd1341b910e4b284e753133c1aaea0",
   "src/libANGLE/validationGL15_autogen.h":
-    "6139e1c919b498e4306e4442783ae3dc",
+    "8da60793706641f98b3226eb7a043f3b",
   "src/libANGLE/validationGL1_autogen.h":
-    "c86529f74c0846444d0b6f914662d23b",
+    "2ae0a00f2a3322677fd942be597bb325",
   "src/libANGLE/validationGL21_autogen.h":
-    "0db791d425850e654aa36b6241891525",
+    "e8fbcf4149d939eac029eab87d78a6ea",
   "src/libANGLE/validationGL2_autogen.h":
-    "bbbdee2a2aaed049bfe243197a633b1b",
+    "bf5fcae82d37caf981ffda076bc65d22",
   "src/libANGLE/validationGL31_autogen.h":
-    "05f50143f918acb954fd3a9888441ecd",
+    "bc6c38e78c7d6992a8faa6dde3c79b01",
   "src/libANGLE/validationGL32_autogen.h":
-    "a74eaaea1b45684af766041b3e537a8c",
+    "7de5d2ea79d0c8b726753cd5f601ed7d",
   "src/libANGLE/validationGL33_autogen.h":
-    "9a419eace66f443c5e28a52a3da758d9",
+    "c92b5328ede5bd50c7e740ff7c841c8e",
   "src/libANGLE/validationGL3_autogen.h":
-    "adf46fb73e0237d775588e0b507363c1",
+    "938f0dd522dde29fee4f87dcffd2efa5",
   "src/libANGLE/validationGL41_autogen.h":
-    "b5028bd55850579cabd6a687f1904616",
+    "65395edc069ae31f394b4f758af2e75c",
   "src/libANGLE/validationGL42_autogen.h":
-    "0b6dc77764f5361aa3e29964694545f7",
+    "4e0d47ea23484b2e424c2a8ed8d350ae",
   "src/libANGLE/validationGL43_autogen.h":
-    "f7d0191ddaa9e9ff98c64247c6f76a52",
+    "0ddea54b245eef67e16e6e087a65c836",
   "src/libANGLE/validationGL44_autogen.h":
-    "eabe20f4cbb6e8fbc3fb77602504c2d8",
+    "e0825785852ad660ff68c5bbf0df61f3",
   "src/libANGLE/validationGL45_autogen.h":
-    "bab1bfb70608e7a0e1033774d0fedcb9",
+    "003b973f7c94082046fbf0fc086e56de",
   "src/libANGLE/validationGL46_autogen.h":
-    "08a145cbeb4ea627ce94c65cd881cc5d",
+    "9f8b4e5fde25137640c5d6c450586f76",
   "src/libANGLE/validationGL4_autogen.h":
-    "506d7f2976f38191e8124292d4b2381c",
+    "71b13ac14f7654a19f7606cb23309551",
   "src/libGL/entry_points_gl_1_0_autogen.cpp":
-    "a4daa0cb63f70d3df36d82c62dadf4eb",
+    "bde4948820270267c355f88d4a264c10",
   "src/libGL/entry_points_gl_1_0_autogen.h":
-    "a2372719bd7fbc4a6b070ecae7d9247a",
+    "4ff00afc21780bc6c138b5431a2d067c",
   "src/libGL/entry_points_gl_1_1_autogen.cpp":
-    "bda932e7b8c48c6f9d3e67986daa760f",
+    "f8359af4500dcdb7e226ee4728c2d102",
   "src/libGL/entry_points_gl_1_1_autogen.h":
-    "29ff203c0d402f78d020525a5e5ee447",
+    "570a839bb336d8f5f83d3b50fe49411a",
   "src/libGL/entry_points_gl_1_2_autogen.cpp":
-    "58cbcbd98a5b2a39f0399bc4cf877d72",
+    "1a1272598532f37ad9012219f892d5a5",
   "src/libGL/entry_points_gl_1_2_autogen.h":
-    "db041e9b37eaaf1c31a4b4e2e4e987f4",
+    "3f52187f299fe96672384e1646f4a1cb",
   "src/libGL/entry_points_gl_1_3_autogen.cpp":
-    "084e837b6de7022a77189025778edf66",
+    "1c2ef73fbf616d6d96b56fb8b75eacd5",
   "src/libGL/entry_points_gl_1_3_autogen.h":
-    "0c30cbdd3d5b10e9217a049cc2794317",
+    "5ea36d869b82a824d5f290625c4ea052",
   "src/libGL/entry_points_gl_1_4_autogen.cpp":
-    "bdf0e58164be5874746c932a8b4a4ca9",
+    "2376944f9e120e857306a97b1d684348",
   "src/libGL/entry_points_gl_1_4_autogen.h":
-    "6f3dcfd98c18cd53f32e61ee01eabad6",
+    "2c5d31ca248507a024e4724c74283ec4",
   "src/libGL/entry_points_gl_1_5_autogen.cpp":
-    "d1af528536223d6596de5f80eba8afa0",
+    "f6f1789edf8f4bd71bd8e70f08fef8e9",
   "src/libGL/entry_points_gl_1_5_autogen.h":
-    "8caacff247caecb833b065afaf6e90ef",
+    "978457aa9a40e427846b6dea24608903",
   "src/libGL/entry_points_gl_2_0_autogen.cpp":
-    "5ca4096a4ef67886a0ab8833a1d78e38",
+    "66e735b584060f1eae4aea4933a1a940",
   "src/libGL/entry_points_gl_2_0_autogen.h":
-    "f0f58f83717148d58b735af5c435f2ef",
+    "41b0cd064167fac84bcdb1896a275b1b",
   "src/libGL/entry_points_gl_2_1_autogen.cpp":
-    "de8220d247cf6f5c3fe6e53180f4e4e4",
+    "7e366fe38a83b7c853b70ffc94c36c79",
   "src/libGL/entry_points_gl_2_1_autogen.h":
-    "87cd6d513a5852c56eed9b58484fbe19",
+    "1da48dec560ea5ff8cadf4d0b6bfde1c",
   "src/libGL/entry_points_gl_3_0_autogen.cpp":
-    "ce58fb8f366180f4985c15525fd2d688",
+    "62ca2ec1da6338b7121716eb0ffb2499",
   "src/libGL/entry_points_gl_3_0_autogen.h":
-    "47396290a846f808e598acdbca56e9b3",
+    "0fad8005f23815beb8ee9b3797c00b83",
   "src/libGL/entry_points_gl_3_1_autogen.cpp":
-    "7580f570dc32617d92795f64acd2bcd2",
+    "95b0add09ab366a857c8f7f8967401aa",
   "src/libGL/entry_points_gl_3_1_autogen.h":
-    "6ee6613c0206d99c6afdcd3faddb52a3",
+    "a68ff6c69f0ce95d9730e22bb4c63366",
   "src/libGL/entry_points_gl_3_2_autogen.cpp":
-    "85c8dad28022855d4b08189abd0c45f9",
+    "86dffb56c580b54667c5d224fba55745",
   "src/libGL/entry_points_gl_3_2_autogen.h":
-    "347e40b5c9fd08a693bf4ffe713c61e6",
+    "f162c4e93a64ab2e43048a0937f7c46f",
   "src/libGL/entry_points_gl_3_3_autogen.cpp":
-    "82a9a4afafd9d4aab5c549adcfb1615e",
+    "4a61fbd2fbc5db3fc08d0f29a9a297b6",
   "src/libGL/entry_points_gl_3_3_autogen.h":
-    "2151c64b03364111ad1455609243caba",
+    "51c0e4f074c85447f5d910c63b9ea61c",
   "src/libGL/entry_points_gl_4_0_autogen.cpp":
-    "706e99bdf41e8b40770e30212d029aa7",
+    "9a94c0f3b2261ad5e051a6a00afd7c1e",
   "src/libGL/entry_points_gl_4_0_autogen.h":
-    "c5a258322ee6de37ffdbb6f40d5703a2",
+    "35d611138951cebc29db99c9bf3a9e5f",
   "src/libGL/entry_points_gl_4_1_autogen.cpp":
-    "e7030ef9c2eb8a060ff39f8290e08324",
+    "87b8a35b2196e4068db4420ba83c3eaa",
   "src/libGL/entry_points_gl_4_1_autogen.h":
-    "ea1e18bf5ed2bd1063c940bd793cb50c",
+    "beec6659a3a77695dad66df90717c6ba",
   "src/libGL/entry_points_gl_4_2_autogen.cpp":
-    "b1398145a971caf304bfa04b763ef4c3",
+    "ed3068288540e1f42ea45cd93675b6e3",
   "src/libGL/entry_points_gl_4_2_autogen.h":
-    "e6b93e1c3028230ebf5ba8a09f5f4aca",
+    "a2cb2a48cceaf6131f96bf8ec556aa55",
   "src/libGL/entry_points_gl_4_3_autogen.cpp":
-    "fdbad2524aa7da7fae958f63561b67ae",
+    "be155d2ba7106dc6b3ba986c83cd6973",
   "src/libGL/entry_points_gl_4_3_autogen.h":
-    "60bf8a8337129670875de694386a0a9d",
+    "abfa431742a2b643db21220944e10ab0",
   "src/libGL/entry_points_gl_4_4_autogen.cpp":
-    "433442c50de217a592a9196b8459e4b0",
+    "041f8db5b1dd89ea7e0db77e04818f17",
   "src/libGL/entry_points_gl_4_4_autogen.h":
-    "d0a8c556ffb1c9d4519a66b2868c68b2",
+    "cdf1651f00d26db547b153afc09acc1c",
   "src/libGL/entry_points_gl_4_5_autogen.cpp":
-    "84025bdbd5390f84a30c2ea6c1412611",
+    "0404c9d1437edb600bfbf0bef355c594",
   "src/libGL/entry_points_gl_4_5_autogen.h":
-    "0cc66bfbe40b1120e38ba977c2c95cc1",
+    "9f5de9513c06b82aca60856860f7b716",
   "src/libGL/entry_points_gl_4_6_autogen.cpp":
-    "76e7e0bfa5550d77665f63c6f7a918a9",
+    "188f7986c5a16392f8745b2e94606f56",
   "src/libGL/entry_points_gl_4_6_autogen.h":
-    "d659e18d8caffa8d0729fc1a8bdd79f2",
+    "ee3150d4a8d267271a02e38e8feb923a",
   "src/libGL/libGL_autogen.cpp":
-    "9dafbdb3d31700b4505f312a91b147fc",
+    "846fe3b32c9b0931ca2d749216131b00",
   "src/libGL/libGL_autogen.def":
-    "b372327de868ff8eaa4f837b7e434f72",
+    "2789d87b05eea9f53d52e2aff499b785",
   "src/libGLESv2/entry_points_gles_1_0_autogen.cpp":
-    "09ad611acdd58e37aae27cbde7ec04a1",
+    "93c57b5c9c5dce0e521ad68e2c5601f8",
   "src/libGLESv2/entry_points_gles_1_0_autogen.h":
-    "bc93815cab91fe9b6f86d04ef4e8863f",
+    "899dcff9383465380f94fbdfe5bcf0a0",
   "src/libGLESv2/entry_points_gles_2_0_autogen.cpp":
-    "cb70d24eba01f14857514c2c95fe0fea",
+    "24a8838e45538fd871b5f77f6899b65d",
   "src/libGLESv2/entry_points_gles_2_0_autogen.h":
-    "3bbaf1cf42fba5d675e5b54cd1d14df7",
+    "26387e27cbddf5e34d6cd9f850cb8b64",
   "src/libGLESv2/entry_points_gles_3_0_autogen.cpp":
-    "0268fdd48ffb3ae84a0f1dcd4064d45f",
+    "c379bd51249ab90e9c2138d0a471dc73",
   "src/libGLESv2/entry_points_gles_3_0_autogen.h":
-    "395f6978219abd5182bbe80cc367e40c",
+    "0d246024379fbf55b87204db5d6a37e3",
   "src/libGLESv2/entry_points_gles_3_1_autogen.cpp":
-    "4fe124db0b5d238038358853f349b247",
+    "ae80a4410a1d53e9f0cfc1ca181466ce",
   "src/libGLESv2/entry_points_gles_3_1_autogen.h":
-    "043d09a964c740067bf4279e0b544aed",
+    "69bae5c94ed4665836a8464b6c353f9a",
   "src/libGLESv2/entry_points_gles_3_2_autogen.cpp":
-    "09693d9b4cd5f015ee1b1bd46a2a0e0a",
+    "f29de63b7d60b111f7a1c175e085f667",
   "src/libGLESv2/entry_points_gles_3_2_autogen.h":
-    "e06eb4df7dc6fb29c5fd632a54b0b162",
+    "5798aa0a73af1d4ba5dfe99b6217a247",
   "src/libGLESv2/entry_points_gles_ext_autogen.cpp":
-    "760cbaad5c626c1b27d579d6ca1b0049",
+    "9f548696c42e9b5c0c38c11478527d48",
   "src/libGLESv2/entry_points_gles_ext_autogen.h":
-    "a8dad3044b98f7988207a65987836143",
+    "1ffea7815132f4a8072d39ecdaa12aa8",
   "src/libGLESv2/libGLESv2_autogen.cpp":
-    "7b0682a27fa050660b54ae73063f3b2d",
+    "91117c17f77aae9fcb0517e002cbe301",
   "src/libGLESv2/libGLESv2_autogen.def":
-    "cfa8370ea276c98b9bb3752bf75cb5d8",
+    "6423ac8dc6120e7c55213a071b536713",
   "src/libGLESv2/libGLESv2_no_capture_autogen.def":
-    "a932f323fa7cfc13b4099f1741b5dc65",
+    "571a695d166c46c42e715308b92e7eef",
   "src/libGLESv2/libGLESv2_with_capture_autogen.def":
-    "bd52aea6901faff81f0b0cb5f706528b"
+    "94e6b8f175bc01fb098a8c8d6061afe8"
 }