--- conflicted
+++ resolved
@@ -117,11 +117,8 @@
         'src/libANGLE/renderer/metal/gen_mtl_format_table.py',
     'Metal default shaders':
         'src/libANGLE/renderer/metal/shaders/gen_mtl_internal_shaders.py',
-<<<<<<< HEAD
-=======
     'GL CTS (dEQP) build files':
         'scripts/gen_vk_gl_cts_build.py',
->>>>>>> 0bb42e09
 }
 
 
