# Copyright 2019 The ANGLE Project Authors. All rights reserved.
# Use of this source code is governed by a BSD-style license that can be
# found in the LICENSE file.

# import the use_x11 variable
import("gni/angle.gni")
if (angle_has_build) {
  import("//build/config/linux/pkg_config.gni")
  import("//build/config/ui.gni")
  import("//testing/libfuzzer/fuzzer_test.gni")

  if (is_android) {
    # android/rules.gni can only be imported for Android targets
    import("//build/config/android/config.gni")
    import("//build/config/android/rules.gni")
    import("android/angle_apk.gni")
  }
}

declare_args() {
  # Use the PCI lib to collect GPU information on Linux.
  use_libpci = is_linux && (!is_chromecast || is_cast_desktop_build) &&
               (angle_use_x11 || use_ozone)

  # Link in system libGL, to work with apitrace.  See doc/DebuggingTips.md.
  angle_link_glx = false

  # Defaults to capture building to $root_out_dir/angle_libs/with_capture.
  # Switch on to build capture to $root_out_dir.
  angle_with_capture_by_default = false

  # Don't build extra (test, samples etc) for Windows UWP. We don't have
  # infrastructure (e.g. windowing helper functions) in place to run them.
  angle_build_all = !angle_is_winuwp && angle_has_build
}

if (!build_with_chromium && angle_build_all) {
  group("all") {
    testonly = true
    deps = [
      ":angle_shader_translator",
      ":translator_fuzzer",
      ":xxhash_fuzzer",
      "//samples:all",
      "//src/tests:all",
    ]
  }
}

if (ozone_platform_gbm) {
  pkg_config("libdrm") {
    packages = [ "libdrm" ]
  }
}

angle_git_is_present = exec_script("src/commit_id.py",
                                   [
                                     "check",
                                     rebase_path(".", root_build_dir),
                                   ],
                                   "value")

angle_use_commit_id = angle_git_is_present == 1

import("src/compiler.gni")
import("src/libGLESv2.gni")

# This config is exported to dependent targets (and also applied to internal
# ones).
config("external_config") {
  include_dirs = [ "include" ]
}

# Prevent the GL headers from redeclaring ANGLE entry points.
config("no_gl_prototypes") {
  defines = [
    "GL_GLES_PROTOTYPES=0",
    "EGL_EGL_PROTOTYPES=0",
  ]
}

config("gl_prototypes") {
  defines = [
    "GL_GLES_PROTOTYPES=1",
    "EGL_EGL_PROTOTYPES=1",
    "GL_GLEXT_PROTOTYPES",
    "EGL_EGLEXT_PROTOTYPES",
  ]
}

# This config is applied to internal Angle targets (not pushed to dependents).
config("internal_config") {
  include_dirs = [
    "include",
    "src",
  ]

  defines = []

  if (angle_64bit_current_cpu) {
    defines += [ "ANGLE_IS_64_BIT_CPU" ]
  } else {
    defines += [ "ANGLE_IS_32_BIT_CPU" ]
  }

  if (angle_enable_trace) {
    defines += [ "ANGLE_ENABLE_DEBUG_TRACE=1" ]
  }

  if (is_chromeos) {
    defines += [ "ANGLE_PLATFORM_CHROMEOS" ]
  }
}

config("constructor_and_destructor_warnings") {
  if (is_clang) {
    cflags = [
      "-Wexit-time-destructors",
      "-Wglobal-constructors",
    ]
  }
}

config("extra_warnings") {
  cflags = []

  # Enable more default warnings on Windows.
  if (is_win) {
    cflags += [
      "/we4244",  # Conversion: possible loss of data.
      "/we4456",  # Variable shadowing.
      "/we4458",  # declaration hides class member.
      "/we4715",  # not all control paths return a value
      "/we4800",  # forcing value to bool.
      "/we4838",  # narrowing conversion.
    ]
  }
  if (is_clang) {
    cflags += [
      "-Wconditional-uninitialized",
      "-Wextra-semi-stmt",
      "-Wfloat-conversion",
      "-Winconsistent-missing-destructor-override",
      "-Wmissing-field-initializers",
      "-Wnon-virtual-dtor",
      "-Wredundant-parens",
      "-Wshadow-field",
      "-Wtautological-type-limit-compare",
      "-Wundefined-reinterpret-cast",
      "-Wunneeded-internal-declaration",

      # The below warnings are used by WebKit. We enable them to make rolling
      # ANGLE in WebKit easier.
      "-Wparentheses",
      "-Wrange-loop-analysis",
      "-Wstrict-prototypes",
      "-Wunreachable-code",
      "-Wshorten-64-to-32",
    ]
  }

  if (angle_is_winuwp) {
    cflags += [ "/wd4447" ]  # 'main' signature found without threading model.
  }
}

# This config adds build-ids to the associated library.
# -Wl is a special option that indicates that clang should pass the associated
# option --build-id to the linker. This will cause a build-id section to be added
# to the associated library. The build-id makes it possible for a debugger to
# find the right symbol file to use.
config("build_id_config") {
  ldflags = [ "-Wl,--build-id" ]
}

# Useful for more informative stack traces.
config("better_linux_stack_traces") {
  if (angle_better_stack_traces) {
    ldflags = [ "-Wl,--export-dynamic" ]
  }
}

_use_copy_compiler_dll = angle_has_build && is_win && target_cpu != "arm64"

# Windows ARM64 is available since 10.0.16299 so no need to copy
# d3dcompiler_47.dll because this file is available as inbox.
if (_use_copy_compiler_dll) {
  # We also ship an older DLL for compatiblity with Windows 7 machines without
  # the UCRT. This DLL isn't available in the standard SDK distribution.
  _old_compiler = "$windows_sdk_path/Redist/D3D/$target_cpu/d3dcompiler_old.dll"
  _has_old_compiler =
      exec_script("scripts/file_exists.py", [ _old_compiler ], "value")

  copy("copy_compiler_dll") {
    sources = [
      "$windows_sdk_path/Redist/D3D/$target_cpu/d3dcompiler_47.dll",
    ]

    if (_has_old_compiler) {
      sources += [ _old_compiler ]
    }

    outputs = [
      "$root_out_dir/{{source_file_part}}",
    ]
  }
}

# Holds the shared includes so we only need to list them once.
config("includes_config") {
  include_dirs = [ "include" ]
}

angle_source_set("includes") {
  sources = libangle_includes
  public_configs = [ ":includes_config" ]
}

angle_static_library("preprocessor") {
  sources = angle_preprocessor_sources

  public_deps = [
    ":angle_common",
    ":angle_translator_headers",
  ]
}

config("angle_disable_pool_alloc") {
  defines = [ "ANGLE_DISABLE_POOL_ALLOC" ]
}

config("debug_annotations_config") {
  if (is_debug) {
    defines = [ "ANGLE_ENABLE_DEBUG_ANNOTATIONS" ]
  }
}

config("angle_release_asserts_config") {
  if (dcheck_always_on) {
    defines = [ "ANGLE_ENABLE_RELEASE_ASSERTS" ]
  }
}

config("angle_common_config") {
  include_dirs = [ "src/common/third_party/base" ]
  if (is_android) {
    libs = [ "log" ]
  }
}

if (is_win && !angle_is_winuwp) {
  angle_source_set("angle_stack_walker") {
    sources = [
      "util/windows/third_party/StackWalker/src/StackWalker.cpp",
      "util/windows/third_party/StackWalker/src/StackWalker.h",
    ]

    if (is_clang) {
      cflags_cc = [
        "-Wno-c++98-compat-extra-semi",
        "-Wno-missing-declarations",
        "-Wno-switch",
      ]
    } else {
      cflags_cc = [ "/wd4740" ]
    }
  }
}

angle_source_set("angle_system_utils") {
  sources = angle_system_utils_sources
}

angle_source_set("xxhash") {
  sources = xxhash_sources
}

if (angle_has_build) {
  fuzzer_test("xxhash_fuzzer") {
    sources = [
      "src/common/third_party/xxhash/xxhash_fuzzer.cpp",
    ]
    deps = [
      ":xxhash",
    ]
  }
}

angle_static_library("angle_common") {
  sources = libangle_common_sources

  configs += [
    ":angle_common_config",
    ":debug_annotations_config",
  ]

  deps = [
    ":xxhash",
  ]

  public_deps = [
    ":angle_system_utils",
    ":angle_version",
    ":includes",
  ]
  public_configs += [ ":angle_common_config" ]
  if (angle_has_build && use_fuzzing_engine) {
    all_dependent_configs = [ ":angle_disable_pool_alloc" ]
  }
}

config("angle_image_util_config") {
  include_dirs = [
    "include",
    "src",
  ]
}

angle_source_set("angle_image_util_headers") {
  sources = libangle_image_util_headers
  public_deps = [
    ":angle_common",
  ]
}

angle_static_library("angle_image_util") {
  sources = libangle_image_util_sources
  public_configs += [ ":angle_image_util_config" ]
  public_deps = [
    ":angle_image_util_headers",
  ]
}

config("angle_gl_visibility_config") {
  if (is_win) {
    defines = [
      "GL_APICALL=",
      "GL_API=",
    ]
  } else {
    defines = [
      "GL_APICALL=__attribute__((visibility(\"default\")))",
      "GL_API=__attribute__((visibility(\"default\")))",
    ]
  }
}

config("angle_gpu_info_util_config") {
  include_dirs = [
    "include",
    "src",
  ]
}

angle_static_library("angle_gpu_info_util") {
  public_configs += [
    ":angle_gpu_info_util_config",
    ":angle_backend_config",
  ]
  public_deps = [
    ":angle_common",
  ]
  sources = libangle_gpu_info_util_sources
  deps = []
  libs = []
  defines = []

  if (is_android) {
    sources += [ "src/gpu_info_util/SystemInfo_android.cpp" ]
  }

  if (is_win) {
    sources += libangle_gpu_info_util_win_sources
    if (!angle_is_winuwp) {
      libs += [ "setupapi.lib" ]
    }
    libs += [ "dxgi.lib" ]
  }

  if (is_linux || is_fuchsia) {
    sources += libangle_gpu_info_util_linux_sources

    if (angle_use_x11) {
      sources += libangle_gpu_info_util_x11_sources
      deps += [ "src/third_party/libXNVCtrl:libXNVCtrl" ]
      defines += [ "GPU_INFO_USE_X11" ]
      libs += [
        "X11",
        "Xi",
        "Xext",
      ]
    }
  }

  if (use_libpci) {
    sources += libangle_gpu_info_util_libpci_sources
    defines += [ "GPU_INFO_USE_LIBPCI" ]
    libs += [ "pci" ]
  }

  if (is_mac) {
    sources += libangle_gpu_info_util_mac_sources
    libs += [
      "IOKit.framework",
      "CoreFoundation.framework",
      "CoreGraphics.framework",
      "OpenGL.framework",
    ]
  }
}

angle_source_set("angle_translator_headers") {
  sources = angle_translator_exported_headers
  public_deps = [
    ":includes",
  ]
}

angle_static_library("translator") {
  sources = angle_translator_sources
  defines = []

  if (angle_enable_essl || use_fuzzing_engine) {
    sources += angle_translator_essl_sources
    defines += [ "ANGLE_ENABLE_ESSL" ]
  }

  if (angle_enable_glsl || use_fuzzing_engine) {
    sources += angle_translator_glsl_sources
    defines += [ "ANGLE_ENABLE_GLSL" ]
  }

  if (angle_enable_hlsl || use_fuzzing_engine) {
    sources += angle_translator_hlsl_sources
    defines += [ "ANGLE_ENABLE_HLSL" ]
  }

  if (angle_enable_vulkan || use_fuzzing_engine || angle_enable_metal) {
    # This translator is needed by metal backend also.
    sources += angle_translator_lib_vulkan_sources
  }

  if (angle_enable_vulkan || use_fuzzing_engine) {
    defines += [ "ANGLE_ENABLE_VULKAN" ]
  }

  if (angle_enable_metal) {
    sources += angle_translator_lib_metal_sources
    defines += [ "ANGLE_ENABLE_METAL" ]
  }

  public_configs += [ ":external_config" ]

  deps = [
    ":includes",
    ":preprocessor",
  ]

  public_deps = [
    ":angle_common",
    ":angle_translator_headers",
  ]

  if (is_win) {
    # Necessary to suppress some system header xtree warnigns in Release.
    # For some reason this warning doesn't get triggered in Chromium
    cflags = [ "/wd4718" ]
  }
}

angle_source_set("translator_fuzzer") {
  sources = [
    "src/compiler/fuzz/translator_fuzzer.cpp",
  ]

  include_dirs = [
    "include",
    "src",
  ]

  deps = [
    ":translator",
  ]
}

config("commit_id_config") {
  include_dirs = [ "$root_gen_dir/angle" ]
  visibility = [ ":commit_id" ]
}

commit_id_output_file = "$root_gen_dir/angle/id/commit.h"
if (angle_use_commit_id) {
  action("commit_id") {
    script = "src/commit_id.py"
    outputs = [
      commit_id_output_file,
    ]

    # commit id should depend on angle's HEAD revision
    inputs = [
      ".git/HEAD",
    ]

    args = [
      "gen",
      rebase_path(".", root_build_dir),
      rebase_path(commit_id_output_file, root_build_dir),
    ]

    public_configs = [ ":commit_id_config" ]
  }
} else {
  copy("commit_id") {
    sources = [
      "src/commit.h",
    ]
    outputs = [
      commit_id_output_file,
    ]
    public_configs = [ ":commit_id_config" ]
  }
}

angle_source_set("angle_version") {
  sources = [
    "src/common/version.h",
  ]
  public_deps = [
    ":commit_id",
  ]
}

config("angle_backend_config") {
  defines = []

  if (angle_enable_d3d9) {
    defines += [ "ANGLE_ENABLE_D3D9" ]
  }
  if (angle_enable_d3d11) {
    defines += [ "ANGLE_ENABLE_D3D11" ]
  }
  if (angle_enable_gl) {
    defines += [ "ANGLE_ENABLE_OPENGL" ]
    if (angle_enable_gl_null) {
      defines += [ "ANGLE_ENABLE_OPENGL_NULL" ]
    }
  }
  if (angle_enable_null) {
    defines += [ "ANGLE_ENABLE_NULL" ]
  }

  if (angle_enable_metal) {
    configs = [ "src/libANGLE/renderer/metal:angle_metal_backend_config" ]
  }

  if (angle_enable_vulkan) {
    configs = [ "src/libANGLE/renderer/vulkan:angle_vulkan_backend_config" ]
  }
}

config("libANGLE_config") {
  cflags = []
  defines = []
  libs = []
  ldflags = []
  if (angle_enable_d3d9) {
    ldflags += [ "/DELAYLOAD:d3d9.dll" ]
  }
  defines += [ "LIBANGLE_IMPLEMENTATION" ]

  if (is_win) {
    cflags += [ "/wd4530" ]  # C++ exception handler used, but unwind semantics are not enabled.
  }

  if (is_android && (angle_enable_gl || angle_enable_vulkan)) {
    # In API level 26 ANativeWindow APIs were moved from libandroid.so
    # into a separate library, libnativewindow.so
    if (ndk_api_level_at_least_26) {
      libs += [ "nativewindow" ]
    } else {
      libs += [ "android" ]
    }
  }

  if (angle_use_x11) {
    defines += [ "ANGLE_USE_X11" ]
  }
}

angle_source_set("libANGLE_headers") {
  sources = libangle_headers
  public_deps = [
    ":angle_common",
    ":angle_translator_headers",
  ]
}

<<<<<<< HEAD
angle_source_set("angle_glslang_wrapper") {
  sources = [
    "src/libANGLE/renderer/glslang_wrapper_utils.cpp",
    "src/libANGLE/renderer/glslang_wrapper_utils.h",
  ]
  deps = [
    ":libANGLE_headers",
    "${angle_glslang_dir}:glslang_default_resource_limits_sources",
    "${angle_glslang_dir}:glslang_sources",
  ]
=======
# Don't even try to build glslang if Metal and Vulkan are disabled.
if (angle_enable_vulkan || angle_enable_metal) {
  angle_source_set("angle_glslang_wrapper") {
    sources = [
      "src/libANGLE/renderer/glslang_wrapper_utils.cpp",
      "src/libANGLE/renderer/glslang_wrapper_utils.h",
    ]
    deps = [
      ":libANGLE_headers",
      "${angle_glslang_dir}:glslang_default_resource_limits_sources",
      "${angle_glslang_dir}:glslang_sources",
    ]
  }
>>>>>>> 0bb42e09
}

angle_source_set("libANGLE_base") {
  sources = libangle_sources

  include_dirs = []
  libs = []
  defines = []
  if (angle_link_glx) {
    libs += [ "GL" ]
    defines += [ "ANGLE_LINK_GLX" ]
  }
  public_deps = [
    ":angle_common",
    ":angle_gpu_info_util",
    ":angle_version",
    ":libANGLE_headers",
    ":translator",
  ]
  deps = [
    ":angle_image_util",
    ":includes",
  ]

  if (is_win) {
    libs += [
      "delayimp.lib",
      "gdi32.lib",
      "user32.lib",
    ]
  }

  if (angle_enable_vulkan) {
    public_deps += [ "src/libANGLE/renderer/vulkan:angle_vulkan_backend" ]
  }

  if (angle_enable_metal) {
    public_deps += [ "src/libANGLE/renderer/metal:angle_metal_backend" ]
  }

  # Enable extra Chromium style warnings for libANGLE.
  if (is_clang && angle_has_build) {
    suppressed_configs -= [ "//build/config/clang:find_bad_constructs" ]
  }

  # Shared D3D sources.
  if (angle_enable_d3d9 || angle_enable_d3d11) {
    sources += libangle_d3d_shared_sources

    defines += [ "ANGLE_PRELOADED_D3DCOMPILER_MODULE_NAMES={ " + "\"d3dcompiler_47.dll\", \"d3dcompiler_46.dll\", \"d3dcompiler_43.dll\" }" ]
  }

  if (angle_enable_d3d9) {
    sources += libangle_d3d9_sources
    libs += [ "d3d9.lib" ]
  }

  if (angle_enable_d3d11) {
    sources += libangle_d3d11_sources

    if (angle_is_winuwp) {
      sources += libangle_d3d11_winuwp_sources
    } else {
      sources += libangle_d3d11_win32_sources
    }

    libs += [ "dxguid.lib" ]
    import("src/libANGLE/renderer/d3d/d3d11/d3d11_blit_shaders_autogen.gni")
    sources += libangle_d3d11_blit_shaders
  }

  if (angle_enable_gl) {
    sources += libangle_gl_sources
    include_dirs += [ "src/third_party/khronos" ]

    if (angle_enable_gl_null) {
      sources += libangle_gl_null_sources
    }
    if (is_win) {
      sources += libangle_gl_wgl_sources
    }
    if (angle_use_x11) {
      sources += libangle_gl_glx_sources
      deps += [ "src/third_party/libXNVCtrl:libXNVCtrl" ]
      libs += [
        "X11",
        "Xi",
        "Xext",
      ]
    }
    if (is_mac) {
      sources += libangle_gl_cgl_sources
      libs += [
        "Cocoa.framework",
        "IOSurface.framework",
        "OpenGL.framework",
        "QuartzCore.framework",
      ]
    }
    if (is_android) {
      sources += libangle_gl_egl_sources
      sources += libangle_gl_egl_dl_sources
      sources += libangle_gl_egl_android_sources
    }
    if (ozone_platform_gbm) {
      configs += [ ":libdrm" ]
      defines += [ "ANGLE_USE_OZONE" ]
      deps += [ "//third_party/minigbm" ]
      sources += libangle_gl_egl_sources
      sources += libangle_gl_egl_dl_sources
      sources += libangle_gl_ozone_sources
    }
  }

  if (angle_enable_null) {
    sources += libangle_null_sources
  }

  if (is_mac) {
    sources += libangle_mac_sources
  }

  if (is_debug) {
    defines += [ "ANGLE_GENERATE_SHADER_DEBUG_INFO" ]
  }

  if (angle_enable_overlay) {
    defines += [ "ANGLE_ENABLE_OVERLAY=1" ]
  }

  configs += [ ":debug_annotations_config" ]
  public_configs += [
    ":libANGLE_config",
    ":angle_backend_config",
  ]

  # Windows ARM64 is available since 10.0.16299 so no need to copy
  # d3dcompiler_47.dll because this file is available as inbox.
  if (_use_copy_compiler_dll) {
    data_deps = [
      ":copy_compiler_dll",
    ]
  }
}

config("angle_frame_capture_disabled") {
  defines = [ "ANGLE_CAPTURE_ENABLED=0" ]
}

config("angle_frame_capture_enabled") {
  defines = [ "ANGLE_CAPTURE_ENABLED=1" ]
}

angle_source_set("libANGLE") {
  public_deps = [
    ":libANGLE_base",
  ]
  public_configs = [ ":angle_frame_capture_disabled" ]
  sources = [
    "src/libANGLE/FrameCapture_mock.cpp",
  ]

  # gl_enum_utils defaults included in with_capture build
  if (angle_enable_trace || is_debug) {
    sources += [
      "src/libANGLE/gl_enum_utils.cpp",
      "src/libANGLE/gl_enum_utils_autogen.cpp",
    ]
  }
}

angle_source_set("libANGLE_with_capture") {
  public_deps = [
    ":libANGLE_base",
  ]
  public_configs = [ ":angle_frame_capture_enabled" ]
  sources = libangle_capture_sources
}

config("shared_library_public_config") {
  if (is_mac && !is_component_build) {
    # Executable targets that depend on the shared libraries below need to have
    # the rpath setup in non-component build configurations.
    ldflags = [
      "-rpath",
      "@executable_path/",
    ]
  }
}

config("library_name_config") {
  defines = [
    "ANGLE_EGL_LIBRARY_NAME=\"libEGL${angle_libs_suffix}\"",
    "ANGLE_GLESV2_LIBRARY_NAME=\"libGLESv2${angle_libs_suffix}\"",
  ]
}

# This config controls export definitions on ANGLE API calls.
config("angle_static") {
  defines = [
    "ANGLE_EXPORT=",
    "ANGLE_UTIL_EXPORT=",
    "EGLAPI=",
    "GL_APICALL=",
    "GL_API=",
  ]
}

set_defaults("angle_libGLESv2") {
  sources = []
  output_name = "libGLESv2"
}

template("angle_libGLESv2") {
  angle_shared_library(target_name) {
    sources = libglesv2_sources + invoker.sources

    if (is_win) {
      sources += [ "src/libGLESv2/${invoker.output_name}_autogen.def" ]
    }

    output_name = "${invoker.output_name}${angle_libs_suffix}"

    configs += [
      ":angle_gl_visibility_config",
      ":debug_annotations_config",
      ":gl_prototypes",
    ]

    defines = [ "LIBGLESV2_IMPLEMENTATION" ]

    deps = invoker.deps + [ ":includes" ]

    public_deps = [
      ":angle_version",
    ]
  }
}

angle_libGLESv2("libGLESv2") {
  if (angle_with_capture_by_default) {
    deps = [
      ":libANGLE_with_capture",
    ]
  } else {
    deps = [
      ":libANGLE",
    ]
  }
}

# Output capture lib when `angle_with_capture_by_default` disabled, vice versa.
angle_libGLESv2("libGLESv2_capture_complement") {
  if (angle_with_capture_by_default) {
    deps = [
      ":libANGLE",
    ]
    output_name += "_no_capture"
  } else {
    deps = [
      ":libANGLE_with_capture",
    ]
    output_name += "_with_capture"
  }
}

if (is_win && !angle_is_winuwp) {
  angle_shared_library("libGL") {
    sources = libgl_sources

    output_name = "openGL32"
    output_dir = "$root_out_dir/angle_libs"

    configs += [
      ":angle_gl_visibility_config",
      ":debug_annotations_config",
      ":gl_prototypes",
    ]

    defines = [
      "ANGLE_CAPTURE_ENABLED=0",
      "LIBGL_IMPLEMENTATION",
    ]

    deps = [
      ":includes",
      ":libANGLE",
    ]

    public_deps = [
      ":angle_version",
    ]
  }
}

angle_static_library("libGLESv2_static") {
  sources = libglesv2_sources
  configs += [ ":debug_annotations_config" ]
  public_configs += [ ":angle_static" ]
  deps = [
    ":includes",
  ]
  public_deps = [
    ":libANGLE",
  ]
}

angle_shared_library("libGLESv1_CM") {
  sources = libglesv1_cm_sources
  output_name = "libGLESv1_CM${angle_libs_suffix}"

  configs += [
    ":angle_gl_visibility_config",
    ":debug_annotations_config",
    ":gl_prototypes",
  ]

  defines = []

  deps = [
    ":includes",
    ":libGLESv2",
  ]
}

angle_static_library("libGLESv1_CM_static") {
  sources = libglesv1_cm_sources
  configs += [ ":debug_annotations_config" ]
  public_configs += [ ":angle_static" ]
  deps = [
    ":includes",
    ":libGLESv2_static",
  ]
}

config("libEGL_egl_loader_config") {
  defines = [ "ANGLE_USE_EGL_LOADER" ]
}

angle_source_set("libEGL_egl_loader") {
  sources = [
    "src/libEGL/egl_loader_autogen.cpp",
    "src/libEGL/egl_loader_autogen.h",
  ]

  public_configs += [
    ":libEGL_egl_loader_config",
    ":gl_prototypes",
  ]

  deps = [
    ":includes",
  ]
}

angle_shared_library("libEGL") {
  sources = libegl_sources
  output_name = "libEGL${angle_libs_suffix}"

  configs += [
    ":debug_annotations_config",
    ":library_name_config",
  ]

  defines = [ "LIBEGL_IMPLEMENTATION" ]
  if (is_win) {
    defines += [ "EGLAPI=" ]
  } else {
    defines += [ "EGLAPI=__attribute__((visibility(\"default\")))" ]
  }

  if (is_win) {
    sources += [ "src/libEGL/libEGL.def" ]
  }

  deps = [
    ":angle_common",
    ":angle_system_utils",
    ":angle_version",
    ":libEGL_egl_loader",
  ]

  public_deps = [
    ":includes",
  ]

  data_deps = [
    ":libGLESv2",
  ]
}

angle_static_library("libEGL_static") {
  sources = libegl_sources

  configs += [
    ":debug_annotations_config",
    ":library_name_config",
  ]

  public_configs += [ ":angle_static" ]

  deps = [
    ":includes",
    ":libGLESv2_static",
  ]
}

import("util/util.gni")

config("angle_util_loader_config") {
  defines = [ "ANGLE_USE_UTIL_LOADER" ]
}

angle_source_set("angle_util_loader_headers") {
  sources = [
    "util/egl_loader_autogen.h",
    "util/gles_loader_autogen.h",
    "util/util_export.h",
  ]

  if (is_win && !angle_is_winuwp) {
    sources += [ "util/windows/wgl_loader_autogen.h" ]
  }

  public_deps = [
    ":includes",
  ]
}

angle_source_set("angle_util_loader") {
  defines = [ "LIBANGLE_UTIL_IMPLEMENTATION" ]

  sources = [
    "util/egl_loader_autogen.cpp",
    "util/gles_loader_autogen.cpp",
  ]

  if (is_win && !angle_is_winuwp) {
    sources += [ "util/windows/wgl_loader_autogen.cpp" ]
  }

  deps = [
    ":angle_util_loader_headers",
  ]

  public_configs += [
    ":angle_util_config",
    ":angle_util_loader_config",
    ":no_gl_prototypes",
  ]
}

config("angle_util_config") {
  include_dirs = [ "." ]
  if (is_linux && angle_use_x11) {
    libs = [ "X11" ]
  }
}

foreach(is_shared_library,
        [
          true,
          false,
        ]) {
  if (is_shared_library) {
    library_type = "angle_shared_library"
    library_name = "angle_util"
    dep_suffix = "${angle_libs_suffix}"
  } else {
    library_type = "angle_static_library"
    library_name = "angle_util_static"
    dep_suffix = "_static"
  }

  target(library_type, library_name) {
    sources = util_sources
    deps = [
      ":angle_common",
      ":angle_util_loader_headers",
    ]
    public_deps = []
    libs = []

    if (is_win && !angle_is_winuwp) {
      sources += util_win_sources
      deps += [ ":angle_stack_walker" ]
    }

    if (is_linux) {
      sources += util_linux_sources
      libs += [
        "rt",
        "dl",
      ]
    }

    if (is_mac) {
      sources += util_osx_sources
      libs += [
        "AppKit.framework",
        "QuartzCore.framework",
      ]
    }

    if (angle_use_x11) {
      sources += util_x11_sources
    }

    if (is_android) {
      # To prevent linux sources filtering on android
      set_sources_assignment_filter([])
      sources += util_android_sources
      libs += [
        "android",
        "log",
      ]
    }

    configs += [ ":debug_annotations_config" ]

    public_configs += [ ":angle_util_config" ]

    if (is_fuchsia) {
      sources += util_fuchsia_sources
      public_deps += [
        "$angle_root/src/common/fuchsia_egl",
        "src/libANGLE/renderer/vulkan:angle_vulkan",
        "//third_party/fuchsia-sdk/sdk:async_loop_cpp",
        "//third_party/fuchsia-sdk/sdk:async_loop_default",
        "//third_party/fuchsia-sdk/sdk:fdio",
        "//third_party/fuchsia-sdk/sdk:images",
        "//third_party/fuchsia-sdk/sdk:scenic_cpp",
        "//third_party/fuchsia-sdk/sdk:ui_policy",
        "//third_party/fuchsia-sdk/sdk:ui_scenic",
        "//third_party/fuchsia-sdk/sdk:ui_views",
      ]
    } else if (use_ozone) {
      sources += util_ozone_sources
    }

    if (is_shared_library) {
      defines = [ "LIBANGLE_UTIL_IMPLEMENTATION" ]

      if (is_win && !angle_is_winuwp) {
        sources += util_win_shared_sources
      }

      public_deps += [ ":angle_util_loader" ]

      if (is_mac && !is_component_build) {
        ldflags = [
          "-install_name",
          "@rpath/libangle_util.dylib",
        ]
      }
    } else {
      public_configs += [
        ":angle_static",
        ":gl_prototypes",
      ]
    }
  }
}

# Convenience targets for some of the samples so they can be built
# with Chromium's toolchain.

angle_executable("angle_shader_translator") {
  testonly = true

  sources = [
    "samples/shader_translator/shader_translator.cpp",
  ]

  deps = [
    ":translator",
  ]
}

if (angle_has_build) {
  config("angle_feature_support_config") {
    include_dirs = [
      "include",
      "src",
    ]
    defines = [ "LIBFEATURE_SUPPORT_IMPLEMENTATION" ]
    if (is_debug) {
      defines += [ "ANGLE_FEATURE_UTIL_LOG_VERBOSE" ]
    }
  }

  angle_shared_library("libfeature_support") {
    output_name = "libfeature_support${angle_libs_suffix}"

    if (is_android) {
      libs = [ "log" ]
    }

    public_configs += [
      ":angle_feature_support_config",
      "${angle_jsoncpp_dir}:jsoncpp_config",
    ]

    if (is_mac && !is_component_build) {
      ldflags = [
        "-install_name",
        "@rpath/${target_name}.dylib",
      ]
    }

    sources = [
      "src/feature_support_util/feature_support_util.cpp",
      "src/feature_support_util/feature_support_util.h",
    ]

    deps = [
      ":angle_gpu_info_util",
      "${angle_jsoncpp_dir}:jsoncpp",
    ]
  }
}

if (!is_component_build && is_android && symbol_level != 0) {
  action_foreach("compressed_symbols") {
    sources = []
    foreach(_library, angle_libraries) {
      sources += [ "$root_out_dir/${_library}${angle_libs_suffix}.so" ]
    }
    if (angle_enable_vulkan_validation_layers) {
      foreach(_layer, vulkan_validation_layers) {
        sources += [ "$root_out_dir/lib${_layer}.so" ]
      }
    }

    script = rebase_path("${root_build_dir}/android/compress_symbols.py",
                         root_build_dir)

    deps = []
    foreach(_library, angle_libraries) {
      deps += [ ":$_library" ]
    }

    if (angle_enable_vulkan_validation_layers) {
      foreach(_layer, vulkan_validation_layers) {
        deps += [
          "${angle_root}/third_party/vulkan-validation-layers/src:${_layer}",
        ]
      }
    }

    outputs = [
      "$root_out_dir/lib.compressed/{{source_file_part}}",
    ]

    android_nm = "${android_tool_prefix}nm"
    android_strip = "${android_tool_prefix}strip"

    args = [
      "--objcopy",
      rebase_path(android_objcopy, root_build_dir),
      "--nm",
      rebase_path(android_nm, root_build_dir),
      "--strip",
      rebase_path(android_strip, root_build_dir),
      "--unstrippedsofile",
      "{{source_dir}}/lib.unstripped/{{source_file_part}}",
      "--output",
      "{{source_dir}}/lib.compressed/{{source_file_part}}",
    ]
  }
}

if (build_with_chromium && !is_component_build && is_android &&
    current_toolchain == default_toolchain) {
  # Package ANGLE libraries
  angle_apk("angle_chromium_apk") {
    package_name = "com.chromium.angle"
    apk_name = "AngleLibraries"
  }

  group("angle_apks") {
    deps = [
      ":angle_chromium_apk",
    ]
  }
}

# Note: libGLESv1_CM is not presently included because most Chrome users don't care about it.
group("angle") {
  data_deps = [
    ":libGLESv2",
    ":libEGL",
  ]
}<|MERGE_RESOLUTION|>--- conflicted
+++ resolved
@@ -595,18 +595,6 @@
   ]
 }
 
-<<<<<<< HEAD
-angle_source_set("angle_glslang_wrapper") {
-  sources = [
-    "src/libANGLE/renderer/glslang_wrapper_utils.cpp",
-    "src/libANGLE/renderer/glslang_wrapper_utils.h",
-  ]
-  deps = [
-    ":libANGLE_headers",
-    "${angle_glslang_dir}:glslang_default_resource_limits_sources",
-    "${angle_glslang_dir}:glslang_sources",
-  ]
-=======
 # Don't even try to build glslang if Metal and Vulkan are disabled.
 if (angle_enable_vulkan || angle_enable_metal) {
   angle_source_set("angle_glslang_wrapper") {
@@ -620,7 +608,6 @@
       "${angle_glslang_dir}:glslang_sources",
     ]
   }
->>>>>>> 0bb42e09
 }
 
 angle_source_set("libANGLE_base") {
