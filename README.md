--- conflicted
+++ resolved
@@ -97,17 +97,10 @@
 
 |                |  Direct3D 9   |  Direct3D 11     |   Desktop GL   |    GL ES      |    Vulkan     |    Metal      |
 |----------------|:-------------:|:----------------:|:--------------:|:-------------:|:-------------:|:-------------:|
-<<<<<<< HEAD
-| OpenGL ES 2.0  |    complete   |    complete      |    complete    |   complete    |    complete   |  in progress  |
-| OpenGL ES 3.0  |               |    complete      |    complete    |   complete    |  in progress  |  in progress  |
-| OpenGL ES 3.1  |               |   in progress    |    complete    |   complete    |  in progress  |               |
-| OpenGL ES 3.2  |               |                  |    planned     |    planned    |    planned    |               |
-=======
 | OpenGL ES 2.0  |    complete   |    complete      |    complete    |    complete   |    complete   |  in progress  |
-| OpenGL ES 3.0  |               |    complete      |    complete    |    complete   |    complete   |               |
+| OpenGL ES 3.0  |               |    complete      |    complete    |    complete   |    complete   |  in progress  |
 | OpenGL ES 3.1  |               |   in progress    |    complete    |    complete   |  in progress  |               |
 | OpenGL ES 3.2  |               |                  |  in progress   |  in progress  |  in progress  |               |
->>>>>>> 21c5af31
 
 ### Platform support via backing renderers
 
