﻿# This is the official list of The ANGLE Project Authors
# for copyright purposes.
# This file is distinct from the CONTRIBUTORS files.
# See the latter for an explanation.

# Names should be added to this file as
#	Name or Organization
# Email addresses for individuals are tracked elsewhere to avoid spam.

Google Inc.
TransGaming Inc.
3DLabs Inc. Ltd.

Adobe Systems Inc.
Autodesk, Inc.
BlackBerry Limited
Cable Television Laboratories, Inc.
Cloud Party, Inc.
Imagination Technologies Ltd.
Intel Corporation
Mozilla Corporation
Turbulenz
Klarälvdalens Datakonsult AB
Microsoft Corporation
Microsoft Open Technologies, Inc.
NVIDIA Corporation
Opera Software ASA
The Qt Company Ltd.
Advanced Micro Devices, Inc.
LG Electronics, Inc.
IBM Inc.
AdaptVis GmbH
Samsung Electronics, Inc.
Arm Ltd.

Jacek Caban
Mark Callow
Ginn Chen
Tibor den Ouden
Régis Fénéon
James Hauxwell
Sam Hocevar
Pierre Leveille
Jonathan Liu
Boying Lu
Aitor Moreno
Yuri O'Donnell
Josh Soref
Maks Naumov
Jinyoung Hur
Sebastian Bergstein
James Ross-Gowan
Nickolay Artamonov
Ihsan Akmal
Andrei Volykhin
Jérôme Duval
Руслан Ижбулатов
Thomas Miller
Till Rathmann
Nick Shaforostov
Jaime Bernardo
<<<<<<< HEAD
Le Hoang Quyen
=======
Le Hoang Quyen
Ethan Lee
>>>>>>> 0bb42e09
<|MERGE_RESOLUTION|>--- conflicted
+++ resolved
@@ -59,9 +59,5 @@
 Till Rathmann
 Nick Shaforostov
 Jaime Bernardo
-<<<<<<< HEAD
 Le Hoang Quyen
-=======
-Le Hoang Quyen
-Ethan Lee
->>>>>>> 0bb42e09
+Ethan Lee