--- conflicted
+++ resolved
@@ -56,11 +56,7 @@
         fsStream << angle::GetResourceDirectory() << "/multiple_draw_buffers_fs.glsl";
 
         std::stringstream copyFsStream;
-<<<<<<< HEAD
-        fsStream << angle::GetResourceDirectory() << "/multiple_draw_buffers_copy_fs.glsl";
-=======
-        copyFsStream << angle::GetExecutableDirectory() << "/multiple_draw_buffers_copy_fs.glsl";
->>>>>>> 21c5af31
+        copyFsStream << angle::GetResourceDirectory() << "/multiple_draw_buffers_copy_fs.glsl";
 
         mMRTProgram = CompileProgramFromFiles(vsStream.str(), fsStream.str());
         if (!mMRTProgram)
