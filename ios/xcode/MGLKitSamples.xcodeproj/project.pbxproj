--- conflicted
+++ resolved
@@ -160,29 +160,20 @@
 /* End PBXBuildFile section */
 
 /* Begin PBXContainerItemProxy section */
-<<<<<<< HEAD
 		0A4B6AED24569A7B009D5842 /* PBXContainerItemProxy */ = {
-=======
-		0A3B17BA264588CC0066F38D /* PBXContainerItemProxy */ = {
->>>>>>> 0708a750
 			isa = PBXContainerItemProxy;
 			containerPortal = 0AAF40B02354CB64000E3CC8 /* OpenGLES.xcodeproj */;
 			proxyType = 2;
 			remoteGlobalIDString = 0A93697A244CCFDE00B3497E;
 			remoteInfo = MetalANGLE_static;
 		};
-<<<<<<< HEAD
 		0A4B6AEF24569A7B009D5842 /* PBXContainerItemProxy */ = {
-=======
-		0A3B17BC264588CC0066F38D /* PBXContainerItemProxy */ = {
->>>>>>> 0708a750
 			isa = PBXContainerItemProxy;
 			containerPortal = 0AAF40B02354CB64000E3CC8 /* OpenGLES.xcodeproj */;
 			proxyType = 2;
 			remoteGlobalIDString = 0A936F22244CEFA800B3497E;
 			remoteInfo = angle_base;
 		};
-<<<<<<< HEAD
 		0A4B6AF124569A7B009D5842 /* PBXContainerItemProxy */ = {
 			isa = PBXContainerItemProxy;
 			containerPortal = 0AAF40B02354CB64000E3CC8 /* OpenGLES.xcodeproj */;
@@ -191,49 +182,33 @@
 			remoteInfo = "spirv-tools";
 		};
 		0A4B6AF324569A7B009D5842 /* PBXContainerItemProxy */ = {
-=======
-		0A3B17BE264588CC0066F38D /* PBXContainerItemProxy */ = {
->>>>>>> 0708a750
 			isa = PBXContainerItemProxy;
 			containerPortal = 0AAF40B02354CB64000E3CC8 /* OpenGLES.xcodeproj */;
 			proxyType = 2;
 			remoteGlobalIDString = 0A936BC4244CD98B00B3497E;
 			remoteInfo = MetalANGLE_static_mac;
 		};
-<<<<<<< HEAD
 		0A4B6AF524569A7B009D5842 /* PBXContainerItemProxy */ = {
-=======
-		0A3B17C0264588CC0066F38D /* PBXContainerItemProxy */ = {
->>>>>>> 0708a750
 			isa = PBXContainerItemProxy;
 			containerPortal = 0AAF40B02354CB64000E3CC8 /* OpenGLES.xcodeproj */;
 			proxyType = 2;
 			remoteGlobalIDString = 0A93703D244CF03700B3497E;
 			remoteInfo = angle_base_mac;
 		};
-<<<<<<< HEAD
 		0A4B6AF724569A7B009D5842 /* PBXContainerItemProxy */ = {
-=======
-		0A3B17C2264588CC0066F38D /* PBXContainerItemProxy */ = {
->>>>>>> 0708a750
 			isa = PBXContainerItemProxy;
 			containerPortal = 0AAF40B02354CB64000E3CC8 /* OpenGLES.xcodeproj */;
 			proxyType = 2;
 			remoteGlobalIDString = 0A936E0A244CD9AA00B3497E;
 			remoteInfo = MetalANGLE_static_tvos;
 		};
-<<<<<<< HEAD
 		0A4B6AF924569A7B009D5842 /* PBXContainerItemProxy */ = {
-=======
-		0A3B17C4264588CC0066F38D /* PBXContainerItemProxy */ = {
->>>>>>> 0708a750
 			isa = PBXContainerItemProxy;
 			containerPortal = 0AAF40B02354CB64000E3CC8 /* OpenGLES.xcodeproj */;
 			proxyType = 2;
 			remoteGlobalIDString = 0A937154244CF04900B3497E;
 			remoteInfo = angle_base_tvos;
 		};
-<<<<<<< HEAD
 		0A4B6AFB24569A7B009D5842 /* PBXContainerItemProxy */ = {
 			isa = PBXContainerItemProxy;
 			containerPortal = 0AAF40B02354CB64000E3CC8 /* OpenGLES.xcodeproj */;
@@ -241,8 +216,6 @@
 			remoteGlobalIDString = 0A4B6AA224569A3B009D5842;
 			remoteInfo = "spirv-tools_tvos";
 		};
-=======
->>>>>>> 0708a750
 		0A8BCF682406EF0A00600A41 /* PBXContainerItemProxy */ = {
 			isa = PBXContainerItemProxy;
 			containerPortal = 0AAF40B02354CB64000E3CC8 /* OpenGLES.xcodeproj */;
@@ -1053,13 +1026,8 @@
 			isa = PBXGroup;
 			children = (
 				0AAF40CA2354CB64000E3CC8 /* MetalANGLE.framework */,
-<<<<<<< HEAD
 				0A4B6AEE24569A7B009D5842 /* libMetalANGLE_static.a */,
 				0A4B6AF024569A7B009D5842 /* libangle_base.a */,
-=======
-				0A3B17BB264588CC0066F38D /* libMetalANGLE_static.a */,
-				0A3B17BD264588CC0066F38D /* libangle_base.a */,
->>>>>>> 0708a750
 				0AAF40CC2354CB64000E3CC8 /* libangle_metal_backend.a */,
 				0A9A6BDD2391283C006A152A /* libangle_gl_backend.a */,
 				0AAF40CE2354CB64000E3CC8 /* libangle_image_util.a */,
@@ -1071,13 +1039,8 @@
 				0AAF40DC2354CB64000E3CC8 /* libangle_common.a */,
 				0AAF40DE2354CB64000E3CC8 /* sample_util.framework */,
 				0A90FA6A24068856005BA9A8 /* MetalANGLE.framework */,
-<<<<<<< HEAD
 				0A4B6AF424569A7B009D5842 /* libMetalANGLE_static_mac.a */,
 				0A4B6AF624569A7B009D5842 /* libangle_base_mac.a */,
-=======
-				0A3B17BF264588CC0066F38D /* libMetalANGLE_static_mac.a */,
-				0A3B17C1264588CC0066F38D /* libangle_base_mac.a */,
->>>>>>> 0708a750
 				0A90FA6C24068856005BA9A8 /* libangle_metal_backend_mac.a */,
 				0A90FA6E24068856005BA9A8 /* libangle_gl_backend_mac.a */,
 				0A90FA7024068856005BA9A8 /* libangle_image_util_mac.a */,
@@ -1088,13 +1051,8 @@
 				0A90FA7A24068856005BA9A8 /* libangle_common_mac.a */,
 				0A90FA7C24068856005BA9A8 /* sample_util_mac.framework */,
 				0AFDDBEA244CBD3D000B60B1 /* MetalANGLE.framework */,
-<<<<<<< HEAD
 				0A4B6AF824569A7B009D5842 /* libMetalANGLE_static_tvos.a */,
 				0A4B6AFA24569A7B009D5842 /* libangle_base_tvos.a */,
-=======
-				0A3B17C3264588CC0066F38D /* libMetalANGLE_static_tvos.a */,
-				0A3B17C5264588CC0066F38D /* libangle_base_tvos.a */,
->>>>>>> 0708a750
 				0AFDDBEC244CBD3D000B60B1 /* libangle_metal_backend_tvos.a */,
 				0AFDDBEE244CBD3D000B60B1 /* libangle_gl_backend_tvos.a */,
 				0AFDDBF0244CBD3D000B60B1 /* libspirv-cross_tvos.a */,
@@ -1407,7 +1365,6 @@
 /* End PBXProject section */
 
 /* Begin PBXReferenceProxy section */
-<<<<<<< HEAD
 		0A4B6AEE24569A7B009D5842 /* libMetalANGLE_static.a */ = {
 			isa = PBXReferenceProxy;
 			fileType = archive.ar;
@@ -1462,48 +1419,6 @@
 			fileType = archive.ar;
 			path = "libspirv-tools_tvos.a";
 			remoteRef = 0A4B6AFB24569A7B009D5842 /* PBXContainerItemProxy */;
-=======
-		0A3B17BB264588CC0066F38D /* libMetalANGLE_static.a */ = {
-			isa = PBXReferenceProxy;
-			fileType = archive.ar;
-			path = libMetalANGLE_static.a;
-			remoteRef = 0A3B17BA264588CC0066F38D /* PBXContainerItemProxy */;
-			sourceTree = BUILT_PRODUCTS_DIR;
-		};
-		0A3B17BD264588CC0066F38D /* libangle_base.a */ = {
-			isa = PBXReferenceProxy;
-			fileType = archive.ar;
-			path = libangle_base.a;
-			remoteRef = 0A3B17BC264588CC0066F38D /* PBXContainerItemProxy */;
-			sourceTree = BUILT_PRODUCTS_DIR;
-		};
-		0A3B17BF264588CC0066F38D /* libMetalANGLE_static_mac.a */ = {
-			isa = PBXReferenceProxy;
-			fileType = archive.ar;
-			path = libMetalANGLE_static_mac.a;
-			remoteRef = 0A3B17BE264588CC0066F38D /* PBXContainerItemProxy */;
-			sourceTree = BUILT_PRODUCTS_DIR;
-		};
-		0A3B17C1264588CC0066F38D /* libangle_base_mac.a */ = {
-			isa = PBXReferenceProxy;
-			fileType = archive.ar;
-			path = libangle_base_mac.a;
-			remoteRef = 0A3B17C0264588CC0066F38D /* PBXContainerItemProxy */;
-			sourceTree = BUILT_PRODUCTS_DIR;
-		};
-		0A3B17C3264588CC0066F38D /* libMetalANGLE_static_tvos.a */ = {
-			isa = PBXReferenceProxy;
-			fileType = archive.ar;
-			path = libMetalANGLE_static_tvos.a;
-			remoteRef = 0A3B17C2264588CC0066F38D /* PBXContainerItemProxy */;
-			sourceTree = BUILT_PRODUCTS_DIR;
-		};
-		0A3B17C5264588CC0066F38D /* libangle_base_tvos.a */ = {
-			isa = PBXReferenceProxy;
-			fileType = archive.ar;
-			path = libangle_base_tvos.a;
-			remoteRef = 0A3B17C4264588CC0066F38D /* PBXContainerItemProxy */;
->>>>>>> 0708a750
 			sourceTree = BUILT_PRODUCTS_DIR;
 		};
 		0A8BCF962406EF0A00600A41 /* hello_triangle_mac.app */ = {
