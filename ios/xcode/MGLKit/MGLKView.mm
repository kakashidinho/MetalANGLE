//
// Copyright 2019 Le Hoang Quyen. All rights reserved.
// Use of this source code is governed by a BSD-style license that can be
// found in the LICENSE file.
//

#import "MGLKView+Private.h"
#import "MGLKViewController+Private.h"

#include <libGLESv2/entry_points_gles_2_0_autogen.h>

namespace
{
void Throw(NSString *msg)
{
    [NSException raise:@"MGLSurfaceException" format:@"%@", msg];
}
}

@implementation MGLKView

- (id)initWithCoder:(NSCoder *)coder
{
    if (self = [super initWithCoder:coder])
    {
#if TARGET_OS_OSX
        self.wantsLayer       = YES;
        self.autoresizingMask = kCALayerWidthSizable | kCALayerHeightSizable;
#else
        self.autoresizingMask = UIViewAutoresizingFlexibleWidth | UIViewAutoresizingFlexibleHeight;
#endif
    }
    return self;
}

- (id)initWithFrame:(CGRect)frame
{
    if (self = [super initWithFrame:frame])
    {
#if TARGET_OS_OSX
        self.wantsLayer       = YES;
        self.autoresizingMask = kCALayerWidthSizable | kCALayerHeightSizable;
#else
        self.autoresizingMask = UIViewAutoresizingFlexibleWidth | UIViewAutoresizingFlexibleHeight;
#endif
    }
    return self;
}

- (id)initWithFrame:(CGRect)frame context:(MGLContext *)context
{
    if (self = [self initWithFrame:frame])
    {
        [self setContext:context];
    }
    return self;
}

- (void)dealloc
{
    _context = nil;
}

#if TARGET_OS_OSX
- (CALayer *)makeBackingLayer
{
    return [MGLLayer layer];
}
#else
+ (Class)layerClass
{
    return MGLLayer.class;
}
#endif

- (MGLLayer *)glLayer
{
    _glLayer = static_cast<MGLLayer *>(self.layer);
    return _glLayer;
}

- (void)setContext:(MGLContext *)context
{
    if (_drawing)
    {
        Throw(@"Changing GL context when drawing is not allowed");
    }

    _context = context;
}

- (void)setRetainedBacking:(BOOL)retainedBacking
{
    self.glLayer.retainedBacking = _retainedBacking = retainedBacking;
}

- (void)setDrawableColorFormat:(MGLDrawableColorFormat)drawableColorFormat
{
    self.glLayer.drawableColorFormat = _drawableColorFormat = drawableColorFormat;
}

- (void)setDrawableDepthFormat:(MGLDrawableDepthFormat)drawableDepthFormat
{
    self.glLayer.drawableDepthFormat = _drawableDepthFormat = drawableDepthFormat;
}

- (void)setDrawableStencilFormat:(MGLDrawableStencilFormat)drawableStencilFormat
{
    self.glLayer.drawableStencilFormat = _drawableStencilFormat = drawableStencilFormat;
}

- (void)setDrawableMultisample:(MGLDrawableMultisample)drawableMultisample
{
    self.glLayer.drawableMultisample = _drawableMultisample = drawableMultisample;
}

- (void)display
{
    [self drawRect:self.bounds];
}

- (void)bindDrawable
{
    [self.glLayer bindDefaultFrameBuffer];
}

- (CGSize)drawableSize
{
    if (!self.layer)
    {
        CGSize zero = {0};
        return zero;
    }
    return self.glLayer.drawableSize;
}

<<<<<<< HEAD
- (NSInteger)drawableWidth
{
    return self.drawableSize.width;
}

- (NSInteger)drawableHeight
{
    return self.drawableSize.height;
=======
- (uint32_t)defaultOpenGLFrameBufferID
{
    return self.glLayer.defaultOpenGLFrameBufferID;
>>>>>>> 523776ab
}

#if TARGET_OS_OSX
- (void)viewDidMoveToWindow
{
    [super viewDidMoveToWindow];
#else
- (void)didMoveToWindow
{
    [super didMoveToWindow];
#endif

    // notify view controller
    if (_controller)
    {
        [_controller viewDidMoveToWindow];
    }
}

- (void)drawRect:(CGRect)rect
{
    [self drawRect:rect andCapture:nullptr];
}

- (void)drawRect:(CGRect)rect andCapture:(uint8_t **)pPixels
{
    _drawing = YES;
    if (_context)
    {
        if (![MGLContext setCurrentContext:_context forLayer:self.glLayer])
        {
            Throw(@"Failed to setCurrentContext");
        }
    }

    if (_delegate)
    {
        [_delegate mglkView:self drawInRect:rect];
    }

    if (pPixels)
    {
        // Frame capture request
        int width  = static_cast<int>(self.drawableSize.width);
        int height = static_cast<int>(self.drawableSize.height);
        if (width && height)
        {
            // Capture framebuffer's content
            *pPixels = new uint8_t[4 * width * height];
            GLint prevPackAlignment;
            gl::GetIntegerv(GL_PACK_ALIGNMENT, &prevPackAlignment);
            gl::PixelStorei(GL_PACK_ALIGNMENT, 1);

            // Clear errors
            gl::GetError();

            gl::ReadPixels(0, 0, width, height, GL_RGBA, GL_UNSIGNED_BYTE, *pPixels);

            gl::PixelStorei(GL_PACK_ALIGNMENT, prevPackAlignment);

            // Clear errors
            gl::GetError();
        }
        else
        {
            *pPixels = nullptr;
        }
    }  // if (pPixels)

    if (![_context present:self.glLayer])
    {
        Throw(@"Failed to present framebuffer");
    }
    _drawing = NO;
}

#if TARGET_OS_IOS || TARGET_OS_TV
static void freeImageData(void *info, const void *data, size_t size)
{
    delete[] static_cast<uint8_t *>(info);
}

- (UIImage *)snapshot
{
    uint8_t *pixels = nullptr;
    [self drawRect:self.bounds andCapture:&pixels];

    if (!pixels)
    {
        return nil;
    }

    int width      = static_cast<int>(self.drawableSize.width);
    int height     = static_cast<int>(self.drawableSize.height);
    size_t dataLen = width * height * 4;

    uint8_t *flippedPixels = new uint8_t[dataLen];
    for (int y1 = 0; y1 < height; y1++)
    {
        for (int x1 = 0; x1 < width * 4; x1++)
        {
            flippedPixels[(height - 1 - y1) * width * 4 + x1] = pixels[y1 * 4 * width + x1];
        }
    }
    delete[] pixels;

    CGDataProviderRef provider =
        CGDataProviderCreateWithData(flippedPixels, flippedPixels, dataLen, freeImageData);
    int bitsPerComponent                   = 8;
    int bitsPerPixel                       = 32;
    int bytesPerRow                        = 4 * width;
    CGColorSpaceRef colorSpaceRef          = CGColorSpaceCreateDeviceRGB();
    CGBitmapInfo bitmapInfo                = kCGBitmapByteOrderDefault | kCGImageAlphaNoneSkipLast;
    CGColorRenderingIntent renderingIntent = kCGRenderingIntentDefault;
    CGImageRef imageRef =
        CGImageCreate(width, height, bitsPerComponent, bitsPerPixel, bytesPerRow, colorSpaceRef,
                      bitmapInfo, provider, NULL, NO, renderingIntent);
    CGColorSpaceRelease(colorSpaceRef);
    CGDataProviderRelease(provider);
    UIImage *image = [UIImage imageWithCGImage:imageRef scale:1 orientation:UIImageOrientationUp];

    CGImageRelease(imageRef);
    return image;
}
#endif  // TARGET_OS_IOS || TARGET_OS_TV

@end<|MERGE_RESOLUTION|>--- conflicted
+++ resolved
@@ -134,7 +134,6 @@
     return self.glLayer.drawableSize;
 }
 
-<<<<<<< HEAD
 - (NSInteger)drawableWidth
 {
     return self.drawableSize.width;
@@ -143,11 +142,11 @@
 - (NSInteger)drawableHeight
 {
     return self.drawableSize.height;
-=======
+}
+
 - (uint32_t)defaultOpenGLFrameBufferID
 {
     return self.glLayer.defaultOpenGLFrameBufferID;
->>>>>>> 523776ab
 }
 
 #if TARGET_OS_OSX
