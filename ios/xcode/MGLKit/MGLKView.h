--- conflicted
+++ resolved
@@ -37,14 +37,12 @@
 
 // Return the size of the OpenGL default framebuffer.
 @property(readonly) CGSize drawableSize;
-<<<<<<< HEAD
 @property(nonatomic, readonly) NSInteger drawableWidth;
 @property(nonatomic, readonly) NSInteger drawableHeight;
-=======
+
 // OpenGL id of the underlying default framebuffer object.
 // Might not necessary be zero.
 @property(readonly) uint32_t defaultOpenGLFrameBufferID;
->>>>>>> 523776ab
 
 #if TARGET_OS_IOS || TARGET_OS_TV
 @property(readonly, strong) UIImage *snapshot;
