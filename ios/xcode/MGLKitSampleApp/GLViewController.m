--- conflicted
+++ resolved
@@ -417,11 +417,7 @@
     else
     {
         // Do asynchronous resource loading
-<<<<<<< HEAD
-        _asyncLoadContext   = [[MGLContext alloc] initWithAPI:kMGLRenderingAPIOpenGLES2
-=======
         _asyncLoadContext   = [[MGLContext alloc] initWithAPI:self.glView.context.API
->>>>>>> 0c9425f6
                                                  sharegroup:self.glView.context.sharegroup];
         __auto_type bgQueue = dispatch_get_global_queue(QOS_CLASS_BACKGROUND, 0);
         dispatch_async(bgQueue, ^{
