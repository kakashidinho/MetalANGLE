--- conflicted
+++ resolved
@@ -35,13 +35,9 @@
 
 namespace angle
 {
-<<<<<<< HEAD
 
 #if defined(ANGLE_PLATFORM_ANDROID) || defined(ANGLE_PLATFORM_FUCHSIA) || \
     defined(ANGLE_PLATFORM_IOS)
-=======
-#if defined(ANGLE_PLATFORM_ANDROID) || defined(ANGLE_PLATFORM_FUCHSIA)
->>>>>>> 21c5af31
 
 void PrintStackBacktrace()
 {
